--- conflicted
+++ resolved
@@ -110,7 +110,6 @@
 		.matches = {
 			DMI_MATCH(DMI_SYS_VENDOR, "ASUSTeK COMPUTER INC."),
 			DMI_MATCH(DMI_PRODUCT_NAME, "X450LCP"),
-<<<<<<< HEAD
 		},
 		.driver_data = (void *)(SERIO_QUIRK_NOMUX | SERIO_QUIRK_RESET_NEVER)
 	},
@@ -120,17 +119,6 @@
 			DMI_MATCH(DMI_SYS_VENDOR, "ASUSTeK COMPUTER INC."),
 			DMI_MATCH(DMI_PRODUCT_NAME, "ZenBook UX425UA"),
 		},
-=======
-		},
-		.driver_data = (void *)(SERIO_QUIRK_NOMUX | SERIO_QUIRK_RESET_NEVER)
-	},
-	{
-		/* ASUS ZenBook UX425UA */
-		.matches = {
-			DMI_MATCH(DMI_SYS_VENDOR, "ASUSTeK COMPUTER INC."),
-			DMI_MATCH(DMI_PRODUCT_NAME, "ZenBook UX425UA"),
-		},
->>>>>>> dd679e5c
 		.driver_data = (void *)(SERIO_QUIRK_PROBE_DEFER | SERIO_QUIRK_RESET_NEVER)
 	},
 	{
@@ -463,7 +451,6 @@
 		.matches = {
 			DMI_MATCH(DMI_SYS_VENDOR, "Dell Inc."),
 			DMI_MATCH(DMI_PRODUCT_NAME, "Vostro 1720"),
-<<<<<<< HEAD
 		},
 		.driver_data = (void *)(SERIO_QUIRK_RESET_ALWAYS)
 	},
@@ -475,10 +462,6 @@
 			DMI_MATCH(DMI_PRODUCT_VERSION, "EL07R4"),
 		},
 		.driver_data = (void *)(SERIO_QUIRK_NOMUX | SERIO_QUIRK_RESET_ALWAYS)
-=======
-		},
-		.driver_data = (void *)(SERIO_QUIRK_RESET_ALWAYS)
->>>>>>> dd679e5c
 	},
 	/*
 	 * Some Fujitsu notebooks are having trouble with touchpads if
@@ -488,77 +471,38 @@
 	 * die horrible death on reboot.
 	 */
 	{
-<<<<<<< HEAD
 		/* Fujitsu Lifebook P7010/P7010D */
 		.matches = {
 			DMI_MATCH(DMI_SYS_VENDOR, "FUJITSU"),
 			DMI_MATCH(DMI_PRODUCT_NAME, "P7010"),
 		},
 		.driver_data = (void *)(SERIO_QUIRK_NOMUX)
-=======
-		/* Entroware Proteus */
-		.matches = {
-			DMI_MATCH(DMI_SYS_VENDOR, "Entroware"),
-			DMI_MATCH(DMI_PRODUCT_NAME, "Proteus"),
-			DMI_MATCH(DMI_PRODUCT_VERSION, "EL07R4"),
-		},
-		.driver_data = (void *)(SERIO_QUIRK_NOMUX | SERIO_QUIRK_RESET_ALWAYS)
->>>>>>> dd679e5c
-	},
-	/*
-	 * Some Fujitsu notebooks are having trouble with touchpads if
-	 * active multiplexing mode is activated. Luckily they don't have
-	 * external PS/2 ports so we can safely disable it.
-	 * ... apparently some Toshibas don't like MUX mode either and
-	 * die horrible death on reboot.
-	 */
-	{
-<<<<<<< HEAD
+	},
+	{
 		/* Fujitsu Lifebook P5020D */
 		.matches = {
 			DMI_MATCH(DMI_SYS_VENDOR, "FUJITSU"),
 			DMI_MATCH(DMI_PRODUCT_NAME, "LifeBook P Series"),
-=======
-		/* Fujitsu Lifebook P7010/P7010D */
-		.matches = {
-			DMI_MATCH(DMI_SYS_VENDOR, "FUJITSU"),
-			DMI_MATCH(DMI_PRODUCT_NAME, "P7010"),
->>>>>>> dd679e5c
-		},
-		.driver_data = (void *)(SERIO_QUIRK_NOMUX)
-	},
-	{
-<<<<<<< HEAD
+		},
+		.driver_data = (void *)(SERIO_QUIRK_NOMUX)
+	},
+	{
 		/* Fujitsu Lifebook S2000 */
 		.matches = {
 			DMI_MATCH(DMI_SYS_VENDOR, "FUJITSU"),
 			DMI_MATCH(DMI_PRODUCT_NAME, "LifeBook S Series"),
-=======
-		/* Fujitsu Lifebook P5020D */
-		.matches = {
-			DMI_MATCH(DMI_SYS_VENDOR, "FUJITSU"),
-			DMI_MATCH(DMI_PRODUCT_NAME, "LifeBook P Series"),
->>>>>>> dd679e5c
-		},
-		.driver_data = (void *)(SERIO_QUIRK_NOMUX)
-	},
-	{
-<<<<<<< HEAD
+		},
+		.driver_data = (void *)(SERIO_QUIRK_NOMUX)
+	},
+	{
 		/* Fujitsu Lifebook S6230 */
 		.matches = {
 			DMI_MATCH(DMI_SYS_VENDOR, "FUJITSU"),
 			DMI_MATCH(DMI_PRODUCT_NAME, "LifeBook S6230"),
-=======
-		/* Fujitsu Lifebook S2000 */
-		.matches = {
-			DMI_MATCH(DMI_SYS_VENDOR, "FUJITSU"),
-			DMI_MATCH(DMI_PRODUCT_NAME, "LifeBook S Series"),
->>>>>>> dd679e5c
-		},
-		.driver_data = (void *)(SERIO_QUIRK_NOMUX)
-	},
-	{
-<<<<<<< HEAD
+		},
+		.driver_data = (void *)(SERIO_QUIRK_NOMUX)
+	},
+	{
 		/* Fujitsu Lifebook T725 laptop */
 		.matches = {
 			DMI_MATCH(DMI_SYS_VENDOR, "FUJITSU"),
@@ -579,33 +523,10 @@
 		.matches = {
 			DMI_MATCH(DMI_SYS_VENDOR, "FUJITSU"),
 			DMI_MATCH(DMI_PRODUCT_NAME, "FMVLT70H"),
-=======
-		/* Fujitsu Lifebook S6230 */
-		.matches = {
-			DMI_MATCH(DMI_SYS_VENDOR, "FUJITSU"),
-			DMI_MATCH(DMI_PRODUCT_NAME, "LifeBook S6230"),
-		},
-		.driver_data = (void *)(SERIO_QUIRK_NOMUX)
-	},
-	{
-		/* Fujitsu Lifebook T725 laptop */
-		.matches = {
-			DMI_MATCH(DMI_SYS_VENDOR, "FUJITSU"),
-			DMI_MATCH(DMI_PRODUCT_NAME, "LIFEBOOK T725"),
-		},
-		.driver_data = (void *)(SERIO_QUIRK_NOMUX | SERIO_QUIRK_NOTIMEOUT)
-	},
-	{
-		/* Fujitsu Lifebook U745 */
-		.matches = {
-			DMI_MATCH(DMI_SYS_VENDOR, "FUJITSU"),
-			DMI_MATCH(DMI_PRODUCT_NAME, "LIFEBOOK U745"),
->>>>>>> dd679e5c
-		},
-		.driver_data = (void *)(SERIO_QUIRK_NOMUX)
-	},
-	{
-<<<<<<< HEAD
+		},
+		.driver_data = (void *)(SERIO_QUIRK_NOMUX)
+	},
+	{
 		/* Fujitsu A544 laptop */
 		/* https://bugzilla.redhat.com/show_bug.cgi?id=1111138 */
 		.matches = {
@@ -653,62 +574,6 @@
 		.matches = {
 			DMI_MATCH(DMI_SYS_VENDOR, "FUJITSU SIEMENS"),
 			DMI_MATCH(DMI_PRODUCT_NAME, "LIFEBOOK T3010"),
-=======
-		/* Fujitsu T70H */
-		.matches = {
-			DMI_MATCH(DMI_SYS_VENDOR, "FUJITSU"),
-			DMI_MATCH(DMI_PRODUCT_NAME, "FMVLT70H"),
-		},
-		.driver_data = (void *)(SERIO_QUIRK_NOMUX)
-	},
-	{
-		/* Fujitsu A544 laptop */
-		/* https://bugzilla.redhat.com/show_bug.cgi?id=1111138 */
-		.matches = {
-			DMI_MATCH(DMI_SYS_VENDOR, "FUJITSU"),
-			DMI_MATCH(DMI_PRODUCT_NAME, "LIFEBOOK A544"),
-		},
-		.driver_data = (void *)(SERIO_QUIRK_NOTIMEOUT)
-	},
-	{
-		/* Fujitsu AH544 laptop */
-		/* https://bugzilla.kernel.org/show_bug.cgi?id=69731 */
-		.matches = {
-			DMI_MATCH(DMI_SYS_VENDOR, "FUJITSU"),
-			DMI_MATCH(DMI_PRODUCT_NAME, "LIFEBOOK AH544"),
-		},
-		.driver_data = (void *)(SERIO_QUIRK_NOTIMEOUT)
-	},
-	{
-		/* Fujitsu U574 laptop */
-		/* https://bugzilla.kernel.org/show_bug.cgi?id=69731 */
-		.matches = {
-			DMI_MATCH(DMI_SYS_VENDOR, "FUJITSU"),
-			DMI_MATCH(DMI_PRODUCT_NAME, "LIFEBOOK U574"),
-		},
-		.driver_data = (void *)(SERIO_QUIRK_NOTIMEOUT)
-	},
-	{
-		/* Fujitsu UH554 laptop */
-		.matches = {
-			DMI_MATCH(DMI_SYS_VENDOR, "FUJITSU"),
-			DMI_MATCH(DMI_PRODUCT_NAME, "LIFEBOOK UH544"),
-		},
-		.driver_data = (void *)(SERIO_QUIRK_NOTIMEOUT)
-	},
-	{
-		/* Fujitsu Lifebook P7010 */
-		.matches = {
-			DMI_MATCH(DMI_SYS_VENDOR, "FUJITSU SIEMENS"),
-			DMI_MATCH(DMI_PRODUCT_NAME, "0000000000"),
-		},
-		.driver_data = (void *)(SERIO_QUIRK_NOMUX)
-	},
-	{
-		/* Fujitsu-Siemens Lifebook T3010 */
-		.matches = {
-			DMI_MATCH(DMI_SYS_VENDOR, "FUJITSU SIEMENS"),
-			DMI_MATCH(DMI_PRODUCT_NAME, "LIFEBOOK T3010"),
 		},
 		.driver_data = (void *)(SERIO_QUIRK_NOMUX)
 	},
@@ -717,52 +582,30 @@
 		.matches = {
 			DMI_MATCH(DMI_SYS_VENDOR, "FUJITSU SIEMENS"),
 			DMI_MATCH(DMI_PRODUCT_NAME, "LIFEBOOK E4010"),
->>>>>>> dd679e5c
-		},
-		.driver_data = (void *)(SERIO_QUIRK_NOMUX)
-	},
-	{
-<<<<<<< HEAD
-		/* Fujitsu-Siemens Lifebook E4010 */
-		.matches = {
-			DMI_MATCH(DMI_SYS_VENDOR, "FUJITSU SIEMENS"),
-			DMI_MATCH(DMI_PRODUCT_NAME, "LIFEBOOK E4010"),
-=======
+		},
+		.driver_data = (void *)(SERIO_QUIRK_NOMUX)
+	},
+	{
 		/* Fujitsu-Siemens Amilo Pro 2010 */
 		.matches = {
 			DMI_MATCH(DMI_SYS_VENDOR, "FUJITSU SIEMENS"),
 			DMI_MATCH(DMI_PRODUCT_NAME, "AMILO Pro V2010"),
->>>>>>> dd679e5c
-		},
-		.driver_data = (void *)(SERIO_QUIRK_NOMUX)
-	},
-	{
-<<<<<<< HEAD
-		/* Fujitsu-Siemens Amilo Pro 2010 */
-		.matches = {
-			DMI_MATCH(DMI_SYS_VENDOR, "FUJITSU SIEMENS"),
-			DMI_MATCH(DMI_PRODUCT_NAME, "AMILO Pro V2010"),
-=======
+		},
+		.driver_data = (void *)(SERIO_QUIRK_NOMUX)
+	},
+	{
 		/* Fujitsu-Siemens Amilo Pro 2030 */
 		.matches = {
 			DMI_MATCH(DMI_SYS_VENDOR, "FUJITSU SIEMENS"),
 			DMI_MATCH(DMI_PRODUCT_NAME, "AMILO PRO V2030"),
->>>>>>> dd679e5c
-		},
-		.driver_data = (void *)(SERIO_QUIRK_NOMUX)
-	},
-	{
-<<<<<<< HEAD
-		/* Fujitsu-Siemens Amilo Pro 2030 */
-		.matches = {
-			DMI_MATCH(DMI_SYS_VENDOR, "FUJITSU SIEMENS"),
-			DMI_MATCH(DMI_PRODUCT_NAME, "AMILO PRO V2030"),
-=======
+		},
+		.driver_data = (void *)(SERIO_QUIRK_NOMUX)
+	},
+	{
 		/* Fujitsu Lifebook A574/H */
 		.matches = {
 			DMI_MATCH(DMI_SYS_VENDOR, "FUJITSU"),
 			DMI_MATCH(DMI_PRODUCT_NAME, "FMVA0501PZ"),
->>>>>>> dd679e5c
 		},
 		.driver_data = (void *)(SERIO_QUIRK_NOMUX)
 	},
