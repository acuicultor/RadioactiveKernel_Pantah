--- conflicted
+++ resolved
@@ -150,11 +150,7 @@
 static int cti_disable_hw(struct cti_drvdata *drvdata)
 {
 	struct cti_config *config = &drvdata->config;
-<<<<<<< HEAD
-	struct device *dev = &drvdata->csdev->dev;
 	struct coresight_device *csdev = drvdata->csdev;
-=======
->>>>>>> f5b40c0e
 
 	spin_lock(&drvdata->spinlock);
 
