obj-y += ksu.o
obj-y += allowlist.o
kernelsu-objs := apk_sign.o
obj-y += kernelsu.o
obj-y += module_api.o
obj-y += sucompat.o
obj-y += uid_observer.o
obj-y += manager.o
obj-y += core_hook.o
obj-y += ksud.o
obj-y += embed_ksud.o
obj-y += kernel_compat.o

obj-y += selinux/
<<<<<<< HEAD
ccflags-y += -DKSU_VERSION=11434
=======
ccflags-y += -DKSU_VERSION=11458
>>>>>>> ea47781d

ifndef KSU_EXPECTED_SIZE
KSU_EXPECTED_SIZE := 0x033b
endif

ifndef KSU_EXPECTED_HASH
KSU_EXPECTED_HASH := c371061b19d8c7d7d6133c6a9bafe198fa944e50c1b31c9d8daa8d7f1fc2d2d6
endif

ifdef KSU_MANAGER_PACKAGE
ccflags-y += -DKSU_MANAGER_PACKAGE=\"$(KSU_MANAGER_PACKAGE)\"
$(info -- KernelSU Manager package name: $(KSU_MANAGER_PACKAGE))
endif

$(info -- KernelSU Manager signature size: $(KSU_EXPECTED_SIZE))
$(info -- KernelSU Manager signature hash: $(KSU_EXPECTED_HASH))

ccflags-y += -DEXPECTED_SIZE=$(KSU_EXPECTED_SIZE)
ccflags-y += -DEXPECTED_HASH=\"$(KSU_EXPECTED_HASH)\"
ccflags-y += -Wno-implicit-function-declaration -Wno-strict-prototypes -Wno-int-conversion -Wno-gcc-compat
ccflags-y += -Wno-declaration-after-statement<|MERGE_RESOLUTION|>--- conflicted
+++ resolved
@@ -12,11 +12,7 @@
 obj-y += kernel_compat.o
 
 obj-y += selinux/
-<<<<<<< HEAD
-ccflags-y += -DKSU_VERSION=11434
-=======
 ccflags-y += -DKSU_VERSION=11458
->>>>>>> ea47781d
 
 ifndef KSU_EXPECTED_SIZE
 KSU_EXPECTED_SIZE := 0x033b
