#include "selinux.h"
#include "objsec.h"
#include "linux/version.h"
#include "../klog.h" // IWYU pragma: keep
#ifndef KSU_COMPAT_USE_SELINUX_STATE
#include "avc.h"
#endif

#define KERNEL_SU_DOMAIN "u:r:su:s0"

static int transive_to_domain(const char *domain)
{
	struct cred *cred;
	struct task_security_struct *tsec;
	u32 sid;
	int error;

	cred = (struct cred *)__task_cred(current);

	tsec = cred->security;
	if (!tsec) {
		pr_err("tsec == NULL!\n");
		return -1;
	}

	error = security_secctx_to_secid(domain, strlen(domain), &sid);
	if (error) {
		pr_info("security_secctx_to_secid %s -> sid: %d, error: %d\n",
			domain, sid, error);
	}
	if (!error) {
		tsec->sid = sid;
		tsec->create_sid = 0;
		tsec->keycreate_sid = 0;
		tsec->sockcreate_sid = 0;
	}
	return error;
}

void setup_selinux(const char *domain)
{
	if (transive_to_domain(domain)) {
		pr_err("transive domain failed.\n");
		return;
	}

	/* we didn't need this now, we have change selinux rules when boot!
if (!is_domain_permissive) {
  if (set_domain_permissive() == 0) {
      is_domain_permissive = true;
  }
}*/
}

void setenforce(bool enforce)
{
#ifdef CONFIG_SECURITY_SELINUX_DEVELOP
#ifdef KSU_COMPAT_USE_SELINUX_STATE
	selinux_state.enforcing = enforce;
#else
	selinux_enforcing = enforce;
#endif
#endif
}

bool getenforce()
{
#ifdef CONFIG_SECURITY_SELINUX_DISABLE
#ifdef KSU_COMPAT_USE_SELINUX_STATE
	if (selinux_state.disabled) {
#else
	if (selinux_disabled) {
#endif
		return false;
	}
#endif

#ifdef CONFIG_SECURITY_SELINUX_DEVELOP
#ifdef KSU_COMPAT_USE_SELINUX_STATE
	return selinux_state.enforcing;
#else
	return selinux_enforcing;
#endif
#else
	return true;
#endif
}

#if (LINUX_VERSION_CODE < KERNEL_VERSION(5, 10, 0)) &&                         \
	!defined(KSU_COMPAT_HAS_CURRENT_SID)
/*
 * get the subjective security ID of the current task
 */
static inline u32 current_sid(void)
{
	const struct task_security_struct *tsec = current_security();

	return tsec->sid;
}
#endif

bool is_ksu_domain()
{
	char *domain;
	u32 seclen;
<<<<<<< HEAD
=======
	bool result;
>>>>>>> ea47781d
	int err = security_secid_to_secctx(current_sid(), &domain, &seclen);
	if (err) {
		return false;
	}
<<<<<<< HEAD
	return strncmp(KERNEL_SU_DOMAIN, domain, seclen) == 0;
=======
	result = strncmp(KERNEL_SU_DOMAIN, domain, seclen) == 0;
	security_release_secctx(domain, seclen);
	return result;
>>>>>>> ea47781d
}

bool is_zygote(void *sec)
{
	struct task_security_struct *tsec = (struct task_security_struct *)sec;
	if (!tsec) {
		return false;
	}
	char *domain;
	u32 seclen;
	bool result;
	int err = security_secid_to_secctx(tsec->sid, &domain, &seclen);
	if (err) {
		return false;
	}
	result = strncmp("u:r:zygote:s0", domain, seclen) == 0;
	security_release_secctx(domain, seclen);
	return result;
}<|MERGE_RESOLUTION|>--- conflicted
+++ resolved
@@ -103,21 +103,14 @@
 {
 	char *domain;
 	u32 seclen;
-<<<<<<< HEAD
-=======
 	bool result;
->>>>>>> ea47781d
 	int err = security_secid_to_secctx(current_sid(), &domain, &seclen);
 	if (err) {
 		return false;
 	}
-<<<<<<< HEAD
-	return strncmp(KERNEL_SU_DOMAIN, domain, seclen) == 0;
-=======
 	result = strncmp(KERNEL_SU_DOMAIN, domain, seclen) == 0;
 	security_release_secctx(domain, seclen);
 	return result;
->>>>>>> ea47781d
 }
 
 bool is_zygote(void *sec)
