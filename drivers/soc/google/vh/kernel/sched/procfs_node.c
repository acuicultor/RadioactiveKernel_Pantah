--- conflicted
+++ resolved
@@ -1271,23 +1271,12 @@
 	rcu_read_unlock();
 	vp = get_vendor_task_struct(p);
 	rq = task_rq_lock(p, &rf);
-<<<<<<< HEAD
-
-	if (task_on_rq_queued(p)) {
-		vrq = get_vendor_rq_struct(rq);
-
-		if (!vp->uclamp_fork_reset && val)
-			inc_adpf_counter(p, &vrq->num_adpf_tasks);
-		else if (vp->uclamp_fork_reset && !val)
-			dec_adpf_counter(p, &vrq->num_adpf_tasks);
-=======
 
 	if (task_on_rq_queued(p)) {
 		if (!get_uclamp_fork_reset(p, true) && val)
 			inc_adpf_counter(p, rq);
 		else if (get_uclamp_fork_reset(p, false) && !val)
 			dec_adpf_counter(p, rq);
->>>>>>> dd679e5c
 	}
 
 	if (vp->uclamp_fork_reset != val) {
@@ -1341,11 +1330,7 @@
 		vp = get_vendor_task_struct(p);
 		raw_spin_lock_irqsave(&vp->lock, flags);
 		old = vp->group;
-<<<<<<< HEAD
-		if (old == new) {
-=======
 		if (old == new || p->flags & PF_EXITING) {
->>>>>>> dd679e5c
 			raw_spin_unlock_irqrestore(&vp->lock, flags);
 			break;
 		}
@@ -1370,11 +1355,7 @@
 			vp = get_vendor_task_struct(t);
 			raw_spin_lock_irqsave(&vp->lock, flags);
 			old = vp->group;
-<<<<<<< HEAD
-			if (old == new) {
-=======
 			if (old == new || t->flags & PF_EXITING) {
->>>>>>> dd679e5c
 				raw_spin_unlock_irqrestore(&vp->lock, flags);
 				put_task_struct(t);
 				continue;
