--- conflicted
+++ resolved
@@ -2064,13 +2064,8 @@
 
 static struct task_struct *detach_important_task(struct rq *src_rq, int dst_cpu)
 {
-<<<<<<< HEAD
-	struct task_struct *p = NULL, *best_task = NULL, *backup = NULL;
-	unsigned int task_util;
-=======
 	struct task_struct *p = NULL, *best_task = NULL, *backup = NULL,
 		*backup_ui = NULL, *backup_unfit = NULL;
->>>>>>> e3e0ccfb
 
 	lockdep_assert_held(&src_rq->lock);
 
@@ -2078,11 +2073,7 @@
 
 	list_for_each_entry_reverse(p, &src_rq->cfs_tasks, se.group_node) {
 		struct vendor_task_struct *vp = get_vendor_task_struct(p);
-<<<<<<< HEAD
-		bool important = false;
-=======
 		bool is_ui = false, is_boost = false;
->>>>>>> e3e0ccfb
 
 		if (!cpumask_test_cpu(dst_cpu, p->cpus_ptr))
 			continue;
@@ -2093,28 +2084,6 @@
 		if (!get_prefer_idle(p))
 			continue;
 
-<<<<<<< HEAD
-		task_util = uclamp_task_util(p);
-
-		if (vp && vp->uclamp_fork_reset && get_prefer_idle(p))
-			important = true;
-		else if (uclamp_eff_value(p, UCLAMP_MIN) > 0)
-			important = true;
-
-		/* TODO:  pull the most important task running on the unfit CPU
-		 * if not pull the most important task running on the fit CPU
-		 * with highest load
-		 */
-		if (important && task_fits_capacity(p, dst_cpu, false)) {
-			best_task = p;
-			break;
-		} else if (important && !backup) {
-			backup = p;
-		}
-	}
-
-	p = best_task ? best_task : backup;
-=======
 		if (vp && vp->uclamp_fork_reset)
 			is_ui = true;
 		else if (uclamp_eff_value(p, UCLAMP_MIN) > 0)
@@ -2161,20 +2130,16 @@
 		p = backup_unfit;
 	else
 		p = NULL;
->>>>>>> e3e0ccfb
 
 	if (p) {
 		/* detach_task */
 		deactivate_task(src_rq, p, DEQUEUE_NOCLOCK);
 		set_task_cpu(p, dst_cpu);
-<<<<<<< HEAD
-=======
 
 		if (backup_unfit)
 			cpu_rq(dst_cpu)->misfit_task_load = p->se.avg.load_avg;
 		else
 			cpu_rq(dst_cpu)->misfit_task_load = 0;
->>>>>>> e3e0ccfb
 	}
 
 	rcu_read_unlock();
@@ -2269,16 +2234,12 @@
 	if (*pulled_task)
 		this_rq->idle_stamp = 0;
 
-<<<<<<< HEAD
-	if (*pulled_task != 0)
+    if (*pulled_task != 0) {
 		*done = 1;
+		/* TODO: need implement update_blocked_averages */
+	}
 
 	rq_repin_lock(this_rq, rf);
-
-	if (*done == 1) {
-		this_rq->misfit_task_load = 0;
-		/* TODO: need implement update_blocked_averages */
-	}
 
 	return;
 }
@@ -2341,15 +2302,4 @@
 		raw_spin_unlock(&vendor_cfs_util[group][rq->cpu].lock);
 	}
 }
-#endif
-=======
-	if (*pulled_task != 0) {
-		*done = 1;
-		/* TODO: need implement update_blocked_averages */
-	}
-
-	rq_repin_lock(this_rq, rf);
-
-	return;
-}
->>>>>>> e3e0ccfb
+#endif