--- conflicted
+++ resolved
@@ -1532,11 +1532,7 @@
 	int most_spare_cap_cpu = -1, unimportant_max_spare_cap_cpu = -1, idle_max_cap_cpu = -1;
 	struct cpuidle_state *idle_state;
 	unsigned long unimportant_max_spare_cap = 0, idle_max_cap = 0;
-<<<<<<< HEAD
-	bool prefer_fit = prefer_idle && get_uclamp_fork_reset(p, true);
-=======
 	bool prefer_fit = get_uclamp_fork_reset(p, true);
->>>>>>> dd679e5c
 	const cpumask_t *preferred_idle_mask;
 
 	rd = cpu_rq(this_cpu)->rd;
@@ -2522,46 +2518,24 @@
 {
 	struct vendor_task_struct *vp;
 	unsigned long flags;
-	struct rq_flags rf;
-	struct rq *rq;
 
 	if (!vendor_sched_boost_adpf_prio)
 		return;
 
-<<<<<<< HEAD
-	rq = task_rq_lock(p, &rf);
-
-	if (p->prio < MAX_RT_PRIO) {
-		task_rq_unlock(rq, p, &rf);
-		return;
-	}
-=======
 	if (p->prio < MAX_RT_PRIO)
 		return;
->>>>>>> dd679e5c
 
 	vp = get_vendor_task_struct(p);
 	if (get_uclamp_fork_reset(p, false)) {
 		raw_spin_lock_irqsave(&vp->lock, flags);
 		p->normal_prio = p->static_prio = vp->orig_prio = NICE_TO_PRIO(*nice);
 		raw_spin_unlock_irqrestore(&vp->lock, flags);
-<<<<<<< HEAD
 
 		if (unlikely(p->prio != NICE_TO_PRIO(MIN_NICE))) {
 			p->prio = NICE_TO_PRIO(MIN_NICE);
 			prio_changed(p, vp->orig_prio, p->prio);
 		}
 	}
-
-	task_rq_unlock(rq, p, &rf);
-=======
-
-		if (unlikely(p->prio != NICE_TO_PRIO(MIN_NICE))) {
-			p->prio = NICE_TO_PRIO(MIN_NICE);
-			prio_changed(p, vp->orig_prio, p->prio);
-		}
-	}
->>>>>>> dd679e5c
 }
 
 void rvh_setscheduler_pixel_mod(void *data, struct task_struct *p)
@@ -2815,11 +2789,7 @@
 {
 	struct vendor_rq_struct *vrq = get_vendor_rq_struct(cpu_rq(dst_cpu));
 
-<<<<<<< HEAD
-	if (!get_uclamp_fork_reset(p, true) || !get_prefer_idle(p))
-=======
 	if (!get_prefer_idle(p))
->>>>>>> dd679e5c
 		return;
 
 	lockdep_assert_held(&cpu_rq(dst_cpu)->lock);
@@ -2865,23 +2835,15 @@
 
 void rvh_enqueue_task_fair_pixel_mod(void *data, struct rq *rq, struct task_struct *p, int flags)
 {
-<<<<<<< HEAD
-	struct vendor_rq_struct *vrq = get_vendor_rq_struct(rq);
 	bool force_cpufreq_update = false;
 
 	if (get_uclamp_fork_reset(p, true))
-		inc_adpf_counter(p, &vrq->num_adpf_tasks);
+		inc_adpf_counter(p, rq);
 
 		/*
 		 * Tell the scheduler that this tasks really wants to run next
 		 */
 		set_next_buddy(&p->se);
-=======
-	bool force_cpufreq_update = false;
-
-	if (get_uclamp_fork_reset(p, true))
-		inc_adpf_counter(p, rq);
->>>>>>> dd679e5c
 
 #if IS_ENABLED(CONFIG_USE_VENDOR_GROUP_UTIL)
 	if (likely(sched_feat(UTIL_EST))) {
@@ -2907,15 +2869,8 @@
 
 void rvh_dequeue_task_fair_pixel_mod(void *data, struct rq *rq, struct task_struct *p, int flags)
 {
-<<<<<<< HEAD
-	struct vendor_rq_struct *vrq = get_vendor_rq_struct(rq);
-
-	if (get_uclamp_fork_reset(p, true))
-		dec_adpf_counter(p, &vrq->num_adpf_tasks);
-=======
 	if (get_uclamp_fork_reset(p, true))
 		dec_adpf_counter(p, rq);
->>>>>>> dd679e5c
 
 #if IS_ENABLED(CONFIG_USE_VENDOR_GROUP_UTIL)
 	if (likely(sched_feat(UTIL_EST))) {
