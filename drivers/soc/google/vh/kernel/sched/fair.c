--- conflicted
+++ resolved
@@ -2069,12 +2069,8 @@
 	tg_max = task_group(p)->uclamp[UCLAMP_MAX].value;
 	// Vendor group restriction
 	vnd_min = vg[vp->group].uc_req[UCLAMP_MIN].value;
-<<<<<<< HEAD
-	vnd_max = vg[vp->group].uc_req[UCLAMP_MAX].value;
-=======
 	vnd_max = get_uclamp_fork_reset(p, true) ?
 		uclamp_none(UCLAMP_MAX) : vg[vp->group].uc_req[UCLAMP_MAX].value;
->>>>>>> 9c2ce76d
 	if (vg[vp->group].auto_uclamp_max) {
 		vp->auto_uclamp_max_flags |= AUTO_UCLAMP_MAX_FLAG_GROUP;
 		vnd_max = sched_auto_uclamp_max[task_cpu(p)];
@@ -2838,13 +2834,8 @@
 	struct vendor_rq_struct *vrq = get_vendor_rq_struct(rq);
 	bool force_cpufreq_update = false;
 
-<<<<<<< HEAD
-	if (get_uclamp_fork_reset(p, true)) {
-		atomic_inc(&vrq->num_adpf_tasks);
-=======
 	if (get_uclamp_fork_reset(p, true))
 		inc_adpf_counter(p, &vrq->num_adpf_tasks);
->>>>>>> 9c2ce76d
 
 		/*
 		 * Tell the scheduler that this tasks really wants to run next
@@ -2879,11 +2870,7 @@
 	struct vendor_rq_struct *vrq = get_vendor_rq_struct(rq);
 
 	if (get_uclamp_fork_reset(p, true))
-<<<<<<< HEAD
-		atomic_dec(&vrq->num_adpf_tasks);
-=======
 		dec_adpf_counter(p, &vrq->num_adpf_tasks);
->>>>>>> 9c2ce76d
 
 #if IS_ENABLED(CONFIG_USE_VENDOR_GROUP_UTIL)
 	if (likely(sched_feat(UTIL_EST))) {
