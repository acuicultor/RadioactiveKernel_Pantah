/* SPDX-License-Identifier: GPL-2.0 */
#include "../../include/sched.h"
#include <asm/atomic.h>

#define MIN_CAPACITY_CPU    CONFIG_VH_MIN_CAPACITY_CPU
#define MID_CAPACITY_CPU    CONFIG_VH_MID_CAPACITY_CPU
#define MAX_CAPACITY_CPU    CONFIG_VH_MAX_CAPACITY_CPU
#define HIGH_CAPACITY_CPU   CONFIG_VH_HIGH_CAPACITY_CPU
#define CPU_NUM             CONFIG_VH_SCHED_CPU_NR
#define CLUSTER_NUM         3
#define UCLAMP_STATS_SLOTS  21
#define UCLAMP_STATS_STEP   (100 / (UCLAMP_STATS_SLOTS - 1))
#define DEF_UTIL_THRESHOLD  1280
#define DEF_UTIL_POST_INIT_SCALE  512
#define C1_EXIT_LATENCY     1
#define THREAD_PRIORITY_TOP_APP_BOOST 110
#define THREAD_PRIORITY_BACKGROUND    130
#define THREAD_PRIORITY_LOWEST        139
#define LIST_QUEUED         0xa5a55a5a
#define LIST_NOT_QUEUED     0x5a5aa5a5

/*
 * For cpu running normal tasks, its uclamp.min will be 0 and uclamp.max will be 1024,
 * and the sum will be 1024. We use this as index that cpu is not running important tasks.
 */
#define DEFAULT_IMPRATANCE_THRESHOLD	1024

/*
 * Sets uclamp_max to the task based on the most efficient point of the CPU the
 * task is currently running on.
 */
#define AUTO_UCLAMP_MAX_MAGIC		-2

#define AUTO_UCLAMP_MAX_FLAG_TASK	BIT(0)
#define AUTO_UCLAMP_MAX_FLAG_GROUP	BIT(1)

#define UCLAMP_BUCKET_DELTA DIV_ROUND_CLOSEST(SCHED_CAPACITY_SCALE, UCLAMP_BUCKETS)

/* Iterate thr' all leaf cfs_rq's on a runqueue */
#define for_each_leaf_cfs_rq_safe(rq, cfs_rq, pos)			\
	list_for_each_entry_safe(cfs_rq, pos, &rq->leaf_cfs_rq_list,	\
				 leaf_cfs_rq_list)

#define get_bucket_id(__val)								      \
		min_t(unsigned int,							      \
		      __val / DIV_ROUND_CLOSEST(SCHED_CAPACITY_SCALE, UCLAMP_BUCKETS),	      \
		      UCLAMP_BUCKETS - 1)

extern unsigned int sched_capacity_margin[CPU_NUM];
extern unsigned int sched_dvfs_headroom[CPU_NUM];
extern unsigned int sched_auto_uclamp_max[CPU_NUM];

#define cpu_overutilized(cap, max, cpu)	\
		((cap) * sched_capacity_margin[cpu] > (max) << SCHED_CAPACITY_SHIFT)

#define lsub_positive(_ptr, _val) do {				\
	typeof(_ptr) ptr = (_ptr);				\
	*ptr -= min_t(typeof(*ptr), *ptr, _val);		\
} while (0)

#define sub_positive(_ptr, _val) do {				\
	typeof(_ptr) ptr = (_ptr);				\
	typeof(*ptr) val = (_val);				\
	typeof(*ptr) res, var = READ_ONCE(*ptr);		\
	res = var - val;					\
	if (res > var)						\
		res = 0;					\
	WRITE_ONCE(*ptr, res);					\
} while (0)

#define __container_of(ptr, type, member) ({			\
	void *__mptr = (void *)(ptr);				\
	((type *)(__mptr - offsetof(type, member))); })

#define remove_from_vendor_group_list(__node, __group) do {	\
	raw_spin_lock(&vendor_group_list[__group].lock);	\
	if (__node == vendor_group_list[__group].cur_iterator)	\
		vendor_group_list[__group].cur_iterator = (__node)->prev;	\
	list_del_init(__node);					\
	raw_spin_unlock(&vendor_group_list[__group].lock);	\
} while (0)

#define add_to_vendor_group_list(__node, __group) do {		\
	raw_spin_lock(&vendor_group_list[__group].lock);	\
	list_add_tail(__node, &vendor_group_list[__group].list);	\
	raw_spin_unlock(&vendor_group_list[__group].lock);	\
} while (0)

struct vendor_group_property {
	bool prefer_idle;
	bool prefer_high_cap;
	bool task_spreading;
	bool auto_uclamp_max;
#if !IS_ENABLED(CONFIG_USE_VENDOR_GROUP_UTIL)
	unsigned int group_throttle;
#endif
	cpumask_t preferred_idle_mask_low;
	cpumask_t preferred_idle_mask_mid;
	cpumask_t preferred_idle_mask_high;
	unsigned int uclamp_min_on_nice_low_value;
	unsigned int uclamp_min_on_nice_mid_value;
	unsigned int uclamp_min_on_nice_high_value;
	unsigned int uclamp_max_on_nice_low_value;
	unsigned int uclamp_max_on_nice_mid_value;
	unsigned int uclamp_max_on_nice_high_value;
	unsigned int uclamp_min_on_nice_low_prio;
	unsigned int uclamp_min_on_nice_mid_prio;
	unsigned int uclamp_min_on_nice_high_prio;
	unsigned int uclamp_max_on_nice_low_prio;
	unsigned int uclamp_max_on_nice_mid_prio;
	unsigned int uclamp_max_on_nice_high_prio;
	bool uclamp_min_on_nice_enable;
	bool uclamp_max_on_nice_enable;
	enum utilization_group ug;
	struct uclamp_se uc_req[UCLAMP_CNT];
};

#if IS_ENABLED(CONFIG_USE_VENDOR_GROUP_UTIL)
struct vendor_util_group_property {
#if IS_ENABLED(CONFIG_USE_GROUP_THROTTLE)
	unsigned int group_throttle;
#endif
	struct uclamp_se uc_req[UCLAMP_CNT];
};
#endif

struct uclamp_stats {
	spinlock_t lock;
	bool last_min_in_effect;
	bool last_max_in_effect;
	unsigned int last_uclamp_min_index;
	unsigned int last_uclamp_max_index;
	unsigned int last_util_diff_min_index;
	unsigned int last_util_diff_max_index;
	u64 util_diff_min[UCLAMP_STATS_SLOTS];
	u64 util_diff_max[UCLAMP_STATS_SLOTS];
	u64 total_time;
	u64 last_update_time;
	u64 time_in_state_min[UCLAMP_STATS_SLOTS];
	u64 time_in_state_max[UCLAMP_STATS_SLOTS];
	u64 effect_time_in_state_min[UCLAMP_STATS_SLOTS];
	u64 effect_time_in_state_max[UCLAMP_STATS_SLOTS];
};

#if IS_ENABLED(CONFIG_USE_VENDOR_GROUP_UTIL)
struct vendor_cfs_util {
	raw_spinlock_t lock;
	struct sched_avg avg;
	unsigned long util_removed;
	unsigned long util_est;
};
#endif

struct vendor_group_list {
	struct list_head list;
	raw_spinlock_t lock;
	struct list_head *cur_iterator;
};

unsigned long apply_dvfs_headroom(unsigned long util, int cpu, bool tapered);
unsigned long map_util_freq_pixel_mod(unsigned long util, unsigned long freq,
				      unsigned long cap);
void rvh_uclamp_eff_get_pixel_mod(void *data, struct task_struct *p, enum uclamp_id clamp_id,
				  struct uclamp_se *uclamp_max, struct uclamp_se *uclamp_eff,
				  int *ret);

enum vendor_group_attribute {
	VTA_TASK_GROUP,
	VTA_PROC_GROUP,
};

#if !IS_ENABLED(CONFIG_USE_VENDOR_GROUP_UTIL)
struct vendor_task_group_struct {
	enum vendor_group group;
};

ANDROID_VENDOR_CHECK_SIZE_ALIGN(u64 android_vendor_data1[4], struct vendor_task_group_struct t);
#endif

extern bool vendor_sched_reduce_prefer_idle;
extern struct vendor_group_property vg[VG_MAX];

DECLARE_STATIC_KEY_FALSE(uclamp_min_filter_enable);
DECLARE_STATIC_KEY_FALSE(uclamp_max_filter_enable);

DECLARE_STATIC_KEY_FALSE(tapered_dvfs_headroom_enable);

#define SCHED_PIXEL_FORCE_UPDATE		BIT(8)

/*****************************************************************************/
/*                       Upstream Code Section                               */
/*****************************************************************************/
/*
 * This part of code is copied from Android common GKI kernel and unmodified.
 * Any change for these functions in upstream GKI would require extensive review
 * to make proper adjustment in vendor hook.
 */
extern struct uclamp_se uclamp_default[UCLAMP_CNT];

void set_next_buddy(struct sched_entity *se);

static inline unsigned long task_util(struct task_struct *p)
{
	return READ_ONCE(p->se.avg.util_avg);
}

static inline unsigned long _task_util_est(struct task_struct *p)
{
	struct util_est ue = READ_ONCE(p->se.avg.util_est);

	return max(ue.ewma, (ue.enqueued & ~UTIL_AVG_UNCHANGED));
}

static inline unsigned long task_util_est(struct task_struct *p)
{
	return max(task_util(p), _task_util_est(p));
}

static inline unsigned long uclamp_rq_get(struct rq *rq,
					  enum uclamp_id clamp_id)
{
	return READ_ONCE(rq->uclamp[clamp_id].value);
}

static inline bool uclamp_rq_is_idle(struct rq *rq)
{
	return rq->uclamp_flags & UCLAMP_FLAG_IDLE;
}

static inline unsigned int uclamp_none(enum uclamp_id clamp_id)
{
	if (clamp_id == UCLAMP_MIN)
		return 0;
	return SCHED_CAPACITY_SCALE;
}

static inline void uclamp_se_set(struct uclamp_se *uc_se,
				 unsigned int value, bool user_defined)
{
	uc_se->value = value;
	uc_se->bucket_id = get_bucket_id(value);
	uc_se->user_defined = user_defined;
}

extern inline void uclamp_rq_inc_id(struct rq *rq, struct task_struct *p,
				    enum uclamp_id clamp_id);
extern inline void uclamp_rq_dec_id(struct rq *rq, struct task_struct *p,
				    enum uclamp_id clamp_id);

static inline unsigned long capacity_of(int cpu)
{
	return cpu_rq(cpu)->cpu_capacity;
}

static inline int util_fits_cpu(unsigned long util,
				unsigned long uclamp_min,
				unsigned long uclamp_max,
				int cpu)
{
	unsigned long capacity_orig, capacity_orig_thermal;
	unsigned long capacity = capacity_of(cpu);
	bool fits, uclamp_max_fits;

	/*
	 * Check if the real util fits without any uclamp boost/cap applied.
	 */
	fits = !cpu_overutilized(util, capacity, cpu);

	if (!uclamp_is_used())
		return fits;

	/*
	 * We must use capacity_orig_of() for comparing against uclamp_min and
	 * uclamp_max. We only care about capacity pressure (by using
	 * capacity_of()) for comparing against the real util.
	 *
	 * If a task is boosted to 1024 for example, we don't want a tiny
	 * pressure to skew the check whether it fits a CPU or not.
	 *
	 * Similarly if a task is capped to capacity_orig_of(little_cpu), it
	 * should fit a little cpu even if there's some pressure.
	 *
	 * Only exception is for thermal pressure since it has a direct impact
	 * on available OPP of the system.
	 *
	 * We honour it for uclamp_min only as a drop in performance level
	 * could result in not getting the requested minimum performance level.
	 *
	 * For uclamp_max, we can tolerate a drop in performance level as the
	 * goal is to cap the task. So it's okay if it's getting less.
	 *
	 * In case of capacity inversion, which is not handled yet, we should
	 * honour the inverted capacity for both uclamp_min and uclamp_max all
	 * the time.
	 */
	capacity_orig = capacity_orig_of(cpu);
	capacity_orig_thermal = capacity_orig - arch_scale_thermal_pressure(cpu);

	/*
	 * We want to force a task to fit a cpu as implied by uclamp_max.
	 * But we do have some corner cases to cater for..
	 *
	 *
	 *                                 C=z
	 *   |                             ___
	 *   |                  C=y       |   |
	 *   |_ _ _ _ _ _ _ _ _ ___ _ _ _ | _ | _ _ _ _ _  uclamp_max
	 *   |      C=x        |   |      |   |
	 *   |      ___        |   |      |   |
	 *   |     |   |       |   |      |   |    (util somewhere in this region)
	 *   |     |   |       |   |      |   |
	 *   |     |   |       |   |      |   |
	 *   +----------------------------------------
	 *         cpu0        cpu1       cpu2
	 *
	 *   In the above example if a task is capped to a specific performance
	 *   point, y, then when:
	 *
	 *   * util = 80% of x then it does not fit on cpu0 and should migrate
	 *     to cpu1
	 *   * util = 80% of y then it is forced to fit on cpu1 to honour
	 *     uclamp_max request.
	 *
	 *   which is what we're enforcing here. A task always fits if
	 *   uclamp_max <= capacity_orig. But when uclamp_max > capacity_orig,
	 *   the normal upmigration rules should withhold still.
	 *
	 *   Only exception is when we are on max capacity, then we need to be
	 *   careful not to block overutilized state. This is so because:
	 *
	 *     1. There's no concept of capping at max_capacity! We can't go
	 *        beyond this performance level anyway.
	 *     2. The system is being saturated when we're operating near
	 *        max capacity, it doesn't make sense to block overutilized.
	 */
	uclamp_max_fits = (capacity_orig == SCHED_CAPACITY_SCALE) && (uclamp_max == SCHED_CAPACITY_SCALE);
	uclamp_max_fits = !uclamp_max_fits && (uclamp_max <= capacity_orig);
	fits = fits || uclamp_max_fits;

	/*
	 *
	 *                                 C=z
	 *   |                             ___       (region a, capped, util >= uclamp_max)
	 *   |                  C=y       |   |
	 *   |_ _ _ _ _ _ _ _ _ ___ _ _ _ | _ | _ _ _ _ _ uclamp_max
	 *   |      C=x        |   |      |   |
	 *   |      ___        |   |      |   |      (region b, uclamp_min <= util <= uclamp_max)
	 *   |_ _ _|_ _|_ _ _ _| _ | _ _ _| _ | _ _ _ _ _ uclamp_min
	 *   |     |   |       |   |      |   |
	 *   |     |   |       |   |      |   |      (region c, boosted, util < uclamp_min)
	 *   +----------------------------------------
	 *         cpu0        cpu1       cpu2
	 *
	 * a) If util > uclamp_max, then we're capped, we don't care about
	 *    actual fitness value here. We only care if uclamp_max fits
	 *    capacity without taking margin/pressure into account.
	 *    See comment above.
	 *
	 * b) If uclamp_min <= util <= uclamp_max, then the normal
	 *    fits_capacity() rules apply. Except we need to ensure that we
	 *    enforce we remain within uclamp_max, see comment above.
	 *
	 * c) If util < uclamp_min, then we are boosted. Same as (b) but we
	 *    need to take into account the boosted value fits the CPU without
	 *    taking margin/pressure into account.
	 *
	 * Cases (a) and (b) are handled in the 'fits' variable already. We
	 * just need to consider an extra check for case (c) after ensuring we
	 * handle the case uclamp_min > uclamp_max.
	 */
	uclamp_min = min(uclamp_min, uclamp_max);
	if (util < uclamp_min && capacity_orig != SCHED_CAPACITY_SCALE)
		fits = fits && (uclamp_min <= capacity_orig_thermal);

	return fits;
}

#if IS_ENABLED(CONFIG_FAIR_GROUP_SCHED)
static inline struct task_struct *task_of(struct sched_entity *se)
{
	SCHED_WARN_ON(!entity_is_task(se));
	return container_of(se, struct task_struct, se);
}

static inline struct cfs_rq *cfs_rq_of(struct sched_entity *se)
{
	return se->cfs_rq;
}
#else
static inline struct task_struct *task_of(struct sched_entity *se)
{
	return container_of(se, struct task_struct, se);
}

static inline struct cfs_rq *cfs_rq_of(struct sched_entity *se)
{
	struct task_struct *p = task_of(se);
	struct rq *rq = task_rq(p);

	return &rq->cfs;
}
#endif

static inline unsigned long
uclamp_eff_value_pixel_mod(struct task_struct *p, enum uclamp_id clamp_id)
{
	struct uclamp_se uc_max = uclamp_default[clamp_id];
	struct uclamp_se uc_eff;
	int ret;

	/* Task currently refcounted: use back-annotated (effective) value */
	if (p->uclamp[clamp_id].active)
		return (unsigned long)p->uclamp[clamp_id].value;

	// This function will always return uc_eff
	rvh_uclamp_eff_get_pixel_mod(NULL, p, clamp_id, &uc_max, &uc_eff, &ret);

	return (unsigned long)uc_eff.value;
}

/*****************************************************************************/
/*                       New Code Section                                    */
/*****************************************************************************/
/*
 * This part of code is new for this kernel, which are mostly helper functions.
 */
#if !IS_ENABLED(CONFIG_USE_VENDOR_GROUP_UTIL)
static inline struct vendor_task_group_struct *get_vendor_task_group_struct(struct task_group *tg)
{
	return (struct vendor_task_group_struct *)tg->android_vendor_data1;
}
#endif

struct vendor_rq_struct {
	raw_spinlock_t lock;
	unsigned long util_removed;
	atomic_t num_adpf_tasks;
};

ANDROID_VENDOR_CHECK_SIZE_ALIGN(u64 android_vendor_data1[96], struct vendor_rq_struct t);

static inline struct vendor_rq_struct *get_vendor_rq_struct(struct rq *rq)
{
	return (struct vendor_rq_struct *)rq->android_vendor_data1;
}

static inline bool get_uclamp_fork_reset(struct task_struct *p, bool inherited)
{

	if (inherited)
		return get_vendor_task_struct(p)->uclamp_fork_reset ||
			get_vendor_binder_task_struct(p)->uclamp_fork_reset;
	else
		return get_vendor_task_struct(p)->uclamp_fork_reset;
}

static inline bool get_prefer_idle(struct task_struct *p)
{
	// For group based prefer_idle vote, filter our smaller or low prio or
	// have throttled uclamp.max settings
	// Ignore all checks, if the prefer_idle is from per-task API.

	struct vendor_task_struct *vp = get_vendor_task_struct(p);
	struct vendor_binder_task_struct *vbinder = get_vendor_binder_task_struct(p);

<<<<<<< HEAD
	if (vendor_sched_reduce_prefer_idle && !vp->uclamp_fork_reset)
		return (vg[vp->group].prefer_idle && p->prio <= DEFAULT_PRIO &&
			uclamp_eff_value_pixel_mod(p, UCLAMP_MAX) == SCHED_CAPACITY_SCALE) ||
			vp->prefer_idle || vbinder->prefer_idle;
	else
		return vg[vp->group].prefer_idle || vp->prefer_idle || vbinder->prefer_idle ||
		       vp->uclamp_fork_reset;
=======
	if (get_uclamp_fork_reset(p, true) || vp->prefer_idle || vbinder->prefer_idle)
		return true;
	else if (vendor_sched_reduce_prefer_idle)
		return vg[vp->group].prefer_idle && p->prio <= DEFAULT_PRIO &&
			uclamp_eff_value_pixel_mod(p, UCLAMP_MAX) == SCHED_CAPACITY_SCALE;
	else
		return vg[vp->group].prefer_idle;
>>>>>>> 9c2ce76d
}

static inline void init_vendor_task_struct(struct vendor_task_struct *v_tsk)
{
	/* Guarantee everything is not random first, just in case */
	memset(v_tsk, 0, sizeof(struct vendor_task_struct));

	/* Then explicitly set what we expect init value to be */
	raw_spin_lock_init(&v_tsk->lock);
	v_tsk->group = VG_SYSTEM;
	v_tsk->direct_reclaim_ts = 0;
	INIT_LIST_HEAD(&v_tsk->node);
	v_tsk->queued_to_list = LIST_NOT_QUEUED;
	v_tsk->uclamp_fork_reset = false;
	v_tsk->prefer_idle = false;
	v_tsk->auto_uclamp_max_flags = 0;
	v_tsk->uclamp_filter.uclamp_min_ignored = 0;
	v_tsk->uclamp_filter.uclamp_max_ignored = 0;
	v_tsk->binder_task.uclamp[UCLAMP_MIN] = uclamp_none(UCLAMP_MIN);
	v_tsk->binder_task.uclamp[UCLAMP_MIN] = uclamp_none(UCLAMP_MAX);
	v_tsk->binder_task.prefer_idle = false;
	v_tsk->binder_task.active = false;
	v_tsk->uclamp_pi[UCLAMP_MIN] = uclamp_none(UCLAMP_MIN);
	v_tsk->uclamp_pi[UCLAMP_MAX] = uclamp_none(UCLAMP_MAX);
}

int acpu_init(void);
extern struct proc_dir_entry *vendor_sched;

extern u64 sched_slice(struct cfs_rq *cfs_rq, struct sched_entity *se);
extern unsigned int sysctl_sched_uclamp_min_filter_us;
extern unsigned int sysctl_sched_uclamp_max_filter_divider;
extern unsigned int sysctl_sched_uclamp_min_filter_rt;
extern unsigned int sysctl_sched_uclamp_max_filter_rt;

/*
 * Check if we can ignore uclamp_min requirement of a task. The goal is to
 * prevent small transient tasks from boosting frequency unnecessarily.
 *
 * Returns true if a task can finish its work within a specific threshold.
 *
 * We look at the immediate history of how long the task ran previously.
 * Converting task util_avg into runtime is not trivial and expensive
 * operations.
 */
static inline bool uclamp_can_ignore_uclamp_min(struct rq *rq,
						struct task_struct *p)
{
	struct cpufreq_policy *policy;
	struct sched_entity *se;
	unsigned long runtime;

	if (SCHED_WARN_ON(!uclamp_is_used()))
		return false;

	if (!static_branch_likely(&uclamp_min_filter_enable))
		return false;

	if (task_on_rq_migrating(p))
		return false;

	if (get_uclamp_fork_reset(p, true))
		return false;

	if (rt_task(p))
		return task_util(p) < sysctl_sched_uclamp_min_filter_rt;

	/*
	 * Based on previous runtime, we check that runtime is sufficiently
	 * larger than a threshold
	 *
	 *
	 *	runtime >= sysctl_sched_uclamp_min_filter_us
	 *
	 * There are 2 caveats:
	 *
	 * 1- When a task migrates on big.LITTLE system, the runtime will not
	 *    be representative then. But this would be one time off error.
	 *
	 * 2. runtime is not frequency invariant. See comment in
	 *    uclamp_can_ignore_uclamp_max()
	 *
	 */
	se = &p->se;
	runtime = se->sum_exec_runtime - se->prev_sum_exec_runtime;
	if (!runtime)
		return false;

	/*
	 * XXX: This can explode if the governor changes in the wrong moment.
	 * We need to create per cpu variables and access those instead. This
	 * will be addressed in the future.
	 */
	policy = cpufreq_cpu_get_raw(cpu_of(rq));
	if (!policy)
		return false;

	if (runtime >= sysctl_sched_uclamp_min_filter_us * 1000)
		return false;

	return true;
}

/*
 * Check if we can ignore uclamp_max requirement of a task. The goal is to
 * prevent small transient tasks that share the rq with other tasks that are
 * capped to lift the capping easily/unnecessarily, hence increase power
 * consumption.
 *
 * Returns true if a task can finish its work within a sched_slice() / divider.
 *
 * We look at the immediate history of how long the task ran previously.
 * Converting task util_avg into runtime or sched_slice() into capacity is not
 * trivial and is an expensive operations. In practice this simple approach
 * proved effective to address the common source of noise. If a task suddenly
 * becomes a busy task, we should detect that and lift the capping at tick, see
 * task_tick_uclamp().
 */
static inline bool uclamp_can_ignore_uclamp_max(struct rq *rq,
						struct task_struct *p)
{
	unsigned long uclamp_max, util;
	unsigned long runtime, slice;
	struct sched_entity *se;
	struct cfs_rq *cfs_rq;
	bool is_rt = rt_task(p);

	if (SCHED_WARN_ON(!uclamp_is_used()))
		return false;

	if (!static_branch_likely(&uclamp_max_filter_enable))
		return false;

	if (task_on_rq_migrating(p))
		return false;

	if (get_uclamp_fork_reset(p, true))
		return false;

	/*
	 * If util has crossed uclamp_max threshold, then we have to ensure
	 * this is always enforced.
	 */
	util = is_rt ? task_util(p) : task_util_est(p);
	uclamp_max = uclamp_eff_value_pixel_mod(p, UCLAMP_MAX);
	if (util >= uclamp_max)
		return false;

	if (is_rt)
		return util < sysctl_sched_uclamp_max_filter_rt;

	/*
	 * Based on previous runtime, we check the allowed sched_slice() of the
	 * task is large enough for this task to run without preemption.
	 *
	 *
	 *	runtime < sched_slice() / divider
	 *
	 * ==>
	 *
	 *	runtime * divider < sched_slice()
	 *
	 * There are 2 caveats:
	 *
	 * 1- When a task migrates on big.LITTLE system, the runtime will not
	 *    be representative then (not capacity invariant). But this would
	 *    be one time off error.
	 *
	 * 2. runtime is not frequency invariant either. If the
	 *    divider >= fmax/fmin we should be okay in general because that's
	 *    the worst case scenario of how much the runtime will be stretched
	 *    due to it being capped to minimum frequency but the rq should run
	 *    at max. The rule here is that the task should finish its work
	 *    within its sched_slice(). Without this runtime scaling there's a
	 *    small opportunity for the task to ping-pong between capped and
	 *    uncapped state.
	 *
	 */
	se = &p->se;

	runtime = se->sum_exec_runtime - se->prev_sum_exec_runtime;
	if (!runtime)
		return false;

	cfs_rq = cfs_rq_of(se);
	slice = sched_slice(cfs_rq, se);
	runtime *= sysctl_sched_uclamp_max_filter_divider;

	if (runtime >= slice)
		return false;

	return true;
}

static inline void uclamp_set_ignore_uclamp_min(struct task_struct *p)
{
	struct vendor_task_struct *vp = get_vendor_task_struct(p);
	vp->uclamp_filter.uclamp_min_ignored = 1;
}
static inline void uclamp_reset_ignore_uclamp_min(struct task_struct *p)
{
	struct vendor_task_struct *vp = get_vendor_task_struct(p);
	vp->uclamp_filter.uclamp_min_ignored = 0;
}
static inline void uclamp_set_ignore_uclamp_max(struct task_struct *p)
{
	struct vendor_task_struct *vp = get_vendor_task_struct(p);
	vp->uclamp_filter.uclamp_max_ignored = 1;
}
static inline void uclamp_reset_ignore_uclamp_max(struct task_struct *p)
{
	struct vendor_task_struct *vp = get_vendor_task_struct(p);
	vp->uclamp_filter.uclamp_max_ignored = 0;
}

static inline bool uclamp_is_ignore_uclamp_min(struct task_struct *p)
{
	struct vendor_task_struct *vp = get_vendor_task_struct(p);
	return vp->uclamp_filter.uclamp_min_ignored;
}
static inline bool uclamp_is_ignore_uclamp_max(struct task_struct *p)
{
	struct vendor_task_struct *vp = get_vendor_task_struct(p);
	return vp->uclamp_filter.uclamp_max_ignored;
}

static inline bool apply_uclamp_filters(struct rq *rq, struct task_struct *p)
{
	bool auto_uclamp_max = get_vendor_task_struct(p)->auto_uclamp_max_flags;
<<<<<<< HEAD
	bool filtered = false;

	if (auto_uclamp_max) {
		filtered = true;
=======
	unsigned long rq_uclamp_min = rq->uclamp[UCLAMP_MIN].value;
	unsigned long rq_uclamp_max = rq->uclamp[UCLAMP_MAX].value;
	bool force_cpufreq_update;

	if (auto_uclamp_max) {
>>>>>>> 9c2ce76d
		/* GKI has incremented it already, undo that */
		uclamp_rq_dec_id(rq, p, UCLAMP_MAX);
		/* update uclamp_max if set to auto */
		uclamp_se_set(&p->uclamp_req[UCLAMP_MAX],
			      sched_auto_uclamp_max[task_cpu(p)], true);
	}

	if (uclamp_can_ignore_uclamp_max(rq, p)) {
<<<<<<< HEAD
		filtered = true;
=======
>>>>>>> 9c2ce76d
		uclamp_set_ignore_uclamp_max(p);
		if (!auto_uclamp_max) {
			/* GKI has incremented it already, undo that */
			uclamp_rq_dec_id(rq, p, UCLAMP_MAX);
		}
	} else if (auto_uclamp_max) {
		/*
		 * re-apply uclamp_max applying the potentially new
		 * auto value
		 */
		uclamp_rq_inc_id(rq, p, UCLAMP_MAX);
<<<<<<< HEAD
	}

	if (uclamp_can_ignore_uclamp_min(rq, p)) {
		filtered = true;
=======

		/* Reset clamp idle holding when there is one RUNNABLE task */
		if (rq->uclamp_flags & UCLAMP_FLAG_IDLE)
			rq->uclamp_flags &= ~UCLAMP_FLAG_IDLE;
	}

	if (uclamp_can_ignore_uclamp_min(rq, p)) {
>>>>>>> 9c2ce76d
		uclamp_set_ignore_uclamp_min(p);
		/* GKI has incremented it already, undo that */
		uclamp_rq_dec_id(rq, p, UCLAMP_MIN);
	}

<<<<<<< HEAD
	return filtered;
=======
	/*
	 * Force cpufreq update if we filtered and the new rq eff value is
	 * smaller than it was at func entry.
	 */
	force_cpufreq_update = rq_uclamp_min > rq->uclamp[UCLAMP_MIN].value;
	force_cpufreq_update |= rq_uclamp_max > rq->uclamp[UCLAMP_MAX].value;

	return force_cpufreq_update;
}

static inline void inc_adpf_counter(struct task_struct *p, atomic_t *num_adpf_tasks)
{
	if (rt_task(p))
		return;

	atomic_inc(num_adpf_tasks);
	/*
	 * Tell the scheduler that this tasks really wants to run next
	 */
	set_next_buddy(&p->se);
}

static inline void dec_adpf_counter(struct task_struct *p, atomic_t *num_adpf_tasks)
{
	if (rt_task(p))
		return;

	atomic_dec(num_adpf_tasks);
>>>>>>> 9c2ce76d
}<|MERGE_RESOLUTION|>--- conflicted
+++ resolved
@@ -463,15 +463,6 @@
 	struct vendor_task_struct *vp = get_vendor_task_struct(p);
 	struct vendor_binder_task_struct *vbinder = get_vendor_binder_task_struct(p);
 
-<<<<<<< HEAD
-	if (vendor_sched_reduce_prefer_idle && !vp->uclamp_fork_reset)
-		return (vg[vp->group].prefer_idle && p->prio <= DEFAULT_PRIO &&
-			uclamp_eff_value_pixel_mod(p, UCLAMP_MAX) == SCHED_CAPACITY_SCALE) ||
-			vp->prefer_idle || vbinder->prefer_idle;
-	else
-		return vg[vp->group].prefer_idle || vp->prefer_idle || vbinder->prefer_idle ||
-		       vp->uclamp_fork_reset;
-=======
 	if (get_uclamp_fork_reset(p, true) || vp->prefer_idle || vbinder->prefer_idle)
 		return true;
 	else if (vendor_sched_reduce_prefer_idle)
@@ -479,7 +470,6 @@
 			uclamp_eff_value_pixel_mod(p, UCLAMP_MAX) == SCHED_CAPACITY_SCALE;
 	else
 		return vg[vp->group].prefer_idle;
->>>>>>> 9c2ce76d
 }
 
 static inline void init_vendor_task_struct(struct vendor_task_struct *v_tsk)
@@ -709,18 +699,11 @@
 static inline bool apply_uclamp_filters(struct rq *rq, struct task_struct *p)
 {
 	bool auto_uclamp_max = get_vendor_task_struct(p)->auto_uclamp_max_flags;
-<<<<<<< HEAD
-	bool filtered = false;
-
-	if (auto_uclamp_max) {
-		filtered = true;
-=======
 	unsigned long rq_uclamp_min = rq->uclamp[UCLAMP_MIN].value;
 	unsigned long rq_uclamp_max = rq->uclamp[UCLAMP_MAX].value;
 	bool force_cpufreq_update;
 
 	if (auto_uclamp_max) {
->>>>>>> 9c2ce76d
 		/* GKI has incremented it already, undo that */
 		uclamp_rq_dec_id(rq, p, UCLAMP_MAX);
 		/* update uclamp_max if set to auto */
@@ -729,10 +712,7 @@
 	}
 
 	if (uclamp_can_ignore_uclamp_max(rq, p)) {
-<<<<<<< HEAD
 		filtered = true;
-=======
->>>>>>> 9c2ce76d
 		uclamp_set_ignore_uclamp_max(p);
 		if (!auto_uclamp_max) {
 			/* GKI has incremented it already, undo that */
@@ -744,12 +724,6 @@
 		 * auto value
 		 */
 		uclamp_rq_inc_id(rq, p, UCLAMP_MAX);
-<<<<<<< HEAD
-	}
-
-	if (uclamp_can_ignore_uclamp_min(rq, p)) {
-		filtered = true;
-=======
 
 		/* Reset clamp idle holding when there is one RUNNABLE task */
 		if (rq->uclamp_flags & UCLAMP_FLAG_IDLE)
@@ -757,15 +731,11 @@
 	}
 
 	if (uclamp_can_ignore_uclamp_min(rq, p)) {
->>>>>>> 9c2ce76d
 		uclamp_set_ignore_uclamp_min(p);
 		/* GKI has incremented it already, undo that */
 		uclamp_rq_dec_id(rq, p, UCLAMP_MIN);
 	}
 
-<<<<<<< HEAD
-	return filtered;
-=======
 	/*
 	 * Force cpufreq update if we filtered and the new rq eff value is
 	 * smaller than it was at func entry.
@@ -794,5 +764,4 @@
 		return;
 
 	atomic_dec(num_adpf_tasks);
->>>>>>> 9c2ce76d
 }