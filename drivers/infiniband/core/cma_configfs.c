/*
 * Copyright (c) 2015, Mellanox Technologies inc.  All rights reserved.
 *
 * This software is available to you under a choice of one of two
 * licenses.  You may choose to be licensed under the terms of the GNU
 * General Public License (GPL) Version 2, available from the file
 * COPYING in the main directory of this source tree, or the
 * OpenIB.org BSD license below:
 *
 *     Redistribution and use in source and binary forms, with or
 *     without modification, are permitted provided that the following
 *     conditions are met:
 *
 *      - Redistributions of source code must retain the above
 *        copyright notice, this list of conditions and the following
 *        disclaimer.
 *
 *      - Redistributions in binary form must reproduce the above
 *        copyright notice, this list of conditions and the following
 *        disclaimer in the documentation and/or other materials
 *        provided with the distribution.
 *
 * THE SOFTWARE IS PROVIDED "AS IS", WITHOUT WARRANTY OF ANY KIND,
 * EXPRESS OR IMPLIED, INCLUDING BUT NOT LIMITED TO THE WARRANTIES OF
 * MERCHANTABILITY, FITNESS FOR A PARTICULAR PURPOSE AND
 * NONINFRINGEMENT. IN NO EVENT SHALL THE AUTHORS OR COPYRIGHT HOLDERS
 * BE LIABLE FOR ANY CLAIM, DAMAGES OR OTHER LIABILITY, WHETHER IN AN
 * ACTION OF CONTRACT, TORT OR OTHERWISE, ARISING FROM, OUT OF OR IN
 * CONNECTION WITH THE SOFTWARE OR THE USE OR OTHER DEALINGS IN THE
 * SOFTWARE.
 */

#include <linux/module.h>
#include <linux/configfs.h>
#include <rdma/ib_verbs.h>
#include <rdma/rdma_cm.h>

#include "core_priv.h"
#include "cma_priv.h"

struct cma_device;

struct cma_dev_group;

struct cma_dev_port_group {
	unsigned int		port_num;
	struct cma_dev_group	*cma_dev_group;
	struct config_group	group;
};

struct cma_dev_group {
	char				name[IB_DEVICE_NAME_MAX];
	struct config_group		device_group;
	struct config_group		ports_group;
	struct cma_dev_port_group	*ports;
};

static struct cma_dev_port_group *to_dev_port_group(struct config_item *item)
{
	struct config_group *group;

	if (!item)
		return NULL;

	group = container_of(item, struct config_group, cg_item);
	return container_of(group, struct cma_dev_port_group, group);
}

static bool filter_by_name(struct ib_device *ib_dev, void *cookie)
{
	return !strcmp(dev_name(&ib_dev->dev), cookie);
}

static int cma_configfs_params_get(struct config_item *item,
				   struct cma_device **pcma_dev,
				   struct cma_dev_port_group **pgroup)
{
	struct cma_dev_port_group *group = to_dev_port_group(item);
	struct cma_device *cma_dev;

	if (!group)
		return -ENODEV;

	cma_dev = cma_enum_devices_by_ibdev(filter_by_name,
					    group->cma_dev_group->name);
	if (!cma_dev)
		return -ENODEV;

	*pcma_dev = cma_dev;
	*pgroup = group;

	return 0;
}

static void cma_configfs_params_put(struct cma_device *cma_dev)
{
	cma_dev_put(cma_dev);
}

static ssize_t default_roce_mode_show(struct config_item *item,
				      char *buf)
{
	struct cma_device *cma_dev;
	struct cma_dev_port_group *group;
	int gid_type;
	ssize_t ret;

	ret = cma_configfs_params_get(item, &cma_dev, &group);
	if (ret)
		return ret;

	gid_type = cma_get_default_gid_type(cma_dev, group->port_num);
	cma_configfs_params_put(cma_dev);

	if (gid_type < 0)
		return gid_type;

	return sprintf(buf, "%s\n", ib_cache_gid_type_str(gid_type));
}

static ssize_t default_roce_mode_store(struct config_item *item,
				       const char *buf, size_t count)
{
	struct cma_device *cma_dev;
	struct cma_dev_port_group *group;
	int gid_type;
	ssize_t ret;

	ret = cma_configfs_params_get(item, &cma_dev, &group);
	if (ret)
		return ret;

	gid_type = ib_cache_gid_parse_type_str(buf);
<<<<<<< HEAD
	if (gid_type < 0)
		return -EINVAL;
=======
	if (gid_type < 0) {
		cma_configfs_params_put(cma_dev);
		return -EINVAL;
	}
>>>>>>> c70595ea

	ret = cma_set_default_gid_type(cma_dev, group->port_num, gid_type);

	cma_configfs_params_put(cma_dev);

	return !ret ? strnlen(buf, count) : ret;
}

CONFIGFS_ATTR(, default_roce_mode);

static ssize_t default_roce_tos_show(struct config_item *item, char *buf)
{
	struct cma_device *cma_dev;
	struct cma_dev_port_group *group;
	ssize_t ret;
	u8 tos;

	ret = cma_configfs_params_get(item, &cma_dev, &group);
	if (ret)
		return ret;

	tos = cma_get_default_roce_tos(cma_dev, group->port_num);
	cma_configfs_params_put(cma_dev);

	return sprintf(buf, "%u\n", tos);
}

static ssize_t default_roce_tos_store(struct config_item *item,
				      const char *buf, size_t count)
{
	struct cma_device *cma_dev;
	struct cma_dev_port_group *group;
	ssize_t ret;
	u8 tos;

	ret = kstrtou8(buf, 0, &tos);
	if (ret)
		return ret;

	ret = cma_configfs_params_get(item, &cma_dev, &group);
	if (ret)
		return ret;

	ret = cma_set_default_roce_tos(cma_dev, group->port_num, tos);
	cma_configfs_params_put(cma_dev);

	return ret ? ret : strnlen(buf, count);
}

CONFIGFS_ATTR(, default_roce_tos);

static struct configfs_attribute *cma_configfs_attributes[] = {
	&attr_default_roce_mode,
	&attr_default_roce_tos,
	NULL,
};

static const struct config_item_type cma_port_group_type = {
	.ct_attrs	= cma_configfs_attributes,
	.ct_owner	= THIS_MODULE
};

static int make_cma_ports(struct cma_dev_group *cma_dev_group,
			  struct cma_device *cma_dev)
{
	struct ib_device *ibdev;
	unsigned int i;
	unsigned int ports_num;
	struct cma_dev_port_group *ports;
	int err;

	ibdev = cma_get_ib_dev(cma_dev);

	if (!ibdev)
		return -ENODEV;

	ports_num = ibdev->phys_port_cnt;
	ports = kcalloc(ports_num, sizeof(*cma_dev_group->ports),
			GFP_KERNEL);

	if (!ports) {
		err = -ENOMEM;
		goto free;
	}

	for (i = 0; i < ports_num; i++) {
		char port_str[10];

		ports[i].port_num = i + 1;
		snprintf(port_str, sizeof(port_str), "%u", i + 1);
		ports[i].cma_dev_group = cma_dev_group;
		config_group_init_type_name(&ports[i].group,
					    port_str,
					    &cma_port_group_type);
		configfs_add_default_group(&ports[i].group,
				&cma_dev_group->ports_group);

	}
	cma_dev_group->ports = ports;

	return 0;
free:
	kfree(ports);
	cma_dev_group->ports = NULL;
	return err;
}

static void release_cma_dev(struct config_item  *item)
{
	struct config_group *group = container_of(item, struct config_group,
						  cg_item);
	struct cma_dev_group *cma_dev_group = container_of(group,
							   struct cma_dev_group,
							   device_group);

	kfree(cma_dev_group);
};

static void release_cma_ports_group(struct config_item  *item)
{
	struct config_group *group = container_of(item, struct config_group,
						  cg_item);
	struct cma_dev_group *cma_dev_group = container_of(group,
							   struct cma_dev_group,
							   ports_group);

	kfree(cma_dev_group->ports);
	cma_dev_group->ports = NULL;
};

static struct configfs_item_operations cma_ports_item_ops = {
	.release = release_cma_ports_group
};

static const struct config_item_type cma_ports_group_type = {
	.ct_item_ops	= &cma_ports_item_ops,
	.ct_owner	= THIS_MODULE
};

static struct configfs_item_operations cma_device_item_ops = {
	.release = release_cma_dev
};

static const struct config_item_type cma_device_group_type = {
	.ct_item_ops	= &cma_device_item_ops,
	.ct_owner	= THIS_MODULE
};

static struct config_group *make_cma_dev(struct config_group *group,
					 const char *name)
{
	int err = -ENODEV;
	struct cma_device *cma_dev = cma_enum_devices_by_ibdev(filter_by_name,
							       (void *)name);
	struct cma_dev_group *cma_dev_group = NULL;

	if (!cma_dev)
		goto fail;

	cma_dev_group = kzalloc(sizeof(*cma_dev_group), GFP_KERNEL);

	if (!cma_dev_group) {
		err = -ENOMEM;
		goto fail;
	}

	strlcpy(cma_dev_group->name, name, sizeof(cma_dev_group->name));

	config_group_init_type_name(&cma_dev_group->ports_group, "ports",
				    &cma_ports_group_type);

	err = make_cma_ports(cma_dev_group, cma_dev);
	if (err)
		goto fail;

	config_group_init_type_name(&cma_dev_group->device_group, name,
				    &cma_device_group_type);
	configfs_add_default_group(&cma_dev_group->ports_group,
			&cma_dev_group->device_group);

	cma_dev_put(cma_dev);
	return &cma_dev_group->device_group;

fail:
	if (cma_dev)
		cma_dev_put(cma_dev);
	kfree(cma_dev_group);
	return ERR_PTR(err);
}

static void drop_cma_dev(struct config_group *cgroup, struct config_item *item)
{
	struct config_group *group =
		container_of(item, struct config_group, cg_item);
	struct cma_dev_group *cma_dev_group =
		container_of(group, struct cma_dev_group, device_group);

	configfs_remove_default_groups(&cma_dev_group->ports_group);
	configfs_remove_default_groups(&cma_dev_group->device_group);
	config_item_put(item);
}

static struct configfs_group_operations cma_subsys_group_ops = {
	.make_group	= make_cma_dev,
	.drop_item	= drop_cma_dev,
};

static const struct config_item_type cma_subsys_type = {
	.ct_group_ops	= &cma_subsys_group_ops,
	.ct_owner	= THIS_MODULE,
};

static struct configfs_subsystem cma_subsys = {
	.su_group	= {
		.cg_item	= {
			.ci_namebuf	= "rdma_cm",
			.ci_type	= &cma_subsys_type,
		},
	},
};

int __init cma_configfs_init(void)
{
	int ret;

	config_group_init(&cma_subsys.su_group);
	mutex_init(&cma_subsys.su_mutex);
	ret = configfs_register_subsystem(&cma_subsys);
	if (ret)
		mutex_destroy(&cma_subsys.su_mutex);
	return ret;
}

void __exit cma_configfs_exit(void)
{
	configfs_unregister_subsystem(&cma_subsys);
	mutex_destroy(&cma_subsys.su_mutex);
}<|MERGE_RESOLUTION|>--- conflicted
+++ resolved
@@ -131,15 +131,10 @@
 		return ret;
 
 	gid_type = ib_cache_gid_parse_type_str(buf);
-<<<<<<< HEAD
-	if (gid_type < 0)
-		return -EINVAL;
-=======
 	if (gid_type < 0) {
 		cma_configfs_params_put(cma_dev);
 		return -EINVAL;
 	}
->>>>>>> c70595ea
 
 	ret = cma_set_default_gid_type(cma_dev, group->port_num, gid_type);
 
