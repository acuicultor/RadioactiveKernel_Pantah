// SPDX-License-Identifier: GPL-2.0-or-later
/*
 * NAND flash simulator.
 *
 * Author: Artem B. Bityuckiy <dedekind@oktetlabs.ru>, <dedekind@infradead.org>
 *
 * Copyright (C) 2004 Nokia Corporation
 *
 * Note: NS means "NAND Simulator".
 * Note: Input means input TO flash chip, output means output FROM chip.
 */

#define pr_fmt(fmt)  "[nandsim]" fmt

#include <linux/init.h>
#include <linux/types.h>
#include <linux/module.h>
#include <linux/moduleparam.h>
#include <linux/vmalloc.h>
#include <linux/math64.h>
#include <linux/slab.h>
#include <linux/errno.h>
#include <linux/string.h>
#include <linux/mtd/mtd.h>
#include <linux/mtd/rawnand.h>
#include <linux/mtd/nand_bch.h>
#include <linux/mtd/partitions.h>
#include <linux/delay.h>
#include <linux/list.h>
#include <linux/random.h>
#include <linux/sched.h>
#include <linux/sched/mm.h>
#include <linux/fs.h>
#include <linux/pagemap.h>
#include <linux/seq_file.h>
#include <linux/debugfs.h>

/* Default simulator parameters values */
#if !defined(CONFIG_NANDSIM_FIRST_ID_BYTE)  || \
    !defined(CONFIG_NANDSIM_SECOND_ID_BYTE) || \
    !defined(CONFIG_NANDSIM_THIRD_ID_BYTE)  || \
    !defined(CONFIG_NANDSIM_FOURTH_ID_BYTE)
#define CONFIG_NANDSIM_FIRST_ID_BYTE  0x98
#define CONFIG_NANDSIM_SECOND_ID_BYTE 0x39
#define CONFIG_NANDSIM_THIRD_ID_BYTE  0xFF /* No byte */
#define CONFIG_NANDSIM_FOURTH_ID_BYTE 0xFF /* No byte */
#endif

#ifndef CONFIG_NANDSIM_ACCESS_DELAY
#define CONFIG_NANDSIM_ACCESS_DELAY 25
#endif
#ifndef CONFIG_NANDSIM_PROGRAMM_DELAY
#define CONFIG_NANDSIM_PROGRAMM_DELAY 200
#endif
#ifndef CONFIG_NANDSIM_ERASE_DELAY
#define CONFIG_NANDSIM_ERASE_DELAY 2
#endif
#ifndef CONFIG_NANDSIM_OUTPUT_CYCLE
#define CONFIG_NANDSIM_OUTPUT_CYCLE 40
#endif
#ifndef CONFIG_NANDSIM_INPUT_CYCLE
#define CONFIG_NANDSIM_INPUT_CYCLE  50
#endif
#ifndef CONFIG_NANDSIM_BUS_WIDTH
#define CONFIG_NANDSIM_BUS_WIDTH  8
#endif
#ifndef CONFIG_NANDSIM_DO_DELAYS
#define CONFIG_NANDSIM_DO_DELAYS  0
#endif
#ifndef CONFIG_NANDSIM_LOG
#define CONFIG_NANDSIM_LOG        0
#endif
#ifndef CONFIG_NANDSIM_DBG
#define CONFIG_NANDSIM_DBG        0
#endif
#ifndef CONFIG_NANDSIM_MAX_PARTS
#define CONFIG_NANDSIM_MAX_PARTS  32
#endif

static uint access_delay   = CONFIG_NANDSIM_ACCESS_DELAY;
static uint programm_delay = CONFIG_NANDSIM_PROGRAMM_DELAY;
static uint erase_delay    = CONFIG_NANDSIM_ERASE_DELAY;
static uint output_cycle   = CONFIG_NANDSIM_OUTPUT_CYCLE;
static uint input_cycle    = CONFIG_NANDSIM_INPUT_CYCLE;
static uint bus_width      = CONFIG_NANDSIM_BUS_WIDTH;
static uint do_delays      = CONFIG_NANDSIM_DO_DELAYS;
static uint log            = CONFIG_NANDSIM_LOG;
static uint dbg            = CONFIG_NANDSIM_DBG;
static unsigned long parts[CONFIG_NANDSIM_MAX_PARTS];
static unsigned int parts_num;
static char *badblocks = NULL;
static char *weakblocks = NULL;
static char *weakpages = NULL;
static unsigned int bitflips = 0;
static char *gravepages = NULL;
static unsigned int overridesize = 0;
static char *cache_file = NULL;
static unsigned int bbt;
static unsigned int bch;
static u_char id_bytes[8] = {
	[0] = CONFIG_NANDSIM_FIRST_ID_BYTE,
	[1] = CONFIG_NANDSIM_SECOND_ID_BYTE,
	[2] = CONFIG_NANDSIM_THIRD_ID_BYTE,
	[3] = CONFIG_NANDSIM_FOURTH_ID_BYTE,
	[4 ... 7] = 0xFF,
};

module_param_array(id_bytes, byte, NULL, 0400);
module_param_named(first_id_byte, id_bytes[0], byte, 0400);
module_param_named(second_id_byte, id_bytes[1], byte, 0400);
module_param_named(third_id_byte, id_bytes[2], byte, 0400);
module_param_named(fourth_id_byte, id_bytes[3], byte, 0400);
module_param(access_delay,   uint, 0400);
module_param(programm_delay, uint, 0400);
module_param(erase_delay,    uint, 0400);
module_param(output_cycle,   uint, 0400);
module_param(input_cycle,    uint, 0400);
module_param(bus_width,      uint, 0400);
module_param(do_delays,      uint, 0400);
module_param(log,            uint, 0400);
module_param(dbg,            uint, 0400);
module_param_array(parts, ulong, &parts_num, 0400);
module_param(badblocks,      charp, 0400);
module_param(weakblocks,     charp, 0400);
module_param(weakpages,      charp, 0400);
module_param(bitflips,       uint, 0400);
module_param(gravepages,     charp, 0400);
module_param(overridesize,   uint, 0400);
module_param(cache_file,     charp, 0400);
module_param(bbt,	     uint, 0400);
module_param(bch,	     uint, 0400);

MODULE_PARM_DESC(id_bytes,       "The ID bytes returned by NAND Flash 'read ID' command");
MODULE_PARM_DESC(first_id_byte,  "The first byte returned by NAND Flash 'read ID' command (manufacturer ID) (obsolete)");
MODULE_PARM_DESC(second_id_byte, "The second byte returned by NAND Flash 'read ID' command (chip ID) (obsolete)");
MODULE_PARM_DESC(third_id_byte,  "The third byte returned by NAND Flash 'read ID' command (obsolete)");
MODULE_PARM_DESC(fourth_id_byte, "The fourth byte returned by NAND Flash 'read ID' command (obsolete)");
MODULE_PARM_DESC(access_delay,   "Initial page access delay (microseconds)");
MODULE_PARM_DESC(programm_delay, "Page programm delay (microseconds");
MODULE_PARM_DESC(erase_delay,    "Sector erase delay (milliseconds)");
MODULE_PARM_DESC(output_cycle,   "Word output (from flash) time (nanoseconds)");
MODULE_PARM_DESC(input_cycle,    "Word input (to flash) time (nanoseconds)");
MODULE_PARM_DESC(bus_width,      "Chip's bus width (8- or 16-bit)");
MODULE_PARM_DESC(do_delays,      "Simulate NAND delays using busy-waits if not zero");
MODULE_PARM_DESC(log,            "Perform logging if not zero");
MODULE_PARM_DESC(dbg,            "Output debug information if not zero");
MODULE_PARM_DESC(parts,          "Partition sizes (in erase blocks) separated by commas");
/* Page and erase block positions for the following parameters are independent of any partitions */
MODULE_PARM_DESC(badblocks,      "Erase blocks that are initially marked bad, separated by commas");
MODULE_PARM_DESC(weakblocks,     "Weak erase blocks [: remaining erase cycles (defaults to 3)]"
				 " separated by commas e.g. 113:2 means eb 113"
				 " can be erased only twice before failing");
MODULE_PARM_DESC(weakpages,      "Weak pages [: maximum writes (defaults to 3)]"
				 " separated by commas e.g. 1401:2 means page 1401"
				 " can be written only twice before failing");
MODULE_PARM_DESC(bitflips,       "Maximum number of random bit flips per page (zero by default)");
MODULE_PARM_DESC(gravepages,     "Pages that lose data [: maximum reads (defaults to 3)]"
				 " separated by commas e.g. 1401:2 means page 1401"
				 " can be read only twice before failing");
MODULE_PARM_DESC(overridesize,   "Specifies the NAND Flash size overriding the ID bytes. "
				 "The size is specified in erase blocks and as the exponent of a power of two"
				 " e.g. 5 means a size of 32 erase blocks");
MODULE_PARM_DESC(cache_file,     "File to use to cache nand pages instead of memory");
MODULE_PARM_DESC(bbt,		 "0 OOB, 1 BBT with marker in OOB, 2 BBT with marker in data area");
MODULE_PARM_DESC(bch,		 "Enable BCH ecc and set how many bits should "
				 "be correctable in 512-byte blocks");

/* The largest possible page size */
#define NS_LARGEST_PAGE_SIZE	4096

/* Simulator's output macros (logging, debugging, warning, error) */
#define NS_LOG(args...) \
	do { if (log) pr_debug(" log: " args); } while(0)
#define NS_DBG(args...) \
	do { if (dbg) pr_debug(" debug: " args); } while(0)
#define NS_WARN(args...) \
	do { pr_warn(" warning: " args); } while(0)
#define NS_ERR(args...) \
	do { pr_err(" error: " args); } while(0)
#define NS_INFO(args...) \
	do { pr_info(" " args); } while(0)

/* Busy-wait delay macros (microseconds, milliseconds) */
#define NS_UDELAY(us) \
        do { if (do_delays) udelay(us); } while(0)
#define NS_MDELAY(us) \
        do { if (do_delays) mdelay(us); } while(0)

/* Is the nandsim structure initialized ? */
#define NS_IS_INITIALIZED(ns) ((ns)->geom.totsz != 0)

/* Good operation completion status */
#define NS_STATUS_OK(ns) (NAND_STATUS_READY | (NAND_STATUS_WP * ((ns)->lines.wp == 0)))

/* Operation failed completion status */
#define NS_STATUS_FAILED(ns) (NAND_STATUS_FAIL | NS_STATUS_OK(ns))

/* Calculate the page offset in flash RAM image by (row, column) address */
#define NS_RAW_OFFSET(ns) \
	(((ns)->regs.row * (ns)->geom.pgszoob) + (ns)->regs.column)

/* Calculate the OOB offset in flash RAM image by (row, column) address */
#define NS_RAW_OFFSET_OOB(ns) (NS_RAW_OFFSET(ns) + ns->geom.pgsz)

/* After a command is input, the simulator goes to one of the following states */
#define STATE_CMD_READ0        0x00000001 /* read data from the beginning of page */
#define STATE_CMD_READ1        0x00000002 /* read data from the second half of page */
#define STATE_CMD_READSTART    0x00000003 /* read data second command (large page devices) */
#define STATE_CMD_PAGEPROG     0x00000004 /* start page program */
#define STATE_CMD_READOOB      0x00000005 /* read OOB area */
#define STATE_CMD_ERASE1       0x00000006 /* sector erase first command */
#define STATE_CMD_STATUS       0x00000007 /* read status */
#define STATE_CMD_SEQIN        0x00000009 /* sequential data input */
#define STATE_CMD_READID       0x0000000A /* read ID */
#define STATE_CMD_ERASE2       0x0000000B /* sector erase second command */
#define STATE_CMD_RESET        0x0000000C /* reset */
#define STATE_CMD_RNDOUT       0x0000000D /* random output command */
#define STATE_CMD_RNDOUTSTART  0x0000000E /* random output start command */
#define STATE_CMD_MASK         0x0000000F /* command states mask */

/* After an address is input, the simulator goes to one of these states */
#define STATE_ADDR_PAGE        0x00000010 /* full (row, column) address is accepted */
#define STATE_ADDR_SEC         0x00000020 /* sector address was accepted */
#define STATE_ADDR_COLUMN      0x00000030 /* column address was accepted */
#define STATE_ADDR_ZERO        0x00000040 /* one byte zero address was accepted */
#define STATE_ADDR_MASK        0x00000070 /* address states mask */

/* During data input/output the simulator is in these states */
#define STATE_DATAIN           0x00000100 /* waiting for data input */
#define STATE_DATAIN_MASK      0x00000100 /* data input states mask */

#define STATE_DATAOUT          0x00001000 /* waiting for page data output */
#define STATE_DATAOUT_ID       0x00002000 /* waiting for ID bytes output */
#define STATE_DATAOUT_STATUS   0x00003000 /* waiting for status output */
#define STATE_DATAOUT_MASK     0x00007000 /* data output states mask */

/* Previous operation is done, ready to accept new requests */
#define STATE_READY            0x00000000

/* This state is used to mark that the next state isn't known yet */
#define STATE_UNKNOWN          0x10000000

/* Simulator's actions bit masks */
#define ACTION_CPY       0x00100000 /* copy page/OOB to the internal buffer */
#define ACTION_PRGPAGE   0x00200000 /* program the internal buffer to flash */
#define ACTION_SECERASE  0x00300000 /* erase sector */
#define ACTION_ZEROOFF   0x00400000 /* don't add any offset to address */
#define ACTION_HALFOFF   0x00500000 /* add to address half of page */
#define ACTION_OOBOFF    0x00600000 /* add to address OOB offset */
#define ACTION_MASK      0x00700000 /* action mask */

#define NS_OPER_NUM      13 /* Number of operations supported by the simulator */
#define NS_OPER_STATES   6  /* Maximum number of states in operation */

#define OPT_ANY          0xFFFFFFFF /* any chip supports this operation */
#define OPT_PAGE512      0x00000002 /* 512-byte  page chips */
#define OPT_PAGE2048     0x00000008 /* 2048-byte page chips */
#define OPT_PAGE512_8BIT 0x00000040 /* 512-byte page chips with 8-bit bus width */
#define OPT_PAGE4096     0x00000080 /* 4096-byte page chips */
#define OPT_LARGEPAGE    (OPT_PAGE2048 | OPT_PAGE4096) /* 2048 & 4096-byte page chips */
#define OPT_SMALLPAGE    (OPT_PAGE512) /* 512-byte page chips */

/* Remove action bits from state */
#define NS_STATE(x) ((x) & ~ACTION_MASK)

/*
 * Maximum previous states which need to be saved. Currently saving is
 * only needed for page program operation with preceded read command
 * (which is only valid for 512-byte pages).
 */
#define NS_MAX_PREVSTATES 1

/* Maximum page cache pages needed to read or write a NAND page to the cache_file */
#define NS_MAX_HELD_PAGES 16

/*
 * A union to represent flash memory contents and flash buffer.
 */
union ns_mem {
	u_char *byte;    /* for byte access */
	uint16_t *word;  /* for 16-bit word access */
};

/*
 * The structure which describes all the internal simulator data.
 */
struct nandsim {
	struct nand_chip chip;
	struct nand_controller base;
	struct mtd_partition partitions[CONFIG_NANDSIM_MAX_PARTS];
	unsigned int nbparts;

	uint busw;              /* flash chip bus width (8 or 16) */
	u_char ids[8];          /* chip's ID bytes */
	uint32_t options;       /* chip's characteristic bits */
	uint32_t state;         /* current chip state */
	uint32_t nxstate;       /* next expected state */

	uint32_t *op;           /* current operation, NULL operations isn't known yet  */
	uint32_t pstates[NS_MAX_PREVSTATES]; /* previous states */
	uint16_t npstates;      /* number of previous states saved */
	uint16_t stateidx;      /* current state index */

	/* The simulated NAND flash pages array */
	union ns_mem *pages;

	/* Slab allocator for nand pages */
	struct kmem_cache *nand_pages_slab;

	/* Internal buffer of page + OOB size bytes */
	union ns_mem buf;

	/* NAND flash "geometry" */
	struct {
		uint64_t totsz;     /* total flash size, bytes */
		uint32_t secsz;     /* flash sector (erase block) size, bytes */
		uint pgsz;          /* NAND flash page size, bytes */
		uint oobsz;         /* page OOB area size, bytes */
		uint64_t totszoob;  /* total flash size including OOB, bytes */
		uint pgszoob;       /* page size including OOB , bytes*/
		uint secszoob;      /* sector size including OOB, bytes */
		uint pgnum;         /* total number of pages */
		uint pgsec;         /* number of pages per sector */
		uint secshift;      /* bits number in sector size */
		uint pgshift;       /* bits number in page size */
		uint pgaddrbytes;   /* bytes per page address */
		uint secaddrbytes;  /* bytes per sector address */
		uint idbytes;       /* the number ID bytes that this chip outputs */
	} geom;

	/* NAND flash internal registers */
	struct {
		unsigned command; /* the command register */
		u_char   status;  /* the status register */
		uint     row;     /* the page number */
		uint     column;  /* the offset within page */
		uint     count;   /* internal counter */
		uint     num;     /* number of bytes which must be processed */
		uint     off;     /* fixed page offset */
	} regs;

	/* NAND flash lines state */
        struct {
                int ce;  /* chip Enable */
                int cle; /* command Latch Enable */
                int ale; /* address Latch Enable */
                int wp;  /* write Protect */
        } lines;

	/* Fields needed when using a cache file */
	struct file *cfile; /* Open file */
	unsigned long *pages_written; /* Which pages have been written */
	void *file_buf;
	struct page *held_pages[NS_MAX_HELD_PAGES];
	int held_cnt;

	/* debugfs entry */
	struct dentry *dent;
};

/*
 * Operations array. To perform any operation the simulator must pass
 * through the correspondent states chain.
 */
static struct nandsim_operations {
	uint32_t reqopts;  /* options which are required to perform the operation */
	uint32_t states[NS_OPER_STATES]; /* operation's states */
} ops[NS_OPER_NUM] = {
	/* Read page + OOB from the beginning */
	{OPT_SMALLPAGE, {STATE_CMD_READ0 | ACTION_ZEROOFF, STATE_ADDR_PAGE | ACTION_CPY,
			STATE_DATAOUT, STATE_READY}},
	/* Read page + OOB from the second half */
	{OPT_PAGE512_8BIT, {STATE_CMD_READ1 | ACTION_HALFOFF, STATE_ADDR_PAGE | ACTION_CPY,
			STATE_DATAOUT, STATE_READY}},
	/* Read OOB */
	{OPT_SMALLPAGE, {STATE_CMD_READOOB | ACTION_OOBOFF, STATE_ADDR_PAGE | ACTION_CPY,
			STATE_DATAOUT, STATE_READY}},
	/* Program page starting from the beginning */
	{OPT_ANY, {STATE_CMD_SEQIN, STATE_ADDR_PAGE, STATE_DATAIN,
			STATE_CMD_PAGEPROG | ACTION_PRGPAGE, STATE_READY}},
	/* Program page starting from the beginning */
	{OPT_SMALLPAGE, {STATE_CMD_READ0, STATE_CMD_SEQIN | ACTION_ZEROOFF, STATE_ADDR_PAGE,
			      STATE_DATAIN, STATE_CMD_PAGEPROG | ACTION_PRGPAGE, STATE_READY}},
	/* Program page starting from the second half */
	{OPT_PAGE512, {STATE_CMD_READ1, STATE_CMD_SEQIN | ACTION_HALFOFF, STATE_ADDR_PAGE,
			      STATE_DATAIN, STATE_CMD_PAGEPROG | ACTION_PRGPAGE, STATE_READY}},
	/* Program OOB */
	{OPT_SMALLPAGE, {STATE_CMD_READOOB, STATE_CMD_SEQIN | ACTION_OOBOFF, STATE_ADDR_PAGE,
			      STATE_DATAIN, STATE_CMD_PAGEPROG | ACTION_PRGPAGE, STATE_READY}},
	/* Erase sector */
	{OPT_ANY, {STATE_CMD_ERASE1, STATE_ADDR_SEC, STATE_CMD_ERASE2 | ACTION_SECERASE, STATE_READY}},
	/* Read status */
	{OPT_ANY, {STATE_CMD_STATUS, STATE_DATAOUT_STATUS, STATE_READY}},
	/* Read ID */
	{OPT_ANY, {STATE_CMD_READID, STATE_ADDR_ZERO, STATE_DATAOUT_ID, STATE_READY}},
	/* Large page devices read page */
	{OPT_LARGEPAGE, {STATE_CMD_READ0, STATE_ADDR_PAGE, STATE_CMD_READSTART | ACTION_CPY,
			       STATE_DATAOUT, STATE_READY}},
	/* Large page devices random page read */
	{OPT_LARGEPAGE, {STATE_CMD_RNDOUT, STATE_ADDR_COLUMN, STATE_CMD_RNDOUTSTART | ACTION_CPY,
			       STATE_DATAOUT, STATE_READY}},
};

struct weak_block {
	struct list_head list;
	unsigned int erase_block_no;
	unsigned int max_erases;
	unsigned int erases_done;
};

static LIST_HEAD(weak_blocks);

struct weak_page {
	struct list_head list;
	unsigned int page_no;
	unsigned int max_writes;
	unsigned int writes_done;
};

static LIST_HEAD(weak_pages);

struct grave_page {
	struct list_head list;
	unsigned int page_no;
	unsigned int max_reads;
	unsigned int reads_done;
};

static LIST_HEAD(grave_pages);

static unsigned long *erase_block_wear = NULL;
static unsigned int wear_eb_count = 0;
static unsigned long total_wear = 0;

/* MTD structure for NAND controller */
static struct mtd_info *nsmtd;

static int ns_show(struct seq_file *m, void *private)
{
	unsigned long wmin = -1, wmax = 0, avg;
	unsigned long deciles[10], decile_max[10], tot = 0;
	unsigned int i;

	/* Calc wear stats */
	for (i = 0; i < wear_eb_count; ++i) {
		unsigned long wear = erase_block_wear[i];
		if (wear < wmin)
			wmin = wear;
		if (wear > wmax)
			wmax = wear;
		tot += wear;
	}

	for (i = 0; i < 9; ++i) {
		deciles[i] = 0;
		decile_max[i] = (wmax * (i + 1) + 5) / 10;
	}
	deciles[9] = 0;
	decile_max[9] = wmax;
	for (i = 0; i < wear_eb_count; ++i) {
		int d;
		unsigned long wear = erase_block_wear[i];
		for (d = 0; d < 10; ++d)
			if (wear <= decile_max[d]) {
				deciles[d] += 1;
				break;
			}
	}
	avg = tot / wear_eb_count;

	/* Output wear report */
	seq_printf(m, "Total numbers of erases:  %lu\n", tot);
	seq_printf(m, "Number of erase blocks:   %u\n", wear_eb_count);
	seq_printf(m, "Average number of erases: %lu\n", avg);
	seq_printf(m, "Maximum number of erases: %lu\n", wmax);
	seq_printf(m, "Minimum number of erases: %lu\n", wmin);
	for (i = 0; i < 10; ++i) {
		unsigned long from = (i ? decile_max[i - 1] + 1 : 0);
		if (from > decile_max[i])
			continue;
		seq_printf(m, "Number of ebs with erase counts from %lu to %lu : %lu\n",
			from,
			decile_max[i],
			deciles[i]);
	}

	return 0;
}
DEFINE_SHOW_ATTRIBUTE(ns);

/**
 * ns_debugfs_create - initialize debugfs
 * @ns: nandsim device description object
 *
 * This function creates all debugfs files for UBI device @ubi. Returns zero in
 * case of success and a negative error code in case of failure.
 */
static int ns_debugfs_create(struct nandsim *ns)
{
	struct dentry *root = nsmtd->dbg.dfs_dir;

	/*
	 * Just skip debugfs initialization when the debugfs directory is
	 * missing.
	 */
	if (IS_ERR_OR_NULL(root)) {
		if (IS_ENABLED(CONFIG_DEBUG_FS) &&
		    !IS_ENABLED(CONFIG_MTD_PARTITIONED_MASTER))
			NS_WARN("CONFIG_MTD_PARTITIONED_MASTER must be enabled to expose debugfs stuff\n");
		return 0;
	}

	ns->dent = debugfs_create_file("nandsim_wear_report", 0400, root, ns,
				       &ns_fops);
	if (IS_ERR_OR_NULL(ns->dent)) {
		NS_ERR("cannot create \"nandsim_wear_report\" debugfs entry\n");
		return -1;
	}

	return 0;
}

static void ns_debugfs_remove(struct nandsim *ns)
{
	debugfs_remove_recursive(ns->dent);
}

/*
 * Allocate array of page pointers, create slab allocation for an array
 * and initialize the array by NULL pointers.
 *
 * RETURNS: 0 if success, -ENOMEM if memory alloc fails.
 */
static int __init ns_alloc_device(struct nandsim *ns)
{
	struct file *cfile;
	int i, err;

	if (cache_file) {
		cfile = filp_open(cache_file, O_CREAT | O_RDWR | O_LARGEFILE, 0600);
		if (IS_ERR(cfile))
			return PTR_ERR(cfile);
		if (!(cfile->f_mode & FMODE_CAN_READ)) {
			NS_ERR("alloc_device: cache file not readable\n");
			err = -EINVAL;
			goto err_close_filp;
		}
		if (!(cfile->f_mode & FMODE_CAN_WRITE)) {
			NS_ERR("alloc_device: cache file not writeable\n");
			err = -EINVAL;
			goto err_close_filp;
		}
		ns->pages_written =
			vzalloc(array_size(sizeof(unsigned long),
					   BITS_TO_LONGS(ns->geom.pgnum)));
		if (!ns->pages_written) {
			NS_ERR("alloc_device: unable to allocate pages written array\n");
			err = -ENOMEM;
			goto err_close_filp;
		}
		ns->file_buf = kmalloc(ns->geom.pgszoob, GFP_KERNEL);
		if (!ns->file_buf) {
			NS_ERR("alloc_device: unable to allocate file buf\n");
			err = -ENOMEM;
			goto err_free_pw;
		}
		ns->cfile = cfile;

		return 0;

err_free_pw:
		vfree(ns->pages_written);
err_close_filp:
		filp_close(cfile, NULL);

		return err;
	}

	ns->pages = vmalloc(array_size(sizeof(union ns_mem), ns->geom.pgnum));
	if (!ns->pages) {
		NS_ERR("alloc_device: unable to allocate page array\n");
		return -ENOMEM;
	}
	for (i = 0; i < ns->geom.pgnum; i++) {
		ns->pages[i].byte = NULL;
	}
	ns->nand_pages_slab = kmem_cache_create("nandsim",
						ns->geom.pgszoob, 0, 0, NULL);
	if (!ns->nand_pages_slab) {
		NS_ERR("cache_create: unable to create kmem_cache\n");
		err = -ENOMEM;
		goto err_free_pg;
	}

	return 0;

err_free_pg:
	vfree(ns->pages);

	return err;
}

/*
 * Free any allocated pages, and free the array of page pointers.
 */
static void ns_free_device(struct nandsim *ns)
{
	int i;

	if (ns->cfile) {
		kfree(ns->file_buf);
		vfree(ns->pages_written);
		filp_close(ns->cfile, NULL);
		return;
	}

	if (ns->pages) {
		for (i = 0; i < ns->geom.pgnum; i++) {
			if (ns->pages[i].byte)
				kmem_cache_free(ns->nand_pages_slab,
						ns->pages[i].byte);
		}
		kmem_cache_destroy(ns->nand_pages_slab);
		vfree(ns->pages);
	}
}

static char __init *ns_get_partition_name(int i)
{
	return kasprintf(GFP_KERNEL, "NAND simulator partition %d", i);
}

/*
 * Initialize the nandsim structure.
 *
 * RETURNS: 0 if success, -ERRNO if failure.
 */
static int __init ns_init(struct mtd_info *mtd)
{
	struct nand_chip *chip = mtd_to_nand(mtd);
	struct nandsim   *ns   = nand_get_controller_data(chip);
	int i, ret = 0;
	uint64_t remains;
	uint64_t next_offset;

	if (NS_IS_INITIALIZED(ns)) {
		NS_ERR("init_nandsim: nandsim is already initialized\n");
		return -EIO;
	}

	/* Initialize the NAND flash parameters */
	ns->busw = chip->options & NAND_BUSWIDTH_16 ? 16 : 8;
	ns->geom.totsz    = mtd->size;
	ns->geom.pgsz     = mtd->writesize;
	ns->geom.oobsz    = mtd->oobsize;
	ns->geom.secsz    = mtd->erasesize;
	ns->geom.pgszoob  = ns->geom.pgsz + ns->geom.oobsz;
	ns->geom.pgnum    = div_u64(ns->geom.totsz, ns->geom.pgsz);
	ns->geom.totszoob = ns->geom.totsz + (uint64_t)ns->geom.pgnum * ns->geom.oobsz;
	ns->geom.secshift = ffs(ns->geom.secsz) - 1;
	ns->geom.pgshift  = chip->page_shift;
	ns->geom.pgsec    = ns->geom.secsz / ns->geom.pgsz;
	ns->geom.secszoob = ns->geom.secsz + ns->geom.oobsz * ns->geom.pgsec;
	ns->options = 0;

	if (ns->geom.pgsz == 512) {
		ns->options |= OPT_PAGE512;
		if (ns->busw == 8)
			ns->options |= OPT_PAGE512_8BIT;
	} else if (ns->geom.pgsz == 2048) {
		ns->options |= OPT_PAGE2048;
	} else if (ns->geom.pgsz == 4096) {
		ns->options |= OPT_PAGE4096;
	} else {
		NS_ERR("init_nandsim: unknown page size %u\n", ns->geom.pgsz);
		return -EIO;
	}

	if (ns->options & OPT_SMALLPAGE) {
		if (ns->geom.totsz <= (32 << 20)) {
			ns->geom.pgaddrbytes  = 3;
			ns->geom.secaddrbytes = 2;
		} else {
			ns->geom.pgaddrbytes  = 4;
			ns->geom.secaddrbytes = 3;
		}
	} else {
		if (ns->geom.totsz <= (128 << 20)) {
			ns->geom.pgaddrbytes  = 4;
			ns->geom.secaddrbytes = 2;
		} else {
			ns->geom.pgaddrbytes  = 5;
			ns->geom.secaddrbytes = 3;
		}
	}

	/* Fill the partition_info structure */
	if (parts_num > ARRAY_SIZE(ns->partitions)) {
		NS_ERR("too many partitions.\n");
		return -EINVAL;
	}
	remains = ns->geom.totsz;
	next_offset = 0;
	for (i = 0; i < parts_num; ++i) {
		uint64_t part_sz = (uint64_t)parts[i] * ns->geom.secsz;

		if (!part_sz || part_sz > remains) {
			NS_ERR("bad partition size.\n");
			return -EINVAL;
		}
		ns->partitions[i].name = ns_get_partition_name(i);
		if (!ns->partitions[i].name) {
			NS_ERR("unable to allocate memory.\n");
			return -ENOMEM;
		}
		ns->partitions[i].offset = next_offset;
		ns->partitions[i].size   = part_sz;
		next_offset += ns->partitions[i].size;
		remains -= ns->partitions[i].size;
	}
	ns->nbparts = parts_num;
	if (remains) {
		if (parts_num + 1 > ARRAY_SIZE(ns->partitions)) {
			NS_ERR("too many partitions.\n");
			ret = -EINVAL;
			goto free_partition_names;
		}
		ns->partitions[i].name = ns_get_partition_name(i);
		if (!ns->partitions[i].name) {
			NS_ERR("unable to allocate memory.\n");
			ret = -ENOMEM;
			goto free_partition_names;
		}
		ns->partitions[i].offset = next_offset;
		ns->partitions[i].size   = remains;
		ns->nbparts += 1;
	}

	if (ns->busw == 16)
		NS_WARN("16-bit flashes support wasn't tested\n");

	printk("flash size: %llu MiB\n",
			(unsigned long long)ns->geom.totsz >> 20);
	printk("page size: %u bytes\n",         ns->geom.pgsz);
	printk("OOB area size: %u bytes\n",     ns->geom.oobsz);
	printk("sector size: %u KiB\n",         ns->geom.secsz >> 10);
	printk("pages number: %u\n",            ns->geom.pgnum);
	printk("pages per sector: %u\n",        ns->geom.pgsec);
	printk("bus width: %u\n",               ns->busw);
	printk("bits in sector size: %u\n",     ns->geom.secshift);
	printk("bits in page size: %u\n",       ns->geom.pgshift);
	printk("bits in OOB size: %u\n",	ffs(ns->geom.oobsz) - 1);
	printk("flash size with OOB: %llu KiB\n",
			(unsigned long long)ns->geom.totszoob >> 10);
	printk("page address bytes: %u\n",      ns->geom.pgaddrbytes);
	printk("sector address bytes: %u\n",    ns->geom.secaddrbytes);
	printk("options: %#x\n",                ns->options);

	ret = ns_alloc_device(ns);
	if (ret)
		goto free_partition_names;

	/* Allocate / initialize the internal buffer */
	ns->buf.byte = kmalloc(ns->geom.pgszoob, GFP_KERNEL);
	if (!ns->buf.byte) {
		NS_ERR("init_nandsim: unable to allocate %u bytes for the internal buffer\n",
			ns->geom.pgszoob);
		ret = -ENOMEM;
		goto free_device;
	}
	memset(ns->buf.byte, 0xFF, ns->geom.pgszoob);

	return 0;

free_device:
	ns_free_device(ns);
free_partition_names:
	for (i = 0; i < ARRAY_SIZE(ns->partitions); ++i)
		kfree(ns->partitions[i].name);

	return ret;
}

/*
 * Free the nandsim structure.
 */
static void ns_free(struct nandsim *ns)
{
	int i;

	for (i = 0; i < ARRAY_SIZE(ns->partitions); ++i)
		kfree(ns->partitions[i].name);

	kfree(ns->buf.byte);
	ns_free_device(ns);

	return;
}

static int ns_parse_badblocks(struct nandsim *ns, struct mtd_info *mtd)
{
	char *w;
	int zero_ok;
	unsigned int erase_block_no;
	loff_t offset;

	if (!badblocks)
		return 0;
	w = badblocks;
	do {
		zero_ok = (*w == '0' ? 1 : 0);
		erase_block_no = simple_strtoul(w, &w, 0);
		if (!zero_ok && !erase_block_no) {
			NS_ERR("invalid badblocks.\n");
			return -EINVAL;
		}
		offset = (loff_t)erase_block_no * ns->geom.secsz;
		if (mtd_block_markbad(mtd, offset)) {
			NS_ERR("invalid badblocks.\n");
			return -EINVAL;
		}
		if (*w == ',')
			w += 1;
	} while (*w);
	return 0;
}

static int ns_parse_weakblocks(void)
{
	char *w;
	int zero_ok;
	unsigned int erase_block_no;
	unsigned int max_erases;
	struct weak_block *wb;

	if (!weakblocks)
		return 0;
	w = weakblocks;
	do {
		zero_ok = (*w == '0' ? 1 : 0);
		erase_block_no = simple_strtoul(w, &w, 0);
		if (!zero_ok && !erase_block_no) {
			NS_ERR("invalid weakblocks.\n");
			return -EINVAL;
		}
		max_erases = 3;
		if (*w == ':') {
			w += 1;
			max_erases = simple_strtoul(w, &w, 0);
		}
		if (*w == ',')
			w += 1;
		wb = kzalloc(sizeof(*wb), GFP_KERNEL);
		if (!wb) {
			NS_ERR("unable to allocate memory.\n");
			return -ENOMEM;
		}
		wb->erase_block_no = erase_block_no;
		wb->max_erases = max_erases;
		list_add(&wb->list, &weak_blocks);
	} while (*w);
	return 0;
}

static int ns_erase_error(unsigned int erase_block_no)
{
	struct weak_block *wb;

	list_for_each_entry(wb, &weak_blocks, list)
		if (wb->erase_block_no == erase_block_no) {
			if (wb->erases_done >= wb->max_erases)
				return 1;
			wb->erases_done += 1;
			return 0;
		}
	return 0;
}

static int ns_parse_weakpages(void)
{
	char *w;
	int zero_ok;
	unsigned int page_no;
	unsigned int max_writes;
	struct weak_page *wp;

	if (!weakpages)
		return 0;
	w = weakpages;
	do {
		zero_ok = (*w == '0' ? 1 : 0);
		page_no = simple_strtoul(w, &w, 0);
		if (!zero_ok && !page_no) {
			NS_ERR("invalid weakpages.\n");
			return -EINVAL;
		}
		max_writes = 3;
		if (*w == ':') {
			w += 1;
			max_writes = simple_strtoul(w, &w, 0);
		}
		if (*w == ',')
			w += 1;
		wp = kzalloc(sizeof(*wp), GFP_KERNEL);
		if (!wp) {
			NS_ERR("unable to allocate memory.\n");
			return -ENOMEM;
		}
		wp->page_no = page_no;
		wp->max_writes = max_writes;
		list_add(&wp->list, &weak_pages);
	} while (*w);
	return 0;
}

static int ns_write_error(unsigned int page_no)
{
	struct weak_page *wp;

	list_for_each_entry(wp, &weak_pages, list)
		if (wp->page_no == page_no) {
			if (wp->writes_done >= wp->max_writes)
				return 1;
			wp->writes_done += 1;
			return 0;
		}
	return 0;
}

static int ns_parse_gravepages(void)
{
	char *g;
	int zero_ok;
	unsigned int page_no;
	unsigned int max_reads;
	struct grave_page *gp;

	if (!gravepages)
		return 0;
	g = gravepages;
	do {
		zero_ok = (*g == '0' ? 1 : 0);
		page_no = simple_strtoul(g, &g, 0);
		if (!zero_ok && !page_no) {
			NS_ERR("invalid gravepagess.\n");
			return -EINVAL;
		}
		max_reads = 3;
		if (*g == ':') {
			g += 1;
			max_reads = simple_strtoul(g, &g, 0);
		}
		if (*g == ',')
			g += 1;
		gp = kzalloc(sizeof(*gp), GFP_KERNEL);
		if (!gp) {
			NS_ERR("unable to allocate memory.\n");
			return -ENOMEM;
		}
		gp->page_no = page_no;
		gp->max_reads = max_reads;
		list_add(&gp->list, &grave_pages);
	} while (*g);
	return 0;
}

static int ns_read_error(unsigned int page_no)
{
	struct grave_page *gp;

	list_for_each_entry(gp, &grave_pages, list)
		if (gp->page_no == page_no) {
			if (gp->reads_done >= gp->max_reads)
				return 1;
			gp->reads_done += 1;
			return 0;
		}
	return 0;
}

static int ns_setup_wear_reporting(struct mtd_info *mtd)
{
	size_t mem;

	wear_eb_count = div_u64(mtd->size, mtd->erasesize);
	mem = wear_eb_count * sizeof(unsigned long);
	if (mem / sizeof(unsigned long) != wear_eb_count) {
		NS_ERR("Too many erase blocks for wear reporting\n");
		return -ENOMEM;
	}
	erase_block_wear = kzalloc(mem, GFP_KERNEL);
	if (!erase_block_wear) {
		NS_ERR("Too many erase blocks for wear reporting\n");
		return -ENOMEM;
	}
	return 0;
}

static void ns_update_wear(unsigned int erase_block_no)
{
	if (!erase_block_wear)
		return;
	total_wear += 1;
	/*
	 * TODO: Notify this through a debugfs entry,
	 * instead of showing an error message.
	 */
	if (total_wear == 0)
		NS_ERR("Erase counter total overflow\n");
	erase_block_wear[erase_block_no] += 1;
	if (erase_block_wear[erase_block_no] == 0)
		NS_ERR("Erase counter overflow for erase block %u\n", erase_block_no);
}

/*
 * Returns the string representation of 'state' state.
 */
static char *ns_get_state_name(uint32_t state)
{
	switch (NS_STATE(state)) {
		case STATE_CMD_READ0:
			return "STATE_CMD_READ0";
		case STATE_CMD_READ1:
			return "STATE_CMD_READ1";
		case STATE_CMD_PAGEPROG:
			return "STATE_CMD_PAGEPROG";
		case STATE_CMD_READOOB:
			return "STATE_CMD_READOOB";
		case STATE_CMD_READSTART:
			return "STATE_CMD_READSTART";
		case STATE_CMD_ERASE1:
			return "STATE_CMD_ERASE1";
		case STATE_CMD_STATUS:
			return "STATE_CMD_STATUS";
		case STATE_CMD_SEQIN:
			return "STATE_CMD_SEQIN";
		case STATE_CMD_READID:
			return "STATE_CMD_READID";
		case STATE_CMD_ERASE2:
			return "STATE_CMD_ERASE2";
		case STATE_CMD_RESET:
			return "STATE_CMD_RESET";
		case STATE_CMD_RNDOUT:
			return "STATE_CMD_RNDOUT";
		case STATE_CMD_RNDOUTSTART:
			return "STATE_CMD_RNDOUTSTART";
		case STATE_ADDR_PAGE:
			return "STATE_ADDR_PAGE";
		case STATE_ADDR_SEC:
			return "STATE_ADDR_SEC";
		case STATE_ADDR_ZERO:
			return "STATE_ADDR_ZERO";
		case STATE_ADDR_COLUMN:
			return "STATE_ADDR_COLUMN";
		case STATE_DATAIN:
			return "STATE_DATAIN";
		case STATE_DATAOUT:
			return "STATE_DATAOUT";
		case STATE_DATAOUT_ID:
			return "STATE_DATAOUT_ID";
		case STATE_DATAOUT_STATUS:
			return "STATE_DATAOUT_STATUS";
		case STATE_READY:
			return "STATE_READY";
		case STATE_UNKNOWN:
			return "STATE_UNKNOWN";
	}

	NS_ERR("get_state_name: unknown state, BUG\n");
	return NULL;
}

/*
 * Check if command is valid.
 *
 * RETURNS: 1 if wrong command, 0 if right.
 */
static int ns_check_command(int cmd)
{
	switch (cmd) {

	case NAND_CMD_READ0:
	case NAND_CMD_READ1:
	case NAND_CMD_READSTART:
	case NAND_CMD_PAGEPROG:
	case NAND_CMD_READOOB:
	case NAND_CMD_ERASE1:
	case NAND_CMD_STATUS:
	case NAND_CMD_SEQIN:
	case NAND_CMD_READID:
	case NAND_CMD_ERASE2:
	case NAND_CMD_RESET:
	case NAND_CMD_RNDOUT:
	case NAND_CMD_RNDOUTSTART:
		return 0;

	default:
		return 1;
	}
}

/*
 * Returns state after command is accepted by command number.
 */
static uint32_t ns_get_state_by_command(unsigned command)
{
	switch (command) {
		case NAND_CMD_READ0:
			return STATE_CMD_READ0;
		case NAND_CMD_READ1:
			return STATE_CMD_READ1;
		case NAND_CMD_PAGEPROG:
			return STATE_CMD_PAGEPROG;
		case NAND_CMD_READSTART:
			return STATE_CMD_READSTART;
		case NAND_CMD_READOOB:
			return STATE_CMD_READOOB;
		case NAND_CMD_ERASE1:
			return STATE_CMD_ERASE1;
		case NAND_CMD_STATUS:
			return STATE_CMD_STATUS;
		case NAND_CMD_SEQIN:
			return STATE_CMD_SEQIN;
		case NAND_CMD_READID:
			return STATE_CMD_READID;
		case NAND_CMD_ERASE2:
			return STATE_CMD_ERASE2;
		case NAND_CMD_RESET:
			return STATE_CMD_RESET;
		case NAND_CMD_RNDOUT:
			return STATE_CMD_RNDOUT;
		case NAND_CMD_RNDOUTSTART:
			return STATE_CMD_RNDOUTSTART;
	}

	NS_ERR("get_state_by_command: unknown command, BUG\n");
	return 0;
}

/*
 * Move an address byte to the correspondent internal register.
 */
static inline void ns_accept_addr_byte(struct nandsim *ns, u_char bt)
{
	uint byte = (uint)bt;

	if (ns->regs.count < (ns->geom.pgaddrbytes - ns->geom.secaddrbytes))
		ns->regs.column |= (byte << 8 * ns->regs.count);
	else {
		ns->regs.row |= (byte << 8 * (ns->regs.count -
						ns->geom.pgaddrbytes +
						ns->geom.secaddrbytes));
	}

	return;
}

/*
 * Switch to STATE_READY state.
 */
static inline void ns_switch_to_ready_state(struct nandsim *ns, u_char status)
{
	NS_DBG("switch_to_ready_state: switch to %s state\n",
	       ns_get_state_name(STATE_READY));

	ns->state       = STATE_READY;
	ns->nxstate     = STATE_UNKNOWN;
	ns->op          = NULL;
	ns->npstates    = 0;
	ns->stateidx    = 0;
	ns->regs.num    = 0;
	ns->regs.count  = 0;
	ns->regs.off    = 0;
	ns->regs.row    = 0;
	ns->regs.column = 0;
	ns->regs.status = status;
}

/*
 * If the operation isn't known yet, try to find it in the global array
 * of supported operations.
 *
 * Operation can be unknown because of the following.
 *   1. New command was accepted and this is the first call to find the
 *      correspondent states chain. In this case ns->npstates = 0;
 *   2. There are several operations which begin with the same command(s)
 *      (for example program from the second half and read from the
 *      second half operations both begin with the READ1 command). In this
 *      case the ns->pstates[] array contains previous states.
 *
 * Thus, the function tries to find operation containing the following
 * states (if the 'flag' parameter is 0):
 *    ns->pstates[0], ... ns->pstates[ns->npstates], ns->state
 *
 * If (one and only one) matching operation is found, it is accepted (
 * ns->ops, ns->state, ns->nxstate are initialized, ns->npstate is
 * zeroed).
 *
 * If there are several matches, the current state is pushed to the
 * ns->pstates.
 *
 * The operation can be unknown only while commands are input to the chip.
 * As soon as address command is accepted, the operation must be known.
 * In such situation the function is called with 'flag' != 0, and the
 * operation is searched using the following pattern:
 *     ns->pstates[0], ... ns->pstates[ns->npstates], <address input>
 *
 * It is supposed that this pattern must either match one operation or
 * none. There can't be ambiguity in that case.
 *
 * If no matches found, the function does the following:
 *   1. if there are saved states present, try to ignore them and search
 *      again only using the last command. If nothing was found, switch
 *      to the STATE_READY state.
 *   2. if there are no saved states, switch to the STATE_READY state.
 *
 * RETURNS: -2 - no matched operations found.
 *          -1 - several matches.
 *           0 - operation is found.
 */
static int ns_find_operation(struct nandsim *ns, uint32_t flag)
{
	int opsfound = 0;
	int i, j, idx = 0;

	for (i = 0; i < NS_OPER_NUM; i++) {

		int found = 1;

		if (!(ns->options & ops[i].reqopts))
			/* Ignore operations we can't perform */
			continue;

		if (flag) {
			if (!(ops[i].states[ns->npstates] & STATE_ADDR_MASK))
				continue;
		} else {
			if (NS_STATE(ns->state) != NS_STATE(ops[i].states[ns->npstates]))
				continue;
		}

		for (j = 0; j < ns->npstates; j++)
			if (NS_STATE(ops[i].states[j]) != NS_STATE(ns->pstates[j])
				&& (ns->options & ops[idx].reqopts)) {
				found = 0;
				break;
			}

		if (found) {
			idx = i;
			opsfound += 1;
		}
	}

	if (opsfound == 1) {
		/* Exact match */
		ns->op = &ops[idx].states[0];
		if (flag) {
			/*
			 * In this case the find_operation function was
			 * called when address has just began input. But it isn't
			 * yet fully input and the current state must
			 * not be one of STATE_ADDR_*, but the STATE_ADDR_*
			 * state must be the next state (ns->nxstate).
			 */
			ns->stateidx = ns->npstates - 1;
		} else {
			ns->stateidx = ns->npstates;
		}
		ns->npstates = 0;
		ns->state = ns->op[ns->stateidx];
		ns->nxstate = ns->op[ns->stateidx + 1];
		NS_DBG("find_operation: operation found, index: %d, state: %s, nxstate %s\n",
		       idx, ns_get_state_name(ns->state),
		       ns_get_state_name(ns->nxstate));
		return 0;
	}

	if (opsfound == 0) {
		/* Nothing was found. Try to ignore previous commands (if any) and search again */
		if (ns->npstates != 0) {
			NS_DBG("find_operation: no operation found, try again with state %s\n",
			       ns_get_state_name(ns->state));
			ns->npstates = 0;
			return ns_find_operation(ns, 0);

		}
		NS_DBG("find_operation: no operations found\n");
		ns_switch_to_ready_state(ns, NS_STATUS_FAILED(ns));
		return -2;
	}

	if (flag) {
		/* This shouldn't happen */
		NS_DBG("find_operation: BUG, operation must be known if address is input\n");
		return -2;
	}

	NS_DBG("find_operation: there is still ambiguity\n");

	ns->pstates[ns->npstates++] = ns->state;

	return -1;
}

static void ns_put_pages(struct nandsim *ns)
{
	int i;

	for (i = 0; i < ns->held_cnt; i++)
		put_page(ns->held_pages[i]);
}

/* Get page cache pages in advance to provide NOFS memory allocation */
static int ns_get_pages(struct nandsim *ns, struct file *file, size_t count,
			loff_t pos)
{
	pgoff_t index, start_index, end_index;
	struct page *page;
	struct address_space *mapping = file->f_mapping;

	start_index = pos >> PAGE_SHIFT;
	end_index = (pos + count - 1) >> PAGE_SHIFT;
	if (end_index - start_index + 1 > NS_MAX_HELD_PAGES)
		return -EINVAL;
	ns->held_cnt = 0;
	for (index = start_index; index <= end_index; index++) {
		page = find_get_page(mapping, index);
		if (page == NULL) {
			page = find_or_create_page(mapping, index, GFP_NOFS);
			if (page == NULL) {
				write_inode_now(mapping->host, 1);
				page = find_or_create_page(mapping, index, GFP_NOFS);
			}
			if (page == NULL) {
				ns_put_pages(ns);
				return -ENOMEM;
			}
			unlock_page(page);
		}
		ns->held_pages[ns->held_cnt++] = page;
	}
	return 0;
}

static ssize_t ns_read_file(struct nandsim *ns, struct file *file, void *buf,
			    size_t count, loff_t pos)
{
	ssize_t tx;
	int err;
	unsigned int noreclaim_flag;

	err = ns_get_pages(ns, file, count, pos);
	if (err)
		return err;
	noreclaim_flag = memalloc_noreclaim_save();
	tx = kernel_read(file, buf, count, &pos);
	memalloc_noreclaim_restore(noreclaim_flag);
	ns_put_pages(ns);
	return tx;
}

static ssize_t ns_write_file(struct nandsim *ns, struct file *file, void *buf,
			     size_t count, loff_t pos)
{
	ssize_t tx;
	int err;
	unsigned int noreclaim_flag;

	err = ns_get_pages(ns, file, count, pos);
	if (err)
		return err;
	noreclaim_flag = memalloc_noreclaim_save();
	tx = kernel_write(file, buf, count, &pos);
	memalloc_noreclaim_restore(noreclaim_flag);
	ns_put_pages(ns);
	return tx;
}

/*
 * Returns a pointer to the current page.
 */
static inline union ns_mem *NS_GET_PAGE(struct nandsim *ns)
{
	return &(ns->pages[ns->regs.row]);
}

/*
 * Retuns a pointer to the current byte, within the current page.
 */
static inline u_char *NS_PAGE_BYTE_OFF(struct nandsim *ns)
{
	return NS_GET_PAGE(ns)->byte + ns->regs.column + ns->regs.off;
}

static int ns_do_read_error(struct nandsim *ns, int num)
{
	unsigned int page_no = ns->regs.row;

	if (ns_read_error(page_no)) {
		prandom_bytes(ns->buf.byte, num);
		NS_WARN("simulating read error in page %u\n", page_no);
		return 1;
	}
	return 0;
}

static void ns_do_bit_flips(struct nandsim *ns, int num)
{
	if (bitflips && prandom_u32() < (1 << 22)) {
		int flips = 1;
		if (bitflips > 1)
			flips = (prandom_u32() % (int) bitflips) + 1;
		while (flips--) {
			int pos = prandom_u32() % (num * 8);
			ns->buf.byte[pos / 8] ^= (1 << (pos % 8));
			NS_WARN("read_page: flipping bit %d in page %d "
				"reading from %d ecc: corrected=%u failed=%u\n",
				pos, ns->regs.row, ns->regs.column + ns->regs.off,
				nsmtd->ecc_stats.corrected, nsmtd->ecc_stats.failed);
		}
	}
}

/*
 * Fill the NAND buffer with data read from the specified page.
 */
static void ns_read_page(struct nandsim *ns, int num)
{
	union ns_mem *mypage;

	if (ns->cfile) {
		if (!test_bit(ns->regs.row, ns->pages_written)) {
			NS_DBG("read_page: page %d not written\n", ns->regs.row);
			memset(ns->buf.byte, 0xFF, num);
		} else {
			loff_t pos;
			ssize_t tx;

			NS_DBG("read_page: page %d written, reading from %d\n",
				ns->regs.row, ns->regs.column + ns->regs.off);
			if (ns_do_read_error(ns, num))
				return;
			pos = (loff_t)NS_RAW_OFFSET(ns) + ns->regs.off;
			tx = ns_read_file(ns, ns->cfile, ns->buf.byte, num,
					  pos);
			if (tx != num) {
				NS_ERR("read_page: read error for page %d ret %ld\n", ns->regs.row, (long)tx);
				return;
			}
			ns_do_bit_flips(ns, num);
		}
		return;
	}

	mypage = NS_GET_PAGE(ns);
	if (mypage->byte == NULL) {
		NS_DBG("read_page: page %d not allocated\n", ns->regs.row);
		memset(ns->buf.byte, 0xFF, num);
	} else {
		NS_DBG("read_page: page %d allocated, reading from %d\n",
			ns->regs.row, ns->regs.column + ns->regs.off);
		if (ns_do_read_error(ns, num))
			return;
		memcpy(ns->buf.byte, NS_PAGE_BYTE_OFF(ns), num);
		ns_do_bit_flips(ns, num);
	}
}

/*
 * Erase all pages in the specified sector.
 */
static void ns_erase_sector(struct nandsim *ns)
{
	union ns_mem *mypage;
	int i;

	if (ns->cfile) {
		for (i = 0; i < ns->geom.pgsec; i++)
			if (__test_and_clear_bit(ns->regs.row + i,
						 ns->pages_written)) {
				NS_DBG("erase_sector: freeing page %d\n", ns->regs.row + i);
			}
		return;
	}

	mypage = NS_GET_PAGE(ns);
	for (i = 0; i < ns->geom.pgsec; i++) {
		if (mypage->byte != NULL) {
			NS_DBG("erase_sector: freeing page %d\n", ns->regs.row+i);
			kmem_cache_free(ns->nand_pages_slab, mypage->byte);
			mypage->byte = NULL;
		}
		mypage++;
	}
}

/*
 * Program the specified page with the contents from the NAND buffer.
 */
static int ns_prog_page(struct nandsim *ns, int num)
{
	int i;
	union ns_mem *mypage;
	u_char *pg_off;

	if (ns->cfile) {
		loff_t off;
		ssize_t tx;
		int all;

		NS_DBG("prog_page: writing page %d\n", ns->regs.row);
		pg_off = ns->file_buf + ns->regs.column + ns->regs.off;
		off = (loff_t)NS_RAW_OFFSET(ns) + ns->regs.off;
		if (!test_bit(ns->regs.row, ns->pages_written)) {
			all = 1;
			memset(ns->file_buf, 0xff, ns->geom.pgszoob);
		} else {
			all = 0;
			tx = ns_read_file(ns, ns->cfile, pg_off, num, off);
			if (tx != num) {
				NS_ERR("prog_page: read error for page %d ret %ld\n", ns->regs.row, (long)tx);
				return -1;
			}
		}
		for (i = 0; i < num; i++)
			pg_off[i] &= ns->buf.byte[i];
		if (all) {
			loff_t pos = (loff_t)ns->regs.row * ns->geom.pgszoob;
			tx = ns_write_file(ns, ns->cfile, ns->file_buf,
					   ns->geom.pgszoob, pos);
			if (tx != ns->geom.pgszoob) {
				NS_ERR("prog_page: write error for page %d ret %ld\n", ns->regs.row, (long)tx);
				return -1;
			}
			__set_bit(ns->regs.row, ns->pages_written);
		} else {
			tx = ns_write_file(ns, ns->cfile, pg_off, num, off);
			if (tx != num) {
				NS_ERR("prog_page: write error for page %d ret %ld\n", ns->regs.row, (long)tx);
				return -1;
			}
		}
		return 0;
	}

	mypage = NS_GET_PAGE(ns);
	if (mypage->byte == NULL) {
		NS_DBG("prog_page: allocating page %d\n", ns->regs.row);
		/*
		 * We allocate memory with GFP_NOFS because a flash FS may
		 * utilize this. If it is holding an FS lock, then gets here,
		 * then kernel memory alloc runs writeback which goes to the FS
		 * again and deadlocks. This was seen in practice.
		 */
		mypage->byte = kmem_cache_alloc(ns->nand_pages_slab, GFP_NOFS);
		if (mypage->byte == NULL) {
			NS_ERR("prog_page: error allocating memory for page %d\n", ns->regs.row);
			return -1;
		}
		memset(mypage->byte, 0xFF, ns->geom.pgszoob);
	}

	pg_off = NS_PAGE_BYTE_OFF(ns);
	for (i = 0; i < num; i++)
		pg_off[i] &= ns->buf.byte[i];

	return 0;
}

/*
 * If state has any action bit, perform this action.
 *
 * RETURNS: 0 if success, -1 if error.
 */
static int ns_do_state_action(struct nandsim *ns, uint32_t action)
{
	int num;
	int busdiv = ns->busw == 8 ? 1 : 2;
	unsigned int erase_block_no, page_no;

	action &= ACTION_MASK;

	/* Check that page address input is correct */
	if (action != ACTION_SECERASE && ns->regs.row >= ns->geom.pgnum) {
		NS_WARN("do_state_action: wrong page number (%#x)\n", ns->regs.row);
		return -1;
	}

	switch (action) {

	case ACTION_CPY:
		/*
		 * Copy page data to the internal buffer.
		 */

		/* Column shouldn't be very large */
		if (ns->regs.column >= (ns->geom.pgszoob - ns->regs.off)) {
			NS_ERR("do_state_action: column number is too large\n");
			break;
		}
		num = ns->geom.pgszoob - ns->regs.off - ns->regs.column;
		ns_read_page(ns, num);

		NS_DBG("do_state_action: (ACTION_CPY:) copy %d bytes to int buf, raw offset %d\n",
			num, NS_RAW_OFFSET(ns) + ns->regs.off);

		if (ns->regs.off == 0)
			NS_LOG("read page %d\n", ns->regs.row);
		else if (ns->regs.off < ns->geom.pgsz)
			NS_LOG("read page %d (second half)\n", ns->regs.row);
		else
			NS_LOG("read OOB of page %d\n", ns->regs.row);

		NS_UDELAY(access_delay);
		NS_UDELAY(input_cycle * ns->geom.pgsz / 1000 / busdiv);

		break;

	case ACTION_SECERASE:
		/*
		 * Erase sector.
		 */

		if (ns->lines.wp) {
			NS_ERR("do_state_action: device is write-protected, ignore sector erase\n");
			return -1;
		}

		if (ns->regs.row >= ns->geom.pgnum - ns->geom.pgsec
			|| (ns->regs.row & ~(ns->geom.secsz - 1))) {
			NS_ERR("do_state_action: wrong sector address (%#x)\n", ns->regs.row);
			return -1;
		}

		ns->regs.row = (ns->regs.row <<
				8 * (ns->geom.pgaddrbytes - ns->geom.secaddrbytes)) | ns->regs.column;
		ns->regs.column = 0;

		erase_block_no = ns->regs.row >> (ns->geom.secshift - ns->geom.pgshift);

		NS_DBG("do_state_action: erase sector at address %#x, off = %d\n",
				ns->regs.row, NS_RAW_OFFSET(ns));
		NS_LOG("erase sector %u\n", erase_block_no);

		ns_erase_sector(ns);

		NS_MDELAY(erase_delay);

		if (erase_block_wear)
			ns_update_wear(erase_block_no);

		if (ns_erase_error(erase_block_no)) {
			NS_WARN("simulating erase failure in erase block %u\n", erase_block_no);
			return -1;
		}

		break;

	case ACTION_PRGPAGE:
		/*
		 * Program page - move internal buffer data to the page.
		 */

		if (ns->lines.wp) {
			NS_WARN("do_state_action: device is write-protected, programm\n");
			return -1;
		}

		num = ns->geom.pgszoob - ns->regs.off - ns->regs.column;
		if (num != ns->regs.count) {
			NS_ERR("do_state_action: too few bytes were input (%d instead of %d)\n",
					ns->regs.count, num);
			return -1;
		}

		if (ns_prog_page(ns, num) == -1)
			return -1;

		page_no = ns->regs.row;

		NS_DBG("do_state_action: copy %d bytes from int buf to (%#x, %#x), raw off = %d\n",
			num, ns->regs.row, ns->regs.column, NS_RAW_OFFSET(ns) + ns->regs.off);
		NS_LOG("programm page %d\n", ns->regs.row);

		NS_UDELAY(programm_delay);
		NS_UDELAY(output_cycle * ns->geom.pgsz / 1000 / busdiv);

		if (ns_write_error(page_no)) {
			NS_WARN("simulating write failure in page %u\n", page_no);
			return -1;
		}

		break;

	case ACTION_ZEROOFF:
		NS_DBG("do_state_action: set internal offset to 0\n");
		ns->regs.off = 0;
		break;

	case ACTION_HALFOFF:
		if (!(ns->options & OPT_PAGE512_8BIT)) {
			NS_ERR("do_state_action: BUG! can't skip half of page for non-512"
				"byte page size 8x chips\n");
			return -1;
		}
		NS_DBG("do_state_action: set internal offset to %d\n", ns->geom.pgsz/2);
		ns->regs.off = ns->geom.pgsz/2;
		break;

	case ACTION_OOBOFF:
		NS_DBG("do_state_action: set internal offset to %d\n", ns->geom.pgsz);
		ns->regs.off = ns->geom.pgsz;
		break;

	default:
		NS_DBG("do_state_action: BUG! unknown action\n");
	}

	return 0;
}

/*
 * Switch simulator's state.
 */
static void ns_switch_state(struct nandsim *ns)
{
	if (ns->op) {
		/*
		 * The current operation have already been identified.
		 * Just follow the states chain.
		 */

		ns->stateidx += 1;
		ns->state = ns->nxstate;
		ns->nxstate = ns->op[ns->stateidx + 1];

		NS_DBG("switch_state: operation is known, switch to the next state, "
			"state: %s, nxstate: %s\n",
		       ns_get_state_name(ns->state),
		       ns_get_state_name(ns->nxstate));

		/* See, whether we need to do some action */
		if ((ns->state & ACTION_MASK) &&
		    ns_do_state_action(ns, ns->state) < 0) {
			ns_switch_to_ready_state(ns, NS_STATUS_FAILED(ns));
			return;
		}

	} else {
		/*
		 * We don't yet know which operation we perform.
		 * Try to identify it.
		 */

		/*
		 *  The only event causing the switch_state function to
		 *  be called with yet unknown operation is new command.
		 */
		ns->state = ns_get_state_by_command(ns->regs.command);

		NS_DBG("switch_state: operation is unknown, try to find it\n");

		if (ns_find_operation(ns, 0))
			return;

		if ((ns->state & ACTION_MASK) &&
		    ns_do_state_action(ns, ns->state) < 0) {
			ns_switch_to_ready_state(ns, NS_STATUS_FAILED(ns));
			return;
		}
	}

	/* For 16x devices column means the page offset in words */
	if ((ns->nxstate & STATE_ADDR_MASK) && ns->busw == 16) {
		NS_DBG("switch_state: double the column number for 16x device\n");
		ns->regs.column <<= 1;
	}

	if (NS_STATE(ns->nxstate) == STATE_READY) {
		/*
		 * The current state is the last. Return to STATE_READY
		 */

		u_char status = NS_STATUS_OK(ns);

		/* In case of data states, see if all bytes were input/output */
		if ((ns->state & (STATE_DATAIN_MASK | STATE_DATAOUT_MASK))
			&& ns->regs.count != ns->regs.num) {
			NS_WARN("switch_state: not all bytes were processed, %d left\n",
					ns->regs.num - ns->regs.count);
			status = NS_STATUS_FAILED(ns);
		}

		NS_DBG("switch_state: operation complete, switch to STATE_READY state\n");

		ns_switch_to_ready_state(ns, status);

		return;
	} else if (ns->nxstate & (STATE_DATAIN_MASK | STATE_DATAOUT_MASK)) {
		/*
		 * If the next state is data input/output, switch to it now
		 */

		ns->state      = ns->nxstate;
		ns->nxstate    = ns->op[++ns->stateidx + 1];
		ns->regs.num   = ns->regs.count = 0;

		NS_DBG("switch_state: the next state is data I/O, switch, "
			"state: %s, nxstate: %s\n",
		       ns_get_state_name(ns->state),
		       ns_get_state_name(ns->nxstate));

		/*
		 * Set the internal register to the count of bytes which
		 * are expected to be input or output
		 */
		switch (NS_STATE(ns->state)) {
			case STATE_DATAIN:
			case STATE_DATAOUT:
				ns->regs.num = ns->geom.pgszoob - ns->regs.off - ns->regs.column;
				break;

			case STATE_DATAOUT_ID:
				ns->regs.num = ns->geom.idbytes;
				break;

			case STATE_DATAOUT_STATUS:
				ns->regs.count = ns->regs.num = 0;
				break;

			default:
				NS_ERR("switch_state: BUG! unknown data state\n");
		}

	} else if (ns->nxstate & STATE_ADDR_MASK) {
		/*
		 * If the next state is address input, set the internal
		 * register to the number of expected address bytes
		 */

		ns->regs.count = 0;

		switch (NS_STATE(ns->nxstate)) {
			case STATE_ADDR_PAGE:
				ns->regs.num = ns->geom.pgaddrbytes;

				break;
			case STATE_ADDR_SEC:
				ns->regs.num = ns->geom.secaddrbytes;
				break;

			case STATE_ADDR_ZERO:
				ns->regs.num = 1;
				break;

			case STATE_ADDR_COLUMN:
				/* Column address is always 2 bytes */
				ns->regs.num = ns->geom.pgaddrbytes - ns->geom.secaddrbytes;
				break;

			default:
				NS_ERR("switch_state: BUG! unknown address state\n");
		}
	} else {
		/*
		 * Just reset internal counters.
		 */

		ns->regs.num = 0;
		ns->regs.count = 0;
	}
}

static u_char ns_nand_read_byte(struct nand_chip *chip)
{
	struct nandsim *ns = nand_get_controller_data(chip);
	u_char outb = 0x00;

	/* Sanity and correctness checks */
	if (!ns->lines.ce) {
		NS_ERR("read_byte: chip is disabled, return %#x\n", (uint)outb);
		return outb;
	}
	if (ns->lines.ale || ns->lines.cle) {
		NS_ERR("read_byte: ALE or CLE pin is high, return %#x\n", (uint)outb);
		return outb;
	}
	if (!(ns->state & STATE_DATAOUT_MASK)) {
		NS_WARN("read_byte: unexpected data output cycle, state is %s return %#x\n",
			ns_get_state_name(ns->state), (uint)outb);
		return outb;
	}

	/* Status register may be read as many times as it is wanted */
	if (NS_STATE(ns->state) == STATE_DATAOUT_STATUS) {
		NS_DBG("read_byte: return %#x status\n", ns->regs.status);
		return ns->regs.status;
	}

	/* Check if there is any data in the internal buffer which may be read */
	if (ns->regs.count == ns->regs.num) {
		NS_WARN("read_byte: no more data to output, return %#x\n", (uint)outb);
		return outb;
	}

	switch (NS_STATE(ns->state)) {
		case STATE_DATAOUT:
			if (ns->busw == 8) {
				outb = ns->buf.byte[ns->regs.count];
				ns->regs.count += 1;
			} else {
				outb = (u_char)cpu_to_le16(ns->buf.word[ns->regs.count >> 1]);
				ns->regs.count += 2;
			}
			break;
		case STATE_DATAOUT_ID:
			NS_DBG("read_byte: read ID byte %d, total = %d\n", ns->regs.count, ns->regs.num);
			outb = ns->ids[ns->regs.count];
			ns->regs.count += 1;
			break;
		default:
			BUG();
	}

	if (ns->regs.count == ns->regs.num) {
		NS_DBG("read_byte: all bytes were read\n");

		if (NS_STATE(ns->nxstate) == STATE_READY)
			ns_switch_state(ns);
	}

	return outb;
}

static void ns_nand_write_byte(struct nand_chip *chip, u_char byte)
{
	struct nandsim *ns = nand_get_controller_data(chip);

	/* Sanity and correctness checks */
	if (!ns->lines.ce) {
		NS_ERR("write_byte: chip is disabled, ignore write\n");
		return;
	}
	if (ns->lines.ale && ns->lines.cle) {
		NS_ERR("write_byte: ALE and CLE pins are high simultaneously, ignore write\n");
		return;
	}

	if (ns->lines.cle == 1) {
		/*
		 * The byte written is a command.
		 */

		if (byte == NAND_CMD_RESET) {
			NS_LOG("reset chip\n");
			ns_switch_to_ready_state(ns, NS_STATUS_OK(ns));
			return;
		}

		/* Check that the command byte is correct */
		if (ns_check_command(byte)) {
			NS_ERR("write_byte: unknown command %#x\n", (uint)byte);
			return;
		}

		if (NS_STATE(ns->state) == STATE_DATAOUT_STATUS
			|| NS_STATE(ns->state) == STATE_DATAOUT) {
			int row = ns->regs.row;

			ns_switch_state(ns);
			if (byte == NAND_CMD_RNDOUT)
				ns->regs.row = row;
		}

		/* Check if chip is expecting command */
		if (NS_STATE(ns->nxstate) != STATE_UNKNOWN && !(ns->nxstate & STATE_CMD_MASK)) {
			/* Do not warn if only 2 id bytes are read */
			if (!(ns->regs.command == NAND_CMD_READID &&
			    NS_STATE(ns->state) == STATE_DATAOUT_ID && ns->regs.count == 2)) {
				/*
				 * We are in situation when something else (not command)
				 * was expected but command was input. In this case ignore
				 * previous command(s)/state(s) and accept the last one.
				 */
				NS_WARN("write_byte: command (%#x) wasn't expected, expected state is %s, ignore previous states\n",
					(uint)byte,
					ns_get_state_name(ns->nxstate));
			}
			ns_switch_to_ready_state(ns, NS_STATUS_FAILED(ns));
		}

		NS_DBG("command byte corresponding to %s state accepted\n",
			ns_get_state_name(ns_get_state_by_command(byte)));
		ns->regs.command = byte;
		ns_switch_state(ns);

	} else if (ns->lines.ale == 1) {
		/*
		 * The byte written is an address.
		 */

		if (NS_STATE(ns->nxstate) == STATE_UNKNOWN) {

			NS_DBG("write_byte: operation isn't known yet, identify it\n");

			if (ns_find_operation(ns, 1) < 0)
				return;

			if ((ns->state & ACTION_MASK) &&
			    ns_do_state_action(ns, ns->state) < 0) {
				ns_switch_to_ready_state(ns,
							 NS_STATUS_FAILED(ns));
				return;
			}

			ns->regs.count = 0;
			switch (NS_STATE(ns->nxstate)) {
				case STATE_ADDR_PAGE:
					ns->regs.num = ns->geom.pgaddrbytes;
					break;
				case STATE_ADDR_SEC:
					ns->regs.num = ns->geom.secaddrbytes;
					break;
				case STATE_ADDR_ZERO:
					ns->regs.num = 1;
					break;
				default:
					BUG();
			}
		}

		/* Check that chip is expecting address */
		if (!(ns->nxstate & STATE_ADDR_MASK)) {
			NS_ERR("write_byte: address (%#x) isn't expected, expected state is %s, switch to STATE_READY\n",
			       (uint)byte, ns_get_state_name(ns->nxstate));
			ns_switch_to_ready_state(ns, NS_STATUS_FAILED(ns));
			return;
		}

		/* Check if this is expected byte */
		if (ns->regs.count == ns->regs.num) {
			NS_ERR("write_byte: no more address bytes expected\n");
			ns_switch_to_ready_state(ns, NS_STATUS_FAILED(ns));
			return;
		}

		ns_accept_addr_byte(ns, byte);

		ns->regs.count += 1;

		NS_DBG("write_byte: address byte %#x was accepted (%d bytes input, %d expected)\n",
				(uint)byte, ns->regs.count, ns->regs.num);

		if (ns->regs.count == ns->regs.num) {
			NS_DBG("address (%#x, %#x) is accepted\n", ns->regs.row, ns->regs.column);
			ns_switch_state(ns);
		}

	} else {
		/*
		 * The byte written is an input data.
		 */

		/* Check that chip is expecting data input */
		if (!(ns->state & STATE_DATAIN_MASK)) {
			NS_ERR("write_byte: data input (%#x) isn't expected, state is %s, switch to %s\n",
			       (uint)byte, ns_get_state_name(ns->state),
			       ns_get_state_name(STATE_READY));
			ns_switch_to_ready_state(ns, NS_STATUS_FAILED(ns));
			return;
		}

		/* Check if this is expected byte */
		if (ns->regs.count == ns->regs.num) {
			NS_WARN("write_byte: %u input bytes has already been accepted, ignore write\n",
					ns->regs.num);
			return;
		}

		if (ns->busw == 8) {
			ns->buf.byte[ns->regs.count] = byte;
			ns->regs.count += 1;
		} else {
			ns->buf.word[ns->regs.count >> 1] = cpu_to_le16((uint16_t)byte);
			ns->regs.count += 2;
		}
	}

	return;
}

static void ns_nand_write_buf(struct nand_chip *chip, const u_char *buf,
			      int len)
{
	struct nandsim *ns = nand_get_controller_data(chip);

	/* Check that chip is expecting data input */
	if (!(ns->state & STATE_DATAIN_MASK)) {
		NS_ERR("write_buf: data input isn't expected, state is %s, switch to STATE_READY\n",
		       ns_get_state_name(ns->state));
		ns_switch_to_ready_state(ns, NS_STATUS_FAILED(ns));
		return;
	}

	/* Check if these are expected bytes */
	if (ns->regs.count + len > ns->regs.num) {
		NS_ERR("write_buf: too many input bytes\n");
		ns_switch_to_ready_state(ns, NS_STATUS_FAILED(ns));
		return;
	}

	memcpy(ns->buf.byte + ns->regs.count, buf, len);
	ns->regs.count += len;

	if (ns->regs.count == ns->regs.num) {
		NS_DBG("write_buf: %d bytes were written\n", ns->regs.count);
	}
}

static void ns_nand_read_buf(struct nand_chip *chip, u_char *buf, int len)
{
	struct nandsim *ns = nand_get_controller_data(chip);

	/* Sanity and correctness checks */
	if (!ns->lines.ce) {
		NS_ERR("read_buf: chip is disabled\n");
		return;
	}
	if (ns->lines.ale || ns->lines.cle) {
		NS_ERR("read_buf: ALE or CLE pin is high\n");
		return;
	}
	if (!(ns->state & STATE_DATAOUT_MASK)) {
		NS_WARN("read_buf: unexpected data output cycle, current state is %s\n",
			ns_get_state_name(ns->state));
		return;
	}

	if (NS_STATE(ns->state) != STATE_DATAOUT) {
		int i;

		for (i = 0; i < len; i++)
			buf[i] = ns_nand_read_byte(chip);

		return;
	}

	/* Check if these are expected bytes */
	if (ns->regs.count + len > ns->regs.num) {
		NS_ERR("read_buf: too many bytes to read\n");
		ns_switch_to_ready_state(ns, NS_STATUS_FAILED(ns));
		return;
	}

	memcpy(buf, ns->buf.byte + ns->regs.count, len);
	ns->regs.count += len;

	if (ns->regs.count == ns->regs.num) {
		if (NS_STATE(ns->nxstate) == STATE_READY)
			ns_switch_state(ns);
	}

	return;
}

static int ns_exec_op(struct nand_chip *chip, const struct nand_operation *op,
		      bool check_only)
{
	int i;
	unsigned int op_id;
	const struct nand_op_instr *instr = NULL;
	struct nandsim *ns = nand_get_controller_data(chip);

	if (check_only)
		return 0;

	ns->lines.ce = 1;

	for (op_id = 0; op_id < op->ninstrs; op_id++) {
		instr = &op->instrs[op_id];
		ns->lines.cle = 0;
		ns->lines.ale = 0;

		switch (instr->type) {
		case NAND_OP_CMD_INSTR:
			ns->lines.cle = 1;
			ns_nand_write_byte(chip, instr->ctx.cmd.opcode);
			break;
		case NAND_OP_ADDR_INSTR:
			ns->lines.ale = 1;
			for (i = 0; i < instr->ctx.addr.naddrs; i++)
				ns_nand_write_byte(chip, instr->ctx.addr.addrs[i]);
			break;
		case NAND_OP_DATA_IN_INSTR:
			ns_nand_read_buf(chip, instr->ctx.data.buf.in, instr->ctx.data.len);
			break;
		case NAND_OP_DATA_OUT_INSTR:
			ns_nand_write_buf(chip, instr->ctx.data.buf.out, instr->ctx.data.len);
			break;
		case NAND_OP_WAITRDY_INSTR:
			/* we are always ready */
			break;
		}
	}

	return 0;
}

static int ns_attach_chip(struct nand_chip *chip)
{
	unsigned int eccsteps, eccbytes;

	chip->ecc.engine_type = NAND_ECC_ENGINE_TYPE_SOFT;
	chip->ecc.algo = bch ? NAND_ECC_ALGO_BCH : NAND_ECC_ALGO_HAMMING;

	if (!bch)
		return 0;

	if (!mtd_nand_has_bch()) {
		NS_ERR("BCH ECC support is disabled\n");
		return -EINVAL;
	}

	/* Use 512-byte ecc blocks */
	eccsteps = nsmtd->writesize / 512;
	eccbytes = ((bch * 13) + 7) / 8;

	/* Do not bother supporting small page devices */
	if (nsmtd->oobsize < 64 || !eccsteps) {
		NS_ERR("BCH not available on small page devices\n");
		return -EINVAL;
	}

	if (((eccbytes * eccsteps) + 2) > nsmtd->oobsize) {
		NS_ERR("Invalid BCH value %u\n", bch);
		return -EINVAL;
	}

<<<<<<< HEAD
	chip->ecc.engine_type = NAND_ECC_ENGINE_TYPE_SOFT;
	chip->ecc.algo = NAND_ECC_ALGO_BCH;
=======
>>>>>>> c70595ea
	chip->ecc.size = 512;
	chip->ecc.strength = bch;
	chip->ecc.bytes = eccbytes;

	NS_INFO("Using %u-bit/%u bytes BCH ECC\n", bch, chip->ecc.size);

	return 0;
}

static const struct nand_controller_ops ns_controller_ops = {
	.attach_chip = ns_attach_chip,
	.exec_op = ns_exec_op,
};

/*
 * Module initialization function
 */
static int __init ns_init_module(void)
{
	struct list_head *pos, *n;
	struct nand_chip *chip;
	struct nandsim *ns;
	int ret;

	if (bus_width != 8 && bus_width != 16) {
		NS_ERR("wrong bus width (%d), use only 8 or 16\n", bus_width);
		return -EINVAL;
	}

	ns = kzalloc(sizeof(struct nandsim), GFP_KERNEL);
	if (!ns) {
		NS_ERR("unable to allocate core structures.\n");
		return -ENOMEM;
	}
	chip	    = &ns->chip;
	nsmtd       = nand_to_mtd(chip);
	nand_set_controller_data(chip, (void *)ns);

<<<<<<< HEAD
	chip->ecc.engine_type = NAND_ECC_ENGINE_TYPE_SOFT;
	chip->ecc.algo   = NAND_ECC_ALGO_HAMMING;
=======
>>>>>>> c70595ea
	/* The NAND_SKIP_BBTSCAN option is necessary for 'overridesize' */
	/* and 'badblocks' parameters to work */
	chip->options   |= NAND_SKIP_BBTSCAN;

	switch (bbt) {
	case 2:
		chip->bbt_options |= NAND_BBT_NO_OOB;
		fallthrough;
	case 1:
		chip->bbt_options |= NAND_BBT_USE_FLASH;
		fallthrough;
	case 0:
		break;
	default:
		NS_ERR("bbt has to be 0..2\n");
		ret = -EINVAL;
		goto free_ns_struct;
	}
	/*
	 * Perform minimum nandsim structure initialization to handle
	 * the initial ID read command correctly
	 */
	if (id_bytes[6] != 0xFF || id_bytes[7] != 0xFF)
		ns->geom.idbytes = 8;
	else if (id_bytes[4] != 0xFF || id_bytes[5] != 0xFF)
		ns->geom.idbytes = 6;
	else if (id_bytes[2] != 0xFF || id_bytes[3] != 0xFF)
		ns->geom.idbytes = 4;
	else
		ns->geom.idbytes = 2;
	ns->regs.status = NS_STATUS_OK(ns);
	ns->nxstate = STATE_UNKNOWN;
	ns->options |= OPT_PAGE512; /* temporary value */
	memcpy(ns->ids, id_bytes, sizeof(ns->ids));
	if (bus_width == 16) {
		ns->busw = 16;
		chip->options |= NAND_BUSWIDTH_16;
	}

	nsmtd->owner = THIS_MODULE;

	ret = ns_parse_weakblocks();
	if (ret)
		goto free_ns_struct;

	ret = ns_parse_weakpages();
	if (ret)
		goto free_wb_list;

	ret = ns_parse_gravepages();
	if (ret)
		goto free_wp_list;

	nand_controller_init(&ns->base);
	ns->base.ops = &ns_controller_ops;
	chip->controller = &ns->base;

	ret = nand_scan(chip, 1);
	if (ret) {
		NS_ERR("Could not scan NAND Simulator device\n");
		goto free_gp_list;
	}

	if (overridesize) {
		uint64_t new_size = (uint64_t)nsmtd->erasesize << overridesize;
		struct nand_memory_organization *memorg;
		u64 targetsize;

		memorg = nanddev_get_memorg(&chip->base);

		if (new_size >> overridesize != nsmtd->erasesize) {
			NS_ERR("overridesize is too big\n");
			ret = -EINVAL;
			goto cleanup_nand;
		}

		/* N.B. This relies on nand_scan not doing anything with the size before we change it */
		nsmtd->size = new_size;
		memorg->eraseblocks_per_lun = 1 << overridesize;
		targetsize = nanddev_target_size(&chip->base);
		chip->chip_shift = ffs(nsmtd->erasesize) + overridesize - 1;
		chip->pagemask = (targetsize >> chip->page_shift) - 1;
	}

	ret = ns_setup_wear_reporting(nsmtd);
	if (ret)
		goto cleanup_nand;

	ret = ns_init(nsmtd);
	if (ret)
		goto free_ebw;

	ret = nand_create_bbt(chip);
	if (ret)
		goto free_ns_object;

	ret = ns_parse_badblocks(ns, nsmtd);
	if (ret)
		goto free_ns_object;

	/* Register NAND partitions */
	ret = mtd_device_register(nsmtd, &ns->partitions[0], ns->nbparts);
	if (ret)
		goto free_ns_object;

	ret = ns_debugfs_create(ns);
	if (ret)
		goto unregister_mtd;

        return 0;

unregister_mtd:
	WARN_ON(mtd_device_unregister(nsmtd));
free_ns_object:
	ns_free(ns);
free_ebw:
	kfree(erase_block_wear);
cleanup_nand:
	nand_cleanup(chip);
free_gp_list:
	list_for_each_safe(pos, n, &grave_pages) {
		list_del(pos);
		kfree(list_entry(pos, struct grave_page, list));
	}
free_wp_list:
	list_for_each_safe(pos, n, &weak_pages) {
		list_del(pos);
		kfree(list_entry(pos, struct weak_page, list));
	}
free_wb_list:
	list_for_each_safe(pos, n, &weak_blocks) {
		list_del(pos);
		kfree(list_entry(pos, struct weak_block, list));
	}
free_ns_struct:
	kfree(ns);

	return ret;
}

module_init(ns_init_module);

/*
 * Module clean-up function
 */
static void __exit ns_cleanup_module(void)
{
	struct nand_chip *chip = mtd_to_nand(nsmtd);
	struct nandsim *ns = nand_get_controller_data(chip);
	struct list_head *pos, *n;

	ns_debugfs_remove(ns);
	WARN_ON(mtd_device_unregister(nsmtd));
	ns_free(ns);
	kfree(erase_block_wear);
	nand_cleanup(chip);

	list_for_each_safe(pos, n, &grave_pages) {
		list_del(pos);
		kfree(list_entry(pos, struct grave_page, list));
	}

	list_for_each_safe(pos, n, &weak_pages) {
		list_del(pos);
		kfree(list_entry(pos, struct weak_page, list));
	}

	list_for_each_safe(pos, n, &weak_blocks) {
		list_del(pos);
		kfree(list_entry(pos, struct weak_block, list));
	}

	kfree(ns);
}

module_exit(ns_cleanup_module);

MODULE_LICENSE ("GPL");
MODULE_AUTHOR ("Artem B. Bityuckiy");
MODULE_DESCRIPTION ("The NAND flash simulator");<|MERGE_RESOLUTION|>--- conflicted
+++ resolved
@@ -2237,11 +2237,6 @@
 		return -EINVAL;
 	}
 
-<<<<<<< HEAD
-	chip->ecc.engine_type = NAND_ECC_ENGINE_TYPE_SOFT;
-	chip->ecc.algo = NAND_ECC_ALGO_BCH;
-=======
->>>>>>> c70595ea
 	chip->ecc.size = 512;
 	chip->ecc.strength = bch;
 	chip->ecc.bytes = eccbytes;
@@ -2280,11 +2275,6 @@
 	nsmtd       = nand_to_mtd(chip);
 	nand_set_controller_data(chip, (void *)ns);
 
-<<<<<<< HEAD
-	chip->ecc.engine_type = NAND_ECC_ENGINE_TYPE_SOFT;
-	chip->ecc.algo   = NAND_ECC_ALGO_HAMMING;
-=======
->>>>>>> c70595ea
 	/* The NAND_SKIP_BBTSCAN option is necessary for 'overridesize' */
 	/* and 'badblocks' parameters to work */
 	chip->options   |= NAND_SKIP_BBTSCAN;
