--- conflicted
+++ resolved
@@ -523,11 +523,7 @@
 	q->sock.state = SS_CONNECTED;
 	q->sock.file = file;
 	q->sock.ops = &tap_socket_ops;
-<<<<<<< HEAD
-	sock_init_data_uid(&q->sock, &q->sk, inode->i_uid);
-=======
 	sock_init_data_uid(&q->sock, &q->sk, current_fsuid());
->>>>>>> dd679e5c
 	q->sk.sk_write_space = tap_sock_write_space;
 	q->sk.sk_destruct = tap_sock_destruct;
 	q->flags = IFF_VNET_HDR | IFF_NO_PI | IFF_TAP;
