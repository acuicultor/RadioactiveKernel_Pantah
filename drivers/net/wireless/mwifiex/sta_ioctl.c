/*
 * Marvell Wireless LAN device driver: functions for station ioctl
 *
 * Copyright (C) 2011, Marvell International Ltd.
 *
 * This software file (the "File") is distributed by Marvell International
 * Ltd. under the terms of the GNU General Public License Version 2, June 1991
 * (the "License").  You may use, redistribute and/or modify this File in
 * accordance with the terms and conditions of the License, a copy of which
 * is available by writing to the Free Software Foundation, Inc.,
 * 51 Franklin Street, Fifth Floor, Boston, MA 02110-1301 USA or on the
 * worldwide web at http://www.gnu.org/licenses/old-licenses/gpl-2.0.txt.
 *
 * THE FILE IS DISTRIBUTED AS-IS, WITHOUT WARRANTY OF ANY KIND, AND THE
 * IMPLIED WARRANTIES OF MERCHANTABILITY OR FITNESS FOR A PARTICULAR PURPOSE
 * ARE EXPRESSLY DISCLAIMED.  The License provides additional details about
 * this warranty disclaimer.
 */

#include "decl.h"
#include "ioctl.h"
#include "util.h"
#include "fw.h"
#include "main.h"
#include "wmm.h"
#include "11n.h"
#include "cfg80211.h"

/*
 * Copies the multicast address list from device to driver.
 *
 * This function does not validate the destination memory for
 * size, and the calling function must ensure enough memory is
 * available.
 */
int mwifiex_copy_mcast_addr(struct mwifiex_multicast_list *mlist,
			    struct net_device *dev)
{
	int i = 0;
	struct netdev_hw_addr *ha;

	netdev_for_each_mc_addr(ha, dev)
		memcpy(&mlist->mac_list[i++], ha->addr, ETH_ALEN);

	return i;
}

/*
 * Wait queue completion handler.
 *
 * This function waits on a cmd wait queue. It also cancels the pending
 * request after waking up, in case of errors.
 */
int mwifiex_wait_queue_complete(struct mwifiex_adapter *adapter)
{
	bool cancel_flag = false;
	int status;
	struct cmd_ctrl_node *cmd_queued;

	if (!adapter->cmd_queued)
		return 0;

	cmd_queued = adapter->cmd_queued;
	adapter->cmd_queued = NULL;

	dev_dbg(adapter->dev, "cmd pending\n");
	atomic_inc(&adapter->cmd_pending);

	/* Status pending, wake up main process */
	queue_work(adapter->workqueue, &adapter->main_work);

	/* Wait for completion */
	wait_event_interruptible(adapter->cmd_wait_q.wait,
					*(cmd_queued->condition));
	if (!*(cmd_queued->condition))
		cancel_flag = true;

	if (cancel_flag) {
		mwifiex_cancel_pending_ioctl(adapter);
		dev_dbg(adapter->dev, "cmd cancel\n");
	}

	status = adapter->cmd_wait_q.status;
	adapter->cmd_wait_q.status = 0;

	return status;
}

/*
 * This function prepares the correct firmware command and
 * issues it to set the multicast list.
 *
 * This function can be used to enable promiscuous mode, or enable all
 * multicast packets, or to enable selective multicast.
 */
int mwifiex_request_set_multicast_list(struct mwifiex_private *priv,
				struct mwifiex_multicast_list *mcast_list)
{
	int ret = 0;
	u16 old_pkt_filter;

	old_pkt_filter = priv->curr_pkt_filter;

	if (mcast_list->mode == MWIFIEX_PROMISC_MODE) {
		dev_dbg(priv->adapter->dev, "info: Enable Promiscuous mode\n");
		priv->curr_pkt_filter |= HostCmd_ACT_MAC_PROMISCUOUS_ENABLE;
		priv->curr_pkt_filter &=
			~HostCmd_ACT_MAC_ALL_MULTICAST_ENABLE;
	} else {
		/* Multicast */
		priv->curr_pkt_filter &= ~HostCmd_ACT_MAC_PROMISCUOUS_ENABLE;
		if (mcast_list->mode == MWIFIEX_MULTICAST_MODE) {
			dev_dbg(priv->adapter->dev,
				"info: Enabling All Multicast!\n");
			priv->curr_pkt_filter |=
				HostCmd_ACT_MAC_ALL_MULTICAST_ENABLE;
		} else {
			priv->curr_pkt_filter &=
				~HostCmd_ACT_MAC_ALL_MULTICAST_ENABLE;
			if (mcast_list->num_multicast_addr) {
				dev_dbg(priv->adapter->dev,
					"info: Set multicast list=%d\n",
				       mcast_list->num_multicast_addr);
				/* Set multicast addresses to firmware */
				if (old_pkt_filter == priv->curr_pkt_filter) {
					/* Send request to firmware */
					ret = mwifiex_send_cmd_async(priv,
						HostCmd_CMD_MAC_MULTICAST_ADR,
						HostCmd_ACT_GEN_SET, 0,
						mcast_list);
				} else {
					/* Send request to firmware */
					ret = mwifiex_send_cmd_async(priv,
						HostCmd_CMD_MAC_MULTICAST_ADR,
						HostCmd_ACT_GEN_SET, 0,
						mcast_list);
				}
			}
		}
	}
	dev_dbg(priv->adapter->dev,
		"info: old_pkt_filter=%#x, curr_pkt_filter=%#x\n",
	       old_pkt_filter, priv->curr_pkt_filter);
	if (old_pkt_filter != priv->curr_pkt_filter) {
		ret = mwifiex_send_cmd_async(priv, HostCmd_CMD_MAC_CONTROL,
					     HostCmd_ACT_GEN_SET,
					     0, &priv->curr_pkt_filter);
	}

	return ret;
}

/*
 * This function fills bss descriptor structure using provided
 * information.
 */
int mwifiex_fill_new_bss_desc(struct mwifiex_private *priv,
			      u8 *bssid, s32 rssi, u8 *ie_buf,
			      size_t ie_len, u16 beacon_period,
			      u16 cap_info_bitmap, u8 band,
			      struct mwifiex_bssdescriptor *bss_desc)
{
	int ret;

	memcpy(bss_desc->mac_address, bssid, ETH_ALEN);
	bss_desc->rssi = rssi;
	bss_desc->beacon_buf = ie_buf;
	bss_desc->beacon_buf_size = ie_len;
	bss_desc->beacon_period = beacon_period;
	bss_desc->cap_info_bitmap = cap_info_bitmap;
	bss_desc->bss_band = band;
	if (bss_desc->cap_info_bitmap & WLAN_CAPABILITY_PRIVACY) {
		dev_dbg(priv->adapter->dev, "info: InterpretIE: AP WEP enabled\n");
		bss_desc->privacy = MWIFIEX_802_11_PRIV_FILTER_8021X_WEP;
	} else {
		bss_desc->privacy = MWIFIEX_802_11_PRIV_FILTER_ACCEPT_ALL;
	}
	if (bss_desc->cap_info_bitmap & WLAN_CAPABILITY_IBSS)
		bss_desc->bss_mode = NL80211_IFTYPE_ADHOC;
	else
		bss_desc->bss_mode = NL80211_IFTYPE_STATION;

	ret = mwifiex_update_bss_desc_with_ie(priv->adapter, bss_desc,
					      ie_buf, ie_len);

	return ret;
}

/*
 * In Ad-Hoc mode, the IBSS is created if not found in scan list.
 * In both Ad-Hoc and infra mode, an deauthentication is performed
 * first.
 */
int mwifiex_bss_start(struct mwifiex_private *priv, struct cfg80211_bss *bss,
		      struct mwifiex_802_11_ssid *req_ssid)
{
	int ret;
	struct mwifiex_adapter *adapter = priv->adapter;
	struct mwifiex_bssdescriptor *bss_desc = NULL;
	u8 *beacon_ie = NULL;

	priv->scan_block = false;

	if (bss) {
		/* Allocate and fill new bss descriptor */
		bss_desc = kzalloc(sizeof(struct mwifiex_bssdescriptor),
				GFP_KERNEL);
		if (!bss_desc) {
			dev_err(priv->adapter->dev, " failed to alloc bss_desc\n");
			return -ENOMEM;
		}

		beacon_ie = kmemdup(bss->information_elements,
					bss->len_beacon_ies, GFP_KERNEL);
		if (!beacon_ie) {
			kfree(bss_desc);
			dev_err(priv->adapter->dev, " failed to alloc beacon_ie\n");
			return -ENOMEM;
		}

		ret = mwifiex_fill_new_bss_desc(priv, bss->bssid, bss->signal,
						beacon_ie, bss->len_beacon_ies,
						bss->beacon_interval,
						bss->capability,
						*(u8 *)bss->priv, bss_desc);
		if (ret)
			goto done;
	}

	if (priv->bss_mode == NL80211_IFTYPE_STATION) {
		/* Infra mode */
		ret = mwifiex_deauthenticate(priv, NULL);
		if (ret)
			goto done;

		ret = mwifiex_check_network_compatibility(priv, bss_desc);
		if (ret)
			goto done;

		dev_dbg(adapter->dev, "info: SSID found in scan list ... "
				      "associating...\n");

		if (!netif_queue_stopped(priv->netdev))
			mwifiex_stop_net_dev_queue(priv->netdev, adapter);
<<<<<<< HEAD
=======
		if (netif_carrier_ok(priv->netdev))
			netif_carrier_off(priv->netdev);
>>>>>>> c16fa4f2

		/* Clear any past association response stored for
		 * application retrieval */
		priv->assoc_rsp_size = 0;
		ret = mwifiex_associate(priv, bss_desc);
		if (bss)
			cfg80211_put_bss(bss);
	} else {
		/* Adhoc mode */
		/* If the requested SSID matches current SSID, return */
		if (bss_desc && bss_desc->ssid.ssid_len &&
		    (!mwifiex_ssid_cmp
		     (&priv->curr_bss_params.bss_descriptor.ssid,
		      &bss_desc->ssid))) {
			kfree(bss_desc);
			kfree(beacon_ie);
			return 0;
		}

		/* Exit Adhoc mode first */
		dev_dbg(adapter->dev, "info: Sending Adhoc Stop\n");
		ret = mwifiex_deauthenticate(priv, NULL);
		if (ret)
			goto done;

		priv->adhoc_is_link_sensed = false;

		ret = mwifiex_check_network_compatibility(priv, bss_desc);

		if (!netif_queue_stopped(priv->netdev))
			mwifiex_stop_net_dev_queue(priv->netdev, adapter);
<<<<<<< HEAD
=======
		if (netif_carrier_ok(priv->netdev))
			netif_carrier_off(priv->netdev);
>>>>>>> c16fa4f2

		if (!ret) {
			dev_dbg(adapter->dev, "info: network found in scan"
							" list. Joining...\n");
			ret = mwifiex_adhoc_join(priv, bss_desc);
			if (bss)
				cfg80211_put_bss(bss);
		} else {
			dev_dbg(adapter->dev, "info: Network not found in "
				"the list, creating adhoc with ssid = %s\n",
				req_ssid->ssid);
			ret = mwifiex_adhoc_start(priv, req_ssid);
		}
	}

done:
	kfree(bss_desc);
	kfree(beacon_ie);
	return ret;
}

/*
 * IOCTL request handler to set host sleep configuration.
 *
 * This function prepares the correct firmware command and
 * issues it.
 */
static int mwifiex_set_hs_params(struct mwifiex_private *priv, u16 action,
				 int cmd_type, struct mwifiex_ds_hs_cfg *hs_cfg)

{
	struct mwifiex_adapter *adapter = priv->adapter;
	int status = 0;
	u32 prev_cond = 0;

	if (!hs_cfg)
		return -ENOMEM;

	switch (action) {
	case HostCmd_ACT_GEN_SET:
		if (adapter->pps_uapsd_mode) {
			dev_dbg(adapter->dev, "info: Host Sleep IOCTL"
				" is blocked in UAPSD/PPS mode\n");
			status = -1;
			break;
		}
		if (hs_cfg->is_invoke_hostcmd) {
			if (hs_cfg->conditions == HOST_SLEEP_CFG_CANCEL) {
				if (!adapter->is_hs_configured)
					/* Already cancelled */
					break;
				/* Save previous condition */
				prev_cond = le32_to_cpu(adapter->hs_cfg
							.conditions);
				adapter->hs_cfg.conditions =
						cpu_to_le32(hs_cfg->conditions);
			} else if (hs_cfg->conditions) {
				adapter->hs_cfg.conditions =
						cpu_to_le32(hs_cfg->conditions);
				adapter->hs_cfg.gpio = (u8)hs_cfg->gpio;
				if (hs_cfg->gap)
					adapter->hs_cfg.gap = (u8)hs_cfg->gap;
			} else if (adapter->hs_cfg.conditions ==
						cpu_to_le32(
						HOST_SLEEP_CFG_CANCEL)) {
				/* Return failure if no parameters for HS
				   enable */
				status = -1;
				break;
			}
			if (cmd_type == MWIFIEX_SYNC_CMD)
				status = mwifiex_send_cmd_sync(priv,
						HostCmd_CMD_802_11_HS_CFG_ENH,
						HostCmd_ACT_GEN_SET, 0,
						&adapter->hs_cfg);
			else
				status = mwifiex_send_cmd_async(priv,
						HostCmd_CMD_802_11_HS_CFG_ENH,
						HostCmd_ACT_GEN_SET, 0,
						&adapter->hs_cfg);
			if (hs_cfg->conditions == HOST_SLEEP_CFG_CANCEL)
				/* Restore previous condition */
				adapter->hs_cfg.conditions =
						cpu_to_le32(prev_cond);
		} else {
			adapter->hs_cfg.conditions =
				cpu_to_le32(hs_cfg->conditions);
			adapter->hs_cfg.gpio = (u8)hs_cfg->gpio;
			adapter->hs_cfg.gap = (u8)hs_cfg->gap;
		}
		break;
	case HostCmd_ACT_GEN_GET:
		hs_cfg->conditions = le32_to_cpu(adapter->hs_cfg.conditions);
		hs_cfg->gpio = adapter->hs_cfg.gpio;
		hs_cfg->gap = adapter->hs_cfg.gap;
		break;
	default:
		status = -1;
		break;
	}

	return status;
}

/*
 * Sends IOCTL request to cancel the existing Host Sleep configuration.
 *
 * This function allocates the IOCTL request buffer, fills it
 * with requisite parameters and calls the IOCTL handler.
 */
int mwifiex_cancel_hs(struct mwifiex_private *priv, int cmd_type)
{
	struct mwifiex_ds_hs_cfg hscfg;

	hscfg.conditions = HOST_SLEEP_CFG_CANCEL;
	hscfg.is_invoke_hostcmd = true;

	return mwifiex_set_hs_params(priv, HostCmd_ACT_GEN_SET,
				    cmd_type, &hscfg);
}
EXPORT_SYMBOL_GPL(mwifiex_cancel_hs);

/*
 * Sends IOCTL request to cancel the existing Host Sleep configuration.
 *
 * This function allocates the IOCTL request buffer, fills it
 * with requisite parameters and calls the IOCTL handler.
 */
int mwifiex_enable_hs(struct mwifiex_adapter *adapter)
{
	struct mwifiex_ds_hs_cfg hscfg;

	if (adapter->hs_activated) {
		dev_dbg(adapter->dev, "cmd: HS Already actived\n");
		return true;
	}

	adapter->hs_activate_wait_q_woken = false;

	memset(&hscfg, 0, sizeof(struct mwifiex_hs_config_param));
	hscfg.is_invoke_hostcmd = true;

	if (mwifiex_set_hs_params(mwifiex_get_priv(adapter,
						       MWIFIEX_BSS_ROLE_STA),
				  HostCmd_ACT_GEN_SET, MWIFIEX_SYNC_CMD,
				  &hscfg)) {
		dev_err(adapter->dev, "IOCTL request HS enable failed\n");
		return false;
	}

	wait_event_interruptible(adapter->hs_activate_wait_q,
			adapter->hs_activate_wait_q_woken);

	return true;
}
EXPORT_SYMBOL_GPL(mwifiex_enable_hs);

/*
 * IOCTL request handler to get BSS information.
 *
 * This function collates the information from different driver structures
 * to send to the user.
 */
int mwifiex_get_bss_info(struct mwifiex_private *priv,
			 struct mwifiex_bss_info *info)
{
	struct mwifiex_adapter *adapter = priv->adapter;
	struct mwifiex_bssdescriptor *bss_desc;

	if (!info)
		return -1;

	bss_desc = &priv->curr_bss_params.bss_descriptor;

	info->bss_mode = priv->bss_mode;

	memcpy(&info->ssid, &bss_desc->ssid,
	       sizeof(struct mwifiex_802_11_ssid));

	memcpy(&info->bssid, &bss_desc->mac_address, ETH_ALEN);

	info->bss_chan = bss_desc->channel;

	info->region_code = adapter->region_code;

	info->media_connected = priv->media_connected;

	info->max_power_level = priv->max_tx_power_level;
	info->min_power_level = priv->min_tx_power_level;

	info->adhoc_state = priv->adhoc_state;

	info->bcn_nf_last = priv->bcn_nf_last;

	if (priv->sec_info.wep_status == MWIFIEX_802_11_WEP_ENABLED)
		info->wep_status = true;
	else
		info->wep_status = false;

	info->is_hs_configured = adapter->is_hs_configured;
	info->is_deep_sleep = adapter->is_deep_sleep;

	return 0;
}

/*
 * The function disables auto deep sleep mode.
 */
int mwifiex_disable_auto_ds(struct mwifiex_private *priv)
{
	struct mwifiex_ds_auto_ds auto_ds;

	auto_ds.auto_ds = DEEP_SLEEP_OFF;

	return mwifiex_send_cmd_sync(priv, HostCmd_CMD_802_11_PS_MODE_ENH,
				     DIS_AUTO_PS, BITMAP_AUTO_DS, &auto_ds);
}
EXPORT_SYMBOL_GPL(mwifiex_disable_auto_ds);

/*
 * IOCTL request handler to set/get active channel.
 *
 * This function performs validity checking on channel/frequency
 * compatibility and returns failure if not valid.
 */
int mwifiex_bss_set_channel(struct mwifiex_private *priv,
			    struct mwifiex_chan_freq_power *chan)
{
	struct mwifiex_adapter *adapter = priv->adapter;
	struct mwifiex_chan_freq_power *cfp = NULL;

	if (!chan)
		return -1;

	if (!chan->channel && !chan->freq)
		return -1;
	if (adapter->adhoc_start_band & BAND_AN)
		adapter->adhoc_start_band = BAND_G | BAND_B | BAND_GN;
	else if (adapter->adhoc_start_band & BAND_A)
		adapter->adhoc_start_band = BAND_G | BAND_B;
	if (chan->channel) {
		if (chan->channel <= MAX_CHANNEL_BAND_BG)
			cfp = mwifiex_get_cfp_by_band_and_channel_from_cfg80211
					(priv, 0, (u16) chan->channel);
		if (!cfp) {
			cfp = mwifiex_get_cfp_by_band_and_channel_from_cfg80211
					(priv, BAND_A, (u16) chan->channel);
			if (cfp) {
				if (adapter->adhoc_11n_enabled)
					adapter->adhoc_start_band = BAND_A
						| BAND_AN;
				else
					adapter->adhoc_start_band = BAND_A;
			}
		}
	} else {
		if (chan->freq <= MAX_FREQUENCY_BAND_BG)
			cfp = mwifiex_get_cfp_by_band_and_freq_from_cfg80211(
							priv, 0, chan->freq);
		if (!cfp) {
			cfp = mwifiex_get_cfp_by_band_and_freq_from_cfg80211
						  (priv, BAND_A, chan->freq);
			if (cfp) {
				if (adapter->adhoc_11n_enabled)
					adapter->adhoc_start_band = BAND_A
						| BAND_AN;
				else
					adapter->adhoc_start_band = BAND_A;
			}
		}
	}
	if (!cfp || !cfp->channel) {
		dev_err(adapter->dev, "invalid channel/freq\n");
		return -1;
	}
	priv->adhoc_channel = (u8) cfp->channel;
	chan->channel = cfp->channel;
	chan->freq = cfp->freq;

	return 0;
}

/*
 * IOCTL request handler to set/get Ad-Hoc channel.
 *
 * This function prepares the correct firmware command and
 * issues it to set or get the ad-hoc channel.
 */
static int mwifiex_bss_ioctl_ibss_channel(struct mwifiex_private *priv,
					  u16 action, u16 *channel)
{
	if (action == HostCmd_ACT_GEN_GET) {
		if (!priv->media_connected) {
			*channel = priv->adhoc_channel;
			return 0;
		}
	} else {
		priv->adhoc_channel = (u8) *channel;
	}

	return mwifiex_send_cmd_sync(priv, HostCmd_CMD_802_11_RF_CHANNEL,
				    action, 0, channel);
}

/*
 * IOCTL request handler to change Ad-Hoc channel.
 *
 * This function allocates the IOCTL request buffer, fills it
 * with requisite parameters and calls the IOCTL handler.
 *
 * The function follows the following steps to perform the change -
 *      - Get current IBSS information
 *      - Get current channel
 *      - If no change is required, return
 *      - If not connected, change channel and return
 *      - If connected,
 *          - Disconnect
 *          - Change channel
 *          - Perform specific SSID scan with same SSID
 *          - Start/Join the IBSS
 */
int
mwifiex_drv_change_adhoc_chan(struct mwifiex_private *priv, int channel)
{
	int ret;
	struct mwifiex_bss_info bss_info;
	struct mwifiex_ssid_bssid ssid_bssid;
	u16 curr_chan = 0;
	struct cfg80211_bss *bss = NULL;
	struct ieee80211_channel *chan;
	enum ieee80211_band band;

	memset(&bss_info, 0, sizeof(bss_info));

	/* Get BSS information */
	if (mwifiex_get_bss_info(priv, &bss_info))
		return -1;

	/* Get current channel */
	ret = mwifiex_bss_ioctl_ibss_channel(priv, HostCmd_ACT_GEN_GET,
					     &curr_chan);

	if (curr_chan == channel) {
		ret = 0;
		goto done;
	}
	dev_dbg(priv->adapter->dev, "cmd: updating channel from %d to %d\n",
			curr_chan, channel);

	if (!bss_info.media_connected) {
		ret = 0;
		goto done;
	}

	/* Do disonnect */
	memset(&ssid_bssid, 0, ETH_ALEN);
	ret = mwifiex_deauthenticate(priv, ssid_bssid.bssid);

	ret = mwifiex_bss_ioctl_ibss_channel(priv, HostCmd_ACT_GEN_SET,
					     (u16 *) &channel);

	/* Do specific SSID scanning */
	if (mwifiex_request_scan(priv, &bss_info.ssid)) {
		ret = -1;
		goto done;
	}

	band = mwifiex_band_to_radio_type(priv->curr_bss_params.band);
	chan = __ieee80211_get_channel(priv->wdev->wiphy,
			ieee80211_channel_to_frequency(channel, band));

	/* Find the BSS we want using available scan results */
	bss = cfg80211_get_bss(priv->wdev->wiphy, chan, bss_info.bssid,
			       bss_info.ssid.ssid, bss_info.ssid.ssid_len,
			       WLAN_CAPABILITY_ESS, WLAN_CAPABILITY_ESS);
	if (!bss)
		wiphy_warn(priv->wdev->wiphy, "assoc: bss %pM not in scan results\n",
			  bss_info.bssid);

	ret = mwifiex_bss_start(priv, bss, &bss_info.ssid);
done:
	return ret;
}

/*
 * IOCTL request handler to get rate.
 *
 * This function prepares the correct firmware command and
 * issues it to get the current rate if it is connected,
 * otherwise, the function returns the lowest supported rate
 * for the band.
 */
static int mwifiex_rate_ioctl_get_rate_value(struct mwifiex_private *priv,
					     struct mwifiex_rate_cfg *rate_cfg)
{
	rate_cfg->is_rate_auto = priv->is_data_rate_auto;
	return mwifiex_send_cmd_sync(priv, HostCmd_CMD_802_11_TX_RATE_QUERY,
				     HostCmd_ACT_GEN_GET, 0, NULL);
}

/*
 * IOCTL request handler to set rate.
 *
 * This function prepares the correct firmware command and
 * issues it to set the current rate.
 *
 * The function also performs validation checking on the supplied value.
 */
static int mwifiex_rate_ioctl_set_rate_value(struct mwifiex_private *priv,
					     struct mwifiex_rate_cfg *rate_cfg)
{
	u8 rates[MWIFIEX_SUPPORTED_RATES];
	u8 *rate;
	int rate_index, ret;
	u16 bitmap_rates[MAX_BITMAP_RATES_SIZE];
	u32 i;
	struct mwifiex_adapter *adapter = priv->adapter;

	if (rate_cfg->is_rate_auto) {
		memset(bitmap_rates, 0, sizeof(bitmap_rates));
		/* Support all HR/DSSS rates */
		bitmap_rates[0] = 0x000F;
		/* Support all OFDM rates */
		bitmap_rates[1] = 0x00FF;
		/* Support all HT-MCSs rate */
		for (i = 0; i < ARRAY_SIZE(priv->bitmap_rates) - 3; i++)
			bitmap_rates[i + 2] = 0xFFFF;
		bitmap_rates[9] = 0x3FFF;
	} else {
		memset(rates, 0, sizeof(rates));
		mwifiex_get_active_data_rates(priv, rates);
		rate = rates;
		for (i = 0; (rate[i] && i < MWIFIEX_SUPPORTED_RATES); i++) {
			dev_dbg(adapter->dev, "info: rate=%#x wanted=%#x\n",
				rate[i], rate_cfg->rate);
			if ((rate[i] & 0x7f) == (rate_cfg->rate & 0x7f))
				break;
		}
		if ((i == MWIFIEX_SUPPORTED_RATES) || !rate[i]) {
			dev_err(adapter->dev, "fixed data rate %#x is out "
			       "of range\n", rate_cfg->rate);
			return -1;
		}
		memset(bitmap_rates, 0, sizeof(bitmap_rates));

		rate_index = mwifiex_data_rate_to_index(rate_cfg->rate);

		/* Only allow b/g rates to be set */
		if (rate_index >= MWIFIEX_RATE_INDEX_HRDSSS0 &&
		    rate_index <= MWIFIEX_RATE_INDEX_HRDSSS3) {
			bitmap_rates[0] = 1 << rate_index;
		} else {
			rate_index -= 1; /* There is a 0x00 in the table */
			if (rate_index >= MWIFIEX_RATE_INDEX_OFDM0 &&
			    rate_index <= MWIFIEX_RATE_INDEX_OFDM7)
				bitmap_rates[1] = 1 << (rate_index -
						   MWIFIEX_RATE_INDEX_OFDM0);
		}
	}

	ret = mwifiex_send_cmd_sync(priv, HostCmd_CMD_TX_RATE_CFG,
				    HostCmd_ACT_GEN_SET, 0, bitmap_rates);

	return ret;
}

/*
 * IOCTL request handler to set/get rate.
 *
 * This function can be used to set/get either the rate value or the
 * rate index.
 */
static int mwifiex_rate_ioctl_cfg(struct mwifiex_private *priv,
				  struct mwifiex_rate_cfg *rate_cfg)
{
	int status;

	if (!rate_cfg)
		return -1;

	if (rate_cfg->action == HostCmd_ACT_GEN_GET)
		status = mwifiex_rate_ioctl_get_rate_value(priv, rate_cfg);
	else
		status = mwifiex_rate_ioctl_set_rate_value(priv, rate_cfg);

	return status;
}

/*
 * Sends IOCTL request to get the data rate.
 *
 * This function allocates the IOCTL request buffer, fills it
 * with requisite parameters and calls the IOCTL handler.
 */
int mwifiex_drv_get_data_rate(struct mwifiex_private *priv,
			      struct mwifiex_rate_cfg *rate)
{
	int ret;

	memset(rate, 0, sizeof(struct mwifiex_rate_cfg));
	rate->action = HostCmd_ACT_GEN_GET;
	ret = mwifiex_rate_ioctl_cfg(priv, rate);

	if (!ret) {
		if (rate->is_rate_auto)
			rate->rate = mwifiex_index_to_data_rate(priv,
					priv->tx_rate, priv->tx_htinfo);
		else
			rate->rate = priv->data_rate;
	} else {
		ret = -1;
	}

	return ret;
}

/*
 * IOCTL request handler to set tx power configuration.
 *
 * This function prepares the correct firmware command and
 * issues it.
 *
 * For non-auto power mode, all the following power groups are set -
 *      - Modulation class HR/DSSS
 *      - Modulation class OFDM
 *      - Modulation class HTBW20
 *      - Modulation class HTBW40
 */
int mwifiex_set_tx_power(struct mwifiex_private *priv,
			 struct mwifiex_power_cfg *power_cfg)
{
	int ret;
	struct host_cmd_ds_txpwr_cfg *txp_cfg;
	struct mwifiex_types_power_group *pg_tlv;
	struct mwifiex_power_group *pg;
	u8 *buf;
	u16 dbm = 0;

	if (!power_cfg->is_power_auto) {
		dbm = (u16) power_cfg->power_level;
		if ((dbm < priv->min_tx_power_level) ||
		    (dbm > priv->max_tx_power_level)) {
			dev_err(priv->adapter->dev, "txpower value %d dBm"
					" is out of range (%d dBm-%d dBm)\n",
					dbm, priv->min_tx_power_level,
					priv->max_tx_power_level);
			return -1;
		}
	}
	buf = kzalloc(MWIFIEX_SIZE_OF_CMD_BUFFER, GFP_KERNEL);
	if (!buf) {
		dev_err(priv->adapter->dev, "%s: failed to alloc cmd buffer\n",
				__func__);
		return -ENOMEM;
	}

	txp_cfg = (struct host_cmd_ds_txpwr_cfg *) buf;
	txp_cfg->action = cpu_to_le16(HostCmd_ACT_GEN_SET);
	if (!power_cfg->is_power_auto) {
		txp_cfg->mode = cpu_to_le32(1);
		pg_tlv = (struct mwifiex_types_power_group *) (buf +
				sizeof(struct host_cmd_ds_txpwr_cfg));
		pg_tlv->type = TLV_TYPE_POWER_GROUP;
		pg_tlv->length = 4 * sizeof(struct mwifiex_power_group);
		pg = (struct mwifiex_power_group *) (buf +
				sizeof(struct host_cmd_ds_txpwr_cfg) +
				sizeof(struct mwifiex_types_power_group));
		/* Power group for modulation class HR/DSSS */
		pg->first_rate_code = 0x00;
		pg->last_rate_code = 0x03;
		pg->modulation_class = MOD_CLASS_HR_DSSS;
		pg->power_step = 0;
		pg->power_min = (s8) dbm;
		pg->power_max = (s8) dbm;
		pg++;
		/* Power group for modulation class OFDM */
		pg->first_rate_code = 0x00;
		pg->last_rate_code = 0x07;
		pg->modulation_class = MOD_CLASS_OFDM;
		pg->power_step = 0;
		pg->power_min = (s8) dbm;
		pg->power_max = (s8) dbm;
		pg++;
		/* Power group for modulation class HTBW20 */
		pg->first_rate_code = 0x00;
		pg->last_rate_code = 0x20;
		pg->modulation_class = MOD_CLASS_HT;
		pg->power_step = 0;
		pg->power_min = (s8) dbm;
		pg->power_max = (s8) dbm;
		pg->ht_bandwidth = HT_BW_20;
		pg++;
		/* Power group for modulation class HTBW40 */
		pg->first_rate_code = 0x00;
		pg->last_rate_code = 0x20;
		pg->modulation_class = MOD_CLASS_HT;
		pg->power_step = 0;
		pg->power_min = (s8) dbm;
		pg->power_max = (s8) dbm;
		pg->ht_bandwidth = HT_BW_40;
	}
	ret = mwifiex_send_cmd_sync(priv, HostCmd_CMD_TXPWR_CFG,
				    HostCmd_ACT_GEN_SET, 0, buf);

	kfree(buf);
	return ret;
}

/*
 * IOCTL request handler to get power save mode.
 *
 * This function prepares the correct firmware command and
 * issues it.
 */
int mwifiex_drv_set_power(struct mwifiex_private *priv, u32 *ps_mode)
{
	int ret;
	struct mwifiex_adapter *adapter = priv->adapter;
	u16 sub_cmd;

	if (*ps_mode)
		adapter->ps_mode = MWIFIEX_802_11_POWER_MODE_PSP;
	else
		adapter->ps_mode = MWIFIEX_802_11_POWER_MODE_CAM;
	sub_cmd = (*ps_mode) ? EN_AUTO_PS : DIS_AUTO_PS;
	ret = mwifiex_send_cmd_sync(priv, HostCmd_CMD_802_11_PS_MODE_ENH,
				    sub_cmd, BITMAP_STA_PS, NULL);
	if ((!ret) && (sub_cmd == DIS_AUTO_PS))
		ret = mwifiex_send_cmd_async(priv,
				HostCmd_CMD_802_11_PS_MODE_ENH, GET_PS,
				0, NULL);

	return ret;
}

/*
 * IOCTL request handler to set/reset WPA IE.
 *
 * The supplied WPA IE is treated as a opaque buffer. Only the first field
 * is checked to determine WPA version. If buffer length is zero, the existing
 * WPA IE is reset.
 */
static int mwifiex_set_wpa_ie_helper(struct mwifiex_private *priv,
				     u8 *ie_data_ptr, u16 ie_len)
{
	if (ie_len) {
		if (ie_len > sizeof(priv->wpa_ie)) {
			dev_err(priv->adapter->dev,
				"failed to copy WPA IE, too big\n");
			return -1;
		}
		memcpy(priv->wpa_ie, ie_data_ptr, ie_len);
		priv->wpa_ie_len = (u8) ie_len;
		dev_dbg(priv->adapter->dev, "cmd: Set Wpa_ie_len=%d IE=%#x\n",
				priv->wpa_ie_len, priv->wpa_ie[0]);

		if (priv->wpa_ie[0] == WLAN_EID_WPA) {
			priv->sec_info.wpa_enabled = true;
		} else if (priv->wpa_ie[0] == WLAN_EID_RSN) {
			priv->sec_info.wpa2_enabled = true;
		} else {
			priv->sec_info.wpa_enabled = false;
			priv->sec_info.wpa2_enabled = false;
		}
	} else {
		memset(priv->wpa_ie, 0, sizeof(priv->wpa_ie));
		priv->wpa_ie_len = 0;
		dev_dbg(priv->adapter->dev, "info: reset wpa_ie_len=%d IE=%#x\n",
			priv->wpa_ie_len, priv->wpa_ie[0]);
		priv->sec_info.wpa_enabled = false;
		priv->sec_info.wpa2_enabled = false;
	}

	return 0;
}

/*
 * IOCTL request handler to set/reset WAPI IE.
 *
 * The supplied WAPI IE is treated as a opaque buffer. Only the first field
 * is checked to internally enable WAPI. If buffer length is zero, the existing
 * WAPI IE is reset.
 */
static int mwifiex_set_wapi_ie(struct mwifiex_private *priv,
			       u8 *ie_data_ptr, u16 ie_len)
{
	if (ie_len) {
		if (ie_len > sizeof(priv->wapi_ie)) {
			dev_dbg(priv->adapter->dev,
				"info: failed to copy WAPI IE, too big\n");
			return -1;
		}
		memcpy(priv->wapi_ie, ie_data_ptr, ie_len);
		priv->wapi_ie_len = ie_len;
		dev_dbg(priv->adapter->dev, "cmd: Set wapi_ie_len=%d IE=%#x\n",
				priv->wapi_ie_len, priv->wapi_ie[0]);

		if (priv->wapi_ie[0] == WLAN_EID_BSS_AC_ACCESS_DELAY)
			priv->sec_info.wapi_enabled = true;
	} else {
		memset(priv->wapi_ie, 0, sizeof(priv->wapi_ie));
		priv->wapi_ie_len = ie_len;
		dev_dbg(priv->adapter->dev,
			"info: Reset wapi_ie_len=%d IE=%#x\n",
		       priv->wapi_ie_len, priv->wapi_ie[0]);
		priv->sec_info.wapi_enabled = false;
	}
	return 0;
}

/*
 * IOCTL request handler to set WAPI key.
 *
 * This function prepares the correct firmware command and
 * issues it.
 */
static int mwifiex_sec_ioctl_set_wapi_key(struct mwifiex_private *priv,
			       struct mwifiex_ds_encrypt_key *encrypt_key)
{

	return mwifiex_send_cmd_sync(priv, HostCmd_CMD_802_11_KEY_MATERIAL,
				    HostCmd_ACT_GEN_SET, KEY_INFO_ENABLED,
				    encrypt_key);
}

/*
 * IOCTL request handler to set WEP network key.
 *
 * This function prepares the correct firmware command and
 * issues it, after validation checks.
 */
static int mwifiex_sec_ioctl_set_wep_key(struct mwifiex_private *priv,
			      struct mwifiex_ds_encrypt_key *encrypt_key)
{
	int ret;
	struct mwifiex_wep_key *wep_key;
	int index;

	if (priv->wep_key_curr_index >= NUM_WEP_KEYS)
		priv->wep_key_curr_index = 0;
	wep_key = &priv->wep_key[priv->wep_key_curr_index];
	index = encrypt_key->key_index;
	if (encrypt_key->key_disable) {
		priv->sec_info.wep_status = MWIFIEX_802_11_WEP_DISABLED;
	} else if (!encrypt_key->key_len) {
		/* Copy the required key as the current key */
		wep_key = &priv->wep_key[index];
		if (!wep_key->key_length) {
			dev_err(priv->adapter->dev,
				"key not set, so cannot enable it\n");
			return -1;
		}
		priv->wep_key_curr_index = (u16) index;
		priv->sec_info.wep_status = MWIFIEX_802_11_WEP_ENABLED;
	} else {
		wep_key = &priv->wep_key[index];
		memset(wep_key, 0, sizeof(struct mwifiex_wep_key));
		/* Copy the key in the driver */
		memcpy(wep_key->key_material,
		       encrypt_key->key_material,
		       encrypt_key->key_len);
		wep_key->key_index = index;
		wep_key->key_length = encrypt_key->key_len;
		priv->sec_info.wep_status = MWIFIEX_802_11_WEP_ENABLED;
	}
	if (wep_key->key_length) {
		/* Send request to firmware */
		ret = mwifiex_send_cmd_async(priv,
					     HostCmd_CMD_802_11_KEY_MATERIAL,
					     HostCmd_ACT_GEN_SET, 0, NULL);
		if (ret)
			return ret;
	}
	if (priv->sec_info.wep_status == MWIFIEX_802_11_WEP_ENABLED)
		priv->curr_pkt_filter |= HostCmd_ACT_MAC_WEP_ENABLE;
	else
		priv->curr_pkt_filter &= ~HostCmd_ACT_MAC_WEP_ENABLE;

	ret = mwifiex_send_cmd_sync(priv, HostCmd_CMD_MAC_CONTROL,
				    HostCmd_ACT_GEN_SET, 0,
				    &priv->curr_pkt_filter);

	return ret;
}

/*
 * IOCTL request handler to set WPA key.
 *
 * This function prepares the correct firmware command and
 * issues it, after validation checks.
 *
 * Current driver only supports key length of up to 32 bytes.
 *
 * This function can also be used to disable a currently set key.
 */
static int mwifiex_sec_ioctl_set_wpa_key(struct mwifiex_private *priv,
			      struct mwifiex_ds_encrypt_key *encrypt_key)
{
	int ret;
	u8 remove_key = false;
	struct host_cmd_ds_802_11_key_material *ibss_key;

	/* Current driver only supports key length of up to 32 bytes */
	if (encrypt_key->key_len > WLAN_MAX_KEY_LEN) {
		dev_err(priv->adapter->dev, "key length too long\n");
		return -1;
	}

	if (priv->bss_mode == NL80211_IFTYPE_ADHOC) {
		/*
		 * IBSS/WPA-None uses only one key (Group) for both receiving
		 * and sending unicast and multicast packets.
		 */
		/* Send the key as PTK to firmware */
		encrypt_key->key_index = MWIFIEX_KEY_INDEX_UNICAST;
		ret = mwifiex_send_cmd_async(priv,
					HostCmd_CMD_802_11_KEY_MATERIAL,
					HostCmd_ACT_GEN_SET, KEY_INFO_ENABLED,
					encrypt_key);
		if (ret)
			return ret;

		ibss_key = &priv->aes_key;
		memset(ibss_key, 0,
		       sizeof(struct host_cmd_ds_802_11_key_material));
		/* Copy the key in the driver */
		memcpy(ibss_key->key_param_set.key, encrypt_key->key_material,
		       encrypt_key->key_len);
		memcpy(&ibss_key->key_param_set.key_len, &encrypt_key->key_len,
		       sizeof(ibss_key->key_param_set.key_len));
		ibss_key->key_param_set.key_type_id
			= cpu_to_le16(KEY_TYPE_ID_TKIP);
		ibss_key->key_param_set.key_info = cpu_to_le16(KEY_ENABLED);

		/* Send the key as GTK to firmware */
		encrypt_key->key_index = ~MWIFIEX_KEY_INDEX_UNICAST;
	}

	if (!encrypt_key->key_index)
		encrypt_key->key_index = MWIFIEX_KEY_INDEX_UNICAST;

	if (remove_key)
		ret = mwifiex_send_cmd_sync(priv,
				       HostCmd_CMD_802_11_KEY_MATERIAL,
				       HostCmd_ACT_GEN_SET, !(KEY_INFO_ENABLED),
				       encrypt_key);
	else
		ret = mwifiex_send_cmd_sync(priv,
					HostCmd_CMD_802_11_KEY_MATERIAL,
					HostCmd_ACT_GEN_SET, KEY_INFO_ENABLED,
					encrypt_key);

	return ret;
}

/*
 * IOCTL request handler to set/get network keys.
 *
 * This is a generic key handling function which supports WEP, WPA
 * and WAPI.
 */
static int
mwifiex_sec_ioctl_encrypt_key(struct mwifiex_private *priv,
			      struct mwifiex_ds_encrypt_key *encrypt_key)
{
	int status;

	if (encrypt_key->is_wapi_key)
		status = mwifiex_sec_ioctl_set_wapi_key(priv, encrypt_key);
	else if (encrypt_key->key_len > WLAN_KEY_LEN_WEP104)
		status = mwifiex_sec_ioctl_set_wpa_key(priv, encrypt_key);
	else
		status = mwifiex_sec_ioctl_set_wep_key(priv, encrypt_key);
	return status;
}

/*
 * This function returns the driver version.
 */
int
mwifiex_drv_get_driver_version(struct mwifiex_adapter *adapter, char *version,
			       int max_len)
{
	union {
		u32 l;
		u8 c[4];
	} ver;
	char fw_ver[32];

	ver.l = adapter->fw_release_number;
	sprintf(fw_ver, "%u.%u.%u.p%u", ver.c[2], ver.c[1], ver.c[0], ver.c[3]);

	snprintf(version, max_len, driver_version, fw_ver);

	dev_dbg(adapter->dev, "info: MWIFIEX VERSION: %s\n", version);

	return 0;
}

/*
 * Sends IOCTL request to get signal information.
 *
 * This function allocates the IOCTL request buffer, fills it
 * with requisite parameters and calls the IOCTL handler.
 */
int mwifiex_get_signal_info(struct mwifiex_private *priv,
			    struct mwifiex_ds_get_signal *signal)
{
	int status;

	signal->selector = ALL_RSSI_INFO_MASK;

	/* Signal info can be obtained only if connected */
	if (!priv->media_connected) {
		dev_dbg(priv->adapter->dev,
			"info: Can not get signal in disconnected state\n");
		return -1;
	}

	status = mwifiex_send_cmd_sync(priv, HostCmd_CMD_RSSI_INFO,
				       HostCmd_ACT_GEN_GET, 0, signal);

	if (!status) {
		if (signal->selector & BCN_RSSI_AVG_MASK)
			priv->qual_level = signal->bcn_rssi_avg;
		if (signal->selector & BCN_NF_AVG_MASK)
			priv->qual_noise = signal->bcn_nf_avg;
	}

	return status;
}

/*
 * Sends IOCTL request to set encoding parameters.
 *
 * This function allocates the IOCTL request buffer, fills it
 * with requisite parameters and calls the IOCTL handler.
 */
int mwifiex_set_encode(struct mwifiex_private *priv, const u8 *key,
			int key_len, u8 key_index, int disable)
{
	struct mwifiex_ds_encrypt_key encrypt_key;

	memset(&encrypt_key, 0, sizeof(struct mwifiex_ds_encrypt_key));
	encrypt_key.key_len = key_len;
	if (!disable) {
		encrypt_key.key_index = key_index;
		if (key_len)
			memcpy(encrypt_key.key_material, key, key_len);
	} else {
		encrypt_key.key_disable = true;
	}

	return mwifiex_sec_ioctl_encrypt_key(priv, &encrypt_key);
}

/*
 * Sends IOCTL request to get extended version.
 *
 * This function allocates the IOCTL request buffer, fills it
 * with requisite parameters and calls the IOCTL handler.
 */
int
mwifiex_get_ver_ext(struct mwifiex_private *priv)
{
	struct mwifiex_ver_ext ver_ext;

	memset(&ver_ext, 0, sizeof(struct host_cmd_ds_version_ext));
	if (mwifiex_send_cmd_sync(priv, HostCmd_CMD_VERSION_EXT,
				    HostCmd_ACT_GEN_GET, 0, &ver_ext))
		return -1;

	return 0;
}

/*
 * Sends IOCTL request to get statistics information.
 *
 * This function allocates the IOCTL request buffer, fills it
 * with requisite parameters and calls the IOCTL handler.
 */
int
mwifiex_get_stats_info(struct mwifiex_private *priv,
		       struct mwifiex_ds_get_stats *log)
{
	return mwifiex_send_cmd_sync(priv, HostCmd_CMD_802_11_GET_LOG,
				    HostCmd_ACT_GEN_GET, 0, log);
}

/*
 * IOCTL request handler to read/write register.
 *
 * This function prepares the correct firmware command and
 * issues it.
 *
 * Access to the following registers are supported -
 *      - MAC
 *      - BBP
 *      - RF
 *      - PMIC
 *      - CAU
 */
static int mwifiex_reg_mem_ioctl_reg_rw(struct mwifiex_private *priv,
					struct mwifiex_ds_reg_rw *reg_rw,
					u16 action)
{
	u16 cmd_no;

	switch (le32_to_cpu(reg_rw->type)) {
	case MWIFIEX_REG_MAC:
		cmd_no = HostCmd_CMD_MAC_REG_ACCESS;
		break;
	case MWIFIEX_REG_BBP:
		cmd_no = HostCmd_CMD_BBP_REG_ACCESS;
		break;
	case MWIFIEX_REG_RF:
		cmd_no = HostCmd_CMD_RF_REG_ACCESS;
		break;
	case MWIFIEX_REG_PMIC:
		cmd_no = HostCmd_CMD_PMIC_REG_ACCESS;
		break;
	case MWIFIEX_REG_CAU:
		cmd_no = HostCmd_CMD_CAU_REG_ACCESS;
		break;
	default:
		return -1;
	}

	return mwifiex_send_cmd_sync(priv, cmd_no, action, 0, reg_rw);

}

/*
 * Sends IOCTL request to write to a register.
 *
 * This function allocates the IOCTL request buffer, fills it
 * with requisite parameters and calls the IOCTL handler.
 */
int
mwifiex_reg_write(struct mwifiex_private *priv, u32 reg_type,
		  u32 reg_offset, u32 reg_value)
{
	struct mwifiex_ds_reg_rw reg_rw;

	reg_rw.type = cpu_to_le32(reg_type);
	reg_rw.offset = cpu_to_le32(reg_offset);
	reg_rw.value = cpu_to_le32(reg_value);

	return mwifiex_reg_mem_ioctl_reg_rw(priv, &reg_rw, HostCmd_ACT_GEN_SET);
}

/*
 * Sends IOCTL request to read from a register.
 *
 * This function allocates the IOCTL request buffer, fills it
 * with requisite parameters and calls the IOCTL handler.
 */
int
mwifiex_reg_read(struct mwifiex_private *priv, u32 reg_type,
		 u32 reg_offset, u32 *value)
{
	int ret;
	struct mwifiex_ds_reg_rw reg_rw;

	reg_rw.type = cpu_to_le32(reg_type);
	reg_rw.offset = cpu_to_le32(reg_offset);
	ret = mwifiex_reg_mem_ioctl_reg_rw(priv, &reg_rw, HostCmd_ACT_GEN_GET);

	if (ret)
		goto done;

	*value = le32_to_cpu(reg_rw.value);

done:
	return ret;
}

/*
 * Sends IOCTL request to read from EEPROM.
 *
 * This function allocates the IOCTL request buffer, fills it
 * with requisite parameters and calls the IOCTL handler.
 */
int
mwifiex_eeprom_read(struct mwifiex_private *priv, u16 offset, u16 bytes,
		    u8 *value)
{
	int ret;
	struct mwifiex_ds_read_eeprom rd_eeprom;

	rd_eeprom.offset = cpu_to_le16((u16) offset);
	rd_eeprom.byte_count = cpu_to_le16((u16) bytes);

	/* Send request to firmware */
	ret = mwifiex_send_cmd_sync(priv, HostCmd_CMD_802_11_EEPROM_ACCESS,
				    HostCmd_ACT_GEN_GET, 0, &rd_eeprom);

	if (!ret)
		memcpy(value, rd_eeprom.value, MAX_EEPROM_DATA);
	return ret;
}

/*
 * This function sets a generic IE. In addition to generic IE, it can
 * also handle WPA, WPA2 and WAPI IEs.
 */
static int
mwifiex_set_gen_ie_helper(struct mwifiex_private *priv, u8 *ie_data_ptr,
			  u16 ie_len)
{
	int ret = 0;
	struct ieee_types_vendor_header *pvendor_ie;
	const u8 wpa_oui[] = { 0x00, 0x50, 0xf2, 0x01 };
	const u8 wps_oui[] = { 0x00, 0x50, 0xf2, 0x04 };

	/* If the passed length is zero, reset the buffer */
	if (!ie_len) {
		priv->gen_ie_buf_len = 0;
		priv->wps.session_enable = false;

		return 0;
	} else if (!ie_data_ptr) {
		return -1;
	}
	pvendor_ie = (struct ieee_types_vendor_header *) ie_data_ptr;
	/* Test to see if it is a WPA IE, if not, then it is a gen IE */
	if (((pvendor_ie->element_id == WLAN_EID_WPA)
	     && (!memcmp(pvendor_ie->oui, wpa_oui, sizeof(wpa_oui))))
			|| (pvendor_ie->element_id == WLAN_EID_RSN)) {

		/* IE is a WPA/WPA2 IE so call set_wpa function */
		ret = mwifiex_set_wpa_ie_helper(priv, ie_data_ptr, ie_len);
		priv->wps.session_enable = false;

		return ret;
	} else if (pvendor_ie->element_id == WLAN_EID_BSS_AC_ACCESS_DELAY) {
		/* IE is a WAPI IE so call set_wapi function */
		ret = mwifiex_set_wapi_ie(priv, ie_data_ptr, ie_len);

		return ret;
	}
	/*
	 * Verify that the passed length is not larger than the
	 * available space remaining in the buffer
	 */
	if (ie_len < (sizeof(priv->gen_ie_buf) - priv->gen_ie_buf_len)) {

		/* Test to see if it is a WPS IE, if so, enable
		 * wps session flag
		 */
		pvendor_ie = (struct ieee_types_vendor_header *) ie_data_ptr;
		if ((pvendor_ie->element_id == WLAN_EID_VENDOR_SPECIFIC)
				&& (!memcmp(pvendor_ie->oui, wps_oui,
						sizeof(wps_oui)))) {
			priv->wps.session_enable = true;
			dev_dbg(priv->adapter->dev,
				"info: WPS Session Enabled.\n");
		}

		/* Append the passed data to the end of the
		   genIeBuffer */
		memcpy(priv->gen_ie_buf + priv->gen_ie_buf_len, ie_data_ptr,
									ie_len);
		/* Increment the stored buffer length by the
		   size passed */
		priv->gen_ie_buf_len += ie_len;
	} else {
		/* Passed data does not fit in the remaining
		   buffer space */
		ret = -1;
	}

	/* Return 0, or -1 for error case */
	return ret;
}

/*
 * IOCTL request handler to set/get generic IE.
 *
 * In addition to various generic IEs, this function can also be
 * used to set the ARP filter.
 */
static int mwifiex_misc_ioctl_gen_ie(struct mwifiex_private *priv,
				     struct mwifiex_ds_misc_gen_ie *gen_ie,
				     u16 action)
{
	struct mwifiex_adapter *adapter = priv->adapter;

	switch (gen_ie->type) {
	case MWIFIEX_IE_TYPE_GEN_IE:
		if (action == HostCmd_ACT_GEN_GET) {
			gen_ie->len = priv->wpa_ie_len;
			memcpy(gen_ie->ie_data, priv->wpa_ie, gen_ie->len);
		} else {
			mwifiex_set_gen_ie_helper(priv, gen_ie->ie_data,
						  (u16) gen_ie->len);
		}
		break;
	case MWIFIEX_IE_TYPE_ARP_FILTER:
		memset(adapter->arp_filter, 0, sizeof(adapter->arp_filter));
		if (gen_ie->len > ARP_FILTER_MAX_BUF_SIZE) {
			adapter->arp_filter_size = 0;
			dev_err(adapter->dev, "invalid ARP filter size\n");
			return -1;
		} else {
			memcpy(adapter->arp_filter, gen_ie->ie_data,
								gen_ie->len);
			adapter->arp_filter_size = gen_ie->len;
		}
		break;
	default:
		dev_err(adapter->dev, "invalid IE type\n");
		return -1;
	}
	return 0;
}

/*
 * Sends IOCTL request to set a generic IE.
 *
 * This function allocates the IOCTL request buffer, fills it
 * with requisite parameters and calls the IOCTL handler.
 */
int
mwifiex_set_gen_ie(struct mwifiex_private *priv, u8 *ie, int ie_len)
{
	struct mwifiex_ds_misc_gen_ie gen_ie;

	if (ie_len > IEEE_MAX_IE_SIZE)
		return -EFAULT;

	gen_ie.type = MWIFIEX_IE_TYPE_GEN_IE;
	gen_ie.len = ie_len;
	memcpy(gen_ie.ie_data, ie, ie_len);
	if (mwifiex_misc_ioctl_gen_ie(priv, &gen_ie, HostCmd_ACT_GEN_SET))
		return -EFAULT;

	return 0;
}<|MERGE_RESOLUTION|>--- conflicted
+++ resolved
@@ -242,11 +242,8 @@
 
 		if (!netif_queue_stopped(priv->netdev))
 			mwifiex_stop_net_dev_queue(priv->netdev, adapter);
-<<<<<<< HEAD
-=======
 		if (netif_carrier_ok(priv->netdev))
 			netif_carrier_off(priv->netdev);
->>>>>>> c16fa4f2
 
 		/* Clear any past association response stored for
 		 * application retrieval */
@@ -278,11 +275,8 @@
 
 		if (!netif_queue_stopped(priv->netdev))
 			mwifiex_stop_net_dev_queue(priv->netdev, adapter);
-<<<<<<< HEAD
-=======
 		if (netif_carrier_ok(priv->netdev))
 			netif_carrier_off(priv->netdev);
->>>>>>> c16fa4f2
 
 		if (!ret) {
 			dev_dbg(adapter->dev, "info: network found in scan"
