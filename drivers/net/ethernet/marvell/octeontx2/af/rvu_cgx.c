// SPDX-License-Identifier: GPL-2.0
/* Marvell OcteonTx2 RVU Admin Function driver
 *
 * Copyright (C) 2018 Marvell International Ltd.
 *
 * This program is free software; you can redistribute it and/or modify
 * it under the terms of the GNU General Public License version 2 as
 * published by the Free Software Foundation.
 */

#include <linux/types.h>
#include <linux/module.h>
#include <linux/pci.h>

#include "rvu.h"
#include "cgx.h"
#include "rvu_reg.h"
#include "rvu_trace.h"

struct cgx_evq_entry {
	struct list_head evq_node;
	struct cgx_link_event link_event;
};

#define M(_name, _id, _fn_name, _req_type, _rsp_type)			\
static struct _req_type __maybe_unused					\
*otx2_mbox_alloc_msg_ ## _fn_name(struct rvu *rvu, int devid)		\
{									\
	struct _req_type *req;						\
									\
	req = (struct _req_type *)otx2_mbox_alloc_msg_rsp(		\
		&rvu->afpf_wq_info.mbox_up, devid, sizeof(struct _req_type), \
		sizeof(struct _rsp_type));				\
	if (!req)							\
		return NULL;						\
	req->hdr.sig = OTX2_MBOX_REQ_SIG;				\
	req->hdr.id = _id;						\
	trace_otx2_msg_alloc(rvu->pdev, _id, sizeof(*req));		\
	return req;							\
}

MBOX_UP_CGX_MESSAGES
#undef M

/* Returns bitmap of mapped PFs */
static u16 cgxlmac_to_pfmap(struct rvu *rvu, u8 cgx_id, u8 lmac_id)
{
	return rvu->cgxlmac2pf_map[CGX_OFFSET(cgx_id) + lmac_id];
}

static int cgxlmac_to_pf(struct rvu *rvu, int cgx_id, int lmac_id)
{
	unsigned long pfmap;

	pfmap = cgxlmac_to_pfmap(rvu, cgx_id, lmac_id);

	/* Assumes only one pf mapped to a cgx lmac port */
	if (!pfmap)
		return -ENODEV;
	else
		return find_first_bit(&pfmap, 16);
}

static u8 cgxlmac_id_to_bmap(u8 cgx_id, u8 lmac_id)
{
	return ((cgx_id & 0xF) << 4) | (lmac_id & 0xF);
}

void *rvu_cgx_pdata(u8 cgx_id, struct rvu *rvu)
{
	if (cgx_id >= rvu->cgx_cnt_max)
		return NULL;

	return rvu->cgx_idmap[cgx_id];
}

/* Based on P2X connectivity find mapped NIX block for a PF */
static void rvu_map_cgx_nix_block(struct rvu *rvu, int pf,
				  int cgx_id, int lmac_id)
{
	struct rvu_pfvf *pfvf = &rvu->pf[pf];
	u8 p2x;

	p2x = cgx_lmac_get_p2x(cgx_id, lmac_id);
	/* Firmware sets P2X_SELECT as either NIX0 or NIX1 */
	pfvf->nix_blkaddr = BLKADDR_NIX0;
<<<<<<< HEAD
	if (p2x == CMR_P2X_SEL_NIX1)
=======
	if (is_rvu_supports_nix1(rvu) && p2x == CMR_P2X_SEL_NIX1)
>>>>>>> dd679e5c
		pfvf->nix_blkaddr = BLKADDR_NIX1;
}

static int rvu_map_cgx_lmac_pf(struct rvu *rvu)
{
	struct npc_pkind *pkind = &rvu->hw->pkind;
	int cgx_cnt_max = rvu->cgx_cnt_max;
	int cgx, lmac_cnt, lmac;
	int pf = PF_CGXMAP_BASE;
	int size, free_pkind;

	if (!cgx_cnt_max)
		return 0;

	if (cgx_cnt_max > 0xF || MAX_LMAC_PER_CGX > 0xF)
		return -EINVAL;

	/* Alloc map table
	 * An additional entry is required since PF id starts from 1 and
	 * hence entry at offset 0 is invalid.
	 */
	size = (cgx_cnt_max * MAX_LMAC_PER_CGX + 1) * sizeof(u8);
	rvu->pf2cgxlmac_map = devm_kmalloc(rvu->dev, size, GFP_KERNEL);
	if (!rvu->pf2cgxlmac_map)
		return -ENOMEM;

	/* Initialize all entries with an invalid cgx and lmac id */
	memset(rvu->pf2cgxlmac_map, 0xFF, size);

	/* Reverse map table */
	rvu->cgxlmac2pf_map = devm_kzalloc(rvu->dev,
				  cgx_cnt_max * MAX_LMAC_PER_CGX * sizeof(u16),
				  GFP_KERNEL);
	if (!rvu->cgxlmac2pf_map)
		return -ENOMEM;

	rvu->cgx_mapped_pfs = 0;
	for (cgx = 0; cgx < cgx_cnt_max; cgx++) {
		if (!rvu_cgx_pdata(cgx, rvu))
			continue;
		lmac_cnt = cgx_get_lmac_cnt(rvu_cgx_pdata(cgx, rvu));
		for (lmac = 0; lmac < lmac_cnt; lmac++, pf++) {
			rvu->pf2cgxlmac_map[pf] = cgxlmac_id_to_bmap(cgx, lmac);
			rvu->cgxlmac2pf_map[CGX_OFFSET(cgx) + lmac] = 1 << pf;
			free_pkind = rvu_alloc_rsrc(&pkind->rsrc);
			pkind->pfchan_map[free_pkind] = ((pf) & 0x3F) << 16;
			rvu_map_cgx_nix_block(rvu, pf, cgx, lmac);
			rvu->cgx_mapped_pfs++;
		}
	}
	return 0;
}

static int rvu_cgx_send_link_info(int cgx_id, int lmac_id, struct rvu *rvu)
{
	struct cgx_evq_entry *qentry;
	unsigned long flags;
	int err;

	qentry = kmalloc(sizeof(*qentry), GFP_KERNEL);
	if (!qentry)
		return -ENOMEM;

	/* Lock the event queue before we read the local link status */
	spin_lock_irqsave(&rvu->cgx_evq_lock, flags);
	err = cgx_get_link_info(rvu_cgx_pdata(cgx_id, rvu), lmac_id,
				&qentry->link_event.link_uinfo);
	qentry->link_event.cgx_id = cgx_id;
	qentry->link_event.lmac_id = lmac_id;
	if (err)
		goto skip_add;
	list_add_tail(&qentry->evq_node, &rvu->cgx_evq_head);
skip_add:
	spin_unlock_irqrestore(&rvu->cgx_evq_lock, flags);

	/* start worker to process the events */
	queue_work(rvu->cgx_evh_wq, &rvu->cgx_evh_work);

	return 0;
}

/* This is called from interrupt context and is expected to be atomic */
static int cgx_lmac_postevent(struct cgx_link_event *event, void *data)
{
	struct cgx_evq_entry *qentry;
	struct rvu *rvu = data;

	/* post event to the event queue */
	qentry = kmalloc(sizeof(*qentry), GFP_ATOMIC);
	if (!qentry)
		return -ENOMEM;
	qentry->link_event = *event;
	spin_lock(&rvu->cgx_evq_lock);
	list_add_tail(&qentry->evq_node, &rvu->cgx_evq_head);
	spin_unlock(&rvu->cgx_evq_lock);

	/* start worker to process the events */
	queue_work(rvu->cgx_evh_wq, &rvu->cgx_evh_work);

	return 0;
}

static void cgx_notify_pfs(struct cgx_link_event *event, struct rvu *rvu)
{
	struct cgx_link_user_info *linfo;
	struct cgx_link_info_msg *msg;
	unsigned long pfmap;
	int err, pfid;

	linfo = &event->link_uinfo;
	pfmap = cgxlmac_to_pfmap(rvu, event->cgx_id, event->lmac_id);

	do {
		pfid = find_first_bit(&pfmap, 16);
		clear_bit(pfid, &pfmap);

		/* check if notification is enabled */
		if (!test_bit(pfid, &rvu->pf_notify_bmap)) {
			dev_info(rvu->dev, "cgx %d: lmac %d Link status %s\n",
				 event->cgx_id, event->lmac_id,
				 linfo->link_up ? "UP" : "DOWN");
			continue;
		}

		/* Send mbox message to PF */
		msg = otx2_mbox_alloc_msg_cgx_link_event(rvu, pfid);
		if (!msg)
			continue;
		msg->link_info = *linfo;
		otx2_mbox_msg_send(&rvu->afpf_wq_info.mbox_up, pfid);
		err = otx2_mbox_wait_for_rsp(&rvu->afpf_wq_info.mbox_up, pfid);
		if (err)
			dev_warn(rvu->dev, "notification to pf %d failed\n",
				 pfid);
	} while (pfmap);
}

static void cgx_evhandler_task(struct work_struct *work)
{
	struct rvu *rvu = container_of(work, struct rvu, cgx_evh_work);
	struct cgx_evq_entry *qentry;
	struct cgx_link_event *event;
	unsigned long flags;

	do {
		/* Dequeue an event */
		spin_lock_irqsave(&rvu->cgx_evq_lock, flags);
		qentry = list_first_entry_or_null(&rvu->cgx_evq_head,
						  struct cgx_evq_entry,
						  evq_node);
		if (qentry)
			list_del(&qentry->evq_node);
		spin_unlock_irqrestore(&rvu->cgx_evq_lock, flags);
		if (!qentry)
			break; /* nothing more to process */

		event = &qentry->link_event;

		/* process event */
		cgx_notify_pfs(event, rvu);
		kfree(qentry);
	} while (1);
}

static int cgx_lmac_event_handler_init(struct rvu *rvu)
{
	struct cgx_event_cb cb;
	int cgx, lmac, err;
	void *cgxd;

	spin_lock_init(&rvu->cgx_evq_lock);
	INIT_LIST_HEAD(&rvu->cgx_evq_head);
	INIT_WORK(&rvu->cgx_evh_work, cgx_evhandler_task);
	rvu->cgx_evh_wq = alloc_workqueue("rvu_evh_wq", 0, 0);
	if (!rvu->cgx_evh_wq) {
		dev_err(rvu->dev, "alloc workqueue failed");
		return -ENOMEM;
	}

	cb.notify_link_chg = cgx_lmac_postevent; /* link change call back */
	cb.data = rvu;

	for (cgx = 0; cgx <= rvu->cgx_cnt_max; cgx++) {
		cgxd = rvu_cgx_pdata(cgx, rvu);
		if (!cgxd)
			continue;
		for (lmac = 0; lmac < cgx_get_lmac_cnt(cgxd); lmac++) {
			err = cgx_lmac_evh_register(&cb, cgxd, lmac);
			if (err)
				dev_err(rvu->dev,
					"%d:%d handler register failed\n",
					cgx, lmac);
		}
	}

	return 0;
}

static void rvu_cgx_wq_destroy(struct rvu *rvu)
{
	if (rvu->cgx_evh_wq) {
		flush_workqueue(rvu->cgx_evh_wq);
		destroy_workqueue(rvu->cgx_evh_wq);
		rvu->cgx_evh_wq = NULL;
	}
}

int rvu_cgx_init(struct rvu *rvu)
{
	int cgx, err;
	void *cgxd;

	/* CGX port id starts from 0 and are not necessarily contiguous
	 * Hence we allocate resources based on the maximum port id value.
	 */
	rvu->cgx_cnt_max = cgx_get_cgxcnt_max();
	if (!rvu->cgx_cnt_max) {
		dev_info(rvu->dev, "No CGX devices found!\n");
		return -ENODEV;
	}

	rvu->cgx_idmap = devm_kzalloc(rvu->dev, rvu->cgx_cnt_max *
				      sizeof(void *), GFP_KERNEL);
	if (!rvu->cgx_idmap)
		return -ENOMEM;

	/* Initialize the cgxdata table */
	for (cgx = 0; cgx < rvu->cgx_cnt_max; cgx++)
		rvu->cgx_idmap[cgx] = cgx_get_pdata(cgx);

	/* Map CGX LMAC interfaces to RVU PFs */
	err = rvu_map_cgx_lmac_pf(rvu);
	if (err)
		return err;

	/* Register for CGX events */
	err = cgx_lmac_event_handler_init(rvu);
	if (err)
		return err;

	mutex_init(&rvu->cgx_cfg_lock);

	/* Ensure event handler registration is completed, before
	 * we turn on the links
	 */
	mb();

	/* Do link up for all CGX ports */
	for (cgx = 0; cgx <= rvu->cgx_cnt_max; cgx++) {
		cgxd = rvu_cgx_pdata(cgx, rvu);
		if (!cgxd)
			continue;
		err = cgx_lmac_linkup_start(cgxd);
		if (err)
			dev_err(rvu->dev,
				"Link up process failed to start on cgx %d\n",
				cgx);
	}

	return 0;
}

int rvu_cgx_exit(struct rvu *rvu)
{
	int cgx, lmac;
	void *cgxd;

	for (cgx = 0; cgx <= rvu->cgx_cnt_max; cgx++) {
		cgxd = rvu_cgx_pdata(cgx, rvu);
		if (!cgxd)
			continue;
		for (lmac = 0; lmac < cgx_get_lmac_cnt(cgxd); lmac++)
			cgx_lmac_evh_unregister(cgxd, lmac);
	}

	/* Ensure event handler unregister is completed */
	mb();

	rvu_cgx_wq_destroy(rvu);
	return 0;
}

/* Most of the CGX configuration is restricted to the mapped PF only,
 * VF's of mapped PF and other PFs are not allowed. This fn() checks
 * whether a PFFUNC is permitted to do the config or not.
 */
static bool is_cgx_config_permitted(struct rvu *rvu, u16 pcifunc)
{
	if ((pcifunc & RVU_PFVF_FUNC_MASK) ||
	    !is_pf_cgxmapped(rvu, rvu_get_pf(pcifunc)))
		return false;
	return true;
}

void rvu_cgx_enadis_rx_bp(struct rvu *rvu, int pf, bool enable)
{
	u8 cgx_id, lmac_id;
	void *cgxd;

	if (!is_pf_cgxmapped(rvu, pf))
		return;

	rvu_get_cgx_lmac_id(rvu->pf2cgxlmac_map[pf], &cgx_id, &lmac_id);
	cgxd = rvu_cgx_pdata(cgx_id, rvu);

	/* Set / clear CTL_BCK to control pause frame forwarding to NIX */
	if (enable)
		cgx_lmac_enadis_rx_pause_fwding(cgxd, lmac_id, true);
	else
		cgx_lmac_enadis_rx_pause_fwding(cgxd, lmac_id, false);
}

int rvu_cgx_config_rxtx(struct rvu *rvu, u16 pcifunc, bool start)
{
	int pf = rvu_get_pf(pcifunc);
	u8 cgx_id, lmac_id;

	if (!is_cgx_config_permitted(rvu, pcifunc))
		return -EPERM;

	rvu_get_cgx_lmac_id(rvu->pf2cgxlmac_map[pf], &cgx_id, &lmac_id);

	cgx_lmac_rx_tx_enable(rvu_cgx_pdata(cgx_id, rvu), lmac_id, start);

	return 0;
}

int rvu_mbox_handler_cgx_start_rxtx(struct rvu *rvu, struct msg_req *req,
				    struct msg_rsp *rsp)
{
	rvu_cgx_config_rxtx(rvu, req->hdr.pcifunc, true);
	return 0;
}

int rvu_mbox_handler_cgx_stop_rxtx(struct rvu *rvu, struct msg_req *req,
				   struct msg_rsp *rsp)
{
	rvu_cgx_config_rxtx(rvu, req->hdr.pcifunc, false);
	return 0;
}

int rvu_mbox_handler_cgx_stats(struct rvu *rvu, struct msg_req *req,
			       struct cgx_stats_rsp *rsp)
{
	int pf = rvu_get_pf(req->hdr.pcifunc);
	int stat = 0, err = 0;
	u64 tx_stat, rx_stat;
	u8 cgx_idx, lmac;
	void *cgxd;

	if (!is_cgx_config_permitted(rvu, req->hdr.pcifunc))
		return -ENODEV;

	rvu_get_cgx_lmac_id(rvu->pf2cgxlmac_map[pf], &cgx_idx, &lmac);
	cgxd = rvu_cgx_pdata(cgx_idx, rvu);

	/* Rx stats */
	while (stat < CGX_RX_STATS_COUNT) {
		err = cgx_get_rx_stats(cgxd, lmac, stat, &rx_stat);
		if (err)
			return err;
		rsp->rx_stats[stat] = rx_stat;
		stat++;
	}

	/* Tx stats */
	stat = 0;
	while (stat < CGX_TX_STATS_COUNT) {
		err = cgx_get_tx_stats(cgxd, lmac, stat, &tx_stat);
		if (err)
			return err;
		rsp->tx_stats[stat] = tx_stat;
		stat++;
	}
	return 0;
}

int rvu_mbox_handler_cgx_mac_addr_set(struct rvu *rvu,
				      struct cgx_mac_addr_set_or_get *req,
				      struct cgx_mac_addr_set_or_get *rsp)
{
	int pf = rvu_get_pf(req->hdr.pcifunc);
	u8 cgx_id, lmac_id;

	if (!is_cgx_config_permitted(rvu, req->hdr.pcifunc))
		return -EPERM;

	rvu_get_cgx_lmac_id(rvu->pf2cgxlmac_map[pf], &cgx_id, &lmac_id);

	cgx_lmac_addr_set(cgx_id, lmac_id, req->mac_addr);

	return 0;
}

int rvu_mbox_handler_cgx_mac_addr_get(struct rvu *rvu,
				      struct cgx_mac_addr_set_or_get *req,
				      struct cgx_mac_addr_set_or_get *rsp)
{
	int pf = rvu_get_pf(req->hdr.pcifunc);
	u8 cgx_id, lmac_id;
	int rc = 0, i;
	u64 cfg;

	if (!is_cgx_config_permitted(rvu, req->hdr.pcifunc))
		return -EPERM;

	rvu_get_cgx_lmac_id(rvu->pf2cgxlmac_map[pf], &cgx_id, &lmac_id);

	rsp->hdr.rc = rc;
	cfg = cgx_lmac_addr_get(cgx_id, lmac_id);
	/* copy 48 bit mac address to req->mac_addr */
	for (i = 0; i < ETH_ALEN; i++)
		rsp->mac_addr[i] = cfg >> (ETH_ALEN - 1 - i) * 8;
	return 0;
}

int rvu_mbox_handler_cgx_promisc_enable(struct rvu *rvu, struct msg_req *req,
					struct msg_rsp *rsp)
{
	u16 pcifunc = req->hdr.pcifunc;
	int pf = rvu_get_pf(pcifunc);
	u8 cgx_id, lmac_id;

	if (!is_cgx_config_permitted(rvu, req->hdr.pcifunc))
		return -EPERM;

	rvu_get_cgx_lmac_id(rvu->pf2cgxlmac_map[pf], &cgx_id, &lmac_id);

	cgx_lmac_promisc_config(cgx_id, lmac_id, true);
	return 0;
}

int rvu_mbox_handler_cgx_promisc_disable(struct rvu *rvu, struct msg_req *req,
					 struct msg_rsp *rsp)
{
	int pf = rvu_get_pf(req->hdr.pcifunc);
	u8 cgx_id, lmac_id;

	if (!is_cgx_config_permitted(rvu, req->hdr.pcifunc))
		return -EPERM;

	rvu_get_cgx_lmac_id(rvu->pf2cgxlmac_map[pf], &cgx_id, &lmac_id);

	cgx_lmac_promisc_config(cgx_id, lmac_id, false);
	return 0;
}

static int rvu_cgx_ptp_rx_cfg(struct rvu *rvu, u16 pcifunc, bool enable)
{
	int pf = rvu_get_pf(pcifunc);
	u8 cgx_id, lmac_id;
	void *cgxd;

	/* This msg is expected only from PFs that are mapped to CGX LMACs,
	 * if received from other PF/VF simply ACK, nothing to do.
	 */
	if ((pcifunc & RVU_PFVF_FUNC_MASK) ||
	    !is_pf_cgxmapped(rvu, pf))
		return -ENODEV;

	rvu_get_cgx_lmac_id(rvu->pf2cgxlmac_map[pf], &cgx_id, &lmac_id);
	cgxd = rvu_cgx_pdata(cgx_id, rvu);

	cgx_lmac_ptp_config(cgxd, lmac_id, enable);
	/* If PTP is enabled then inform NPC that packets to be
	 * parsed by this PF will have their data shifted by 8 bytes
	 * and if PTP is disabled then no shift is required
	 */
	if (npc_config_ts_kpuaction(rvu, pf, pcifunc, enable))
		return -EINVAL;

	return 0;
}

int rvu_mbox_handler_cgx_ptp_rx_enable(struct rvu *rvu, struct msg_req *req,
				       struct msg_rsp *rsp)
{
	return rvu_cgx_ptp_rx_cfg(rvu, req->hdr.pcifunc, true);
}

int rvu_mbox_handler_cgx_ptp_rx_disable(struct rvu *rvu, struct msg_req *req,
					struct msg_rsp *rsp)
{
	return rvu_cgx_ptp_rx_cfg(rvu, req->hdr.pcifunc, false);
}

static int rvu_cgx_config_linkevents(struct rvu *rvu, u16 pcifunc, bool en)
{
	int pf = rvu_get_pf(pcifunc);
	u8 cgx_id, lmac_id;

	if (!is_cgx_config_permitted(rvu, pcifunc))
		return -EPERM;

	rvu_get_cgx_lmac_id(rvu->pf2cgxlmac_map[pf], &cgx_id, &lmac_id);

	if (en) {
		set_bit(pf, &rvu->pf_notify_bmap);
		/* Send the current link status to PF */
		rvu_cgx_send_link_info(cgx_id, lmac_id, rvu);
	} else {
		clear_bit(pf, &rvu->pf_notify_bmap);
	}

	return 0;
}

int rvu_mbox_handler_cgx_start_linkevents(struct rvu *rvu, struct msg_req *req,
					  struct msg_rsp *rsp)
{
	rvu_cgx_config_linkevents(rvu, req->hdr.pcifunc, true);
	return 0;
}

int rvu_mbox_handler_cgx_stop_linkevents(struct rvu *rvu, struct msg_req *req,
					 struct msg_rsp *rsp)
{
	rvu_cgx_config_linkevents(rvu, req->hdr.pcifunc, false);
	return 0;
}

int rvu_mbox_handler_cgx_get_linkinfo(struct rvu *rvu, struct msg_req *req,
				      struct cgx_link_info_msg *rsp)
{
	u8 cgx_id, lmac_id;
	int pf, err;

	pf = rvu_get_pf(req->hdr.pcifunc);

	if (!is_pf_cgxmapped(rvu, pf))
		return -ENODEV;

	rvu_get_cgx_lmac_id(rvu->pf2cgxlmac_map[pf], &cgx_id, &lmac_id);

	err = cgx_get_link_info(rvu_cgx_pdata(cgx_id, rvu), lmac_id,
				&rsp->link_info);
	return err;
}

static int rvu_cgx_config_intlbk(struct rvu *rvu, u16 pcifunc, bool en)
{
	int pf = rvu_get_pf(pcifunc);
	u8 cgx_id, lmac_id;

	if (!is_cgx_config_permitted(rvu, pcifunc))
		return -EPERM;

	rvu_get_cgx_lmac_id(rvu->pf2cgxlmac_map[pf], &cgx_id, &lmac_id);

	return cgx_lmac_internal_loopback(rvu_cgx_pdata(cgx_id, rvu),
					  lmac_id, en);
}

int rvu_mbox_handler_cgx_intlbk_enable(struct rvu *rvu, struct msg_req *req,
				       struct msg_rsp *rsp)
{
	rvu_cgx_config_intlbk(rvu, req->hdr.pcifunc, true);
	return 0;
}

int rvu_mbox_handler_cgx_intlbk_disable(struct rvu *rvu, struct msg_req *req,
					struct msg_rsp *rsp)
{
	rvu_cgx_config_intlbk(rvu, req->hdr.pcifunc, false);
	return 0;
}

int rvu_mbox_handler_cgx_cfg_pause_frm(struct rvu *rvu,
				       struct cgx_pause_frm_cfg *req,
				       struct cgx_pause_frm_cfg *rsp)
{
	int pf = rvu_get_pf(req->hdr.pcifunc);
	u8 cgx_id, lmac_id;

	/* This msg is expected only from PF/VFs that are mapped to CGX LMACs,
	 * if received from other PF/VF simply ACK, nothing to do.
	 */
	if (!is_pf_cgxmapped(rvu, pf))
		return -ENODEV;

	rvu_get_cgx_lmac_id(rvu->pf2cgxlmac_map[pf], &cgx_id, &lmac_id);

	if (req->set)
		cgx_lmac_set_pause_frm(rvu_cgx_pdata(cgx_id, rvu), lmac_id,
				       req->tx_pause, req->rx_pause);
	else
		cgx_lmac_get_pause_frm(rvu_cgx_pdata(cgx_id, rvu), lmac_id,
				       &rsp->tx_pause, &rsp->rx_pause);
	return 0;
}

/* Finds cumulative status of NIX rx/tx counters from LF of a PF and those
 * from its VFs as well. ie. NIX rx/tx counters at the CGX port level
 */
int rvu_cgx_nix_cuml_stats(struct rvu *rvu, void *cgxd, int lmac_id,
			   int index, int rxtxflag, u64 *stat)
{
	struct rvu_block *block;
	int blkaddr;
	u16 pcifunc;
	int pf, lf;

	*stat = 0;

	if (!cgxd || !rvu)
		return -EINVAL;

	pf = cgxlmac_to_pf(rvu, cgx_get_cgxid(cgxd), lmac_id);
	if (pf < 0)
		return pf;

	/* Assumes LF of a PF and all of its VF belongs to the same
	 * NIX block
	 */
	pcifunc = pf << RVU_PFVF_PF_SHIFT;
	blkaddr = rvu_get_blkaddr(rvu, BLKTYPE_NIX, pcifunc);
	if (blkaddr < 0)
		return 0;
	block = &rvu->hw->block[blkaddr];

	for (lf = 0; lf < block->lf.max; lf++) {
		/* Check if a lf is attached to this PF or one of its VFs */
		if (!((block->fn_map[lf] & ~RVU_PFVF_FUNC_MASK) == (pcifunc &
			 ~RVU_PFVF_FUNC_MASK)))
			continue;
		if (rxtxflag == NIX_STATS_RX)
			*stat += rvu_read64(rvu, blkaddr,
					    NIX_AF_LFX_RX_STATX(lf, index));
		else
			*stat += rvu_read64(rvu, blkaddr,
					    NIX_AF_LFX_TX_STATX(lf, index));
	}

	return 0;
}

int rvu_cgx_start_stop_io(struct rvu *rvu, u16 pcifunc, bool start)
{
	struct rvu_pfvf *parent_pf, *pfvf;
	int cgx_users, err = 0;

	if (!is_pf_cgxmapped(rvu, rvu_get_pf(pcifunc)))
		return 0;

	parent_pf = &rvu->pf[rvu_get_pf(pcifunc)];
	pfvf = rvu_get_pfvf(rvu, pcifunc);

	mutex_lock(&rvu->cgx_cfg_lock);

	if (start && pfvf->cgx_in_use)
		goto exit;  /* CGX is already started hence nothing to do */
	if (!start && !pfvf->cgx_in_use)
		goto exit; /* CGX is already stopped hence nothing to do */

	if (start) {
		cgx_users = parent_pf->cgx_users;
		parent_pf->cgx_users++;
	} else {
		parent_pf->cgx_users--;
		cgx_users = parent_pf->cgx_users;
	}

	/* Start CGX when first of all NIXLFs is started.
	 * Stop CGX when last of all NIXLFs is stopped.
	 */
	if (!cgx_users) {
		err = rvu_cgx_config_rxtx(rvu, pcifunc & ~RVU_PFVF_FUNC_MASK,
					  start);
		if (err) {
			dev_err(rvu->dev, "Unable to %s CGX\n",
				start ? "start" : "stop");
			/* Revert the usage count in case of error */
			parent_pf->cgx_users = start ? parent_pf->cgx_users  - 1
					       : parent_pf->cgx_users  + 1;
			goto exit;
		}
	}
	pfvf->cgx_in_use = start;
exit:
	mutex_unlock(&rvu->cgx_cfg_lock);
	return err;
}<|MERGE_RESOLUTION|>--- conflicted
+++ resolved
@@ -84,11 +84,7 @@
 	p2x = cgx_lmac_get_p2x(cgx_id, lmac_id);
 	/* Firmware sets P2X_SELECT as either NIX0 or NIX1 */
 	pfvf->nix_blkaddr = BLKADDR_NIX0;
-<<<<<<< HEAD
-	if (p2x == CMR_P2X_SEL_NIX1)
-=======
 	if (is_rvu_supports_nix1(rvu) && p2x == CMR_P2X_SEL_NIX1)
->>>>>>> dd679e5c
 		pfvf->nix_blkaddr = BLKADDR_NIX1;
 }
 
