// SPDX-License-Identifier: GPL-2.0
/* Copyright (c)  2018 Intel Corporation */

#include <linux/module.h>
#include <linux/types.h>
#include <linux/if_vlan.h>
#include <linux/aer.h>
#include <linux/tcp.h>
#include <linux/udp.h>
#include <linux/ip.h>
#include <linux/pm_runtime.h>
#include <linux/pci.h>
#include <net/pkt_sched.h>

#include <net/ipv6.h>

#include "igc.h"
#include "igc_hw.h"
#include "igc_tsn.h"

#define DRV_SUMMARY	"Intel(R) 2.5G Ethernet Linux Driver"

#define DEFAULT_MSG_ENABLE (NETIF_MSG_DRV | NETIF_MSG_PROBE | NETIF_MSG_LINK)

static int debug = -1;

MODULE_AUTHOR("Intel Corporation, <linux.nics@intel.com>");
MODULE_DESCRIPTION(DRV_SUMMARY);
MODULE_LICENSE("GPL v2");
module_param(debug, int, 0);
MODULE_PARM_DESC(debug, "Debug level (0=none,...,16=all)");

char igc_driver_name[] = "igc";
static const char igc_driver_string[] = DRV_SUMMARY;
static const char igc_copyright[] =
	"Copyright(c) 2018 Intel Corporation.";

static const struct igc_info *igc_info_tbl[] = {
	[board_base] = &igc_base_info,
};

static const struct pci_device_id igc_pci_tbl[] = {
	{ PCI_VDEVICE(INTEL, IGC_DEV_ID_I225_LM), board_base },
	{ PCI_VDEVICE(INTEL, IGC_DEV_ID_I225_V), board_base },
	{ PCI_VDEVICE(INTEL, IGC_DEV_ID_I225_I), board_base },
	{ PCI_VDEVICE(INTEL, IGC_DEV_ID_I220_V), board_base },
	{ PCI_VDEVICE(INTEL, IGC_DEV_ID_I225_K), board_base },
	{ PCI_VDEVICE(INTEL, IGC_DEV_ID_I225_K2), board_base },
	{ PCI_VDEVICE(INTEL, IGC_DEV_ID_I225_LMVP), board_base },
	{ PCI_VDEVICE(INTEL, IGC_DEV_ID_I225_IT), board_base },
	{ PCI_VDEVICE(INTEL, IGC_DEV_ID_I226_LM), board_base },
	{ PCI_VDEVICE(INTEL, IGC_DEV_ID_I226_V), board_base },
	{ PCI_VDEVICE(INTEL, IGC_DEV_ID_I226_IT), board_base },
	{ PCI_VDEVICE(INTEL, IGC_DEV_ID_I221_V), board_base },
	{ PCI_VDEVICE(INTEL, IGC_DEV_ID_I226_BLANK_NVM), board_base },
	{ PCI_VDEVICE(INTEL, IGC_DEV_ID_I225_BLANK_NVM), board_base },
	/* required last entry */
	{0, }
};

MODULE_DEVICE_TABLE(pci, igc_pci_tbl);

enum latency_range {
	lowest_latency = 0,
	low_latency = 1,
	bulk_latency = 2,
	latency_invalid = 255
};

void igc_reset(struct igc_adapter *adapter)
{
	struct net_device *dev = adapter->netdev;
	struct igc_hw *hw = &adapter->hw;
	struct igc_fc_info *fc = &hw->fc;
	u32 pba, hwm;

	/* Repartition PBA for greater than 9k MTU if required */
	pba = IGC_PBA_34K;

	/* flow control settings
	 * The high water mark must be low enough to fit one full frame
	 * after transmitting the pause frame.  As such we must have enough
	 * space to allow for us to complete our current transmit and then
	 * receive the frame that is in progress from the link partner.
	 * Set it to:
	 * - the full Rx FIFO size minus one full Tx plus one full Rx frame
	 */
	hwm = (pba << 10) - (adapter->max_frame_size + MAX_JUMBO_FRAME_SIZE);

	fc->high_water = hwm & 0xFFFFFFF0;	/* 16-byte granularity */
	fc->low_water = fc->high_water - 16;
	fc->pause_time = 0xFFFF;
	fc->send_xon = 1;
	fc->current_mode = fc->requested_mode;

	hw->mac.ops.reset_hw(hw);

	if (hw->mac.ops.init_hw(hw))
		netdev_err(dev, "Error on hardware initialization\n");

	/* Re-establish EEE setting */
	igc_set_eee_i225(hw, true, true, true);

	if (!netif_running(adapter->netdev))
		igc_power_down_phy_copper_base(&adapter->hw);

	/* Re-enable PTP, where applicable. */
	igc_ptp_reset(adapter);

	/* Re-enable TSN offloading, where applicable. */
	igc_tsn_offload_apply(adapter);

	igc_get_phy_info(hw);
}

/**
 * igc_power_up_link - Power up the phy link
 * @adapter: address of board private structure
 */
static void igc_power_up_link(struct igc_adapter *adapter)
{
	igc_reset_phy(&adapter->hw);

	igc_power_up_phy_copper(&adapter->hw);

	igc_setup_link(&adapter->hw);
}

/**
 * igc_release_hw_control - release control of the h/w to f/w
 * @adapter: address of board private structure
 *
 * igc_release_hw_control resets CTRL_EXT:DRV_LOAD bit.
 * For ASF and Pass Through versions of f/w this means that the
 * driver is no longer loaded.
 */
static void igc_release_hw_control(struct igc_adapter *adapter)
{
	struct igc_hw *hw = &adapter->hw;
	u32 ctrl_ext;

	if (!pci_device_is_present(adapter->pdev))
		return;

	/* Let firmware take over control of h/w */
	ctrl_ext = rd32(IGC_CTRL_EXT);
	wr32(IGC_CTRL_EXT,
	     ctrl_ext & ~IGC_CTRL_EXT_DRV_LOAD);
}

/**
 * igc_get_hw_control - get control of the h/w from f/w
 * @adapter: address of board private structure
 *
 * igc_get_hw_control sets CTRL_EXT:DRV_LOAD bit.
 * For ASF and Pass Through versions of f/w this means that
 * the driver is loaded.
 */
static void igc_get_hw_control(struct igc_adapter *adapter)
{
	struct igc_hw *hw = &adapter->hw;
	u32 ctrl_ext;

	/* Let firmware know the driver has taken over */
	ctrl_ext = rd32(IGC_CTRL_EXT);
	wr32(IGC_CTRL_EXT,
	     ctrl_ext | IGC_CTRL_EXT_DRV_LOAD);
}

/**
 * igc_clean_tx_ring - Free Tx Buffers
 * @tx_ring: ring to be cleaned
 */
static void igc_clean_tx_ring(struct igc_ring *tx_ring)
{
	u16 i = tx_ring->next_to_clean;
	struct igc_tx_buffer *tx_buffer = &tx_ring->tx_buffer_info[i];

	while (i != tx_ring->next_to_use) {
		union igc_adv_tx_desc *eop_desc, *tx_desc;

		/* Free all the Tx ring sk_buffs */
		dev_kfree_skb_any(tx_buffer->skb);

		/* unmap skb header data */
		dma_unmap_single(tx_ring->dev,
				 dma_unmap_addr(tx_buffer, dma),
				 dma_unmap_len(tx_buffer, len),
				 DMA_TO_DEVICE);

		/* check for eop_desc to determine the end of the packet */
		eop_desc = tx_buffer->next_to_watch;
		tx_desc = IGC_TX_DESC(tx_ring, i);

		/* unmap remaining buffers */
		while (tx_desc != eop_desc) {
			tx_buffer++;
			tx_desc++;
			i++;
			if (unlikely(i == tx_ring->count)) {
				i = 0;
				tx_buffer = tx_ring->tx_buffer_info;
				tx_desc = IGC_TX_DESC(tx_ring, 0);
			}

			/* unmap any remaining paged data */
			if (dma_unmap_len(tx_buffer, len))
				dma_unmap_page(tx_ring->dev,
					       dma_unmap_addr(tx_buffer, dma),
					       dma_unmap_len(tx_buffer, len),
					       DMA_TO_DEVICE);
		}

		tx_buffer->next_to_watch = NULL;

		/* move us one more past the eop_desc for start of next pkt */
		tx_buffer++;
		i++;
		if (unlikely(i == tx_ring->count)) {
			i = 0;
			tx_buffer = tx_ring->tx_buffer_info;
		}
	}

	/* reset BQL for queue */
	netdev_tx_reset_queue(txring_txq(tx_ring));

	/* reset next_to_use and next_to_clean */
	tx_ring->next_to_use = 0;
	tx_ring->next_to_clean = 0;
}

/**
 * igc_free_tx_resources - Free Tx Resources per Queue
 * @tx_ring: Tx descriptor ring for a specific queue
 *
 * Free all transmit software resources
 */
void igc_free_tx_resources(struct igc_ring *tx_ring)
{
	igc_clean_tx_ring(tx_ring);

	vfree(tx_ring->tx_buffer_info);
	tx_ring->tx_buffer_info = NULL;

	/* if not set, then don't free */
	if (!tx_ring->desc)
		return;

	dma_free_coherent(tx_ring->dev, tx_ring->size,
			  tx_ring->desc, tx_ring->dma);

	tx_ring->desc = NULL;
}

/**
 * igc_free_all_tx_resources - Free Tx Resources for All Queues
 * @adapter: board private structure
 *
 * Free all transmit software resources
 */
static void igc_free_all_tx_resources(struct igc_adapter *adapter)
{
	int i;

	for (i = 0; i < adapter->num_tx_queues; i++)
		igc_free_tx_resources(adapter->tx_ring[i]);
}

/**
 * igc_clean_all_tx_rings - Free Tx Buffers for all queues
 * @adapter: board private structure
 */
static void igc_clean_all_tx_rings(struct igc_adapter *adapter)
{
	int i;

	for (i = 0; i < adapter->num_tx_queues; i++)
		if (adapter->tx_ring[i])
			igc_clean_tx_ring(adapter->tx_ring[i]);
}

/**
 * igc_setup_tx_resources - allocate Tx resources (Descriptors)
 * @tx_ring: tx descriptor ring (for a specific queue) to setup
 *
 * Return 0 on success, negative on failure
 */
int igc_setup_tx_resources(struct igc_ring *tx_ring)
{
	struct net_device *ndev = tx_ring->netdev;
	struct device *dev = tx_ring->dev;
	int size = 0;

	size = sizeof(struct igc_tx_buffer) * tx_ring->count;
	tx_ring->tx_buffer_info = vzalloc(size);
	if (!tx_ring->tx_buffer_info)
		goto err;

	/* round up to nearest 4K */
	tx_ring->size = tx_ring->count * sizeof(union igc_adv_tx_desc);
	tx_ring->size = ALIGN(tx_ring->size, 4096);

	tx_ring->desc = dma_alloc_coherent(dev, tx_ring->size,
					   &tx_ring->dma, GFP_KERNEL);

	if (!tx_ring->desc)
		goto err;

	tx_ring->next_to_use = 0;
	tx_ring->next_to_clean = 0;

	return 0;

err:
	vfree(tx_ring->tx_buffer_info);
	netdev_err(ndev, "Unable to allocate memory for Tx descriptor ring\n");
	return -ENOMEM;
}

/**
 * igc_setup_all_tx_resources - wrapper to allocate Tx resources for all queues
 * @adapter: board private structure
 *
 * Return 0 on success, negative on failure
 */
static int igc_setup_all_tx_resources(struct igc_adapter *adapter)
{
	struct net_device *dev = adapter->netdev;
	int i, err = 0;

	for (i = 0; i < adapter->num_tx_queues; i++) {
		err = igc_setup_tx_resources(adapter->tx_ring[i]);
		if (err) {
			netdev_err(dev, "Error on Tx queue %u setup\n", i);
			for (i--; i >= 0; i--)
				igc_free_tx_resources(adapter->tx_ring[i]);
			break;
		}
	}

	return err;
}

/**
 * igc_clean_rx_ring - Free Rx Buffers per Queue
 * @rx_ring: ring to free buffers from
 */
static void igc_clean_rx_ring(struct igc_ring *rx_ring)
{
	u16 i = rx_ring->next_to_clean;

	dev_kfree_skb(rx_ring->skb);
	rx_ring->skb = NULL;

	/* Free all the Rx ring sk_buffs */
	while (i != rx_ring->next_to_alloc) {
		struct igc_rx_buffer *buffer_info = &rx_ring->rx_buffer_info[i];

		/* Invalidate cache lines that may have been written to by
		 * device so that we avoid corrupting memory.
		 */
		dma_sync_single_range_for_cpu(rx_ring->dev,
					      buffer_info->dma,
					      buffer_info->page_offset,
					      igc_rx_bufsz(rx_ring),
					      DMA_FROM_DEVICE);

		/* free resources associated with mapping */
		dma_unmap_page_attrs(rx_ring->dev,
				     buffer_info->dma,
				     igc_rx_pg_size(rx_ring),
				     DMA_FROM_DEVICE,
				     IGC_RX_DMA_ATTR);
		__page_frag_cache_drain(buffer_info->page,
					buffer_info->pagecnt_bias);

		i++;
		if (i == rx_ring->count)
			i = 0;
	}

	rx_ring->next_to_alloc = 0;
	rx_ring->next_to_clean = 0;
	rx_ring->next_to_use = 0;
}

/**
 * igc_clean_all_rx_rings - Free Rx Buffers for all queues
 * @adapter: board private structure
 */
static void igc_clean_all_rx_rings(struct igc_adapter *adapter)
{
	int i;

	for (i = 0; i < adapter->num_rx_queues; i++)
		if (adapter->rx_ring[i])
			igc_clean_rx_ring(adapter->rx_ring[i]);
}

/**
 * igc_free_rx_resources - Free Rx Resources
 * @rx_ring: ring to clean the resources from
 *
 * Free all receive software resources
 */
void igc_free_rx_resources(struct igc_ring *rx_ring)
{
	igc_clean_rx_ring(rx_ring);

	vfree(rx_ring->rx_buffer_info);
	rx_ring->rx_buffer_info = NULL;

	/* if not set, then don't free */
	if (!rx_ring->desc)
		return;

	dma_free_coherent(rx_ring->dev, rx_ring->size,
			  rx_ring->desc, rx_ring->dma);

	rx_ring->desc = NULL;
}

/**
 * igc_free_all_rx_resources - Free Rx Resources for All Queues
 * @adapter: board private structure
 *
 * Free all receive software resources
 */
static void igc_free_all_rx_resources(struct igc_adapter *adapter)
{
	int i;

	for (i = 0; i < adapter->num_rx_queues; i++)
		igc_free_rx_resources(adapter->rx_ring[i]);
}

/**
 * igc_setup_rx_resources - allocate Rx resources (Descriptors)
 * @rx_ring:    rx descriptor ring (for a specific queue) to setup
 *
 * Returns 0 on success, negative on failure
 */
int igc_setup_rx_resources(struct igc_ring *rx_ring)
{
	struct net_device *ndev = rx_ring->netdev;
	struct device *dev = rx_ring->dev;
	int size, desc_len;

	size = sizeof(struct igc_rx_buffer) * rx_ring->count;
	rx_ring->rx_buffer_info = vzalloc(size);
	if (!rx_ring->rx_buffer_info)
		goto err;

	desc_len = sizeof(union igc_adv_rx_desc);

	/* Round up to nearest 4K */
	rx_ring->size = rx_ring->count * desc_len;
	rx_ring->size = ALIGN(rx_ring->size, 4096);

	rx_ring->desc = dma_alloc_coherent(dev, rx_ring->size,
					   &rx_ring->dma, GFP_KERNEL);

	if (!rx_ring->desc)
		goto err;

	rx_ring->next_to_alloc = 0;
	rx_ring->next_to_clean = 0;
	rx_ring->next_to_use = 0;

	return 0;

err:
	vfree(rx_ring->rx_buffer_info);
	rx_ring->rx_buffer_info = NULL;
	netdev_err(ndev, "Unable to allocate memory for Rx descriptor ring\n");
	return -ENOMEM;
}

/**
 * igc_setup_all_rx_resources - wrapper to allocate Rx resources
 *                                (Descriptors) for all queues
 * @adapter: board private structure
 *
 * Return 0 on success, negative on failure
 */
static int igc_setup_all_rx_resources(struct igc_adapter *adapter)
{
	struct net_device *dev = adapter->netdev;
	int i, err = 0;

	for (i = 0; i < adapter->num_rx_queues; i++) {
		err = igc_setup_rx_resources(adapter->rx_ring[i]);
		if (err) {
			netdev_err(dev, "Error on Rx queue %u setup\n", i);
			for (i--; i >= 0; i--)
				igc_free_rx_resources(adapter->rx_ring[i]);
			break;
		}
	}

	return err;
}

/**
 * igc_configure_rx_ring - Configure a receive ring after Reset
 * @adapter: board private structure
 * @ring: receive ring to be configured
 *
 * Configure the Rx unit of the MAC after a reset.
 */
static void igc_configure_rx_ring(struct igc_adapter *adapter,
				  struct igc_ring *ring)
{
	struct igc_hw *hw = &adapter->hw;
	union igc_adv_rx_desc *rx_desc;
	int reg_idx = ring->reg_idx;
	u32 srrctl = 0, rxdctl = 0;
	u64 rdba = ring->dma;

	/* disable the queue */
	wr32(IGC_RXDCTL(reg_idx), 0);

	/* Set DMA base address registers */
	wr32(IGC_RDBAL(reg_idx),
	     rdba & 0x00000000ffffffffULL);
	wr32(IGC_RDBAH(reg_idx), rdba >> 32);
	wr32(IGC_RDLEN(reg_idx),
	     ring->count * sizeof(union igc_adv_rx_desc));

	/* initialize head and tail */
	ring->tail = adapter->io_addr + IGC_RDT(reg_idx);
	wr32(IGC_RDH(reg_idx), 0);
	writel(0, ring->tail);

	/* reset next-to- use/clean to place SW in sync with hardware */
	ring->next_to_clean = 0;
	ring->next_to_use = 0;

	/* set descriptor configuration */
	srrctl = IGC_RX_HDR_LEN << IGC_SRRCTL_BSIZEHDRSIZE_SHIFT;
	if (ring_uses_large_buffer(ring))
		srrctl |= IGC_RXBUFFER_3072 >> IGC_SRRCTL_BSIZEPKT_SHIFT;
	else
		srrctl |= IGC_RXBUFFER_2048 >> IGC_SRRCTL_BSIZEPKT_SHIFT;
	srrctl |= IGC_SRRCTL_DESCTYPE_ADV_ONEBUF;

	wr32(IGC_SRRCTL(reg_idx), srrctl);

	rxdctl |= IGC_RX_PTHRESH;
	rxdctl |= IGC_RX_HTHRESH << 8;
	rxdctl |= IGC_RX_WTHRESH << 16;

	/* initialize rx_buffer_info */
	memset(ring->rx_buffer_info, 0,
	       sizeof(struct igc_rx_buffer) * ring->count);

	/* initialize Rx descriptor 0 */
	rx_desc = IGC_RX_DESC(ring, 0);
	rx_desc->wb.upper.length = 0;

	/* enable receive descriptor fetching */
	rxdctl |= IGC_RXDCTL_QUEUE_ENABLE;

	wr32(IGC_RXDCTL(reg_idx), rxdctl);
}

/**
 * igc_configure_rx - Configure receive Unit after Reset
 * @adapter: board private structure
 *
 * Configure the Rx unit of the MAC after a reset.
 */
static void igc_configure_rx(struct igc_adapter *adapter)
{
	int i;

	/* Setup the HW Rx Head and Tail Descriptor Pointers and
	 * the Base and Length of the Rx Descriptor Ring
	 */
	for (i = 0; i < adapter->num_rx_queues; i++)
		igc_configure_rx_ring(adapter, adapter->rx_ring[i]);
}

/**
 * igc_configure_tx_ring - Configure transmit ring after Reset
 * @adapter: board private structure
 * @ring: tx ring to configure
 *
 * Configure a transmit ring after a reset.
 */
static void igc_configure_tx_ring(struct igc_adapter *adapter,
				  struct igc_ring *ring)
{
	struct igc_hw *hw = &adapter->hw;
	int reg_idx = ring->reg_idx;
	u64 tdba = ring->dma;
	u32 txdctl = 0;

	/* disable the queue */
	wr32(IGC_TXDCTL(reg_idx), 0);
	wrfl();

	wr32(IGC_TDLEN(reg_idx),
	     ring->count * sizeof(union igc_adv_tx_desc));
	wr32(IGC_TDBAL(reg_idx),
	     tdba & 0x00000000ffffffffULL);
	wr32(IGC_TDBAH(reg_idx), tdba >> 32);

	ring->tail = adapter->io_addr + IGC_TDT(reg_idx);
	wr32(IGC_TDH(reg_idx), 0);
	writel(0, ring->tail);

	txdctl |= IGC_TX_PTHRESH;
	txdctl |= IGC_TX_HTHRESH << 8;
	txdctl |= IGC_TX_WTHRESH << 16;

	txdctl |= IGC_TXDCTL_QUEUE_ENABLE;
	wr32(IGC_TXDCTL(reg_idx), txdctl);
}

/**
 * igc_configure_tx - Configure transmit Unit after Reset
 * @adapter: board private structure
 *
 * Configure the Tx unit of the MAC after a reset.
 */
static void igc_configure_tx(struct igc_adapter *adapter)
{
	int i;

	for (i = 0; i < adapter->num_tx_queues; i++)
		igc_configure_tx_ring(adapter, adapter->tx_ring[i]);
}

/**
 * igc_setup_mrqc - configure the multiple receive queue control registers
 * @adapter: Board private structure
 */
static void igc_setup_mrqc(struct igc_adapter *adapter)
{
	struct igc_hw *hw = &adapter->hw;
	u32 j, num_rx_queues;
	u32 mrqc, rxcsum;
	u32 rss_key[10];

	netdev_rss_key_fill(rss_key, sizeof(rss_key));
	for (j = 0; j < 10; j++)
		wr32(IGC_RSSRK(j), rss_key[j]);

	num_rx_queues = adapter->rss_queues;

	if (adapter->rss_indir_tbl_init != num_rx_queues) {
		for (j = 0; j < IGC_RETA_SIZE; j++)
			adapter->rss_indir_tbl[j] =
			(j * num_rx_queues) / IGC_RETA_SIZE;
		adapter->rss_indir_tbl_init = num_rx_queues;
	}
	igc_write_rss_indir_tbl(adapter);

	/* Disable raw packet checksumming so that RSS hash is placed in
	 * descriptor on writeback.  No need to enable TCP/UDP/IP checksum
	 * offloads as they are enabled by default
	 */
	rxcsum = rd32(IGC_RXCSUM);
	rxcsum |= IGC_RXCSUM_PCSD;

	/* Enable Receive Checksum Offload for SCTP */
	rxcsum |= IGC_RXCSUM_CRCOFL;

	/* Don't need to set TUOFL or IPOFL, they default to 1 */
	wr32(IGC_RXCSUM, rxcsum);

	/* Generate RSS hash based on packet types, TCP/UDP
	 * port numbers and/or IPv4/v6 src and dst addresses
	 */
	mrqc = IGC_MRQC_RSS_FIELD_IPV4 |
	       IGC_MRQC_RSS_FIELD_IPV4_TCP |
	       IGC_MRQC_RSS_FIELD_IPV6 |
	       IGC_MRQC_RSS_FIELD_IPV6_TCP |
	       IGC_MRQC_RSS_FIELD_IPV6_TCP_EX;

	if (adapter->flags & IGC_FLAG_RSS_FIELD_IPV4_UDP)
		mrqc |= IGC_MRQC_RSS_FIELD_IPV4_UDP;
	if (adapter->flags & IGC_FLAG_RSS_FIELD_IPV6_UDP)
		mrqc |= IGC_MRQC_RSS_FIELD_IPV6_UDP;

	mrqc |= IGC_MRQC_ENABLE_RSS_MQ;

	wr32(IGC_MRQC, mrqc);
}

/**
 * igc_setup_rctl - configure the receive control registers
 * @adapter: Board private structure
 */
static void igc_setup_rctl(struct igc_adapter *adapter)
{
	struct igc_hw *hw = &adapter->hw;
	u32 rctl;

	rctl = rd32(IGC_RCTL);

	rctl &= ~(3 << IGC_RCTL_MO_SHIFT);
	rctl &= ~(IGC_RCTL_LBM_TCVR | IGC_RCTL_LBM_MAC);

	rctl |= IGC_RCTL_EN | IGC_RCTL_BAM | IGC_RCTL_RDMTS_HALF |
		(hw->mac.mc_filter_type << IGC_RCTL_MO_SHIFT);

	/* enable stripping of CRC. Newer features require
	 * that the HW strips the CRC.
	 */
	rctl |= IGC_RCTL_SECRC;

	/* disable store bad packets and clear size bits. */
	rctl &= ~(IGC_RCTL_SBP | IGC_RCTL_SZ_256);

	/* enable LPE to allow for reception of jumbo frames */
	rctl |= IGC_RCTL_LPE;

	/* disable queue 0 to prevent tail write w/o re-config */
	wr32(IGC_RXDCTL(0), 0);

	/* This is useful for sniffing bad packets. */
	if (adapter->netdev->features & NETIF_F_RXALL) {
		/* UPE and MPE will be handled by normal PROMISC logic
		 * in set_rx_mode
		 */
		rctl |= (IGC_RCTL_SBP | /* Receive bad packets */
			 IGC_RCTL_BAM | /* RX All Bcast Pkts */
			 IGC_RCTL_PMCF); /* RX All MAC Ctrl Pkts */

		rctl &= ~(IGC_RCTL_DPF | /* Allow filtered pause */
			  IGC_RCTL_CFIEN); /* Disable VLAN CFIEN Filter */
	}

	wr32(IGC_RCTL, rctl);
}

/**
 * igc_setup_tctl - configure the transmit control registers
 * @adapter: Board private structure
 */
static void igc_setup_tctl(struct igc_adapter *adapter)
{
	struct igc_hw *hw = &adapter->hw;
	u32 tctl;

	/* disable queue 0 which icould be enabled by default */
	wr32(IGC_TXDCTL(0), 0);

	/* Program the Transmit Control Register */
	tctl = rd32(IGC_TCTL);
	tctl &= ~IGC_TCTL_CT;
	tctl |= IGC_TCTL_PSP | IGC_TCTL_RTLC |
		(IGC_COLLISION_THRESHOLD << IGC_CT_SHIFT);

	/* Enable transmits */
	tctl |= IGC_TCTL_EN;

	wr32(IGC_TCTL, tctl);
}

/**
 * igc_set_mac_filter_hw() - Set MAC address filter in hardware
 * @adapter: Pointer to adapter where the filter should be set
 * @index: Filter index
 * @type: MAC address filter type (source or destination)
 * @addr: MAC address
 * @queue: If non-negative, queue assignment feature is enabled and frames
 *         matching the filter are enqueued onto 'queue'. Otherwise, queue
 *         assignment is disabled.
 */
static void igc_set_mac_filter_hw(struct igc_adapter *adapter, int index,
				  enum igc_mac_filter_type type,
				  const u8 *addr, int queue)
{
	struct net_device *dev = adapter->netdev;
	struct igc_hw *hw = &adapter->hw;
	u32 ral, rah;

	if (WARN_ON(index >= hw->mac.rar_entry_count))
		return;

	ral = le32_to_cpup((__le32 *)(addr));
	rah = le16_to_cpup((__le16 *)(addr + 4));

	if (type == IGC_MAC_FILTER_TYPE_SRC) {
		rah &= ~IGC_RAH_ASEL_MASK;
		rah |= IGC_RAH_ASEL_SRC_ADDR;
	}

	if (queue >= 0) {
		rah &= ~IGC_RAH_QSEL_MASK;
		rah |= (queue << IGC_RAH_QSEL_SHIFT);
		rah |= IGC_RAH_QSEL_ENABLE;
	}

	rah |= IGC_RAH_AV;

	wr32(IGC_RAL(index), ral);
	wr32(IGC_RAH(index), rah);

	netdev_dbg(dev, "MAC address filter set in HW: index %d", index);
}

/**
 * igc_clear_mac_filter_hw() - Clear MAC address filter in hardware
 * @adapter: Pointer to adapter where the filter should be cleared
 * @index: Filter index
 */
static void igc_clear_mac_filter_hw(struct igc_adapter *adapter, int index)
{
	struct net_device *dev = adapter->netdev;
	struct igc_hw *hw = &adapter->hw;

	if (WARN_ON(index >= hw->mac.rar_entry_count))
		return;

	wr32(IGC_RAL(index), 0);
	wr32(IGC_RAH(index), 0);

	netdev_dbg(dev, "MAC address filter cleared in HW: index %d", index);
}

/* Set default MAC address for the PF in the first RAR entry */
static void igc_set_default_mac_filter(struct igc_adapter *adapter)
{
	struct net_device *dev = adapter->netdev;
	u8 *addr = adapter->hw.mac.addr;

	netdev_dbg(dev, "Set default MAC address filter: address %pM", addr);

	igc_set_mac_filter_hw(adapter, 0, IGC_MAC_FILTER_TYPE_DST, addr, -1);
}

/**
 * igc_set_mac - Change the Ethernet Address of the NIC
 * @netdev: network interface device structure
 * @p: pointer to an address structure
 *
 * Returns 0 on success, negative on failure
 */
static int igc_set_mac(struct net_device *netdev, void *p)
{
	struct igc_adapter *adapter = netdev_priv(netdev);
	struct igc_hw *hw = &adapter->hw;
	struct sockaddr *addr = p;

	if (!is_valid_ether_addr(addr->sa_data))
		return -EADDRNOTAVAIL;

	memcpy(netdev->dev_addr, addr->sa_data, netdev->addr_len);
	memcpy(hw->mac.addr, addr->sa_data, netdev->addr_len);

	/* set the correct pool for the new PF MAC address in entry 0 */
	igc_set_default_mac_filter(adapter);

	return 0;
}

/**
 *  igc_write_mc_addr_list - write multicast addresses to MTA
 *  @netdev: network interface device structure
 *
 *  Writes multicast address list to the MTA hash table.
 *  Returns: -ENOMEM on failure
 *           0 on no addresses written
 *           X on writing X addresses to MTA
 **/
static int igc_write_mc_addr_list(struct net_device *netdev)
{
	struct igc_adapter *adapter = netdev_priv(netdev);
	struct igc_hw *hw = &adapter->hw;
	struct netdev_hw_addr *ha;
	u8  *mta_list;
	int i;

	if (netdev_mc_empty(netdev)) {
		/* nothing to program, so clear mc list */
		igc_update_mc_addr_list(hw, NULL, 0);
		return 0;
	}

	mta_list = kcalloc(netdev_mc_count(netdev), 6, GFP_ATOMIC);
	if (!mta_list)
		return -ENOMEM;

	/* The shared function expects a packed array of only addresses. */
	i = 0;
	netdev_for_each_mc_addr(ha, netdev)
		memcpy(mta_list + (i++ * ETH_ALEN), ha->addr, ETH_ALEN);

	igc_update_mc_addr_list(hw, mta_list, i);
	kfree(mta_list);

	return netdev_mc_count(netdev);
}

static __le32 igc_tx_launchtime(struct igc_ring *ring, ktime_t txtime,
				bool *first_flag, bool *insert_empty)
{
	struct igc_adapter *adapter = netdev_priv(ring->netdev);
	ktime_t cycle_time = adapter->cycle_time;
	ktime_t base_time = adapter->base_time;
	ktime_t now = ktime_get_clocktai();
	ktime_t baset_est, end_of_cycle;
<<<<<<< HEAD
	u32 launchtime;
=======
	s32 launchtime;
>>>>>>> dd679e5c
	s64 n;

	n = div64_s64(ktime_sub_ns(now, base_time), cycle_time);

	baset_est = ktime_add_ns(base_time, cycle_time * (n));
	end_of_cycle = ktime_add_ns(baset_est, cycle_time);

	if (ktime_compare(txtime, end_of_cycle) >= 0) {
		if (baset_est != ring->last_ff_cycle) {
			*first_flag = true;
			ring->last_ff_cycle = baset_est;

<<<<<<< HEAD
			if (ktime_compare(txtime, ring->last_tx_cycle) > 0)
=======
			if (ktime_compare(end_of_cycle, ring->last_tx_cycle) > 0)
>>>>>>> dd679e5c
				*insert_empty = true;
		}
	}

	/* Introducing a window at end of cycle on which packets
	 * potentially not honor launchtime. Window of 5us chosen
	 * considering software update the tail pointer and packets
	 * are dma'ed to packet buffer.
	 */
	if ((ktime_sub_ns(end_of_cycle, now) < 5 * NSEC_PER_USEC))
		netdev_warn(ring->netdev, "Packet with txtime=%llu may not be honoured\n",
			    txtime);

	ring->last_tx_cycle = end_of_cycle;

	launchtime = ktime_sub_ns(txtime, baset_est);
	if (launchtime > 0)
		div_s64_rem(launchtime, cycle_time, &launchtime);
	else
		launchtime = 0;

	return cpu_to_le32(launchtime);
}

static int igc_init_empty_frame(struct igc_ring *ring,
				struct igc_tx_buffer *buffer,
				struct sk_buff *skb)
{
	unsigned int size;
	dma_addr_t dma;

	size = skb_headlen(skb);

	dma = dma_map_single(ring->dev, skb->data, size, DMA_TO_DEVICE);
	if (dma_mapping_error(ring->dev, dma)) {
		netdev_err_once(ring->netdev, "Failed to map DMA for TX\n");
		return -ENOMEM;
	}

	buffer->skb = skb;
	buffer->protocol = 0;
	buffer->bytecount = skb->len;
	buffer->gso_segs = 1;
	buffer->time_stamp = jiffies;
	dma_unmap_len_set(buffer, len, skb->len);
	dma_unmap_addr_set(buffer, dma, dma);

	return 0;
}

static int igc_init_tx_empty_descriptor(struct igc_ring *ring,
					struct sk_buff *skb,
					struct igc_tx_buffer *first)
{
	union igc_adv_tx_desc *desc;
	u32 cmd_type, olinfo_status;
	int err;

	if (!igc_desc_unused(ring))
		return -EBUSY;

	err = igc_init_empty_frame(ring, first, skb);
	if (err)
		return err;

	cmd_type = IGC_ADVTXD_DTYP_DATA | IGC_ADVTXD_DCMD_DEXT |
		   IGC_ADVTXD_DCMD_IFCS | IGC_TXD_DCMD |
		   first->bytecount;
	olinfo_status = first->bytecount << IGC_ADVTXD_PAYLEN_SHIFT;

	desc = IGC_TX_DESC(ring, ring->next_to_use);
	desc->read.cmd_type_len = cpu_to_le32(cmd_type);
	desc->read.olinfo_status = cpu_to_le32(olinfo_status);
	desc->read.buffer_addr = cpu_to_le64(dma_unmap_addr(first, dma));

	netdev_tx_sent_queue(txring_txq(ring), skb->len);

	first->next_to_watch = desc;

	ring->next_to_use++;
	if (ring->next_to_use == ring->count)
		ring->next_to_use = 0;

	return 0;
}

#define IGC_EMPTY_FRAME_SIZE 60

static void igc_tx_ctxtdesc(struct igc_ring *tx_ring,
			    __le32 launch_time, bool first_flag,
			    u32 vlan_macip_lens, u32 type_tucmd,
			    u32 mss_l4len_idx)
{
	struct igc_adv_tx_context_desc *context_desc;
	u16 i = tx_ring->next_to_use;

	context_desc = IGC_TX_CTXTDESC(tx_ring, i);

	i++;
	tx_ring->next_to_use = (i < tx_ring->count) ? i : 0;

	/* set bits to identify this as an advanced context descriptor */
	type_tucmd |= IGC_TXD_CMD_DEXT | IGC_ADVTXD_DTYP_CTXT;

	/* For i225, context index must be unique per ring. */
	if (test_bit(IGC_RING_FLAG_TX_CTX_IDX, &tx_ring->flags))
		mss_l4len_idx |= tx_ring->reg_idx << 4;

	if (first_flag)
		mss_l4len_idx |= IGC_ADVTXD_TSN_CNTX_FIRST;

	context_desc->vlan_macip_lens	= cpu_to_le32(vlan_macip_lens);
	context_desc->type_tucmd_mlhl	= cpu_to_le32(type_tucmd);
	context_desc->mss_l4len_idx	= cpu_to_le32(mss_l4len_idx);
	context_desc->launch_time	= launch_time;
}

static void igc_tx_csum(struct igc_ring *tx_ring, struct igc_tx_buffer *first,
			__le32 launch_time, bool first_flag)
{
	struct sk_buff *skb = first->skb;
	u32 vlan_macip_lens = 0;
	u32 type_tucmd = 0;

	if (skb->ip_summed != CHECKSUM_PARTIAL) {
csum_failed:
		if (!(first->tx_flags & IGC_TX_FLAGS_VLAN) &&
		    !tx_ring->launchtime_enable)
			return;
		goto no_csum;
	}

	switch (skb->csum_offset) {
	case offsetof(struct tcphdr, check):
		type_tucmd = IGC_ADVTXD_TUCMD_L4T_TCP;
		fallthrough;
	case offsetof(struct udphdr, check):
		break;
	case offsetof(struct sctphdr, checksum):
		/* validate that this is actually an SCTP request */
		if (skb_csum_is_sctp(skb)) {
			type_tucmd = IGC_ADVTXD_TUCMD_L4T_SCTP;
			break;
		}
		fallthrough;
	default:
		skb_checksum_help(skb);
		goto csum_failed;
	}

	/* update TX checksum flag */
	first->tx_flags |= IGC_TX_FLAGS_CSUM;
	vlan_macip_lens = skb_checksum_start_offset(skb) -
			  skb_network_offset(skb);
no_csum:
	vlan_macip_lens |= skb_network_offset(skb) << IGC_ADVTXD_MACLEN_SHIFT;
	vlan_macip_lens |= first->tx_flags & IGC_TX_FLAGS_VLAN_MASK;

	igc_tx_ctxtdesc(tx_ring, launch_time, first_flag,
			vlan_macip_lens, type_tucmd, 0);
}

static int __igc_maybe_stop_tx(struct igc_ring *tx_ring, const u16 size)
{
	struct net_device *netdev = tx_ring->netdev;

	netif_stop_subqueue(netdev, tx_ring->queue_index);

	/* memory barriier comment */
	smp_mb();

	/* We need to check again in a case another CPU has just
	 * made room available.
	 */
	if (igc_desc_unused(tx_ring) < size)
		return -EBUSY;

	/* A reprieve! */
	netif_wake_subqueue(netdev, tx_ring->queue_index);

	u64_stats_update_begin(&tx_ring->tx_syncp2);
	tx_ring->tx_stats.restart_queue2++;
	u64_stats_update_end(&tx_ring->tx_syncp2);

	return 0;
}

static inline int igc_maybe_stop_tx(struct igc_ring *tx_ring, const u16 size)
{
	if (igc_desc_unused(tx_ring) >= size)
		return 0;
	return __igc_maybe_stop_tx(tx_ring, size);
}

#define IGC_SET_FLAG(_input, _flag, _result) \
	(((_flag) <= (_result)) ?				\
	 ((u32)((_input) & (_flag)) * ((_result) / (_flag))) :	\
	 ((u32)((_input) & (_flag)) / ((_flag) / (_result))))

static u32 igc_tx_cmd_type(struct sk_buff *skb, u32 tx_flags)
{
	/* set type for advanced descriptor with frame checksum insertion */
	u32 cmd_type = IGC_ADVTXD_DTYP_DATA |
		       IGC_ADVTXD_DCMD_DEXT |
		       IGC_ADVTXD_DCMD_IFCS;

	/* set segmentation bits for TSO */
	cmd_type |= IGC_SET_FLAG(tx_flags, IGC_TX_FLAGS_TSO,
				 (IGC_ADVTXD_DCMD_TSE));

	/* set timestamp bit if present */
	cmd_type |= IGC_SET_FLAG(tx_flags, IGC_TX_FLAGS_TSTAMP,
				 (IGC_ADVTXD_MAC_TSTAMP));

	return cmd_type;
}

static void igc_tx_olinfo_status(struct igc_ring *tx_ring,
				 union igc_adv_tx_desc *tx_desc,
				 u32 tx_flags, unsigned int paylen)
{
	u32 olinfo_status = paylen << IGC_ADVTXD_PAYLEN_SHIFT;

	/* insert L4 checksum */
	olinfo_status |= (tx_flags & IGC_TX_FLAGS_CSUM) *
			  ((IGC_TXD_POPTS_TXSM << 8) /
			  IGC_TX_FLAGS_CSUM);

	/* insert IPv4 checksum */
	olinfo_status |= (tx_flags & IGC_TX_FLAGS_IPV4) *
			  (((IGC_TXD_POPTS_IXSM << 8)) /
			  IGC_TX_FLAGS_IPV4);

	tx_desc->read.olinfo_status = cpu_to_le32(olinfo_status);
}

static int igc_tx_map(struct igc_ring *tx_ring,
		      struct igc_tx_buffer *first,
		      const u8 hdr_len)
{
	struct sk_buff *skb = first->skb;
	struct igc_tx_buffer *tx_buffer;
	union igc_adv_tx_desc *tx_desc;
	u32 tx_flags = first->tx_flags;
	skb_frag_t *frag;
	u16 i = tx_ring->next_to_use;
	unsigned int data_len, size;
	dma_addr_t dma;
	u32 cmd_type = igc_tx_cmd_type(skb, tx_flags);

	tx_desc = IGC_TX_DESC(tx_ring, i);

	igc_tx_olinfo_status(tx_ring, tx_desc, tx_flags, skb->len - hdr_len);

	size = skb_headlen(skb);
	data_len = skb->data_len;

	dma = dma_map_single(tx_ring->dev, skb->data, size, DMA_TO_DEVICE);

	tx_buffer = first;

	for (frag = &skb_shinfo(skb)->frags[0];; frag++) {
		if (dma_mapping_error(tx_ring->dev, dma))
			goto dma_error;

		/* record length, and DMA address */
		dma_unmap_len_set(tx_buffer, len, size);
		dma_unmap_addr_set(tx_buffer, dma, dma);

		tx_desc->read.buffer_addr = cpu_to_le64(dma);

		while (unlikely(size > IGC_MAX_DATA_PER_TXD)) {
			tx_desc->read.cmd_type_len =
				cpu_to_le32(cmd_type ^ IGC_MAX_DATA_PER_TXD);

			i++;
			tx_desc++;
			if (i == tx_ring->count) {
				tx_desc = IGC_TX_DESC(tx_ring, 0);
				i = 0;
			}
			tx_desc->read.olinfo_status = 0;

			dma += IGC_MAX_DATA_PER_TXD;
			size -= IGC_MAX_DATA_PER_TXD;

			tx_desc->read.buffer_addr = cpu_to_le64(dma);
		}

		if (likely(!data_len))
			break;

		tx_desc->read.cmd_type_len = cpu_to_le32(cmd_type ^ size);

		i++;
		tx_desc++;
		if (i == tx_ring->count) {
			tx_desc = IGC_TX_DESC(tx_ring, 0);
			i = 0;
		}
		tx_desc->read.olinfo_status = 0;

		size = skb_frag_size(frag);
		data_len -= size;

		dma = skb_frag_dma_map(tx_ring->dev, frag, 0,
				       size, DMA_TO_DEVICE);

		tx_buffer = &tx_ring->tx_buffer_info[i];
	}

	/* write last descriptor with RS and EOP bits */
	cmd_type |= size | IGC_TXD_DCMD;
	tx_desc->read.cmd_type_len = cpu_to_le32(cmd_type);

	netdev_tx_sent_queue(txring_txq(tx_ring), first->bytecount);

	/* set the timestamp */
	first->time_stamp = jiffies;

	skb_tx_timestamp(skb);

	/* Force memory writes to complete before letting h/w know there
	 * are new descriptors to fetch.  (Only applicable for weak-ordered
	 * memory model archs, such as IA-64).
	 *
	 * We also need this memory barrier to make certain all of the
	 * status bits have been updated before next_to_watch is written.
	 */
	wmb();

	/* set next_to_watch value indicating a packet is present */
	first->next_to_watch = tx_desc;

	i++;
	if (i == tx_ring->count)
		i = 0;

	tx_ring->next_to_use = i;

	/* Make sure there is space in the ring for the next send. */
	igc_maybe_stop_tx(tx_ring, DESC_NEEDED);

	if (netif_xmit_stopped(txring_txq(tx_ring)) || !netdev_xmit_more()) {
		writel(i, tx_ring->tail);
	}

	return 0;
dma_error:
	netdev_err(tx_ring->netdev, "TX DMA map failed\n");
	tx_buffer = &tx_ring->tx_buffer_info[i];

	/* clear dma mappings for failed tx_buffer_info map */
	while (tx_buffer != first) {
		if (dma_unmap_len(tx_buffer, len))
			dma_unmap_page(tx_ring->dev,
				       dma_unmap_addr(tx_buffer, dma),
				       dma_unmap_len(tx_buffer, len),
				       DMA_TO_DEVICE);
		dma_unmap_len_set(tx_buffer, len, 0);

		if (i-- == 0)
			i += tx_ring->count;
		tx_buffer = &tx_ring->tx_buffer_info[i];
	}

	if (dma_unmap_len(tx_buffer, len))
		dma_unmap_single(tx_ring->dev,
				 dma_unmap_addr(tx_buffer, dma),
				 dma_unmap_len(tx_buffer, len),
				 DMA_TO_DEVICE);
	dma_unmap_len_set(tx_buffer, len, 0);

	dev_kfree_skb_any(tx_buffer->skb);
	tx_buffer->skb = NULL;

	tx_ring->next_to_use = i;

	return -1;
}

static int igc_tso(struct igc_ring *tx_ring,
		   struct igc_tx_buffer *first,
		   __le32 launch_time, bool first_flag,
		   u8 *hdr_len)
{
	u32 vlan_macip_lens, type_tucmd, mss_l4len_idx;
	struct sk_buff *skb = first->skb;
	union {
		struct iphdr *v4;
		struct ipv6hdr *v6;
		unsigned char *hdr;
	} ip;
	union {
		struct tcphdr *tcp;
		struct udphdr *udp;
		unsigned char *hdr;
	} l4;
	u32 paylen, l4_offset;
	int err;

	if (skb->ip_summed != CHECKSUM_PARTIAL)
		return 0;

	if (!skb_is_gso(skb))
		return 0;

	err = skb_cow_head(skb, 0);
	if (err < 0)
		return err;

	ip.hdr = skb_network_header(skb);
	l4.hdr = skb_checksum_start(skb);

	/* ADV DTYP TUCMD MKRLOC/ISCSIHEDLEN */
	type_tucmd = IGC_ADVTXD_TUCMD_L4T_TCP;

	/* initialize outer IP header fields */
	if (ip.v4->version == 4) {
		unsigned char *csum_start = skb_checksum_start(skb);
		unsigned char *trans_start = ip.hdr + (ip.v4->ihl * 4);

		/* IP header will have to cancel out any data that
		 * is not a part of the outer IP header
		 */
		ip.v4->check = csum_fold(csum_partial(trans_start,
						      csum_start - trans_start,
						      0));
		type_tucmd |= IGC_ADVTXD_TUCMD_IPV4;

		ip.v4->tot_len = 0;
		first->tx_flags |= IGC_TX_FLAGS_TSO |
				   IGC_TX_FLAGS_CSUM |
				   IGC_TX_FLAGS_IPV4;
	} else {
		ip.v6->payload_len = 0;
		first->tx_flags |= IGC_TX_FLAGS_TSO |
				   IGC_TX_FLAGS_CSUM;
	}

	/* determine offset of inner transport header */
	l4_offset = l4.hdr - skb->data;

	/* remove payload length from inner checksum */
	paylen = skb->len - l4_offset;
	if (type_tucmd & IGC_ADVTXD_TUCMD_L4T_TCP) {
		/* compute length of segmentation header */
		*hdr_len = (l4.tcp->doff * 4) + l4_offset;
		csum_replace_by_diff(&l4.tcp->check,
				     (__force __wsum)htonl(paylen));
	} else {
		/* compute length of segmentation header */
		*hdr_len = sizeof(*l4.udp) + l4_offset;
		csum_replace_by_diff(&l4.udp->check,
				     (__force __wsum)htonl(paylen));
	}

	/* update gso size and bytecount with header size */
	first->gso_segs = skb_shinfo(skb)->gso_segs;
	first->bytecount += (first->gso_segs - 1) * *hdr_len;

	/* MSS L4LEN IDX */
	mss_l4len_idx = (*hdr_len - l4_offset) << IGC_ADVTXD_L4LEN_SHIFT;
	mss_l4len_idx |= skb_shinfo(skb)->gso_size << IGC_ADVTXD_MSS_SHIFT;

	/* VLAN MACLEN IPLEN */
	vlan_macip_lens = l4.hdr - ip.hdr;
	vlan_macip_lens |= (ip.hdr - skb->data) << IGC_ADVTXD_MACLEN_SHIFT;
	vlan_macip_lens |= first->tx_flags & IGC_TX_FLAGS_VLAN_MASK;

	igc_tx_ctxtdesc(tx_ring, launch_time, first_flag,
			vlan_macip_lens, type_tucmd, mss_l4len_idx);

	return 1;
}

static netdev_tx_t igc_xmit_frame_ring(struct sk_buff *skb,
				       struct igc_ring *tx_ring)
{
	bool first_flag = false, insert_empty = false;
	u16 count = TXD_USE_COUNT(skb_headlen(skb));
	__be16 protocol = vlan_get_protocol(skb);
	struct igc_tx_buffer *first;
	__le32 launch_time = 0;
	u32 tx_flags = 0;
	unsigned short f;
	ktime_t txtime;
	u8 hdr_len = 0;
	int tso = 0;

	/* need: 1 descriptor per page * PAGE_SIZE/IGC_MAX_DATA_PER_TXD,
	 *	+ 1 desc for skb_headlen/IGC_MAX_DATA_PER_TXD,
	 *	+ 2 desc gap to keep tail from touching head,
	 *	+ 1 desc for context descriptor,
	 * otherwise try next time
	 */
	for (f = 0; f < skb_shinfo(skb)->nr_frags; f++)
		count += TXD_USE_COUNT(skb_frag_size(
						&skb_shinfo(skb)->frags[f]));

	if (igc_maybe_stop_tx(tx_ring, count + 5)) {
		/* this is a hard error */
		return NETDEV_TX_BUSY;
	}

	if (!tx_ring->launchtime_enable)
		goto done;

	txtime = skb->tstamp;
	skb->tstamp = ktime_set(0, 0);
	launch_time = igc_tx_launchtime(tx_ring, txtime, &first_flag, &insert_empty);

	if (insert_empty) {
		struct igc_tx_buffer *empty_info;
		struct sk_buff *empty;
		void *data;

		empty_info = &tx_ring->tx_buffer_info[tx_ring->next_to_use];
		empty = alloc_skb(IGC_EMPTY_FRAME_SIZE, GFP_ATOMIC);
		if (!empty)
			goto done;

		data = skb_put(empty, IGC_EMPTY_FRAME_SIZE);
		memset(data, 0, IGC_EMPTY_FRAME_SIZE);

		igc_tx_ctxtdesc(tx_ring, 0, false, 0, 0, 0);

		if (igc_init_tx_empty_descriptor(tx_ring,
						 empty,
						 empty_info) < 0)
			dev_kfree_skb_any(empty);
	}

done:
	/* record the location of the first descriptor for this packet */
	first = &tx_ring->tx_buffer_info[tx_ring->next_to_use];
	first->skb = skb;
	first->bytecount = skb->len;
	first->gso_segs = 1;

	if (unlikely(skb_shinfo(skb)->tx_flags & SKBTX_HW_TSTAMP)) {
		struct igc_adapter *adapter = netdev_priv(tx_ring->netdev);

		/* FIXME: add support for retrieving timestamps from
		 * the other timer registers before skipping the
		 * timestamping request.
		 */
		unsigned long flags;

		spin_lock_irqsave(&adapter->ptp_tx_lock, flags);
		if (adapter->tstamp_config.tx_type == HWTSTAMP_TX_ON && !adapter->ptp_tx_skb) {
			skb_shinfo(skb)->tx_flags |= SKBTX_IN_PROGRESS;
			tx_flags |= IGC_TX_FLAGS_TSTAMP;

			adapter->ptp_tx_skb = skb_get(skb);
			adapter->ptp_tx_start = jiffies;
		} else {
			adapter->tx_hwtstamp_skipped++;
		}

		spin_unlock_irqrestore(&adapter->ptp_tx_lock, flags);
	}

	/* record initial flags and protocol */
	first->tx_flags = tx_flags;
	first->protocol = protocol;

	tso = igc_tso(tx_ring, first, launch_time, first_flag, &hdr_len);
	if (tso < 0)
		goto out_drop;
	else if (!tso)
		igc_tx_csum(tx_ring, first, launch_time, first_flag);

	igc_tx_map(tx_ring, first, hdr_len);

	return NETDEV_TX_OK;

out_drop:
	dev_kfree_skb_any(first->skb);
	first->skb = NULL;

	return NETDEV_TX_OK;
}

static inline struct igc_ring *igc_tx_queue_mapping(struct igc_adapter *adapter,
						    struct sk_buff *skb)
{
	unsigned int r_idx = skb->queue_mapping;

	if (r_idx >= adapter->num_tx_queues)
		r_idx = r_idx % adapter->num_tx_queues;

	return adapter->tx_ring[r_idx];
}

static netdev_tx_t igc_xmit_frame(struct sk_buff *skb,
				  struct net_device *netdev)
{
	struct igc_adapter *adapter = netdev_priv(netdev);

	/* The minimum packet size with TCTL.PSP set is 17 so pad the skb
	 * in order to meet this minimum size requirement.
	 */
	if (skb->len < 17) {
		if (skb_padto(skb, 17))
			return NETDEV_TX_OK;
		skb->len = 17;
	}

	return igc_xmit_frame_ring(skb, igc_tx_queue_mapping(adapter, skb));
}

static void igc_rx_checksum(struct igc_ring *ring,
			    union igc_adv_rx_desc *rx_desc,
			    struct sk_buff *skb)
{
	skb_checksum_none_assert(skb);

	/* Ignore Checksum bit is set */
	if (igc_test_staterr(rx_desc, IGC_RXD_STAT_IXSM))
		return;

	/* Rx checksum disabled via ethtool */
	if (!(ring->netdev->features & NETIF_F_RXCSUM))
		return;

	/* TCP/UDP checksum error bit is set */
	if (igc_test_staterr(rx_desc,
			     IGC_RXDEXT_STATERR_L4E |
			     IGC_RXDEXT_STATERR_IPE)) {
		/* work around errata with sctp packets where the TCPE aka
		 * L4E bit is set incorrectly on 64 byte (60 byte w/o crc)
		 * packets (aka let the stack check the crc32c)
		 */
		if (!(skb->len == 60 &&
		      test_bit(IGC_RING_FLAG_RX_SCTP_CSUM, &ring->flags))) {
			u64_stats_update_begin(&ring->rx_syncp);
			ring->rx_stats.csum_err++;
			u64_stats_update_end(&ring->rx_syncp);
		}
		/* let the stack verify checksum errors */
		return;
	}
	/* It must be a TCP or UDP packet with a valid checksum */
	if (igc_test_staterr(rx_desc, IGC_RXD_STAT_TCPCS |
				      IGC_RXD_STAT_UDPCS))
		skb->ip_summed = CHECKSUM_UNNECESSARY;

	netdev_dbg(ring->netdev, "cksum success: bits %08X\n",
		   le32_to_cpu(rx_desc->wb.upper.status_error));
}

/* Mapping HW RSS Type to enum pkt_hash_types */
static const enum pkt_hash_types igc_rss_type_table[IGC_RSS_TYPE_MAX_TABLE] = {
	[IGC_RSS_TYPE_NO_HASH]		= PKT_HASH_TYPE_L2,
	[IGC_RSS_TYPE_HASH_TCP_IPV4]	= PKT_HASH_TYPE_L4,
	[IGC_RSS_TYPE_HASH_IPV4]	= PKT_HASH_TYPE_L3,
	[IGC_RSS_TYPE_HASH_TCP_IPV6]	= PKT_HASH_TYPE_L4,
	[IGC_RSS_TYPE_HASH_IPV6_EX]	= PKT_HASH_TYPE_L3,
	[IGC_RSS_TYPE_HASH_IPV6]	= PKT_HASH_TYPE_L3,
	[IGC_RSS_TYPE_HASH_TCP_IPV6_EX] = PKT_HASH_TYPE_L4,
	[IGC_RSS_TYPE_HASH_UDP_IPV4]	= PKT_HASH_TYPE_L4,
	[IGC_RSS_TYPE_HASH_UDP_IPV6]	= PKT_HASH_TYPE_L4,
	[IGC_RSS_TYPE_HASH_UDP_IPV6_EX] = PKT_HASH_TYPE_L4,
	[10] = PKT_HASH_TYPE_NONE, /* RSS Type above 9 "Reserved" by HW  */
	[11] = PKT_HASH_TYPE_NONE, /* keep array sized for SW bit-mask   */
	[12] = PKT_HASH_TYPE_NONE, /* to handle future HW revisons       */
	[13] = PKT_HASH_TYPE_NONE,
	[14] = PKT_HASH_TYPE_NONE,
	[15] = PKT_HASH_TYPE_NONE,
};

static inline void igc_rx_hash(struct igc_ring *ring,
			       union igc_adv_rx_desc *rx_desc,
			       struct sk_buff *skb)
{
	if (ring->netdev->features & NETIF_F_RXHASH) {
		u32 rss_hash = le32_to_cpu(rx_desc->wb.lower.hi_dword.rss);
		u32 rss_type = igc_rss_type(rx_desc);

		skb_set_hash(skb, rss_hash, igc_rss_type_table[rss_type]);
	}
}

/**
 * igc_process_skb_fields - Populate skb header fields from Rx descriptor
 * @rx_ring: rx descriptor ring packet is being transacted on
 * @rx_desc: pointer to the EOP Rx descriptor
 * @skb: pointer to current skb being populated
 *
 * This function checks the ring, descriptor, and packet information in order
 * to populate the hash, checksum, VLAN, protocol, and other fields within the
 * skb.
 */
static void igc_process_skb_fields(struct igc_ring *rx_ring,
				   union igc_adv_rx_desc *rx_desc,
				   struct sk_buff *skb)
{
	igc_rx_hash(rx_ring, rx_desc, skb);

	igc_rx_checksum(rx_ring, rx_desc, skb);

	skb_record_rx_queue(skb, rx_ring->queue_index);

	skb->protocol = eth_type_trans(skb, rx_ring->netdev);
}

static struct igc_rx_buffer *igc_get_rx_buffer(struct igc_ring *rx_ring,
					       const unsigned int size)
{
	struct igc_rx_buffer *rx_buffer;

	rx_buffer = &rx_ring->rx_buffer_info[rx_ring->next_to_clean];
	prefetchw(rx_buffer->page);

	/* we are reusing so sync this buffer for CPU use */
	dma_sync_single_range_for_cpu(rx_ring->dev,
				      rx_buffer->dma,
				      rx_buffer->page_offset,
				      size,
				      DMA_FROM_DEVICE);

	rx_buffer->pagecnt_bias--;

	return rx_buffer;
}

/**
 * igc_add_rx_frag - Add contents of Rx buffer to sk_buff
 * @rx_ring: rx descriptor ring to transact packets on
 * @rx_buffer: buffer containing page to add
 * @skb: sk_buff to place the data into
 * @size: size of buffer to be added
 *
 * This function will add the data contained in rx_buffer->page to the skb.
 */
static void igc_add_rx_frag(struct igc_ring *rx_ring,
			    struct igc_rx_buffer *rx_buffer,
			    struct sk_buff *skb,
			    unsigned int size)
{
#if (PAGE_SIZE < 8192)
	unsigned int truesize = igc_rx_pg_size(rx_ring) / 2;

	skb_add_rx_frag(skb, skb_shinfo(skb)->nr_frags, rx_buffer->page,
			rx_buffer->page_offset, size, truesize);
	rx_buffer->page_offset ^= truesize;
#else
	unsigned int truesize = ring_uses_build_skb(rx_ring) ?
				SKB_DATA_ALIGN(IGC_SKB_PAD + size) :
				SKB_DATA_ALIGN(size);
	skb_add_rx_frag(skb, skb_shinfo(skb)->nr_frags, rx_buffer->page,
			rx_buffer->page_offset, size, truesize);
	rx_buffer->page_offset += truesize;
#endif
}

static struct sk_buff *igc_build_skb(struct igc_ring *rx_ring,
				     struct igc_rx_buffer *rx_buffer,
				     union igc_adv_rx_desc *rx_desc,
				     unsigned int size)
{
	void *va = page_address(rx_buffer->page) + rx_buffer->page_offset;
#if (PAGE_SIZE < 8192)
	unsigned int truesize = igc_rx_pg_size(rx_ring) / 2;
#else
	unsigned int truesize = SKB_DATA_ALIGN(sizeof(struct skb_shared_info)) +
				SKB_DATA_ALIGN(IGC_SKB_PAD + size);
#endif
	struct sk_buff *skb;

	/* prefetch first cache line of first page */
	net_prefetch(va);

	/* build an skb around the page buffer */
	skb = build_skb(va - IGC_SKB_PAD, truesize);
	if (unlikely(!skb))
		return NULL;

	/* update pointers within the skb to store the data */
	skb_reserve(skb, IGC_SKB_PAD);
	__skb_put(skb, size);

	/* update buffer offset */
#if (PAGE_SIZE < 8192)
	rx_buffer->page_offset ^= truesize;
#else
	rx_buffer->page_offset += truesize;
#endif

	return skb;
}

static struct sk_buff *igc_construct_skb(struct igc_ring *rx_ring,
					 struct igc_rx_buffer *rx_buffer,
					 union igc_adv_rx_desc *rx_desc,
					 unsigned int size)
{
	void *va = page_address(rx_buffer->page) + rx_buffer->page_offset;
#if (PAGE_SIZE < 8192)
	unsigned int truesize = igc_rx_pg_size(rx_ring) / 2;
#else
	unsigned int truesize = SKB_DATA_ALIGN(size);
#endif
	unsigned int headlen;
	struct sk_buff *skb;

	/* prefetch first cache line of first page */
	net_prefetch(va);

	/* allocate a skb to store the frags */
	skb = napi_alloc_skb(&rx_ring->q_vector->napi, IGC_RX_HDR_LEN);
	if (unlikely(!skb))
		return NULL;

	if (unlikely(igc_test_staterr(rx_desc, IGC_RXDADV_STAT_TSIP))) {
		igc_ptp_rx_pktstamp(rx_ring->q_vector, va, skb);
		va += IGC_TS_HDR_LEN;
		size -= IGC_TS_HDR_LEN;
	}

	/* Determine available headroom for copy */
	headlen = size;
	if (headlen > IGC_RX_HDR_LEN)
		headlen = eth_get_headlen(skb->dev, va, IGC_RX_HDR_LEN);

	/* align pull length to size of long to optimize memcpy performance */
	memcpy(__skb_put(skb, headlen), va, ALIGN(headlen, sizeof(long)));

	/* update all of the pointers */
	size -= headlen;
	if (size) {
		skb_add_rx_frag(skb, 0, rx_buffer->page,
				(va + headlen) - page_address(rx_buffer->page),
				size, truesize);
#if (PAGE_SIZE < 8192)
		rx_buffer->page_offset ^= truesize;
#else
		rx_buffer->page_offset += truesize;
#endif
	} else {
		rx_buffer->pagecnt_bias++;
	}

	return skb;
}

/**
 * igc_reuse_rx_page - page flip buffer and store it back on the ring
 * @rx_ring: rx descriptor ring to store buffers on
 * @old_buff: donor buffer to have page reused
 *
 * Synchronizes page for reuse by the adapter
 */
static void igc_reuse_rx_page(struct igc_ring *rx_ring,
			      struct igc_rx_buffer *old_buff)
{
	u16 nta = rx_ring->next_to_alloc;
	struct igc_rx_buffer *new_buff;

	new_buff = &rx_ring->rx_buffer_info[nta];

	/* update, and store next to alloc */
	nta++;
	rx_ring->next_to_alloc = (nta < rx_ring->count) ? nta : 0;

	/* Transfer page from old buffer to new buffer.
	 * Move each member individually to avoid possible store
	 * forwarding stalls.
	 */
	new_buff->dma		= old_buff->dma;
	new_buff->page		= old_buff->page;
	new_buff->page_offset	= old_buff->page_offset;
	new_buff->pagecnt_bias	= old_buff->pagecnt_bias;
}

static inline bool igc_page_is_reserved(struct page *page)
{
	return (page_to_nid(page) != numa_mem_id()) || page_is_pfmemalloc(page);
}

static bool igc_can_reuse_rx_page(struct igc_rx_buffer *rx_buffer)
{
	unsigned int pagecnt_bias = rx_buffer->pagecnt_bias;
	struct page *page = rx_buffer->page;

	/* avoid re-using remote pages */
	if (unlikely(igc_page_is_reserved(page)))
		return false;

#if (PAGE_SIZE < 8192)
	/* if we are only owner of page we can reuse it */
	if (unlikely((page_ref_count(page) - pagecnt_bias) > 1))
		return false;
#else
#define IGC_LAST_OFFSET \
	(SKB_WITH_OVERHEAD(PAGE_SIZE) - IGC_RXBUFFER_2048)

	if (rx_buffer->page_offset > IGC_LAST_OFFSET)
		return false;
#endif

	/* If we have drained the page fragment pool we need to update
	 * the pagecnt_bias and page count so that we fully restock the
	 * number of references the driver holds.
	 */
	if (unlikely(!pagecnt_bias)) {
		page_ref_add(page, USHRT_MAX);
		rx_buffer->pagecnt_bias = USHRT_MAX;
	}

	return true;
}

/**
 * igc_is_non_eop - process handling of non-EOP buffers
 * @rx_ring: Rx ring being processed
 * @rx_desc: Rx descriptor for current buffer
 *
 * This function updates next to clean.  If the buffer is an EOP buffer
 * this function exits returning false, otherwise it will place the
 * sk_buff in the next buffer to be chained and return true indicating
 * that this is in fact a non-EOP buffer.
 */
static bool igc_is_non_eop(struct igc_ring *rx_ring,
			   union igc_adv_rx_desc *rx_desc)
{
	u32 ntc = rx_ring->next_to_clean + 1;

	/* fetch, update, and store next to clean */
	ntc = (ntc < rx_ring->count) ? ntc : 0;
	rx_ring->next_to_clean = ntc;

	prefetch(IGC_RX_DESC(rx_ring, ntc));

	if (likely(igc_test_staterr(rx_desc, IGC_RXD_STAT_EOP)))
		return false;

	return true;
}

/**
 * igc_cleanup_headers - Correct corrupted or empty headers
 * @rx_ring: rx descriptor ring packet is being transacted on
 * @rx_desc: pointer to the EOP Rx descriptor
 * @skb: pointer to current skb being fixed
 *
 * Address the case where we are pulling data in on pages only
 * and as such no data is present in the skb header.
 *
 * In addition if skb is not at least 60 bytes we need to pad it so that
 * it is large enough to qualify as a valid Ethernet frame.
 *
 * Returns true if an error was encountered and skb was freed.
 */
static bool igc_cleanup_headers(struct igc_ring *rx_ring,
				union igc_adv_rx_desc *rx_desc,
				struct sk_buff *skb)
{
	if (unlikely(igc_test_staterr(rx_desc, IGC_RXDEXT_STATERR_RXE))) {
		struct net_device *netdev = rx_ring->netdev;

		if (!(netdev->features & NETIF_F_RXALL)) {
			dev_kfree_skb_any(skb);
			return true;
		}
	}

	/* if eth_skb_pad returns an error the skb was freed */
	if (eth_skb_pad(skb))
		return true;

	return false;
}

static void igc_put_rx_buffer(struct igc_ring *rx_ring,
			      struct igc_rx_buffer *rx_buffer)
{
	if (igc_can_reuse_rx_page(rx_buffer)) {
		/* hand second half of page back to the ring */
		igc_reuse_rx_page(rx_ring, rx_buffer);
	} else {
		/* We are not reusing the buffer so unmap it and free
		 * any references we are holding to it
		 */
		dma_unmap_page_attrs(rx_ring->dev, rx_buffer->dma,
				     igc_rx_pg_size(rx_ring), DMA_FROM_DEVICE,
				     IGC_RX_DMA_ATTR);
		__page_frag_cache_drain(rx_buffer->page,
					rx_buffer->pagecnt_bias);
	}

	/* clear contents of rx_buffer */
	rx_buffer->page = NULL;
}

static inline unsigned int igc_rx_offset(struct igc_ring *rx_ring)
{
	return ring_uses_build_skb(rx_ring) ? IGC_SKB_PAD : 0;
}

static bool igc_alloc_mapped_page(struct igc_ring *rx_ring,
				  struct igc_rx_buffer *bi)
{
	struct page *page = bi->page;
	dma_addr_t dma;

	/* since we are recycling buffers we should seldom need to alloc */
	if (likely(page))
		return true;

	/* alloc new page for storage */
	page = dev_alloc_pages(igc_rx_pg_order(rx_ring));
	if (unlikely(!page)) {
		rx_ring->rx_stats.alloc_failed++;
		return false;
	}

	/* map page for use */
	dma = dma_map_page_attrs(rx_ring->dev, page, 0,
				 igc_rx_pg_size(rx_ring),
				 DMA_FROM_DEVICE,
				 IGC_RX_DMA_ATTR);

	/* if mapping failed free memory back to system since
	 * there isn't much point in holding memory we can't use
	 */
	if (dma_mapping_error(rx_ring->dev, dma)) {
		__free_page(page);

		rx_ring->rx_stats.alloc_failed++;
		return false;
	}

	bi->dma = dma;
	bi->page = page;
	bi->page_offset = igc_rx_offset(rx_ring);
	bi->pagecnt_bias = 1;

	return true;
}

/**
 * igc_alloc_rx_buffers - Replace used receive buffers; packet split
 * @rx_ring: rx descriptor ring
 * @cleaned_count: number of buffers to clean
 */
static void igc_alloc_rx_buffers(struct igc_ring *rx_ring, u16 cleaned_count)
{
	union igc_adv_rx_desc *rx_desc;
	u16 i = rx_ring->next_to_use;
	struct igc_rx_buffer *bi;
	u16 bufsz;

	/* nothing to do */
	if (!cleaned_count)
		return;

	rx_desc = IGC_RX_DESC(rx_ring, i);
	bi = &rx_ring->rx_buffer_info[i];
	i -= rx_ring->count;

	bufsz = igc_rx_bufsz(rx_ring);

	do {
		if (!igc_alloc_mapped_page(rx_ring, bi))
			break;

		/* sync the buffer for use by the device */
		dma_sync_single_range_for_device(rx_ring->dev, bi->dma,
						 bi->page_offset, bufsz,
						 DMA_FROM_DEVICE);

		/* Refresh the desc even if buffer_addrs didn't change
		 * because each write-back erases this info.
		 */
		rx_desc->read.pkt_addr = cpu_to_le64(bi->dma + bi->page_offset);

		rx_desc++;
		bi++;
		i++;
		if (unlikely(!i)) {
			rx_desc = IGC_RX_DESC(rx_ring, 0);
			bi = rx_ring->rx_buffer_info;
			i -= rx_ring->count;
		}

		/* clear the length for the next_to_use descriptor */
		rx_desc->wb.upper.length = 0;

		cleaned_count--;
	} while (cleaned_count);

	i += rx_ring->count;

	if (rx_ring->next_to_use != i) {
		/* record the next descriptor to use */
		rx_ring->next_to_use = i;

		/* update next to alloc since we have filled the ring */
		rx_ring->next_to_alloc = i;

		/* Force memory writes to complete before letting h/w
		 * know there are new descriptors to fetch.  (Only
		 * applicable for weak-ordered memory model archs,
		 * such as IA-64).
		 */
		wmb();
		writel(i, rx_ring->tail);
	}
}

static int igc_clean_rx_irq(struct igc_q_vector *q_vector, const int budget)
{
	unsigned int total_bytes = 0, total_packets = 0;
	struct igc_ring *rx_ring = q_vector->rx.ring;
	struct sk_buff *skb = rx_ring->skb;
	u16 cleaned_count = igc_desc_unused(rx_ring);

	while (likely(total_packets < budget)) {
		union igc_adv_rx_desc *rx_desc;
		struct igc_rx_buffer *rx_buffer;
		unsigned int size;

		/* return some buffers to hardware, one at a time is too slow */
		if (cleaned_count >= IGC_RX_BUFFER_WRITE) {
			igc_alloc_rx_buffers(rx_ring, cleaned_count);
			cleaned_count = 0;
		}

		rx_desc = IGC_RX_DESC(rx_ring, rx_ring->next_to_clean);
		size = le16_to_cpu(rx_desc->wb.upper.length);
		if (!size)
			break;

		/* This memory barrier is needed to keep us from reading
		 * any other fields out of the rx_desc until we know the
		 * descriptor has been written back
		 */
		dma_rmb();

		rx_buffer = igc_get_rx_buffer(rx_ring, size);

		/* retrieve a buffer from the ring */
		if (skb)
			igc_add_rx_frag(rx_ring, rx_buffer, skb, size);
		else if (ring_uses_build_skb(rx_ring))
			skb = igc_build_skb(rx_ring, rx_buffer, rx_desc, size);
		else
			skb = igc_construct_skb(rx_ring, rx_buffer,
						rx_desc, size);

		/* exit if we failed to retrieve a buffer */
		if (!skb) {
			rx_ring->rx_stats.alloc_failed++;
			rx_buffer->pagecnt_bias++;
			break;
		}

		igc_put_rx_buffer(rx_ring, rx_buffer);
		cleaned_count++;

		/* fetch next buffer in frame if non-eop */
		if (igc_is_non_eop(rx_ring, rx_desc))
			continue;

		/* verify the packet layout is correct */
		if (igc_cleanup_headers(rx_ring, rx_desc, skb)) {
			skb = NULL;
			continue;
		}

		/* probably a little skewed due to removing CRC */
		total_bytes += skb->len;

		/* populate checksum, VLAN, and protocol */
		igc_process_skb_fields(rx_ring, rx_desc, skb);

		napi_gro_receive(&q_vector->napi, skb);

		/* reset skb pointer */
		skb = NULL;

		/* update budget accounting */
		total_packets++;
	}

	/* place incomplete frames back on ring for completion */
	rx_ring->skb = skb;

	u64_stats_update_begin(&rx_ring->rx_syncp);
	rx_ring->rx_stats.packets += total_packets;
	rx_ring->rx_stats.bytes += total_bytes;
	u64_stats_update_end(&rx_ring->rx_syncp);
	q_vector->rx.total_packets += total_packets;
	q_vector->rx.total_bytes += total_bytes;

	if (cleaned_count)
		igc_alloc_rx_buffers(rx_ring, cleaned_count);

	return total_packets;
}

/**
 * igc_clean_tx_irq - Reclaim resources after transmit completes
 * @q_vector: pointer to q_vector containing needed info
 * @napi_budget: Used to determine if we are in netpoll
 *
 * returns true if ring is completely cleaned
 */
static bool igc_clean_tx_irq(struct igc_q_vector *q_vector, int napi_budget)
{
	struct igc_adapter *adapter = q_vector->adapter;
	unsigned int total_bytes = 0, total_packets = 0;
	unsigned int budget = q_vector->tx.work_limit;
	struct igc_ring *tx_ring = q_vector->tx.ring;
	unsigned int i = tx_ring->next_to_clean;
	struct igc_tx_buffer *tx_buffer;
	union igc_adv_tx_desc *tx_desc;

	if (test_bit(__IGC_DOWN, &adapter->state))
		return true;

	tx_buffer = &tx_ring->tx_buffer_info[i];
	tx_desc = IGC_TX_DESC(tx_ring, i);
	i -= tx_ring->count;

	do {
		union igc_adv_tx_desc *eop_desc = tx_buffer->next_to_watch;

		/* if next_to_watch is not set then there is no work pending */
		if (!eop_desc)
			break;

		/* prevent any other reads prior to eop_desc */
		smp_rmb();

		/* if DD is not set pending work has not been completed */
		if (!(eop_desc->wb.status & cpu_to_le32(IGC_TXD_STAT_DD)))
			break;

		/* clear next_to_watch to prevent false hangs */
		tx_buffer->next_to_watch = NULL;

		/* update the statistics for this packet */
		total_bytes += tx_buffer->bytecount;
		total_packets += tx_buffer->gso_segs;

		/* free the skb */
		napi_consume_skb(tx_buffer->skb, napi_budget);

		/* unmap skb header data */
		dma_unmap_single(tx_ring->dev,
				 dma_unmap_addr(tx_buffer, dma),
				 dma_unmap_len(tx_buffer, len),
				 DMA_TO_DEVICE);

		/* clear tx_buffer data */
		dma_unmap_len_set(tx_buffer, len, 0);

		/* clear last DMA location and unmap remaining buffers */
		while (tx_desc != eop_desc) {
			tx_buffer++;
			tx_desc++;
			i++;
			if (unlikely(!i)) {
				i -= tx_ring->count;
				tx_buffer = tx_ring->tx_buffer_info;
				tx_desc = IGC_TX_DESC(tx_ring, 0);
			}

			/* unmap any remaining paged data */
			if (dma_unmap_len(tx_buffer, len)) {
				dma_unmap_page(tx_ring->dev,
					       dma_unmap_addr(tx_buffer, dma),
					       dma_unmap_len(tx_buffer, len),
					       DMA_TO_DEVICE);
				dma_unmap_len_set(tx_buffer, len, 0);
			}
		}

		/* move us one more past the eop_desc for start of next pkt */
		tx_buffer++;
		tx_desc++;
		i++;
		if (unlikely(!i)) {
			i -= tx_ring->count;
			tx_buffer = tx_ring->tx_buffer_info;
			tx_desc = IGC_TX_DESC(tx_ring, 0);
		}

		/* issue prefetch for next Tx descriptor */
		prefetch(tx_desc);

		/* update budget accounting */
		budget--;
	} while (likely(budget));

	netdev_tx_completed_queue(txring_txq(tx_ring),
				  total_packets, total_bytes);

	i += tx_ring->count;
	tx_ring->next_to_clean = i;
	u64_stats_update_begin(&tx_ring->tx_syncp);
	tx_ring->tx_stats.bytes += total_bytes;
	tx_ring->tx_stats.packets += total_packets;
	u64_stats_update_end(&tx_ring->tx_syncp);
	q_vector->tx.total_bytes += total_bytes;
	q_vector->tx.total_packets += total_packets;

	if (test_bit(IGC_RING_FLAG_TX_DETECT_HANG, &tx_ring->flags)) {
		struct igc_hw *hw = &adapter->hw;

		/* Detect a transmit hang in hardware, this serializes the
		 * check with the clearing of time_stamp and movement of i
		 */
		clear_bit(IGC_RING_FLAG_TX_DETECT_HANG, &tx_ring->flags);
		if (tx_buffer->next_to_watch &&
		    time_after(jiffies, tx_buffer->time_stamp +
		    (adapter->tx_timeout_factor * HZ)) &&
		    !(rd32(IGC_STATUS) & IGC_STATUS_TXOFF)) {
			/* detected Tx unit hang */
			netdev_err(tx_ring->netdev,
				   "Detected Tx Unit Hang\n"
				   "  Tx Queue             <%d>\n"
				   "  TDH                  <%x>\n"
				   "  TDT                  <%x>\n"
				   "  next_to_use          <%x>\n"
				   "  next_to_clean        <%x>\n"
				   "buffer_info[next_to_clean]\n"
				   "  time_stamp           <%lx>\n"
				   "  next_to_watch        <%p>\n"
				   "  jiffies              <%lx>\n"
				   "  desc.status          <%x>\n",
				   tx_ring->queue_index,
				   rd32(IGC_TDH(tx_ring->reg_idx)),
				   readl(tx_ring->tail),
				   tx_ring->next_to_use,
				   tx_ring->next_to_clean,
				   tx_buffer->time_stamp,
				   tx_buffer->next_to_watch,
				   jiffies,
				   tx_buffer->next_to_watch->wb.status);
			netif_stop_subqueue(tx_ring->netdev,
					    tx_ring->queue_index);

			/* we are about to reset, no point in enabling stuff */
			return true;
		}
	}

#define TX_WAKE_THRESHOLD (DESC_NEEDED * 2)
	if (unlikely(total_packets &&
		     netif_carrier_ok(tx_ring->netdev) &&
		     igc_desc_unused(tx_ring) >= TX_WAKE_THRESHOLD)) {
		/* Make sure that anybody stopping the queue after this
		 * sees the new next_to_clean.
		 */
		smp_mb();
		if (__netif_subqueue_stopped(tx_ring->netdev,
					     tx_ring->queue_index) &&
		    !(test_bit(__IGC_DOWN, &adapter->state))) {
			netif_wake_subqueue(tx_ring->netdev,
					    tx_ring->queue_index);

			u64_stats_update_begin(&tx_ring->tx_syncp);
			tx_ring->tx_stats.restart_queue++;
			u64_stats_update_end(&tx_ring->tx_syncp);
		}
	}

	return !!budget;
}

static int igc_find_mac_filter(struct igc_adapter *adapter,
			       enum igc_mac_filter_type type, const u8 *addr)
{
	struct igc_hw *hw = &adapter->hw;
	int max_entries = hw->mac.rar_entry_count;
	u32 ral, rah;
	int i;

	for (i = 0; i < max_entries; i++) {
		ral = rd32(IGC_RAL(i));
		rah = rd32(IGC_RAH(i));

		if (!(rah & IGC_RAH_AV))
			continue;
		if (!!(rah & IGC_RAH_ASEL_SRC_ADDR) != type)
			continue;
		if ((rah & IGC_RAH_RAH_MASK) !=
		    le16_to_cpup((__le16 *)(addr + 4)))
			continue;
		if (ral != le32_to_cpup((__le32 *)(addr)))
			continue;

		return i;
	}

	return -1;
}

static int igc_get_avail_mac_filter_slot(struct igc_adapter *adapter)
{
	struct igc_hw *hw = &adapter->hw;
	int max_entries = hw->mac.rar_entry_count;
	u32 rah;
	int i;

	for (i = 0; i < max_entries; i++) {
		rah = rd32(IGC_RAH(i));

		if (!(rah & IGC_RAH_AV))
			return i;
	}

	return -1;
}

/**
 * igc_add_mac_filter() - Add MAC address filter
 * @adapter: Pointer to adapter where the filter should be added
 * @type: MAC address filter type (source or destination)
 * @addr: MAC address
 * @queue: If non-negative, queue assignment feature is enabled and frames
 *         matching the filter are enqueued onto 'queue'. Otherwise, queue
 *         assignment is disabled.
 *
 * Return: 0 in case of success, negative errno code otherwise.
 */
static int igc_add_mac_filter(struct igc_adapter *adapter,
			      enum igc_mac_filter_type type, const u8 *addr,
			      int queue)
{
	struct net_device *dev = adapter->netdev;
	int index;

	index = igc_find_mac_filter(adapter, type, addr);
	if (index >= 0)
		goto update_filter;

	index = igc_get_avail_mac_filter_slot(adapter);
	if (index < 0)
		return -ENOSPC;

	netdev_dbg(dev, "Add MAC address filter: index %d type %s address %pM queue %d\n",
		   index, type == IGC_MAC_FILTER_TYPE_DST ? "dst" : "src",
		   addr, queue);

update_filter:
	igc_set_mac_filter_hw(adapter, index, type, addr, queue);
	return 0;
}

/**
 * igc_del_mac_filter() - Delete MAC address filter
 * @adapter: Pointer to adapter where the filter should be deleted from
 * @type: MAC address filter type (source or destination)
 * @addr: MAC address
 */
static void igc_del_mac_filter(struct igc_adapter *adapter,
			       enum igc_mac_filter_type type, const u8 *addr)
{
	struct net_device *dev = adapter->netdev;
	int index;

	index = igc_find_mac_filter(adapter, type, addr);
	if (index < 0)
		return;

	if (index == 0) {
		/* If this is the default filter, we don't actually delete it.
		 * We just reset to its default value i.e. disable queue
		 * assignment.
		 */
		netdev_dbg(dev, "Disable default MAC filter queue assignment");

		igc_set_mac_filter_hw(adapter, 0, type, addr, -1);
	} else {
		netdev_dbg(dev, "Delete MAC address filter: index %d type %s address %pM\n",
			   index,
			   type == IGC_MAC_FILTER_TYPE_DST ? "dst" : "src",
			   addr);

		igc_clear_mac_filter_hw(adapter, index);
	}
}

/**
 * igc_add_vlan_prio_filter() - Add VLAN priority filter
 * @adapter: Pointer to adapter where the filter should be added
 * @prio: VLAN priority value
 * @queue: Queue number which matching frames are assigned to
 *
 * Return: 0 in case of success, negative errno code otherwise.
 */
static int igc_add_vlan_prio_filter(struct igc_adapter *adapter, int prio,
				    int queue)
{
	struct net_device *dev = adapter->netdev;
	struct igc_hw *hw = &adapter->hw;
	u32 vlanpqf;

	vlanpqf = rd32(IGC_VLANPQF);

	if (vlanpqf & IGC_VLANPQF_VALID(prio)) {
		netdev_dbg(dev, "VLAN priority filter already in use\n");
		return -EEXIST;
	}

	vlanpqf |= IGC_VLANPQF_QSEL(prio, queue);
	vlanpqf |= IGC_VLANPQF_VALID(prio);

	wr32(IGC_VLANPQF, vlanpqf);

	netdev_dbg(dev, "Add VLAN priority filter: prio %d queue %d\n",
		   prio, queue);
	return 0;
}

/**
 * igc_del_vlan_prio_filter() - Delete VLAN priority filter
 * @adapter: Pointer to adapter where the filter should be deleted from
 * @prio: VLAN priority value
 */
static void igc_del_vlan_prio_filter(struct igc_adapter *adapter, int prio)
{
	struct igc_hw *hw = &adapter->hw;
	u32 vlanpqf;

	vlanpqf = rd32(IGC_VLANPQF);

	vlanpqf &= ~IGC_VLANPQF_VALID(prio);
	vlanpqf &= ~IGC_VLANPQF_QSEL(prio, IGC_VLANPQF_QUEUE_MASK);

	wr32(IGC_VLANPQF, vlanpqf);

	netdev_dbg(adapter->netdev, "Delete VLAN priority filter: prio %d\n",
		   prio);
}

static int igc_get_avail_etype_filter_slot(struct igc_adapter *adapter)
{
	struct igc_hw *hw = &adapter->hw;
	int i;

	for (i = 0; i < MAX_ETYPE_FILTER; i++) {
		u32 etqf = rd32(IGC_ETQF(i));

		if (!(etqf & IGC_ETQF_FILTER_ENABLE))
			return i;
	}

	return -1;
}

/**
 * igc_add_etype_filter() - Add ethertype filter
 * @adapter: Pointer to adapter where the filter should be added
 * @etype: Ethertype value
 * @queue: If non-negative, queue assignment feature is enabled and frames
 *         matching the filter are enqueued onto 'queue'. Otherwise, queue
 *         assignment is disabled.
 *
 * Return: 0 in case of success, negative errno code otherwise.
 */
static int igc_add_etype_filter(struct igc_adapter *adapter, u16 etype,
				int queue)
{
	struct igc_hw *hw = &adapter->hw;
	int index;
	u32 etqf;

	index = igc_get_avail_etype_filter_slot(adapter);
	if (index < 0)
		return -ENOSPC;

	etqf = rd32(IGC_ETQF(index));

	etqf &= ~IGC_ETQF_ETYPE_MASK;
	etqf |= etype;

	if (queue >= 0) {
		etqf &= ~IGC_ETQF_QUEUE_MASK;
		etqf |= (queue << IGC_ETQF_QUEUE_SHIFT);
		etqf |= IGC_ETQF_QUEUE_ENABLE;
	}

	etqf |= IGC_ETQF_FILTER_ENABLE;

	wr32(IGC_ETQF(index), etqf);

	netdev_dbg(adapter->netdev, "Add ethertype filter: etype %04x queue %d\n",
		   etype, queue);
	return 0;
}

static int igc_find_etype_filter(struct igc_adapter *adapter, u16 etype)
{
	struct igc_hw *hw = &adapter->hw;
	int i;

	for (i = 0; i < MAX_ETYPE_FILTER; i++) {
		u32 etqf = rd32(IGC_ETQF(i));

		if ((etqf & IGC_ETQF_ETYPE_MASK) == etype)
			return i;
	}

	return -1;
}

/**
 * igc_del_etype_filter() - Delete ethertype filter
 * @adapter: Pointer to adapter where the filter should be deleted from
 * @etype: Ethertype value
 */
static void igc_del_etype_filter(struct igc_adapter *adapter, u16 etype)
{
	struct igc_hw *hw = &adapter->hw;
	int index;

	index = igc_find_etype_filter(adapter, etype);
	if (index < 0)
		return;

	wr32(IGC_ETQF(index), 0);

	netdev_dbg(adapter->netdev, "Delete ethertype filter: etype %04x\n",
		   etype);
}

static int igc_enable_nfc_rule(struct igc_adapter *adapter,
			       const struct igc_nfc_rule *rule)
{
	int err;

	if (rule->filter.match_flags & IGC_FILTER_FLAG_ETHER_TYPE) {
		err = igc_add_etype_filter(adapter, rule->filter.etype,
					   rule->action);
		if (err)
			return err;
	}

	if (rule->filter.match_flags & IGC_FILTER_FLAG_SRC_MAC_ADDR) {
		err = igc_add_mac_filter(adapter, IGC_MAC_FILTER_TYPE_SRC,
					 rule->filter.src_addr, rule->action);
		if (err)
			return err;
	}

	if (rule->filter.match_flags & IGC_FILTER_FLAG_DST_MAC_ADDR) {
		err = igc_add_mac_filter(adapter, IGC_MAC_FILTER_TYPE_DST,
					 rule->filter.dst_addr, rule->action);
		if (err)
			return err;
	}

	if (rule->filter.match_flags & IGC_FILTER_FLAG_VLAN_TCI) {
		int prio = (rule->filter.vlan_tci & VLAN_PRIO_MASK) >>
			   VLAN_PRIO_SHIFT;

		err = igc_add_vlan_prio_filter(adapter, prio, rule->action);
		if (err)
			return err;
	}

	return 0;
}

static void igc_disable_nfc_rule(struct igc_adapter *adapter,
				 const struct igc_nfc_rule *rule)
{
	if (rule->filter.match_flags & IGC_FILTER_FLAG_ETHER_TYPE)
		igc_del_etype_filter(adapter, rule->filter.etype);

	if (rule->filter.match_flags & IGC_FILTER_FLAG_VLAN_TCI) {
		int prio = (rule->filter.vlan_tci & VLAN_PRIO_MASK) >>
			   VLAN_PRIO_SHIFT;

		igc_del_vlan_prio_filter(adapter, prio);
	}

	if (rule->filter.match_flags & IGC_FILTER_FLAG_SRC_MAC_ADDR)
		igc_del_mac_filter(adapter, IGC_MAC_FILTER_TYPE_SRC,
				   rule->filter.src_addr);

	if (rule->filter.match_flags & IGC_FILTER_FLAG_DST_MAC_ADDR)
		igc_del_mac_filter(adapter, IGC_MAC_FILTER_TYPE_DST,
				   rule->filter.dst_addr);
}

/**
 * igc_get_nfc_rule() - Get NFC rule
 * @adapter: Pointer to adapter
 * @location: Rule location
 *
 * Context: Expects adapter->nfc_rule_lock to be held by caller.
 *
 * Return: Pointer to NFC rule at @location. If not found, NULL.
 */
struct igc_nfc_rule *igc_get_nfc_rule(struct igc_adapter *adapter,
				      u32 location)
{
	struct igc_nfc_rule *rule;

	list_for_each_entry(rule, &adapter->nfc_rule_list, list) {
		if (rule->location == location)
			return rule;
		if (rule->location > location)
			break;
	}

	return NULL;
}

/**
 * igc_del_nfc_rule() - Delete NFC rule
 * @adapter: Pointer to adapter
 * @rule: Pointer to rule to be deleted
 *
 * Disable NFC rule in hardware and delete it from adapter.
 *
 * Context: Expects adapter->nfc_rule_lock to be held by caller.
 */
void igc_del_nfc_rule(struct igc_adapter *adapter, struct igc_nfc_rule *rule)
{
	igc_disable_nfc_rule(adapter, rule);

	list_del(&rule->list);
	adapter->nfc_rule_count--;

	kfree(rule);
}

static void igc_flush_nfc_rules(struct igc_adapter *adapter)
{
	struct igc_nfc_rule *rule, *tmp;

	mutex_lock(&adapter->nfc_rule_lock);

	list_for_each_entry_safe(rule, tmp, &adapter->nfc_rule_list, list)
		igc_del_nfc_rule(adapter, rule);

	mutex_unlock(&adapter->nfc_rule_lock);
}

/**
 * igc_add_nfc_rule() - Add NFC rule
 * @adapter: Pointer to adapter
 * @rule: Pointer to rule to be added
 *
 * Enable NFC rule in hardware and add it to adapter.
 *
 * Context: Expects adapter->nfc_rule_lock to be held by caller.
 *
 * Return: 0 on success, negative errno on failure.
 */
int igc_add_nfc_rule(struct igc_adapter *adapter, struct igc_nfc_rule *rule)
{
	struct igc_nfc_rule *pred, *cur;
	int err;

	err = igc_enable_nfc_rule(adapter, rule);
	if (err)
		return err;

	pred = NULL;
	list_for_each_entry(cur, &adapter->nfc_rule_list, list) {
		if (cur->location >= rule->location)
			break;
		pred = cur;
	}

	list_add(&rule->list, pred ? &pred->list : &adapter->nfc_rule_list);
	adapter->nfc_rule_count++;
	return 0;
}

static void igc_restore_nfc_rules(struct igc_adapter *adapter)
{
	struct igc_nfc_rule *rule;

	mutex_lock(&adapter->nfc_rule_lock);

	list_for_each_entry_reverse(rule, &adapter->nfc_rule_list, list)
		igc_enable_nfc_rule(adapter, rule);

	mutex_unlock(&adapter->nfc_rule_lock);
}

static int igc_uc_sync(struct net_device *netdev, const unsigned char *addr)
{
	struct igc_adapter *adapter = netdev_priv(netdev);

	return igc_add_mac_filter(adapter, IGC_MAC_FILTER_TYPE_DST, addr, -1);
}

static int igc_uc_unsync(struct net_device *netdev, const unsigned char *addr)
{
	struct igc_adapter *adapter = netdev_priv(netdev);

	igc_del_mac_filter(adapter, IGC_MAC_FILTER_TYPE_DST, addr);
	return 0;
}

/**
 * igc_set_rx_mode - Secondary Unicast, Multicast and Promiscuous mode set
 * @netdev: network interface device structure
 *
 * The set_rx_mode entry point is called whenever the unicast or multicast
 * address lists or the network interface flags are updated.  This routine is
 * responsible for configuring the hardware for proper unicast, multicast,
 * promiscuous mode, and all-multi behavior.
 */
static void igc_set_rx_mode(struct net_device *netdev)
{
	struct igc_adapter *adapter = netdev_priv(netdev);
	struct igc_hw *hw = &adapter->hw;
	u32 rctl = 0, rlpml = MAX_JUMBO_FRAME_SIZE;
	int count;

	/* Check for Promiscuous and All Multicast modes */
	if (netdev->flags & IFF_PROMISC) {
		rctl |= IGC_RCTL_UPE | IGC_RCTL_MPE;
	} else {
		if (netdev->flags & IFF_ALLMULTI) {
			rctl |= IGC_RCTL_MPE;
		} else {
			/* Write addresses to the MTA, if the attempt fails
			 * then we should just turn on promiscuous mode so
			 * that we can at least receive multicast traffic
			 */
			count = igc_write_mc_addr_list(netdev);
			if (count < 0)
				rctl |= IGC_RCTL_MPE;
		}
	}

	/* Write addresses to available RAR registers, if there is not
	 * sufficient space to store all the addresses then enable
	 * unicast promiscuous mode
	 */
	if (__dev_uc_sync(netdev, igc_uc_sync, igc_uc_unsync))
		rctl |= IGC_RCTL_UPE;

	/* update state of unicast and multicast */
	rctl |= rd32(IGC_RCTL) & ~(IGC_RCTL_UPE | IGC_RCTL_MPE);
	wr32(IGC_RCTL, rctl);

#if (PAGE_SIZE < 8192)
	if (adapter->max_frame_size <= IGC_MAX_FRAME_BUILD_SKB)
		rlpml = IGC_MAX_FRAME_BUILD_SKB;
#endif
	wr32(IGC_RLPML, rlpml);
}

/**
 * igc_configure - configure the hardware for RX and TX
 * @adapter: private board structure
 */
static void igc_configure(struct igc_adapter *adapter)
{
	struct net_device *netdev = adapter->netdev;
	int i = 0;

	igc_get_hw_control(adapter);
	igc_set_rx_mode(netdev);

	igc_setup_tctl(adapter);
	igc_setup_mrqc(adapter);
	igc_setup_rctl(adapter);

	igc_set_default_mac_filter(adapter);
	igc_restore_nfc_rules(adapter);

	igc_configure_tx(adapter);
	igc_configure_rx(adapter);

	igc_rx_fifo_flush_base(&adapter->hw);

	/* call igc_desc_unused which always leaves
	 * at least 1 descriptor unused to make sure
	 * next_to_use != next_to_clean
	 */
	for (i = 0; i < adapter->num_rx_queues; i++) {
		struct igc_ring *ring = adapter->rx_ring[i];

		igc_alloc_rx_buffers(ring, igc_desc_unused(ring));
	}
}

/**
 * igc_write_ivar - configure ivar for given MSI-X vector
 * @hw: pointer to the HW structure
 * @msix_vector: vector number we are allocating to a given ring
 * @index: row index of IVAR register to write within IVAR table
 * @offset: column offset of in IVAR, should be multiple of 8
 *
 * The IVAR table consists of 2 columns,
 * each containing an cause allocation for an Rx and Tx ring, and a
 * variable number of rows depending on the number of queues supported.
 */
static void igc_write_ivar(struct igc_hw *hw, int msix_vector,
			   int index, int offset)
{
	u32 ivar = array_rd32(IGC_IVAR0, index);

	/* clear any bits that are currently set */
	ivar &= ~((u32)0xFF << offset);

	/* write vector and valid bit */
	ivar |= (msix_vector | IGC_IVAR_VALID) << offset;

	array_wr32(IGC_IVAR0, index, ivar);
}

static void igc_assign_vector(struct igc_q_vector *q_vector, int msix_vector)
{
	struct igc_adapter *adapter = q_vector->adapter;
	struct igc_hw *hw = &adapter->hw;
	int rx_queue = IGC_N0_QUEUE;
	int tx_queue = IGC_N0_QUEUE;

	if (q_vector->rx.ring)
		rx_queue = q_vector->rx.ring->reg_idx;
	if (q_vector->tx.ring)
		tx_queue = q_vector->tx.ring->reg_idx;

	switch (hw->mac.type) {
	case igc_i225:
		if (rx_queue > IGC_N0_QUEUE)
			igc_write_ivar(hw, msix_vector,
				       rx_queue >> 1,
				       (rx_queue & 0x1) << 4);
		if (tx_queue > IGC_N0_QUEUE)
			igc_write_ivar(hw, msix_vector,
				       tx_queue >> 1,
				       ((tx_queue & 0x1) << 4) + 8);
		q_vector->eims_value = BIT(msix_vector);
		break;
	default:
		WARN_ONCE(hw->mac.type != igc_i225, "Wrong MAC type\n");
		break;
	}

	/* add q_vector eims value to global eims_enable_mask */
	adapter->eims_enable_mask |= q_vector->eims_value;

	/* configure q_vector to set itr on first interrupt */
	q_vector->set_itr = 1;
}

/**
 * igc_configure_msix - Configure MSI-X hardware
 * @adapter: Pointer to adapter structure
 *
 * igc_configure_msix sets up the hardware to properly
 * generate MSI-X interrupts.
 */
static void igc_configure_msix(struct igc_adapter *adapter)
{
	struct igc_hw *hw = &adapter->hw;
	int i, vector = 0;
	u32 tmp;

	adapter->eims_enable_mask = 0;

	/* set vector for other causes, i.e. link changes */
	switch (hw->mac.type) {
	case igc_i225:
		/* Turn on MSI-X capability first, or our settings
		 * won't stick.  And it will take days to debug.
		 */
		wr32(IGC_GPIE, IGC_GPIE_MSIX_MODE |
		     IGC_GPIE_PBA | IGC_GPIE_EIAME |
		     IGC_GPIE_NSICR);

		/* enable msix_other interrupt */
		adapter->eims_other = BIT(vector);
		tmp = (vector++ | IGC_IVAR_VALID) << 8;

		wr32(IGC_IVAR_MISC, tmp);
		break;
	default:
		/* do nothing, since nothing else supports MSI-X */
		break;
	} /* switch (hw->mac.type) */

	adapter->eims_enable_mask |= adapter->eims_other;

	for (i = 0; i < adapter->num_q_vectors; i++)
		igc_assign_vector(adapter->q_vector[i], vector++);

	wrfl();
}

/**
 * igc_irq_enable - Enable default interrupt generation settings
 * @adapter: board private structure
 */
static void igc_irq_enable(struct igc_adapter *adapter)
{
	struct igc_hw *hw = &adapter->hw;

	if (adapter->msix_entries) {
		u32 ims = IGC_IMS_LSC | IGC_IMS_DOUTSYNC | IGC_IMS_DRSTA;
		u32 regval = rd32(IGC_EIAC);

		wr32(IGC_EIAC, regval | adapter->eims_enable_mask);
		regval = rd32(IGC_EIAM);
		wr32(IGC_EIAM, regval | adapter->eims_enable_mask);
		wr32(IGC_EIMS, adapter->eims_enable_mask);
		wr32(IGC_IMS, ims);
	} else {
		wr32(IGC_IMS, IMS_ENABLE_MASK | IGC_IMS_DRSTA);
		wr32(IGC_IAM, IMS_ENABLE_MASK | IGC_IMS_DRSTA);
	}
}

/**
 * igc_irq_disable - Mask off interrupt generation on the NIC
 * @adapter: board private structure
 */
static void igc_irq_disable(struct igc_adapter *adapter)
{
	struct igc_hw *hw = &adapter->hw;

	if (adapter->msix_entries) {
		u32 regval = rd32(IGC_EIAM);

		wr32(IGC_EIAM, regval & ~adapter->eims_enable_mask);
		wr32(IGC_EIMC, adapter->eims_enable_mask);
		regval = rd32(IGC_EIAC);
		wr32(IGC_EIAC, regval & ~adapter->eims_enable_mask);
	}

	wr32(IGC_IAM, 0);
	wr32(IGC_IMC, ~0);
	wrfl();

	if (adapter->msix_entries) {
		int vector = 0, i;

		synchronize_irq(adapter->msix_entries[vector++].vector);

		for (i = 0; i < adapter->num_q_vectors; i++)
			synchronize_irq(adapter->msix_entries[vector++].vector);
	} else {
		synchronize_irq(adapter->pdev->irq);
	}
}

void igc_set_flag_queue_pairs(struct igc_adapter *adapter,
			      const u32 max_rss_queues)
{
	/* Determine if we need to pair queues. */
	/* If rss_queues > half of max_rss_queues, pair the queues in
	 * order to conserve interrupts due to limited supply.
	 */
	if (adapter->rss_queues > (max_rss_queues / 2))
		adapter->flags |= IGC_FLAG_QUEUE_PAIRS;
	else
		adapter->flags &= ~IGC_FLAG_QUEUE_PAIRS;
}

unsigned int igc_get_max_rss_queues(struct igc_adapter *adapter)
{
	return IGC_MAX_RX_QUEUES;
}

static void igc_init_queue_configuration(struct igc_adapter *adapter)
{
	u32 max_rss_queues;

	max_rss_queues = igc_get_max_rss_queues(adapter);
	adapter->rss_queues = min_t(u32, max_rss_queues, num_online_cpus());

	igc_set_flag_queue_pairs(adapter, max_rss_queues);
}

/**
 * igc_reset_q_vector - Reset config for interrupt vector
 * @adapter: board private structure to initialize
 * @v_idx: Index of vector to be reset
 *
 * If NAPI is enabled it will delete any references to the
 * NAPI struct. This is preparation for igc_free_q_vector.
 */
static void igc_reset_q_vector(struct igc_adapter *adapter, int v_idx)
{
	struct igc_q_vector *q_vector = adapter->q_vector[v_idx];

	/* if we're coming from igc_set_interrupt_capability, the vectors are
	 * not yet allocated
	 */
	if (!q_vector)
		return;

	if (q_vector->tx.ring)
		adapter->tx_ring[q_vector->tx.ring->queue_index] = NULL;

	if (q_vector->rx.ring)
		adapter->rx_ring[q_vector->rx.ring->queue_index] = NULL;

	netif_napi_del(&q_vector->napi);
}

/**
 * igc_free_q_vector - Free memory allocated for specific interrupt vector
 * @adapter: board private structure to initialize
 * @v_idx: Index of vector to be freed
 *
 * This function frees the memory allocated to the q_vector.
 */
static void igc_free_q_vector(struct igc_adapter *adapter, int v_idx)
{
	struct igc_q_vector *q_vector = adapter->q_vector[v_idx];

	adapter->q_vector[v_idx] = NULL;

	/* igc_get_stats64() might access the rings on this vector,
	 * we must wait a grace period before freeing it.
	 */
	if (q_vector)
		kfree_rcu(q_vector, rcu);
}

/**
 * igc_free_q_vectors - Free memory allocated for interrupt vectors
 * @adapter: board private structure to initialize
 *
 * This function frees the memory allocated to the q_vectors.  In addition if
 * NAPI is enabled it will delete any references to the NAPI struct prior
 * to freeing the q_vector.
 */
static void igc_free_q_vectors(struct igc_adapter *adapter)
{
	int v_idx = adapter->num_q_vectors;

	adapter->num_tx_queues = 0;
	adapter->num_rx_queues = 0;
	adapter->num_q_vectors = 0;

	while (v_idx--) {
		igc_reset_q_vector(adapter, v_idx);
		igc_free_q_vector(adapter, v_idx);
	}
}

/**
 * igc_update_itr - update the dynamic ITR value based on statistics
 * @q_vector: pointer to q_vector
 * @ring_container: ring info to update the itr for
 *
 * Stores a new ITR value based on packets and byte
 * counts during the last interrupt.  The advantage of per interrupt
 * computation is faster updates and more accurate ITR for the current
 * traffic pattern.  Constants in this function were computed
 * based on theoretical maximum wire speed and thresholds were set based
 * on testing data as well as attempting to minimize response time
 * while increasing bulk throughput.
 * NOTE: These calculations are only valid when operating in a single-
 * queue environment.
 */
static void igc_update_itr(struct igc_q_vector *q_vector,
			   struct igc_ring_container *ring_container)
{
	unsigned int packets = ring_container->total_packets;
	unsigned int bytes = ring_container->total_bytes;
	u8 itrval = ring_container->itr;

	/* no packets, exit with status unchanged */
	if (packets == 0)
		return;

	switch (itrval) {
	case lowest_latency:
		/* handle TSO and jumbo frames */
		if (bytes / packets > 8000)
			itrval = bulk_latency;
		else if ((packets < 5) && (bytes > 512))
			itrval = low_latency;
		break;
	case low_latency:  /* 50 usec aka 20000 ints/s */
		if (bytes > 10000) {
			/* this if handles the TSO accounting */
			if (bytes / packets > 8000)
				itrval = bulk_latency;
			else if ((packets < 10) || ((bytes / packets) > 1200))
				itrval = bulk_latency;
			else if ((packets > 35))
				itrval = lowest_latency;
		} else if (bytes / packets > 2000) {
			itrval = bulk_latency;
		} else if (packets <= 2 && bytes < 512) {
			itrval = lowest_latency;
		}
		break;
	case bulk_latency: /* 250 usec aka 4000 ints/s */
		if (bytes > 25000) {
			if (packets > 35)
				itrval = low_latency;
		} else if (bytes < 1500) {
			itrval = low_latency;
		}
		break;
	}

	/* clear work counters since we have the values we need */
	ring_container->total_bytes = 0;
	ring_container->total_packets = 0;

	/* write updated itr to ring container */
	ring_container->itr = itrval;
}

static void igc_set_itr(struct igc_q_vector *q_vector)
{
	struct igc_adapter *adapter = q_vector->adapter;
	u32 new_itr = q_vector->itr_val;
	u8 current_itr = 0;

	/* for non-gigabit speeds, just fix the interrupt rate at 4000 */
	switch (adapter->link_speed) {
	case SPEED_10:
	case SPEED_100:
		current_itr = 0;
		new_itr = IGC_4K_ITR;
		goto set_itr_now;
	default:
		break;
	}

	igc_update_itr(q_vector, &q_vector->tx);
	igc_update_itr(q_vector, &q_vector->rx);

	current_itr = max(q_vector->rx.itr, q_vector->tx.itr);

	/* conservative mode (itr 3) eliminates the lowest_latency setting */
	if (current_itr == lowest_latency &&
	    ((q_vector->rx.ring && adapter->rx_itr_setting == 3) ||
	    (!q_vector->rx.ring && adapter->tx_itr_setting == 3)))
		current_itr = low_latency;

	switch (current_itr) {
	/* counts and packets in update_itr are dependent on these numbers */
	case lowest_latency:
		new_itr = IGC_70K_ITR; /* 70,000 ints/sec */
		break;
	case low_latency:
		new_itr = IGC_20K_ITR; /* 20,000 ints/sec */
		break;
	case bulk_latency:
		new_itr = IGC_4K_ITR;  /* 4,000 ints/sec */
		break;
	default:
		break;
	}

set_itr_now:
	if (new_itr != q_vector->itr_val) {
		/* this attempts to bias the interrupt rate towards Bulk
		 * by adding intermediate steps when interrupt rate is
		 * increasing
		 */
		new_itr = new_itr > q_vector->itr_val ?
			  max((new_itr * q_vector->itr_val) /
			  (new_itr + (q_vector->itr_val >> 2)),
			  new_itr) : new_itr;
		/* Don't write the value here; it resets the adapter's
		 * internal timer, and causes us to delay far longer than
		 * we should between interrupts.  Instead, we write the ITR
		 * value at the beginning of the next interrupt so the timing
		 * ends up being correct.
		 */
		q_vector->itr_val = new_itr;
		q_vector->set_itr = 1;
	}
}

static void igc_reset_interrupt_capability(struct igc_adapter *adapter)
{
	int v_idx = adapter->num_q_vectors;

	if (adapter->msix_entries) {
		pci_disable_msix(adapter->pdev);
		kfree(adapter->msix_entries);
		adapter->msix_entries = NULL;
	} else if (adapter->flags & IGC_FLAG_HAS_MSI) {
		pci_disable_msi(adapter->pdev);
	}

	while (v_idx--)
		igc_reset_q_vector(adapter, v_idx);
}

/**
 * igc_set_interrupt_capability - set MSI or MSI-X if supported
 * @adapter: Pointer to adapter structure
 * @msix: boolean value for MSI-X capability
 *
 * Attempt to configure interrupts using the best available
 * capabilities of the hardware and kernel.
 */
static void igc_set_interrupt_capability(struct igc_adapter *adapter,
					 bool msix)
{
	int numvecs, i;
	int err;

	if (!msix)
		goto msi_only;
	adapter->flags |= IGC_FLAG_HAS_MSIX;

	/* Number of supported queues. */
	adapter->num_rx_queues = adapter->rss_queues;

	adapter->num_tx_queues = adapter->rss_queues;

	/* start with one vector for every Rx queue */
	numvecs = adapter->num_rx_queues;

	/* if Tx handler is separate add 1 for every Tx queue */
	if (!(adapter->flags & IGC_FLAG_QUEUE_PAIRS))
		numvecs += adapter->num_tx_queues;

	/* store the number of vectors reserved for queues */
	adapter->num_q_vectors = numvecs;

	/* add 1 vector for link status interrupts */
	numvecs++;

	adapter->msix_entries = kcalloc(numvecs, sizeof(struct msix_entry),
					GFP_KERNEL);

	if (!adapter->msix_entries)
		return;

	/* populate entry values */
	for (i = 0; i < numvecs; i++)
		adapter->msix_entries[i].entry = i;

	err = pci_enable_msix_range(adapter->pdev,
				    adapter->msix_entries,
				    numvecs,
				    numvecs);
	if (err > 0)
		return;

	kfree(adapter->msix_entries);
	adapter->msix_entries = NULL;

	igc_reset_interrupt_capability(adapter);

msi_only:
	adapter->flags &= ~IGC_FLAG_HAS_MSIX;

	adapter->rss_queues = 1;
	adapter->flags |= IGC_FLAG_QUEUE_PAIRS;
	adapter->num_rx_queues = 1;
	adapter->num_tx_queues = 1;
	adapter->num_q_vectors = 1;
	if (!pci_enable_msi(adapter->pdev))
		adapter->flags |= IGC_FLAG_HAS_MSI;
}

/**
 * igc_update_ring_itr - update the dynamic ITR value based on packet size
 * @q_vector: pointer to q_vector
 *
 * Stores a new ITR value based on strictly on packet size.  This
 * algorithm is less sophisticated than that used in igc_update_itr,
 * due to the difficulty of synchronizing statistics across multiple
 * receive rings.  The divisors and thresholds used by this function
 * were determined based on theoretical maximum wire speed and testing
 * data, in order to minimize response time while increasing bulk
 * throughput.
 * NOTE: This function is called only when operating in a multiqueue
 * receive environment.
 */
static void igc_update_ring_itr(struct igc_q_vector *q_vector)
{
	struct igc_adapter *adapter = q_vector->adapter;
	int new_val = q_vector->itr_val;
	int avg_wire_size = 0;
	unsigned int packets;

	/* For non-gigabit speeds, just fix the interrupt rate at 4000
	 * ints/sec - ITR timer value of 120 ticks.
	 */
	switch (adapter->link_speed) {
	case SPEED_10:
	case SPEED_100:
		new_val = IGC_4K_ITR;
		goto set_itr_val;
	default:
		break;
	}

	packets = q_vector->rx.total_packets;
	if (packets)
		avg_wire_size = q_vector->rx.total_bytes / packets;

	packets = q_vector->tx.total_packets;
	if (packets)
		avg_wire_size = max_t(u32, avg_wire_size,
				      q_vector->tx.total_bytes / packets);

	/* if avg_wire_size isn't set no work was done */
	if (!avg_wire_size)
		goto clear_counts;

	/* Add 24 bytes to size to account for CRC, preamble, and gap */
	avg_wire_size += 24;

	/* Don't starve jumbo frames */
	avg_wire_size = min(avg_wire_size, 3000);

	/* Give a little boost to mid-size frames */
	if (avg_wire_size > 300 && avg_wire_size < 1200)
		new_val = avg_wire_size / 3;
	else
		new_val = avg_wire_size / 2;

	/* conservative mode (itr 3) eliminates the lowest_latency setting */
	if (new_val < IGC_20K_ITR &&
	    ((q_vector->rx.ring && adapter->rx_itr_setting == 3) ||
	    (!q_vector->rx.ring && adapter->tx_itr_setting == 3)))
		new_val = IGC_20K_ITR;

set_itr_val:
	if (new_val != q_vector->itr_val) {
		q_vector->itr_val = new_val;
		q_vector->set_itr = 1;
	}
clear_counts:
	q_vector->rx.total_bytes = 0;
	q_vector->rx.total_packets = 0;
	q_vector->tx.total_bytes = 0;
	q_vector->tx.total_packets = 0;
}

static void igc_ring_irq_enable(struct igc_q_vector *q_vector)
{
	struct igc_adapter *adapter = q_vector->adapter;
	struct igc_hw *hw = &adapter->hw;

	if ((q_vector->rx.ring && (adapter->rx_itr_setting & 3)) ||
	    (!q_vector->rx.ring && (adapter->tx_itr_setting & 3))) {
		if (adapter->num_q_vectors == 1)
			igc_set_itr(q_vector);
		else
			igc_update_ring_itr(q_vector);
	}

	if (!test_bit(__IGC_DOWN, &adapter->state)) {
		if (adapter->msix_entries)
			wr32(IGC_EIMS, q_vector->eims_value);
		else
			igc_irq_enable(adapter);
	}
}

static void igc_add_ring(struct igc_ring *ring,
			 struct igc_ring_container *head)
{
	head->ring = ring;
	head->count++;
}

/**
 * igc_cache_ring_register - Descriptor ring to register mapping
 * @adapter: board private structure to initialize
 *
 * Once we know the feature-set enabled for the device, we'll cache
 * the register offset the descriptor ring is assigned to.
 */
static void igc_cache_ring_register(struct igc_adapter *adapter)
{
	int i = 0, j = 0;

	switch (adapter->hw.mac.type) {
	case igc_i225:
	default:
		for (; i < adapter->num_rx_queues; i++)
			adapter->rx_ring[i]->reg_idx = i;
		for (; j < adapter->num_tx_queues; j++)
			adapter->tx_ring[j]->reg_idx = j;
		break;
	}
}

/**
 * igc_poll - NAPI Rx polling callback
 * @napi: napi polling structure
 * @budget: count of how many packets we should handle
 */
static int igc_poll(struct napi_struct *napi, int budget)
{
	struct igc_q_vector *q_vector = container_of(napi,
						     struct igc_q_vector,
						     napi);
	bool clean_complete = true;
	int work_done = 0;

	if (q_vector->tx.ring)
		clean_complete = igc_clean_tx_irq(q_vector, budget);

	if (q_vector->rx.ring) {
		int cleaned = igc_clean_rx_irq(q_vector, budget);

		work_done += cleaned;
		if (cleaned >= budget)
			clean_complete = false;
	}

	/* If all work not completed, return budget and keep polling */
	if (!clean_complete)
		return budget;

	/* Exit the polling mode, but don't re-enable interrupts if stack might
	 * poll us due to busy-polling
	 */
	if (likely(napi_complete_done(napi, work_done)))
		igc_ring_irq_enable(q_vector);

	return min(work_done, budget - 1);
}

/**
 * igc_alloc_q_vector - Allocate memory for a single interrupt vector
 * @adapter: board private structure to initialize
 * @v_count: q_vectors allocated on adapter, used for ring interleaving
 * @v_idx: index of vector in adapter struct
 * @txr_count: total number of Tx rings to allocate
 * @txr_idx: index of first Tx ring to allocate
 * @rxr_count: total number of Rx rings to allocate
 * @rxr_idx: index of first Rx ring to allocate
 *
 * We allocate one q_vector.  If allocation fails we return -ENOMEM.
 */
static int igc_alloc_q_vector(struct igc_adapter *adapter,
			      unsigned int v_count, unsigned int v_idx,
			      unsigned int txr_count, unsigned int txr_idx,
			      unsigned int rxr_count, unsigned int rxr_idx)
{
	struct igc_q_vector *q_vector;
	struct igc_ring *ring;
	int ring_count;

	/* igc only supports 1 Tx and/or 1 Rx queue per vector */
	if (txr_count > 1 || rxr_count > 1)
		return -ENOMEM;

	ring_count = txr_count + rxr_count;

	/* allocate q_vector and rings */
	q_vector = adapter->q_vector[v_idx];
	if (!q_vector)
		q_vector = kzalloc(struct_size(q_vector, ring, ring_count),
				   GFP_KERNEL);
	else
		memset(q_vector, 0, struct_size(q_vector, ring, ring_count));
	if (!q_vector)
		return -ENOMEM;

	/* initialize NAPI */
	netif_napi_add(adapter->netdev, &q_vector->napi,
		       igc_poll, 64);

	/* tie q_vector and adapter together */
	adapter->q_vector[v_idx] = q_vector;
	q_vector->adapter = adapter;

	/* initialize work limits */
	q_vector->tx.work_limit = adapter->tx_work_limit;

	/* initialize ITR configuration */
	q_vector->itr_register = adapter->io_addr + IGC_EITR(0);
	q_vector->itr_val = IGC_START_ITR;

	/* initialize pointer to rings */
	ring = q_vector->ring;

	/* initialize ITR */
	if (rxr_count) {
		/* rx or rx/tx vector */
		if (!adapter->rx_itr_setting || adapter->rx_itr_setting > 3)
			q_vector->itr_val = adapter->rx_itr_setting;
	} else {
		/* tx only vector */
		if (!adapter->tx_itr_setting || adapter->tx_itr_setting > 3)
			q_vector->itr_val = adapter->tx_itr_setting;
	}

	if (txr_count) {
		/* assign generic ring traits */
		ring->dev = &adapter->pdev->dev;
		ring->netdev = adapter->netdev;

		/* configure backlink on ring */
		ring->q_vector = q_vector;

		/* update q_vector Tx values */
		igc_add_ring(ring, &q_vector->tx);

		/* apply Tx specific ring traits */
		ring->count = adapter->tx_ring_count;
		ring->queue_index = txr_idx;

		/* assign ring to adapter */
		adapter->tx_ring[txr_idx] = ring;

		/* push pointer to next ring */
		ring++;
	}

	if (rxr_count) {
		/* assign generic ring traits */
		ring->dev = &adapter->pdev->dev;
		ring->netdev = adapter->netdev;

		/* configure backlink on ring */
		ring->q_vector = q_vector;

		/* update q_vector Rx values */
		igc_add_ring(ring, &q_vector->rx);

		/* apply Rx specific ring traits */
		ring->count = adapter->rx_ring_count;
		ring->queue_index = rxr_idx;

		/* assign ring to adapter */
		adapter->rx_ring[rxr_idx] = ring;
	}

	return 0;
}

/**
 * igc_alloc_q_vectors - Allocate memory for interrupt vectors
 * @adapter: board private structure to initialize
 *
 * We allocate one q_vector per queue interrupt.  If allocation fails we
 * return -ENOMEM.
 */
static int igc_alloc_q_vectors(struct igc_adapter *adapter)
{
	int rxr_remaining = adapter->num_rx_queues;
	int txr_remaining = adapter->num_tx_queues;
	int rxr_idx = 0, txr_idx = 0, v_idx = 0;
	int q_vectors = adapter->num_q_vectors;
	int err;

	if (q_vectors >= (rxr_remaining + txr_remaining)) {
		for (; rxr_remaining; v_idx++) {
			err = igc_alloc_q_vector(adapter, q_vectors, v_idx,
						 0, 0, 1, rxr_idx);

			if (err)
				goto err_out;

			/* update counts and index */
			rxr_remaining--;
			rxr_idx++;
		}
	}

	for (; v_idx < q_vectors; v_idx++) {
		int rqpv = DIV_ROUND_UP(rxr_remaining, q_vectors - v_idx);
		int tqpv = DIV_ROUND_UP(txr_remaining, q_vectors - v_idx);

		err = igc_alloc_q_vector(adapter, q_vectors, v_idx,
					 tqpv, txr_idx, rqpv, rxr_idx);

		if (err)
			goto err_out;

		/* update counts and index */
		rxr_remaining -= rqpv;
		txr_remaining -= tqpv;
		rxr_idx++;
		txr_idx++;
	}

	return 0;

err_out:
	adapter->num_tx_queues = 0;
	adapter->num_rx_queues = 0;
	adapter->num_q_vectors = 0;

	while (v_idx--)
		igc_free_q_vector(adapter, v_idx);

	return -ENOMEM;
}

/**
 * igc_init_interrupt_scheme - initialize interrupts, allocate queues/vectors
 * @adapter: Pointer to adapter structure
 * @msix: boolean for MSI-X capability
 *
 * This function initializes the interrupts and allocates all of the queues.
 */
static int igc_init_interrupt_scheme(struct igc_adapter *adapter, bool msix)
{
	struct net_device *dev = adapter->netdev;
	int err = 0;

	igc_set_interrupt_capability(adapter, msix);

	err = igc_alloc_q_vectors(adapter);
	if (err) {
		netdev_err(dev, "Unable to allocate memory for vectors\n");
		goto err_alloc_q_vectors;
	}

	igc_cache_ring_register(adapter);

	return 0;

err_alloc_q_vectors:
	igc_reset_interrupt_capability(adapter);
	return err;
}

/**
 * igc_sw_init - Initialize general software structures (struct igc_adapter)
 * @adapter: board private structure to initialize
 *
 * igc_sw_init initializes the Adapter private data structure.
 * Fields are initialized based on PCI device information and
 * OS network device settings (MTU size).
 */
static int igc_sw_init(struct igc_adapter *adapter)
{
	struct net_device *netdev = adapter->netdev;
	struct pci_dev *pdev = adapter->pdev;
	struct igc_hw *hw = &adapter->hw;

	pci_read_config_word(pdev, PCI_COMMAND, &hw->bus.pci_cmd_word);

	/* set default ring sizes */
	adapter->tx_ring_count = IGC_DEFAULT_TXD;
	adapter->rx_ring_count = IGC_DEFAULT_RXD;

	/* set default ITR values */
	adapter->rx_itr_setting = IGC_DEFAULT_ITR;
	adapter->tx_itr_setting = IGC_DEFAULT_ITR;

	/* set default work limits */
	adapter->tx_work_limit = IGC_DEFAULT_TX_WORK;

	/* adjust max frame to be at least the size of a standard frame */
	adapter->max_frame_size = netdev->mtu + ETH_HLEN + ETH_FCS_LEN +
				VLAN_HLEN;
	adapter->min_frame_size = ETH_ZLEN + ETH_FCS_LEN;

	mutex_init(&adapter->nfc_rule_lock);
	INIT_LIST_HEAD(&adapter->nfc_rule_list);
	adapter->nfc_rule_count = 0;

	spin_lock_init(&adapter->stats64_lock);
	/* Assume MSI-X interrupts, will be checked during IRQ allocation */
	adapter->flags |= IGC_FLAG_HAS_MSIX;

	igc_init_queue_configuration(adapter);

	/* This call may decrease the number of queues */
	if (igc_init_interrupt_scheme(adapter, true)) {
		netdev_err(netdev, "Unable to allocate memory for queues\n");
		return -ENOMEM;
	}

	/* Explicitly disable IRQ since the NIC can be in any state. */
	igc_irq_disable(adapter);

	set_bit(__IGC_DOWN, &adapter->state);

	return 0;
}

/**
 * igc_up - Open the interface and prepare it to handle traffic
 * @adapter: board private structure
 */
void igc_up(struct igc_adapter *adapter)
{
	struct igc_hw *hw = &adapter->hw;
	int i = 0;

	/* hardware has been reset, we need to reload some things */
	igc_configure(adapter);

	clear_bit(__IGC_DOWN, &adapter->state);

	for (i = 0; i < adapter->num_q_vectors; i++)
		napi_enable(&adapter->q_vector[i]->napi);

	if (adapter->msix_entries)
		igc_configure_msix(adapter);
	else
		igc_assign_vector(adapter->q_vector[0], 0);

	/* Clear any pending interrupts. */
	rd32(IGC_ICR);
	igc_irq_enable(adapter);

	netif_tx_start_all_queues(adapter->netdev);

	/* start the watchdog. */
	hw->mac.get_link_status = 1;
	schedule_work(&adapter->watchdog_task);
}

/**
 * igc_update_stats - Update the board statistics counters
 * @adapter: board private structure
 */
void igc_update_stats(struct igc_adapter *adapter)
{
	struct rtnl_link_stats64 *net_stats = &adapter->stats64;
	struct pci_dev *pdev = adapter->pdev;
	struct igc_hw *hw = &adapter->hw;
	u64 _bytes, _packets;
	u64 bytes, packets;
	unsigned int start;
	u32 mpc;
	int i;

	/* Prevent stats update while adapter is being reset, or if the pci
	 * connection is down.
	 */
	if (adapter->link_speed == 0)
		return;
	if (pci_channel_offline(pdev))
		return;

	packets = 0;
	bytes = 0;

	rcu_read_lock();
	for (i = 0; i < adapter->num_rx_queues; i++) {
		struct igc_ring *ring = adapter->rx_ring[i];
		u32 rqdpc = rd32(IGC_RQDPC(i));

		if (hw->mac.type >= igc_i225)
			wr32(IGC_RQDPC(i), 0);

		if (rqdpc) {
			ring->rx_stats.drops += rqdpc;
			net_stats->rx_fifo_errors += rqdpc;
		}

		do {
			start = u64_stats_fetch_begin_irq(&ring->rx_syncp);
			_bytes = ring->rx_stats.bytes;
			_packets = ring->rx_stats.packets;
		} while (u64_stats_fetch_retry_irq(&ring->rx_syncp, start));
		bytes += _bytes;
		packets += _packets;
	}

	net_stats->rx_bytes = bytes;
	net_stats->rx_packets = packets;

	packets = 0;
	bytes = 0;
	for (i = 0; i < adapter->num_tx_queues; i++) {
		struct igc_ring *ring = adapter->tx_ring[i];

		do {
			start = u64_stats_fetch_begin_irq(&ring->tx_syncp);
			_bytes = ring->tx_stats.bytes;
			_packets = ring->tx_stats.packets;
		} while (u64_stats_fetch_retry_irq(&ring->tx_syncp, start));
		bytes += _bytes;
		packets += _packets;
	}
	net_stats->tx_bytes = bytes;
	net_stats->tx_packets = packets;
	rcu_read_unlock();

	/* read stats registers */
	adapter->stats.crcerrs += rd32(IGC_CRCERRS);
	adapter->stats.gprc += rd32(IGC_GPRC);
	adapter->stats.gorc += rd32(IGC_GORCL);
	rd32(IGC_GORCH); /* clear GORCL */
	adapter->stats.bprc += rd32(IGC_BPRC);
	adapter->stats.mprc += rd32(IGC_MPRC);
	adapter->stats.roc += rd32(IGC_ROC);

	adapter->stats.prc64 += rd32(IGC_PRC64);
	adapter->stats.prc127 += rd32(IGC_PRC127);
	adapter->stats.prc255 += rd32(IGC_PRC255);
	adapter->stats.prc511 += rd32(IGC_PRC511);
	adapter->stats.prc1023 += rd32(IGC_PRC1023);
	adapter->stats.prc1522 += rd32(IGC_PRC1522);
	adapter->stats.tlpic += rd32(IGC_TLPIC);
	adapter->stats.rlpic += rd32(IGC_RLPIC);

	mpc = rd32(IGC_MPC);
	adapter->stats.mpc += mpc;
	net_stats->rx_fifo_errors += mpc;
	adapter->stats.scc += rd32(IGC_SCC);
	adapter->stats.ecol += rd32(IGC_ECOL);
	adapter->stats.mcc += rd32(IGC_MCC);
	adapter->stats.latecol += rd32(IGC_LATECOL);
	adapter->stats.dc += rd32(IGC_DC);
	adapter->stats.rlec += rd32(IGC_RLEC);
	adapter->stats.xonrxc += rd32(IGC_XONRXC);
	adapter->stats.xontxc += rd32(IGC_XONTXC);
	adapter->stats.xoffrxc += rd32(IGC_XOFFRXC);
	adapter->stats.xofftxc += rd32(IGC_XOFFTXC);
	adapter->stats.fcruc += rd32(IGC_FCRUC);
	adapter->stats.gptc += rd32(IGC_GPTC);
	adapter->stats.gotc += rd32(IGC_GOTCL);
	rd32(IGC_GOTCH); /* clear GOTCL */
	adapter->stats.rnbc += rd32(IGC_RNBC);
	adapter->stats.ruc += rd32(IGC_RUC);
	adapter->stats.rfc += rd32(IGC_RFC);
	adapter->stats.rjc += rd32(IGC_RJC);
	adapter->stats.tor += rd32(IGC_TORH);
	adapter->stats.tot += rd32(IGC_TOTH);
	adapter->stats.tpr += rd32(IGC_TPR);

	adapter->stats.ptc64 += rd32(IGC_PTC64);
	adapter->stats.ptc127 += rd32(IGC_PTC127);
	adapter->stats.ptc255 += rd32(IGC_PTC255);
	adapter->stats.ptc511 += rd32(IGC_PTC511);
	adapter->stats.ptc1023 += rd32(IGC_PTC1023);
	adapter->stats.ptc1522 += rd32(IGC_PTC1522);

	adapter->stats.mptc += rd32(IGC_MPTC);
	adapter->stats.bptc += rd32(IGC_BPTC);

	adapter->stats.tpt += rd32(IGC_TPT);
	adapter->stats.colc += rd32(IGC_COLC);
	adapter->stats.colc += rd32(IGC_RERC);

	adapter->stats.algnerrc += rd32(IGC_ALGNERRC);

	adapter->stats.tsctc += rd32(IGC_TSCTC);

	adapter->stats.iac += rd32(IGC_IAC);

	/* Fill out the OS statistics structure */
	net_stats->multicast = adapter->stats.mprc;
	net_stats->collisions = adapter->stats.colc;

	/* Rx Errors */

	/* RLEC on some newer hardware can be incorrect so build
	 * our own version based on RUC and ROC
	 */
	net_stats->rx_errors = adapter->stats.rxerrc +
		adapter->stats.crcerrs + adapter->stats.algnerrc +
		adapter->stats.ruc + adapter->stats.roc +
		adapter->stats.cexterr;
	net_stats->rx_length_errors = adapter->stats.ruc +
				      adapter->stats.roc;
	net_stats->rx_crc_errors = adapter->stats.crcerrs;
	net_stats->rx_frame_errors = adapter->stats.algnerrc;
	net_stats->rx_missed_errors = adapter->stats.mpc;

	/* Tx Errors */
	net_stats->tx_errors = adapter->stats.ecol +
			       adapter->stats.latecol;
	net_stats->tx_aborted_errors = adapter->stats.ecol;
	net_stats->tx_window_errors = adapter->stats.latecol;
	net_stats->tx_carrier_errors = adapter->stats.tncrs;

	/* Tx Dropped needs to be maintained elsewhere */

	/* Management Stats */
	adapter->stats.mgptc += rd32(IGC_MGTPTC);
	adapter->stats.mgprc += rd32(IGC_MGTPRC);
	adapter->stats.mgpdc += rd32(IGC_MGTPDC);
}

/**
 * igc_down - Close the interface
 * @adapter: board private structure
 */
void igc_down(struct igc_adapter *adapter)
{
	struct net_device *netdev = adapter->netdev;
	struct igc_hw *hw = &adapter->hw;
	u32 tctl, rctl;
	int i = 0;

	set_bit(__IGC_DOWN, &adapter->state);

	igc_ptp_suspend(adapter);

	if (pci_device_is_present(adapter->pdev)) {
		/* disable receives in the hardware */
		rctl = rd32(IGC_RCTL);
		wr32(IGC_RCTL, rctl & ~IGC_RCTL_EN);
		/* flush and sleep below */
	}
	/* set trans_start so we don't get spurious watchdogs during reset */
	netif_trans_update(netdev);

	netif_carrier_off(netdev);
	netif_tx_stop_all_queues(netdev);

	if (pci_device_is_present(adapter->pdev)) {
		/* disable transmits in the hardware */
		tctl = rd32(IGC_TCTL);
		tctl &= ~IGC_TCTL_EN;
		wr32(IGC_TCTL, tctl);
		/* flush both disables and wait for them to finish */
		wrfl();
		usleep_range(10000, 20000);

		igc_irq_disable(adapter);
	}

	adapter->flags &= ~IGC_FLAG_NEED_LINK_UPDATE;

	for (i = 0; i < adapter->num_q_vectors; i++) {
		if (adapter->q_vector[i]) {
			napi_synchronize(&adapter->q_vector[i]->napi);
			napi_disable(&adapter->q_vector[i]->napi);
		}
	}

	del_timer_sync(&adapter->watchdog_timer);
	del_timer_sync(&adapter->phy_info_timer);

	/* record the stats before reset*/
	spin_lock(&adapter->stats64_lock);
	igc_update_stats(adapter);
	spin_unlock(&adapter->stats64_lock);

	adapter->link_speed = 0;
	adapter->link_duplex = 0;

	if (!pci_channel_offline(adapter->pdev))
		igc_reset(adapter);

	/* clear VLAN promisc flag so VFTA will be updated if necessary */
	adapter->flags &= ~IGC_FLAG_VLAN_PROMISC;

	igc_clean_all_tx_rings(adapter);
	igc_clean_all_rx_rings(adapter);
}

void igc_reinit_locked(struct igc_adapter *adapter)
{
	while (test_and_set_bit(__IGC_RESETTING, &adapter->state))
		usleep_range(1000, 2000);
	igc_down(adapter);
	igc_up(adapter);
	clear_bit(__IGC_RESETTING, &adapter->state);
}

static void igc_reset_task(struct work_struct *work)
{
	struct igc_adapter *adapter;

	adapter = container_of(work, struct igc_adapter, reset_task);

	rtnl_lock();
	/* If we're already down or resetting, just bail */
	if (test_bit(__IGC_DOWN, &adapter->state) ||
	    test_bit(__IGC_RESETTING, &adapter->state)) {
		rtnl_unlock();
		return;
	}

	igc_rings_dump(adapter);
	igc_regs_dump(adapter);
	netdev_err(adapter->netdev, "Reset adapter\n");
	igc_reinit_locked(adapter);
	rtnl_unlock();
}

/**
 * igc_change_mtu - Change the Maximum Transfer Unit
 * @netdev: network interface device structure
 * @new_mtu: new value for maximum frame size
 *
 * Returns 0 on success, negative on failure
 */
static int igc_change_mtu(struct net_device *netdev, int new_mtu)
{
	int max_frame = new_mtu + ETH_HLEN + ETH_FCS_LEN + VLAN_HLEN;
	struct igc_adapter *adapter = netdev_priv(netdev);

	/* adjust max frame to be at least the size of a standard frame */
	if (max_frame < (ETH_FRAME_LEN + ETH_FCS_LEN))
		max_frame = ETH_FRAME_LEN + ETH_FCS_LEN;

	while (test_and_set_bit(__IGC_RESETTING, &adapter->state))
		usleep_range(1000, 2000);

	/* igc_down has a dependency on max_frame_size */
	adapter->max_frame_size = max_frame;

	if (netif_running(netdev))
		igc_down(adapter);

	netdev_dbg(netdev, "changing MTU from %d to %d\n", netdev->mtu, new_mtu);
	netdev->mtu = new_mtu;

	if (netif_running(netdev))
		igc_up(adapter);
	else
		igc_reset(adapter);

	clear_bit(__IGC_RESETTING, &adapter->state);

	return 0;
}

/**
 * igc_get_stats64 - Get System Network Statistics
 * @netdev: network interface device structure
 * @stats: rtnl_link_stats64 pointer
 *
 * Returns the address of the device statistics structure.
 * The statistics are updated here and also from the timer callback.
 */
static void igc_get_stats64(struct net_device *netdev,
			    struct rtnl_link_stats64 *stats)
{
	struct igc_adapter *adapter = netdev_priv(netdev);

	spin_lock(&adapter->stats64_lock);
	if (!test_bit(__IGC_RESETTING, &adapter->state))
		igc_update_stats(adapter);
	memcpy(stats, &adapter->stats64, sizeof(*stats));
	spin_unlock(&adapter->stats64_lock);
}

static netdev_features_t igc_fix_features(struct net_device *netdev,
					  netdev_features_t features)
{
	/* Since there is no support for separate Rx/Tx vlan accel
	 * enable/disable make sure Tx flag is always in same state as Rx.
	 */
	if (features & NETIF_F_HW_VLAN_CTAG_RX)
		features |= NETIF_F_HW_VLAN_CTAG_TX;
	else
		features &= ~NETIF_F_HW_VLAN_CTAG_TX;

	return features;
}

static int igc_set_features(struct net_device *netdev,
			    netdev_features_t features)
{
	netdev_features_t changed = netdev->features ^ features;
	struct igc_adapter *adapter = netdev_priv(netdev);

	/* Add VLAN support */
	if (!(changed & (NETIF_F_RXALL | NETIF_F_NTUPLE)))
		return 0;

	if (!(features & NETIF_F_NTUPLE))
		igc_flush_nfc_rules(adapter);

	netdev->features = features;

	if (netif_running(netdev))
		igc_reinit_locked(adapter);
	else
		igc_reset(adapter);

	return 1;
}

static netdev_features_t
igc_features_check(struct sk_buff *skb, struct net_device *dev,
		   netdev_features_t features)
{
	unsigned int network_hdr_len, mac_hdr_len;

	/* Make certain the headers can be described by a context descriptor */
	mac_hdr_len = skb_network_header(skb) - skb->data;
	if (unlikely(mac_hdr_len > IGC_MAX_MAC_HDR_LEN))
		return features & ~(NETIF_F_HW_CSUM |
				    NETIF_F_SCTP_CRC |
				    NETIF_F_HW_VLAN_CTAG_TX |
				    NETIF_F_TSO |
				    NETIF_F_TSO6);

	network_hdr_len = skb_checksum_start(skb) - skb_network_header(skb);
	if (unlikely(network_hdr_len >  IGC_MAX_NETWORK_HDR_LEN))
		return features & ~(NETIF_F_HW_CSUM |
				    NETIF_F_SCTP_CRC |
				    NETIF_F_TSO |
				    NETIF_F_TSO6);

	/* We can only support IPv4 TSO in tunnels if we can mangle the
	 * inner IP ID field, so strip TSO if MANGLEID is not supported.
	 */
	if (skb->encapsulation && !(features & NETIF_F_TSO_MANGLEID))
		features &= ~NETIF_F_TSO;

	return features;
}

static void igc_tsync_interrupt(struct igc_adapter *adapter)
{
	struct igc_hw *hw = &adapter->hw;
	u32 tsicr = rd32(IGC_TSICR);
	u32 ack = 0;

	if (tsicr & IGC_TSICR_TXTS) {
		/* retrieve hardware timestamp */
		schedule_work(&adapter->ptp_tx_work);
		ack |= IGC_TSICR_TXTS;
	}

	/* acknowledge the interrupts */
	wr32(IGC_TSICR, ack);
}

/**
 * igc_msix_other - msix other interrupt handler
 * @irq: interrupt number
 * @data: pointer to a q_vector
 */
static irqreturn_t igc_msix_other(int irq, void *data)
{
	struct igc_adapter *adapter = data;
	struct igc_hw *hw = &adapter->hw;
	u32 icr = rd32(IGC_ICR);

	/* reading ICR causes bit 31 of EICR to be cleared */
	if (icr & IGC_ICR_DRSTA)
		schedule_work(&adapter->reset_task);

	if (icr & IGC_ICR_DOUTSYNC) {
		/* HW is reporting DMA is out of sync */
		adapter->stats.doosync++;
	}

	if (icr & IGC_ICR_LSC) {
		hw->mac.get_link_status = 1;
		/* guard against interrupt when we're going down */
		if (!test_bit(__IGC_DOWN, &adapter->state))
			mod_timer(&adapter->watchdog_timer, jiffies + 1);
	}

	if (icr & IGC_ICR_TS)
		igc_tsync_interrupt(adapter);

	wr32(IGC_EIMS, adapter->eims_other);

	return IRQ_HANDLED;
}

static void igc_write_itr(struct igc_q_vector *q_vector)
{
	u32 itr_val = q_vector->itr_val & IGC_QVECTOR_MASK;

	if (!q_vector->set_itr)
		return;

	if (!itr_val)
		itr_val = IGC_ITR_VAL_MASK;

	itr_val |= IGC_EITR_CNT_IGNR;

	writel(itr_val, q_vector->itr_register);
	q_vector->set_itr = 0;
}

static irqreturn_t igc_msix_ring(int irq, void *data)
{
	struct igc_q_vector *q_vector = data;

	/* Write the ITR value calculated from the previous interrupt. */
	igc_write_itr(q_vector);

	napi_schedule(&q_vector->napi);

	return IRQ_HANDLED;
}

/**
 * igc_request_msix - Initialize MSI-X interrupts
 * @adapter: Pointer to adapter structure
 *
 * igc_request_msix allocates MSI-X vectors and requests interrupts from the
 * kernel.
 */
static int igc_request_msix(struct igc_adapter *adapter)
{
	unsigned int num_q_vectors = adapter->num_q_vectors;
	int i = 0, err = 0, vector = 0, free_vector = 0;
	struct net_device *netdev = adapter->netdev;

	err = request_irq(adapter->msix_entries[vector].vector,
			  &igc_msix_other, 0, netdev->name, adapter);
	if (err)
		goto err_out;

	if (num_q_vectors > MAX_Q_VECTORS) {
		num_q_vectors = MAX_Q_VECTORS;
		dev_warn(&adapter->pdev->dev,
			 "The number of queue vectors (%d) is higher than max allowed (%d)\n",
			 adapter->num_q_vectors, MAX_Q_VECTORS);
	}
	for (i = 0; i < num_q_vectors; i++) {
		struct igc_q_vector *q_vector = adapter->q_vector[i];

		vector++;

		q_vector->itr_register = adapter->io_addr + IGC_EITR(vector);

		if (q_vector->rx.ring && q_vector->tx.ring)
			sprintf(q_vector->name, "%s-TxRx-%u", netdev->name,
				q_vector->rx.ring->queue_index);
		else if (q_vector->tx.ring)
			sprintf(q_vector->name, "%s-tx-%u", netdev->name,
				q_vector->tx.ring->queue_index);
		else if (q_vector->rx.ring)
			sprintf(q_vector->name, "%s-rx-%u", netdev->name,
				q_vector->rx.ring->queue_index);
		else
			sprintf(q_vector->name, "%s-unused", netdev->name);

		err = request_irq(adapter->msix_entries[vector].vector,
				  igc_msix_ring, 0, q_vector->name,
				  q_vector);
		if (err)
			goto err_free;
	}

	igc_configure_msix(adapter);
	return 0;

err_free:
	/* free already assigned IRQs */
	free_irq(adapter->msix_entries[free_vector++].vector, adapter);

	vector--;
	for (i = 0; i < vector; i++) {
		free_irq(adapter->msix_entries[free_vector++].vector,
			 adapter->q_vector[i]);
	}
err_out:
	return err;
}

/**
 * igc_clear_interrupt_scheme - reset the device to a state of no interrupts
 * @adapter: Pointer to adapter structure
 *
 * This function resets the device so that it has 0 rx queues, tx queues, and
 * MSI-X interrupts allocated.
 */
static void igc_clear_interrupt_scheme(struct igc_adapter *adapter)
{
	igc_free_q_vectors(adapter);
	igc_reset_interrupt_capability(adapter);
}

/* Need to wait a few seconds after link up to get diagnostic information from
 * the phy
 */
static void igc_update_phy_info(struct timer_list *t)
{
	struct igc_adapter *adapter = from_timer(adapter, t, phy_info_timer);

	igc_get_phy_info(&adapter->hw);
}

/**
 * igc_has_link - check shared code for link and determine up/down
 * @adapter: pointer to driver private info
 */
bool igc_has_link(struct igc_adapter *adapter)
{
	struct igc_hw *hw = &adapter->hw;
	bool link_active = false;

	/* get_link_status is set on LSC (link status) interrupt or
	 * rx sequence error interrupt.  get_link_status will stay
	 * false until the igc_check_for_link establishes link
	 * for copper adapters ONLY
	 */
	if (!hw->mac.get_link_status)
		return true;
	hw->mac.ops.check_for_link(hw);
	link_active = !hw->mac.get_link_status;

	if (hw->mac.type == igc_i225) {
		if (!netif_carrier_ok(adapter->netdev)) {
			adapter->flags &= ~IGC_FLAG_NEED_LINK_UPDATE;
		} else if (!(adapter->flags & IGC_FLAG_NEED_LINK_UPDATE)) {
			adapter->flags |= IGC_FLAG_NEED_LINK_UPDATE;
			adapter->link_check_timeout = jiffies;
		}
	}

	return link_active;
}

/**
 * igc_watchdog - Timer Call-back
 * @t: timer for the watchdog
 */
static void igc_watchdog(struct timer_list *t)
{
	struct igc_adapter *adapter = from_timer(adapter, t, watchdog_timer);
	/* Do the rest outside of interrupt context */
	schedule_work(&adapter->watchdog_task);
}

static void igc_watchdog_task(struct work_struct *work)
{
	struct igc_adapter *adapter = container_of(work,
						   struct igc_adapter,
						   watchdog_task);
	struct net_device *netdev = adapter->netdev;
	struct igc_hw *hw = &adapter->hw;
	struct igc_phy_info *phy = &hw->phy;
	u16 phy_data, retry_count = 20;
	u32 link;
	int i;

	link = igc_has_link(adapter);

	if (adapter->flags & IGC_FLAG_NEED_LINK_UPDATE) {
		if (time_after(jiffies, (adapter->link_check_timeout + HZ)))
			adapter->flags &= ~IGC_FLAG_NEED_LINK_UPDATE;
		else
			link = false;
	}

	if (link) {
		/* Cancel scheduled suspend requests. */
		pm_runtime_resume(netdev->dev.parent);

		if (!netif_carrier_ok(netdev)) {
			u32 ctrl;

			hw->mac.ops.get_speed_and_duplex(hw,
							 &adapter->link_speed,
							 &adapter->link_duplex);

			ctrl = rd32(IGC_CTRL);
			/* Link status message must follow this format */
			netdev_info(netdev,
				    "NIC Link is Up %d Mbps %s Duplex, Flow Control: %s\n",
				    adapter->link_speed,
				    adapter->link_duplex == FULL_DUPLEX ?
				    "Full" : "Half",
				    (ctrl & IGC_CTRL_TFCE) &&
				    (ctrl & IGC_CTRL_RFCE) ? "RX/TX" :
				    (ctrl & IGC_CTRL_RFCE) ?  "RX" :
				    (ctrl & IGC_CTRL_TFCE) ?  "TX" : "None");

			/* disable EEE if enabled */
			if ((adapter->flags & IGC_FLAG_EEE) &&
			    adapter->link_duplex == HALF_DUPLEX) {
				netdev_info(netdev,
					    "EEE Disabled: unsupported at half duplex. Re-enable using ethtool when at full duplex\n");
				adapter->hw.dev_spec._base.eee_enable = false;
				adapter->flags &= ~IGC_FLAG_EEE;
			}

			/* check if SmartSpeed worked */
			igc_check_downshift(hw);
			if (phy->speed_downgraded)
				netdev_warn(netdev, "Link Speed was downgraded by SmartSpeed\n");

			/* adjust timeout factor according to speed/duplex */
			adapter->tx_timeout_factor = 1;
			switch (adapter->link_speed) {
			case SPEED_10:
				adapter->tx_timeout_factor = 14;
				break;
			case SPEED_100:
				/* maybe add some timeout factor ? */
				break;
			}

			if (adapter->link_speed != SPEED_1000)
				goto no_wait;

			/* wait for Remote receiver status OK */
retry_read_status:
			if (!igc_read_phy_reg(hw, PHY_1000T_STATUS,
					      &phy_data)) {
				if (!(phy_data & SR_1000T_REMOTE_RX_STATUS) &&
				    retry_count) {
					msleep(100);
					retry_count--;
					goto retry_read_status;
				} else if (!retry_count) {
					netdev_err(netdev, "exceed max 2 second\n");
				}
			} else {
				netdev_err(netdev, "read 1000Base-T Status Reg\n");
			}
no_wait:
			netif_carrier_on(netdev);

			/* link state has changed, schedule phy info update */
			if (!test_bit(__IGC_DOWN, &adapter->state))
				mod_timer(&adapter->phy_info_timer,
					  round_jiffies(jiffies + 2 * HZ));
		}
	} else {
		if (netif_carrier_ok(netdev)) {
			adapter->link_speed = 0;
			adapter->link_duplex = 0;

			/* Links status message must follow this format */
			netdev_info(netdev, "NIC Link is Down\n");
			netif_carrier_off(netdev);

			/* link state has changed, schedule phy info update */
			if (!test_bit(__IGC_DOWN, &adapter->state))
				mod_timer(&adapter->phy_info_timer,
					  round_jiffies(jiffies + 2 * HZ));

			/* link is down, time to check for alternate media */
			if (adapter->flags & IGC_FLAG_MAS_ENABLE) {
				if (adapter->flags & IGC_FLAG_MEDIA_RESET) {
					schedule_work(&adapter->reset_task);
					/* return immediately */
					return;
				}
			}
			pm_schedule_suspend(netdev->dev.parent,
					    MSEC_PER_SEC * 5);

		/* also check for alternate media here */
		} else if (!netif_carrier_ok(netdev) &&
			   (adapter->flags & IGC_FLAG_MAS_ENABLE)) {
			if (adapter->flags & IGC_FLAG_MEDIA_RESET) {
				schedule_work(&adapter->reset_task);
				/* return immediately */
				return;
			}
		}
	}

	spin_lock(&adapter->stats64_lock);
	igc_update_stats(adapter);
	spin_unlock(&adapter->stats64_lock);

	for (i = 0; i < adapter->num_tx_queues; i++) {
		struct igc_ring *tx_ring = adapter->tx_ring[i];

		if (!netif_carrier_ok(netdev)) {
			/* We've lost link, so the controller stops DMA,
			 * but we've got queued Tx work that's never going
			 * to get done, so reset controller to flush Tx.
			 * (Do the reset outside of interrupt context).
			 */
			if (igc_desc_unused(tx_ring) + 1 < tx_ring->count) {
				adapter->tx_timeout_count++;
				schedule_work(&adapter->reset_task);
				/* return immediately since reset is imminent */
				return;
			}
		}

		/* Force detection of hung controller every watchdog period */
		set_bit(IGC_RING_FLAG_TX_DETECT_HANG, &tx_ring->flags);
	}

	/* Cause software interrupt to ensure Rx ring is cleaned */
	if (adapter->flags & IGC_FLAG_HAS_MSIX) {
		u32 eics = 0;

		for (i = 0; i < adapter->num_q_vectors; i++)
			eics |= adapter->q_vector[i]->eims_value;
		wr32(IGC_EICS, eics);
	} else {
		wr32(IGC_ICS, IGC_ICS_RXDMT0);
	}

	igc_ptp_tx_hang(adapter);

	/* Reset the timer */
	if (!test_bit(__IGC_DOWN, &adapter->state)) {
		if (adapter->flags & IGC_FLAG_NEED_LINK_UPDATE)
			mod_timer(&adapter->watchdog_timer,
				  round_jiffies(jiffies +  HZ));
		else
			mod_timer(&adapter->watchdog_timer,
				  round_jiffies(jiffies + 2 * HZ));
	}
}

/**
 * igc_intr_msi - Interrupt Handler
 * @irq: interrupt number
 * @data: pointer to a network interface device structure
 */
static irqreturn_t igc_intr_msi(int irq, void *data)
{
	struct igc_adapter *adapter = data;
	struct igc_q_vector *q_vector = adapter->q_vector[0];
	struct igc_hw *hw = &adapter->hw;
	/* read ICR disables interrupts using IAM */
	u32 icr = rd32(IGC_ICR);

	igc_write_itr(q_vector);

	if (icr & IGC_ICR_DRSTA)
		schedule_work(&adapter->reset_task);

	if (icr & IGC_ICR_DOUTSYNC) {
		/* HW is reporting DMA is out of sync */
		adapter->stats.doosync++;
	}

	if (icr & (IGC_ICR_RXSEQ | IGC_ICR_LSC)) {
		hw->mac.get_link_status = 1;
		if (!test_bit(__IGC_DOWN, &adapter->state))
			mod_timer(&adapter->watchdog_timer, jiffies + 1);
	}

	if (icr & IGC_ICR_TS)
		igc_tsync_interrupt(adapter);

	napi_schedule(&q_vector->napi);

	return IRQ_HANDLED;
}

/**
 * igc_intr - Legacy Interrupt Handler
 * @irq: interrupt number
 * @data: pointer to a network interface device structure
 */
static irqreturn_t igc_intr(int irq, void *data)
{
	struct igc_adapter *adapter = data;
	struct igc_q_vector *q_vector = adapter->q_vector[0];
	struct igc_hw *hw = &adapter->hw;
	/* Interrupt Auto-Mask...upon reading ICR, interrupts are masked.  No
	 * need for the IMC write
	 */
	u32 icr = rd32(IGC_ICR);

	/* IMS will not auto-mask if INT_ASSERTED is not set, and if it is
	 * not set, then the adapter didn't send an interrupt
	 */
	if (!(icr & IGC_ICR_INT_ASSERTED))
		return IRQ_NONE;

	igc_write_itr(q_vector);

	if (icr & IGC_ICR_DRSTA)
		schedule_work(&adapter->reset_task);

	if (icr & IGC_ICR_DOUTSYNC) {
		/* HW is reporting DMA is out of sync */
		adapter->stats.doosync++;
	}

	if (icr & (IGC_ICR_RXSEQ | IGC_ICR_LSC)) {
		hw->mac.get_link_status = 1;
		/* guard against interrupt when we're going down */
		if (!test_bit(__IGC_DOWN, &adapter->state))
			mod_timer(&adapter->watchdog_timer, jiffies + 1);
	}

	if (icr & IGC_ICR_TS)
		igc_tsync_interrupt(adapter);

	napi_schedule(&q_vector->napi);

	return IRQ_HANDLED;
}

static void igc_free_irq(struct igc_adapter *adapter)
{
	if (adapter->msix_entries) {
		int vector = 0, i;

		free_irq(adapter->msix_entries[vector++].vector, adapter);

		for (i = 0; i < adapter->num_q_vectors; i++)
			free_irq(adapter->msix_entries[vector++].vector,
				 adapter->q_vector[i]);
	} else {
		free_irq(adapter->pdev->irq, adapter);
	}
}

/**
 * igc_request_irq - initialize interrupts
 * @adapter: Pointer to adapter structure
 *
 * Attempts to configure interrupts using the best available
 * capabilities of the hardware and kernel.
 */
static int igc_request_irq(struct igc_adapter *adapter)
{
	struct net_device *netdev = adapter->netdev;
	struct pci_dev *pdev = adapter->pdev;
	int err = 0;

	if (adapter->flags & IGC_FLAG_HAS_MSIX) {
		err = igc_request_msix(adapter);
		if (!err)
			goto request_done;
		/* fall back to MSI */
		igc_free_all_tx_resources(adapter);
		igc_free_all_rx_resources(adapter);

		igc_clear_interrupt_scheme(adapter);
		err = igc_init_interrupt_scheme(adapter, false);
		if (err)
			goto request_done;
		igc_setup_all_tx_resources(adapter);
		igc_setup_all_rx_resources(adapter);
		igc_configure(adapter);
	}

	igc_assign_vector(adapter->q_vector[0], 0);

	if (adapter->flags & IGC_FLAG_HAS_MSI) {
		err = request_irq(pdev->irq, &igc_intr_msi, 0,
				  netdev->name, adapter);
		if (!err)
			goto request_done;

		/* fall back to legacy interrupts */
		igc_reset_interrupt_capability(adapter);
		adapter->flags &= ~IGC_FLAG_HAS_MSI;
	}

	err = request_irq(pdev->irq, &igc_intr, IRQF_SHARED,
			  netdev->name, adapter);

	if (err)
		netdev_err(netdev, "Error %d getting interrupt\n", err);

request_done:
	return err;
}

/**
 * __igc_open - Called when a network interface is made active
 * @netdev: network interface device structure
 * @resuming: boolean indicating if the device is resuming
 *
 * Returns 0 on success, negative value on failure
 *
 * The open entry point is called when a network interface is made
 * active by the system (IFF_UP).  At this point all resources needed
 * for transmit and receive operations are allocated, the interrupt
 * handler is registered with the OS, the watchdog timer is started,
 * and the stack is notified that the interface is ready.
 */
static int __igc_open(struct net_device *netdev, bool resuming)
{
	struct igc_adapter *adapter = netdev_priv(netdev);
	struct pci_dev *pdev = adapter->pdev;
	struct igc_hw *hw = &adapter->hw;
	int err = 0;
	int i = 0;

	/* disallow open during test */

	if (test_bit(__IGC_TESTING, &adapter->state)) {
		WARN_ON(resuming);
		return -EBUSY;
	}

	if (!resuming)
		pm_runtime_get_sync(&pdev->dev);

	netif_carrier_off(netdev);

	/* allocate transmit descriptors */
	err = igc_setup_all_tx_resources(adapter);
	if (err)
		goto err_setup_tx;

	/* allocate receive descriptors */
	err = igc_setup_all_rx_resources(adapter);
	if (err)
		goto err_setup_rx;

	igc_power_up_link(adapter);

	igc_configure(adapter);

	err = igc_request_irq(adapter);
	if (err)
		goto err_req_irq;

	/* Notify the stack of the actual queue counts. */
	err = netif_set_real_num_tx_queues(netdev, adapter->num_tx_queues);
	if (err)
		goto err_set_queues;

	err = netif_set_real_num_rx_queues(netdev, adapter->num_rx_queues);
	if (err)
		goto err_set_queues;

	clear_bit(__IGC_DOWN, &adapter->state);

	for (i = 0; i < adapter->num_q_vectors; i++)
		napi_enable(&adapter->q_vector[i]->napi);

	/* Clear any pending interrupts. */
	rd32(IGC_ICR);
	igc_irq_enable(adapter);

	if (!resuming)
		pm_runtime_put(&pdev->dev);

	netif_tx_start_all_queues(netdev);

	/* start the watchdog. */
	hw->mac.get_link_status = 1;
	schedule_work(&adapter->watchdog_task);

	return IGC_SUCCESS;

err_set_queues:
	igc_free_irq(adapter);
err_req_irq:
	igc_release_hw_control(adapter);
	igc_power_down_phy_copper_base(&adapter->hw);
	igc_free_all_rx_resources(adapter);
err_setup_rx:
	igc_free_all_tx_resources(adapter);
err_setup_tx:
	igc_reset(adapter);
	if (!resuming)
		pm_runtime_put(&pdev->dev);

	return err;
}

int igc_open(struct net_device *netdev)
{
	return __igc_open(netdev, false);
}

/**
 * __igc_close - Disables a network interface
 * @netdev: network interface device structure
 * @suspending: boolean indicating the device is suspending
 *
 * Returns 0, this is not allowed to fail
 *
 * The close entry point is called when an interface is de-activated
 * by the OS.  The hardware is still under the driver's control, but
 * needs to be disabled.  A global MAC reset is issued to stop the
 * hardware, and all transmit and receive resources are freed.
 */
static int __igc_close(struct net_device *netdev, bool suspending)
{
	struct igc_adapter *adapter = netdev_priv(netdev);
	struct pci_dev *pdev = adapter->pdev;

	WARN_ON(test_bit(__IGC_RESETTING, &adapter->state));

	if (!suspending)
		pm_runtime_get_sync(&pdev->dev);

	igc_down(adapter);

	igc_release_hw_control(adapter);

	igc_free_irq(adapter);

	igc_free_all_tx_resources(adapter);
	igc_free_all_rx_resources(adapter);

	if (!suspending)
		pm_runtime_put_sync(&pdev->dev);

	return 0;
}

int igc_close(struct net_device *netdev)
{
	if (netif_device_present(netdev) || netdev->dismantle)
		return __igc_close(netdev, false);
	return 0;
}

/**
 * igc_ioctl - Access the hwtstamp interface
 * @netdev: network interface device structure
 * @ifr: interface request data
 * @cmd: ioctl command
 **/
static int igc_ioctl(struct net_device *netdev, struct ifreq *ifr, int cmd)
{
	switch (cmd) {
	case SIOCGHWTSTAMP:
		return igc_ptp_get_ts_config(netdev, ifr);
	case SIOCSHWTSTAMP:
		return igc_ptp_set_ts_config(netdev, ifr);
	default:
		return -EOPNOTSUPP;
	}
}

static int igc_save_launchtime_params(struct igc_adapter *adapter, int queue,
				      bool enable)
{
	struct igc_ring *ring;
	int i;

	if (queue < 0 || queue >= adapter->num_tx_queues)
		return -EINVAL;

	ring = adapter->tx_ring[queue];
	ring->launchtime_enable = enable;

	if (adapter->base_time)
		return 0;

	adapter->cycle_time = NSEC_PER_SEC;

	for (i = 0; i < adapter->num_tx_queues; i++) {
		ring = adapter->tx_ring[i];
		ring->start_time = 0;
		ring->end_time = NSEC_PER_SEC;
	}

	return 0;
}

static bool is_base_time_past(ktime_t base_time, const struct timespec64 *now)
{
	struct timespec64 b;

	b = ktime_to_timespec64(base_time);

	return timespec64_compare(now, &b) > 0;
}

static bool validate_schedule(struct igc_adapter *adapter,
			      const struct tc_taprio_qopt_offload *qopt)
{
	int queue_uses[IGC_MAX_TX_QUEUES] = { };
	struct timespec64 now;
	size_t n;

	if (qopt->cycle_time_extension)
		return false;

	igc_ptp_read(adapter, &now);

	/* If we program the controller's BASET registers with a time
	 * in the future, it will hold all the packets until that
	 * time, causing a lot of TX Hangs, so to avoid that, we
	 * reject schedules that would start in the future.
	 */
	if (!is_base_time_past(qopt->base_time, &now))
		return false;

	for (n = 0; n < qopt->num_entries; n++) {
		const struct tc_taprio_sched_entry *e, *prev;
		int i;

		prev = n ? &qopt->entries[n - 1] : NULL;
		e = &qopt->entries[n];

		/* i225 only supports "global" frame preemption
		 * settings.
		 */
		if (e->command != TC_TAPRIO_CMD_SET_GATES)
			return false;

		for (i = 0; i < adapter->num_tx_queues; i++)
			if (e->gate_mask & BIT(i)) {
				queue_uses[i]++;

				/* There are limitations: A single queue cannot
				 * be opened and closed multiple times per cycle
				 * unless the gate stays open. Check for it.
				 */
				if (queue_uses[i] > 1 &&
				    !(prev->gate_mask & BIT(i)))
					return false;
			}
	}

	return true;
}

static int igc_tsn_enable_launchtime(struct igc_adapter *adapter,
				     struct tc_etf_qopt_offload *qopt)
{
	struct igc_hw *hw = &adapter->hw;
	int err;

	if (hw->mac.type != igc_i225)
		return -EOPNOTSUPP;

	err = igc_save_launchtime_params(adapter, qopt->queue, qopt->enable);
	if (err)
		return err;

	return igc_tsn_offload_apply(adapter);
}

static int igc_save_qbv_schedule(struct igc_adapter *adapter,
				 struct tc_taprio_qopt_offload *qopt)
{
	bool queue_configured[IGC_MAX_TX_QUEUES] = { };
	u32 start_time = 0, end_time = 0;
	size_t n;
	int i;

	if (!qopt->enable) {
		adapter->base_time = 0;
		return 0;
	}

	if (qopt->base_time < 0)
		return -ERANGE;

	if (adapter->base_time)
		return -EALREADY;

	if (!validate_schedule(adapter, qopt))
		return -EINVAL;

	adapter->cycle_time = qopt->cycle_time;
	adapter->base_time = qopt->base_time;

	for (n = 0; n < qopt->num_entries; n++) {
		struct tc_taprio_sched_entry *e = &qopt->entries[n];

		end_time += e->interval;

		/* If any of the conditions below are true, we need to manually
		 * control the end time of the cycle.
		 * 1. Qbv users can specify a cycle time that is not equal
		 * to the total GCL intervals. Hence, recalculation is
		 * necessary here to exclude the time interval that
		 * exceeds the cycle time.
		 * 2. According to IEEE Std. 802.1Q-2018 section 8.6.9.2,
		 * once the end of the list is reached, it will switch
		 * to the END_OF_CYCLE state and leave the gates in the
		 * same state until the next cycle is started.
		 */
		if (end_time > adapter->cycle_time ||
		    n + 1 == qopt->num_entries)
			end_time = adapter->cycle_time;

		for (i = 0; i < adapter->num_tx_queues; i++) {
			struct igc_ring *ring = adapter->tx_ring[i];

			if (!(e->gate_mask & BIT(i)))
				continue;

			/* Check whether a queue stays open for more than one
			 * entry. If so, keep the start and advance the end
			 * time.
			 */
			if (!queue_configured[i])
				ring->start_time = start_time;
			ring->end_time = end_time;

			queue_configured[i] = true;
		}

		start_time += e->interval;
	}

	/* Check whether a queue gets configured.
	 * If not, set the start and end time to be end time.
	 */
	for (i = 0; i < adapter->num_tx_queues; i++) {
		if (!queue_configured[i]) {
			struct igc_ring *ring = adapter->tx_ring[i];

			ring->start_time = end_time;
			ring->end_time = end_time;
		}
	}

	return 0;
}

static int igc_tsn_enable_qbv_scheduling(struct igc_adapter *adapter,
					 struct tc_taprio_qopt_offload *qopt)
{
	struct igc_hw *hw = &adapter->hw;
	int err;

	if (hw->mac.type != igc_i225)
		return -EOPNOTSUPP;

	err = igc_save_qbv_schedule(adapter, qopt);
	if (err)
		return err;

	return igc_tsn_offload_apply(adapter);
}

static int igc_setup_tc(struct net_device *dev, enum tc_setup_type type,
			void *type_data)
{
	struct igc_adapter *adapter = netdev_priv(dev);

	switch (type) {
	case TC_SETUP_QDISC_TAPRIO:
		return igc_tsn_enable_qbv_scheduling(adapter, type_data);

	case TC_SETUP_QDISC_ETF:
		return igc_tsn_enable_launchtime(adapter, type_data);

	default:
		return -EOPNOTSUPP;
	}
}

static const struct net_device_ops igc_netdev_ops = {
	.ndo_open		= igc_open,
	.ndo_stop		= igc_close,
	.ndo_start_xmit		= igc_xmit_frame,
	.ndo_set_rx_mode	= igc_set_rx_mode,
	.ndo_set_mac_address	= igc_set_mac,
	.ndo_change_mtu		= igc_change_mtu,
	.ndo_get_stats64	= igc_get_stats64,
	.ndo_fix_features	= igc_fix_features,
	.ndo_set_features	= igc_set_features,
	.ndo_features_check	= igc_features_check,
	.ndo_do_ioctl		= igc_ioctl,
	.ndo_setup_tc		= igc_setup_tc,
};

/* PCIe configuration access */
void igc_read_pci_cfg(struct igc_hw *hw, u32 reg, u16 *value)
{
	struct igc_adapter *adapter = hw->back;

	pci_read_config_word(adapter->pdev, reg, value);
}

void igc_write_pci_cfg(struct igc_hw *hw, u32 reg, u16 *value)
{
	struct igc_adapter *adapter = hw->back;

	pci_write_config_word(adapter->pdev, reg, *value);
}

s32 igc_read_pcie_cap_reg(struct igc_hw *hw, u32 reg, u16 *value)
{
	struct igc_adapter *adapter = hw->back;

	if (!pci_is_pcie(adapter->pdev))
		return -IGC_ERR_CONFIG;

	pcie_capability_read_word(adapter->pdev, reg, value);

	return IGC_SUCCESS;
}

s32 igc_write_pcie_cap_reg(struct igc_hw *hw, u32 reg, u16 *value)
{
	struct igc_adapter *adapter = hw->back;

	if (!pci_is_pcie(adapter->pdev))
		return -IGC_ERR_CONFIG;

	pcie_capability_write_word(adapter->pdev, reg, *value);

	return IGC_SUCCESS;
}

u32 igc_rd32(struct igc_hw *hw, u32 reg)
{
	struct igc_adapter *igc = container_of(hw, struct igc_adapter, hw);
	u8 __iomem *hw_addr = READ_ONCE(hw->hw_addr);
	u32 value = 0;

	if (IGC_REMOVED(hw_addr))
		return ~value;

	value = readl(&hw_addr[reg]);

	/* reads should not return all F's */
	if (!(~value) && (!reg || !(~readl(hw_addr)))) {
		struct net_device *netdev = igc->netdev;

		hw->hw_addr = NULL;
		netif_device_detach(netdev);
		netdev_err(netdev, "PCIe link lost, device now detached\n");
		WARN(pci_device_is_present(igc->pdev),
		     "igc: Failed to read reg 0x%x!\n", reg);
	}

	return value;
}

int igc_set_spd_dplx(struct igc_adapter *adapter, u32 spd, u8 dplx)
{
	struct igc_mac_info *mac = &adapter->hw.mac;

	mac->autoneg = 0;

	/* Make sure dplx is at most 1 bit and lsb of speed is not set
	 * for the switch() below to work
	 */
	if ((spd & 1) || (dplx & ~1))
		goto err_inval;

	switch (spd + dplx) {
	case SPEED_10 + DUPLEX_HALF:
		mac->forced_speed_duplex = ADVERTISE_10_HALF;
		break;
	case SPEED_10 + DUPLEX_FULL:
		mac->forced_speed_duplex = ADVERTISE_10_FULL;
		break;
	case SPEED_100 + DUPLEX_HALF:
		mac->forced_speed_duplex = ADVERTISE_100_HALF;
		break;
	case SPEED_100 + DUPLEX_FULL:
		mac->forced_speed_duplex = ADVERTISE_100_FULL;
		break;
	case SPEED_1000 + DUPLEX_FULL:
		mac->autoneg = 1;
		adapter->hw.phy.autoneg_advertised = ADVERTISE_1000_FULL;
		break;
	case SPEED_1000 + DUPLEX_HALF: /* not supported */
		goto err_inval;
	case SPEED_2500 + DUPLEX_FULL:
		mac->autoneg = 1;
		adapter->hw.phy.autoneg_advertised = ADVERTISE_2500_FULL;
		break;
	case SPEED_2500 + DUPLEX_HALF: /* not supported */
	default:
		goto err_inval;
	}

	/* clear MDI, MDI(-X) override is only allowed when autoneg enabled */
	adapter->hw.phy.mdix = AUTO_ALL_MODES;

	return 0;

err_inval:
	netdev_err(adapter->netdev, "Unsupported Speed/Duplex configuration\n");
	return -EINVAL;
}

/**
 * igc_probe - Device Initialization Routine
 * @pdev: PCI device information struct
 * @ent: entry in igc_pci_tbl
 *
 * Returns 0 on success, negative on failure
 *
 * igc_probe initializes an adapter identified by a pci_dev structure.
 * The OS initialization, configuring the adapter private structure,
 * and a hardware reset occur.
 */
static int igc_probe(struct pci_dev *pdev,
		     const struct pci_device_id *ent)
{
	struct igc_adapter *adapter;
	struct net_device *netdev;
	struct igc_hw *hw;
	const struct igc_info *ei = igc_info_tbl[ent->driver_data];
	int err, pci_using_dac;

	err = pci_enable_device_mem(pdev);
	if (err)
		return err;

	pci_using_dac = 0;
	err = dma_set_mask_and_coherent(&pdev->dev, DMA_BIT_MASK(64));
	if (!err) {
		pci_using_dac = 1;
	} else {
		err = dma_set_mask_and_coherent(&pdev->dev, DMA_BIT_MASK(32));
		if (err) {
			dev_err(&pdev->dev,
				"No usable DMA configuration, aborting\n");
			goto err_dma;
		}
	}

	err = pci_request_mem_regions(pdev, igc_driver_name);
	if (err)
		goto err_pci_reg;

	pci_enable_pcie_error_reporting(pdev);

	err = pci_enable_ptm(pdev, NULL);
	if (err < 0)
		dev_info(&pdev->dev, "PCIe PTM not supported by PCIe bus/controller\n");

	pci_set_master(pdev);

	err = -ENOMEM;
	netdev = alloc_etherdev_mq(sizeof(struct igc_adapter),
				   IGC_MAX_TX_QUEUES);

	if (!netdev)
		goto err_alloc_etherdev;

	SET_NETDEV_DEV(netdev, &pdev->dev);

	pci_set_drvdata(pdev, netdev);
	adapter = netdev_priv(netdev);
	adapter->netdev = netdev;
	adapter->pdev = pdev;
	hw = &adapter->hw;
	hw->back = adapter;
	adapter->port_num = hw->bus.func;
	adapter->msg_enable = netif_msg_init(debug, DEFAULT_MSG_ENABLE);

	err = pci_save_state(pdev);
	if (err)
		goto err_ioremap;

	err = -EIO;
	adapter->io_addr = ioremap(pci_resource_start(pdev, 0),
				   pci_resource_len(pdev, 0));
	if (!adapter->io_addr)
		goto err_ioremap;

	/* hw->hw_addr can be zeroed, so use adapter->io_addr for unmap */
	hw->hw_addr = adapter->io_addr;

	netdev->netdev_ops = &igc_netdev_ops;
	igc_ethtool_set_ops(netdev);
	netdev->watchdog_timeo = 5 * HZ;

	netdev->mem_start = pci_resource_start(pdev, 0);
	netdev->mem_end = pci_resource_end(pdev, 0);

	/* PCI config space info */
	hw->vendor_id = pdev->vendor;
	hw->device_id = pdev->device;
	hw->revision_id = pdev->revision;
	hw->subsystem_vendor_id = pdev->subsystem_vendor;
	hw->subsystem_device_id = pdev->subsystem_device;

	/* Copy the default MAC and PHY function pointers */
	memcpy(&hw->mac.ops, ei->mac_ops, sizeof(hw->mac.ops));
	memcpy(&hw->phy.ops, ei->phy_ops, sizeof(hw->phy.ops));

	/* Initialize skew-specific constants */
	err = ei->get_invariants(hw);
	if (err)
		goto err_sw_init;

	/* Add supported features to the features list*/
	netdev->features |= NETIF_F_SG;
	netdev->features |= NETIF_F_TSO;
	netdev->features |= NETIF_F_TSO6;
	netdev->features |= NETIF_F_TSO_ECN;
	netdev->features |= NETIF_F_RXHASH;
	netdev->features |= NETIF_F_RXCSUM;
	netdev->features |= NETIF_F_HW_CSUM;
	netdev->features |= NETIF_F_SCTP_CRC;
	netdev->features |= NETIF_F_HW_TC;

#define IGC_GSO_PARTIAL_FEATURES (NETIF_F_GSO_GRE | \
				  NETIF_F_GSO_GRE_CSUM | \
				  NETIF_F_GSO_IPXIP4 | \
				  NETIF_F_GSO_IPXIP6 | \
				  NETIF_F_GSO_UDP_TUNNEL | \
				  NETIF_F_GSO_UDP_TUNNEL_CSUM)

	netdev->gso_partial_features = IGC_GSO_PARTIAL_FEATURES;
	netdev->features |= NETIF_F_GSO_PARTIAL | IGC_GSO_PARTIAL_FEATURES;

	/* setup the private structure */
	err = igc_sw_init(adapter);
	if (err)
		goto err_sw_init;

	/* copy netdev features into list of user selectable features */
	netdev->hw_features |= NETIF_F_NTUPLE;
	netdev->hw_features |= netdev->features;

	if (pci_using_dac)
		netdev->features |= NETIF_F_HIGHDMA;

	/* MTU range: 68 - 9216 */
	netdev->min_mtu = ETH_MIN_MTU;
	netdev->max_mtu = MAX_STD_JUMBO_FRAME_SIZE;

	/* before reading the NVM, reset the controller to put the device in a
	 * known good starting state
	 */
	hw->mac.ops.reset_hw(hw);

	if (igc_get_flash_presence_i225(hw)) {
		if (hw->nvm.ops.validate(hw) < 0) {
			dev_err(&pdev->dev, "The NVM Checksum Is Not Valid\n");
			err = -EIO;
			goto err_eeprom;
		}
	}

	if (eth_platform_get_mac_address(&pdev->dev, hw->mac.addr)) {
		/* copy the MAC address out of the NVM */
		if (hw->mac.ops.read_mac_addr(hw))
			dev_err(&pdev->dev, "NVM Read Error\n");
	}

	memcpy(netdev->dev_addr, hw->mac.addr, netdev->addr_len);

	if (!is_valid_ether_addr(netdev->dev_addr)) {
		dev_err(&pdev->dev, "Invalid MAC Address\n");
		err = -EIO;
		goto err_eeprom;
	}

	/* configure RXPBSIZE and TXPBSIZE */
	wr32(IGC_RXPBS, I225_RXPBSIZE_DEFAULT);
	wr32(IGC_TXPBS, I225_TXPBSIZE_DEFAULT);

	timer_setup(&adapter->watchdog_timer, igc_watchdog, 0);
	timer_setup(&adapter->phy_info_timer, igc_update_phy_info, 0);

	INIT_WORK(&adapter->reset_task, igc_reset_task);
	INIT_WORK(&adapter->watchdog_task, igc_watchdog_task);

	/* Initialize link properties that are user-changeable */
	adapter->fc_autoneg = true;
	hw->mac.autoneg = true;
	hw->phy.autoneg_advertised = 0xaf;

	hw->fc.requested_mode = igc_fc_default;
	hw->fc.current_mode = igc_fc_default;

	/* By default, support wake on port A */
	adapter->flags |= IGC_FLAG_WOL_SUPPORTED;

	/* initialize the wol settings based on the eeprom settings */
	if (adapter->flags & IGC_FLAG_WOL_SUPPORTED)
		adapter->wol |= IGC_WUFC_MAG;

	device_set_wakeup_enable(&adapter->pdev->dev,
				 adapter->flags & IGC_FLAG_WOL_SUPPORTED);

	igc_ptp_init(adapter);

	/* reset the hardware with the new settings */
	igc_reset(adapter);

	/* let the f/w know that the h/w is now under the control of the
	 * driver.
	 */
	igc_get_hw_control(adapter);

	strncpy(netdev->name, "eth%d", IFNAMSIZ);
	err = register_netdev(netdev);
	if (err)
		goto err_register;

	 /* carrier off reporting is important to ethtool even BEFORE open */
	netif_carrier_off(netdev);

	/* Check if Media Autosense is enabled */
	adapter->ei = *ei;

	/* print pcie link status and MAC address */
	pcie_print_link_status(pdev);
	netdev_info(netdev, "MAC: %pM\n", netdev->dev_addr);

	dev_pm_set_driver_flags(&pdev->dev, DPM_FLAG_NO_DIRECT_COMPLETE);
	/* Disable EEE for internal PHY devices */
	hw->dev_spec._base.eee_enable = false;
	adapter->flags &= ~IGC_FLAG_EEE;
	igc_set_eee_i225(hw, false, false, false);

	pm_runtime_put_noidle(&pdev->dev);

	return 0;

err_register:
	igc_release_hw_control(adapter);
err_eeprom:
	if (!igc_check_reset_block(hw))
		igc_reset_phy(hw);
err_sw_init:
	igc_clear_interrupt_scheme(adapter);
	iounmap(adapter->io_addr);
err_ioremap:
	free_netdev(netdev);
err_alloc_etherdev:
	pci_disable_pcie_error_reporting(pdev);
	pci_release_mem_regions(pdev);
err_pci_reg:
err_dma:
	pci_disable_device(pdev);
	return err;
}

/**
 * igc_remove - Device Removal Routine
 * @pdev: PCI device information struct
 *
 * igc_remove is called by the PCI subsystem to alert the driver
 * that it should release a PCI device.  This could be caused by a
 * Hot-Plug event, or because the driver is going to be removed from
 * memory.
 */
static void igc_remove(struct pci_dev *pdev)
{
	struct net_device *netdev = pci_get_drvdata(pdev);
	struct igc_adapter *adapter = netdev_priv(netdev);

	pm_runtime_get_noresume(&pdev->dev);

	igc_flush_nfc_rules(adapter);

	igc_ptp_stop(adapter);

	set_bit(__IGC_DOWN, &adapter->state);

	del_timer_sync(&adapter->watchdog_timer);
	del_timer_sync(&adapter->phy_info_timer);

	cancel_work_sync(&adapter->reset_task);
	cancel_work_sync(&adapter->watchdog_task);

	/* Release control of h/w to f/w.  If f/w is AMT enabled, this
	 * would have already happened in close and is redundant.
	 */
	igc_release_hw_control(adapter);
	unregister_netdev(netdev);

	igc_clear_interrupt_scheme(adapter);
	pci_iounmap(pdev, adapter->io_addr);
	pci_release_mem_regions(pdev);

	free_netdev(netdev);

	pci_disable_pcie_error_reporting(pdev);

	pci_disable_device(pdev);
}

static int __igc_shutdown(struct pci_dev *pdev, bool *enable_wake,
			  bool runtime)
{
	struct net_device *netdev = pci_get_drvdata(pdev);
	struct igc_adapter *adapter = netdev_priv(netdev);
	u32 wufc = runtime ? IGC_WUFC_LNKC : adapter->wol;
	struct igc_hw *hw = &adapter->hw;
	u32 ctrl, rctl, status;
	bool wake;

	rtnl_lock();
	netif_device_detach(netdev);

	if (netif_running(netdev))
		__igc_close(netdev, true);

	igc_ptp_suspend(adapter);

	igc_clear_interrupt_scheme(adapter);
	rtnl_unlock();

	status = rd32(IGC_STATUS);
	if (status & IGC_STATUS_LU)
		wufc &= ~IGC_WUFC_LNKC;

	if (wufc) {
		igc_setup_rctl(adapter);
		igc_set_rx_mode(netdev);

		/* turn on all-multi mode if wake on multicast is enabled */
		if (wufc & IGC_WUFC_MC) {
			rctl = rd32(IGC_RCTL);
			rctl |= IGC_RCTL_MPE;
			wr32(IGC_RCTL, rctl);
		}

		ctrl = rd32(IGC_CTRL);
		ctrl |= IGC_CTRL_ADVD3WUC;
		wr32(IGC_CTRL, ctrl);

		/* Allow time for pending master requests to run */
		igc_disable_pcie_master(hw);

		wr32(IGC_WUC, IGC_WUC_PME_EN);
		wr32(IGC_WUFC, wufc);
	} else {
		wr32(IGC_WUC, 0);
		wr32(IGC_WUFC, 0);
	}

	wake = wufc || adapter->en_mng_pt;
	if (!wake)
		igc_power_down_phy_copper_base(&adapter->hw);
	else
		igc_power_up_link(adapter);

	if (enable_wake)
		*enable_wake = wake;

	/* Release control of h/w to f/w.  If f/w is AMT enabled, this
	 * would have already happened in close and is redundant.
	 */
	igc_release_hw_control(adapter);

	pci_disable_device(pdev);

	return 0;
}

#ifdef CONFIG_PM
static int __maybe_unused igc_runtime_suspend(struct device *dev)
{
	return __igc_shutdown(to_pci_dev(dev), NULL, 1);
}

static void igc_deliver_wake_packet(struct net_device *netdev)
{
	struct igc_adapter *adapter = netdev_priv(netdev);
	struct igc_hw *hw = &adapter->hw;
	struct sk_buff *skb;
	u32 wupl;

	wupl = rd32(IGC_WUPL) & IGC_WUPL_MASK;

	/* WUPM stores only the first 128 bytes of the wake packet.
	 * Read the packet only if we have the whole thing.
	 */
	if (wupl == 0 || wupl > IGC_WUPM_BYTES)
		return;

	skb = netdev_alloc_skb_ip_align(netdev, IGC_WUPM_BYTES);
	if (!skb)
		return;

	skb_put(skb, wupl);

	/* Ensure reads are 32-bit aligned */
	wupl = roundup(wupl, 4);

	memcpy_fromio(skb->data, hw->hw_addr + IGC_WUPM_REG(0), wupl);

	skb->protocol = eth_type_trans(skb, netdev);
	netif_rx(skb);
}

static int __maybe_unused igc_resume(struct device *dev)
{
	struct pci_dev *pdev = to_pci_dev(dev);
	struct net_device *netdev = pci_get_drvdata(pdev);
	struct igc_adapter *adapter = netdev_priv(netdev);
	struct igc_hw *hw = &adapter->hw;
	u32 err, val;

	pci_set_power_state(pdev, PCI_D0);
	pci_restore_state(pdev);
	pci_save_state(pdev);

	if (!pci_device_is_present(pdev))
		return -ENODEV;
	err = pci_enable_device_mem(pdev);
	if (err) {
		netdev_err(netdev, "Cannot enable PCI device from suspend\n");
		return err;
	}
	pci_set_master(pdev);

	pci_enable_wake(pdev, PCI_D3hot, 0);
	pci_enable_wake(pdev, PCI_D3cold, 0);

	if (igc_init_interrupt_scheme(adapter, true)) {
		netdev_err(netdev, "Unable to allocate memory for queues\n");
		return -ENOMEM;
	}

	igc_reset(adapter);

	/* let the f/w know that the h/w is now under the control of the
	 * driver.
	 */
	igc_get_hw_control(adapter);

	val = rd32(IGC_WUS);
	if (val & WAKE_PKT_WUS)
		igc_deliver_wake_packet(netdev);

	wr32(IGC_WUS, ~0);

	rtnl_lock();
	if (!err && netif_running(netdev))
		err = __igc_open(netdev, true);

	if (!err)
		netif_device_attach(netdev);
	rtnl_unlock();

	return err;
}

static int __maybe_unused igc_runtime_resume(struct device *dev)
{
	return igc_resume(dev);
}

static int __maybe_unused igc_suspend(struct device *dev)
{
	return __igc_shutdown(to_pci_dev(dev), NULL, 0);
}

static int __maybe_unused igc_runtime_idle(struct device *dev)
{
	struct net_device *netdev = dev_get_drvdata(dev);
	struct igc_adapter *adapter = netdev_priv(netdev);

	if (!igc_has_link(adapter))
		pm_schedule_suspend(dev, MSEC_PER_SEC * 5);

	return -EBUSY;
}
#endif /* CONFIG_PM */

static void igc_shutdown(struct pci_dev *pdev)
{
	bool wake;

	__igc_shutdown(pdev, &wake, 0);

	if (system_state == SYSTEM_POWER_OFF) {
		pci_wake_from_d3(pdev, wake);
		pci_set_power_state(pdev, PCI_D3hot);
	}
}

/**
 *  igc_io_error_detected - called when PCI error is detected
 *  @pdev: Pointer to PCI device
 *  @state: The current PCI connection state
 *
 *  This function is called after a PCI bus error affecting
 *  this device has been detected.
 **/
static pci_ers_result_t igc_io_error_detected(struct pci_dev *pdev,
					      pci_channel_state_t state)
{
	struct net_device *netdev = pci_get_drvdata(pdev);
	struct igc_adapter *adapter = netdev_priv(netdev);

	netif_device_detach(netdev);

	if (state == pci_channel_io_perm_failure)
		return PCI_ERS_RESULT_DISCONNECT;

	if (netif_running(netdev))
		igc_down(adapter);
	pci_disable_device(pdev);

	/* Request a slot reset. */
	return PCI_ERS_RESULT_NEED_RESET;
}

/**
 *  igc_io_slot_reset - called after the PCI bus has been reset.
 *  @pdev: Pointer to PCI device
 *
 *  Restart the card from scratch, as if from a cold-boot. Implementation
 *  resembles the first-half of the igc_resume routine.
 **/
static pci_ers_result_t igc_io_slot_reset(struct pci_dev *pdev)
{
	struct net_device *netdev = pci_get_drvdata(pdev);
	struct igc_adapter *adapter = netdev_priv(netdev);
	struct igc_hw *hw = &adapter->hw;
	pci_ers_result_t result;

	if (pci_enable_device_mem(pdev)) {
		netdev_err(netdev, "Could not re-enable PCI device after reset\n");
		result = PCI_ERS_RESULT_DISCONNECT;
	} else {
		pci_set_master(pdev);
		pci_restore_state(pdev);
		pci_save_state(pdev);

		pci_enable_wake(pdev, PCI_D3hot, 0);
		pci_enable_wake(pdev, PCI_D3cold, 0);

		/* In case of PCI error, adapter loses its HW address
		 * so we should re-assign it here.
		 */
		hw->hw_addr = adapter->io_addr;

		igc_reset(adapter);
		wr32(IGC_WUS, ~0);
		result = PCI_ERS_RESULT_RECOVERED;
	}

	return result;
}

/**
 *  igc_io_resume - called when traffic can start to flow again.
 *  @pdev: Pointer to PCI device
 *
 *  This callback is called when the error recovery driver tells us that
 *  its OK to resume normal operation. Implementation resembles the
 *  second-half of the igc_resume routine.
 */
static void igc_io_resume(struct pci_dev *pdev)
{
	struct net_device *netdev = pci_get_drvdata(pdev);
	struct igc_adapter *adapter = netdev_priv(netdev);

	rtnl_lock();
	if (netif_running(netdev)) {
		if (igc_open(netdev)) {
			netdev_err(netdev, "igc_open failed after reset\n");
			return;
		}
	}

	netif_device_attach(netdev);

	/* let the f/w know that the h/w is now under the control of the
	 * driver.
	 */
	igc_get_hw_control(adapter);
	rtnl_unlock();
}

static const struct pci_error_handlers igc_err_handler = {
	.error_detected = igc_io_error_detected,
	.slot_reset = igc_io_slot_reset,
	.resume = igc_io_resume,
};

#ifdef CONFIG_PM
static const struct dev_pm_ops igc_pm_ops = {
	SET_SYSTEM_SLEEP_PM_OPS(igc_suspend, igc_resume)
	SET_RUNTIME_PM_OPS(igc_runtime_suspend, igc_runtime_resume,
			   igc_runtime_idle)
};
#endif

static struct pci_driver igc_driver = {
	.name     = igc_driver_name,
	.id_table = igc_pci_tbl,
	.probe    = igc_probe,
	.remove   = igc_remove,
#ifdef CONFIG_PM
	.driver.pm = &igc_pm_ops,
#endif
	.shutdown = igc_shutdown,
	.err_handler = &igc_err_handler,
};

/**
 * igc_reinit_queues - return error
 * @adapter: pointer to adapter structure
 */
int igc_reinit_queues(struct igc_adapter *adapter)
{
	struct net_device *netdev = adapter->netdev;
	int err = 0;

	if (netif_running(netdev))
		igc_close(netdev);

	igc_reset_interrupt_capability(adapter);

	if (igc_init_interrupt_scheme(adapter, true)) {
		netdev_err(netdev, "Unable to allocate memory for queues\n");
		return -ENOMEM;
	}

	if (netif_running(netdev))
		err = igc_open(netdev);

	return err;
}

/**
 * igc_get_hw_dev - return device
 * @hw: pointer to hardware structure
 *
 * used by hardware layer to print debugging information
 */
struct net_device *igc_get_hw_dev(struct igc_hw *hw)
{
	struct igc_adapter *adapter = hw->back;

	return adapter->netdev;
}

/**
 * igc_init_module - Driver Registration Routine
 *
 * igc_init_module is the first routine called when the driver is
 * loaded. All it does is register with the PCI subsystem.
 */
static int __init igc_init_module(void)
{
	int ret;

	pr_info("%s\n", igc_driver_string);
	pr_info("%s\n", igc_copyright);

	ret = pci_register_driver(&igc_driver);
	return ret;
}

module_init(igc_init_module);

/**
 * igc_exit_module - Driver Exit Cleanup Routine
 *
 * igc_exit_module is called just before the driver is removed
 * from memory.
 */
static void __exit igc_exit_module(void)
{
	pci_unregister_driver(&igc_driver);
}

module_exit(igc_exit_module);
/* igc_main.c */<|MERGE_RESOLUTION|>--- conflicted
+++ resolved
@@ -905,11 +905,7 @@
 	ktime_t base_time = adapter->base_time;
 	ktime_t now = ktime_get_clocktai();
 	ktime_t baset_est, end_of_cycle;
-<<<<<<< HEAD
-	u32 launchtime;
-=======
 	s32 launchtime;
->>>>>>> dd679e5c
 	s64 n;
 
 	n = div64_s64(ktime_sub_ns(now, base_time), cycle_time);
@@ -922,11 +918,7 @@
 			*first_flag = true;
 			ring->last_ff_cycle = baset_est;
 
-<<<<<<< HEAD
-			if (ktime_compare(txtime, ring->last_tx_cycle) > 0)
-=======
 			if (ktime_compare(end_of_cycle, ring->last_tx_cycle) > 0)
->>>>>>> dd679e5c
 				*insert_empty = true;
 		}
 	}
