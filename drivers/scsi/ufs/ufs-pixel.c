--- conflicted
+++ resolved
@@ -714,11 +714,7 @@
 		}
 	}
 
-<<<<<<< HEAD
 	if (!(rq->cmd_flags & (REQ_META | REQ_IDLE)) && !ufs->always_use_wb)
-=======
-	if (!(rq->cmd_flags & (REQ_META | REQ_IDLE)))
->>>>>>> b457fe5b
 		return;
 
 	if (hba->dev_info.wspecversion <= 0x300)
