--- conflicted
+++ resolved
@@ -69,76 +69,70 @@
 #define ODPM_FREQ_DECIMAL_UHZ_STR_LEN_MAX 6
 #define ODPM_SAMPLING_FREQ_CHAR_LEN_MAX 20
 
-<<<<<<< HEAD
 #if defined(CONFIG_SOC_GS101)
-#define SWITCH_CHIP_FUNC(infop, ret, func, args...)	\
-	do {						\
-		switch ((infop)->chip.hw_id) {		\
-		case ID_S2MPG10:			\
-			ret = s2mpg10_##func(args);	\
-			break;				\
-		case ID_S2MPG11:			\
-			ret = s2mpg11_##func(args);	\
-			break;				\
-		case ID_COUNT:				\
-			break;				\
-		}					\
-=======
-#define _SWITCH_METER_FUNC_VOID(info, func, args...)                           \
+#define _SWITCH_METER_FUNC_VOID(infop, func, args...)                          \
 	do {                                                                   \
-		switch ((info)->chip.id) {                                     \
-		case ODPM_CHIP_S2MPG10:                                        \
+		switch ((infop)->chip.hw_id) {                                 \
+		case ID_S2MPG10:                                               \
 			s2mpg10_##func(args);                                  \
 			break;                                                 \
-		case ODPM_CHIP_S2MPG11:                                        \
+		case ID_S2MPG11:                                               \
 			s2mpg11_##func(args);                                  \
 			break;                                                 \
-		case ODPM_CHIP_COUNT:                                          \
+		case ID_COUNT:                                                 \
 			break;                                                 \
 		}                                                              \
 	} while (0)
 
-#define _SWITCH_METER_FUNC(info, ret, func, args...)                           \
+#define _SWITCH_METER_FUNC(infop, ret, func, args...)                          \
 	do {                                                                   \
-		switch ((info)->chip.id) {                                     \
-		case ODPM_CHIP_S2MPG10:                                        \
+		switch ((info)->chip.hw_id) {                                  \
+		case ID_S2MPG10:                                               \
 			ret = s2mpg10_##func(args);                            \
 			break;                                                 \
-		case ODPM_CHIP_S2MPG11:                                        \
+		case ID_S2MPG11:                                               \
 			ret = s2mpg11_##func(args);                            \
 			break;                                                 \
-		case ODPM_CHIP_COUNT:                                          \
+		case ID_COUNT:                                                 \
 			break;                                                 \
 		}                                                              \
->>>>>>> e570504e
 	} while (0)
 #endif
 
 #if defined(CONFIG_SOC_GS201)
-#define SWITCH_CHIP_FUNC(infop, ret, func, args...)	\
-	do {						\
-		switch ((infop)->chip.hw_id) {		\
-		case ID_S2MPG12:			\
-			ret = s2mpg12_##func(args);	\
-			break;				\
-		case ID_S2MPG13:			\
-			ret = s2mpg13_##func(args);	\
-			break;				\
-		case ID_COUNT:				\
-			break;				\
-		}					\
+#define _SWITCH_METER_FUNC_VOID(infop, func, args...)                          \
+	do {                                                                   \
+		switch ((infop)->chip.hw_id) {                                 \
+		case ID_S2MPG12:                                               \
+			s2mpg12_##func(args);                                  \
+			break;                                                 \
+		case ID_S2MPG13:                                               \
+			s2mpg13_##func(args);                                  \
+			break;                                                 \
+		case ID_COUNT:                                                 \
+			break;                                                 \
+		}                                                              \
+	} while (0)
+
+#define _SWITCH_METER_FUNC(infop, ret, func, args...)	                       \
+	do {						                       \
+		switch ((infop)->chip.hw_id) {		                       \
+		case ID_S2MPG12:			                       \
+			ret = s2mpg12_##func(args);	                       \
+			break;				                       \
+		case ID_S2MPG13:			                       \
+			ret = s2mpg13_##func(args);	                       \
+			break;				                       \
+		case ID_COUNT:				                       \
+			break;				                       \
+		}					                       \
 	} while (0)
 #endif
 
-<<<<<<< HEAD
-#define SWITCH_METER_FUNC(infop, ret, func, args...) \
-	SWITCH_CHIP_FUNC(infop, ret, func, (infop)->meter, args)
-=======
 #define SWITCH_METER_FUNC(info, ret, func, args...) \
 	_SWITCH_METER_FUNC(info, ret, func, info->meter, args)
 #define SWITCH_METER_FUNC_VOID(info, func, args...) \
 	_SWITCH_METER_FUNC_VOID(info, func, info->meter, args)
->>>>>>> e570504e
 
 #define ODPM_CHANNEL_MAX S2MPG1X_METER_CHANNEL_MAX
 #define ODPM_BUCK_EN_BYTES S2MPG1X_METER_BUCKEN_BUF
