--- conflicted
+++ resolved
@@ -1969,7 +1969,6 @@
  * not breaking userspace in the future when these fields or flags are used.
  */
 static int iommu_check_cache_invl_data(struct iommu_cache_invalidate_info *info)
-<<<<<<< HEAD
 {
 	u32 mask;
 	int i;
@@ -2023,61 +2022,6 @@
 int iommu_uapi_cache_invalidate(struct iommu_domain *domain, struct device *dev,
 				void __user *uinfo)
 {
-=======
-{
-	u32 mask;
-	int i;
-
-	if (info->version != IOMMU_CACHE_INVALIDATE_INFO_VERSION_1)
-		return -EINVAL;
-
-	mask = (1 << IOMMU_CACHE_INV_TYPE_NR) - 1;
-	if (info->cache & ~mask)
-		return -EINVAL;
-
-	if (info->granularity >= IOMMU_INV_GRANU_NR)
-		return -EINVAL;
-
-	switch (info->granularity) {
-	case IOMMU_INV_GRANU_ADDR:
-		if (info->cache & IOMMU_CACHE_INV_TYPE_PASID)
-			return -EINVAL;
-
-		mask = IOMMU_INV_ADDR_FLAGS_PASID |
-			IOMMU_INV_ADDR_FLAGS_ARCHID |
-			IOMMU_INV_ADDR_FLAGS_LEAF;
-
-		if (info->granu.addr_info.flags & ~mask)
-			return -EINVAL;
-		break;
-	case IOMMU_INV_GRANU_PASID:
-		mask = IOMMU_INV_PASID_FLAGS_PASID |
-			IOMMU_INV_PASID_FLAGS_ARCHID;
-		if (info->granu.pasid_info.flags & ~mask)
-			return -EINVAL;
-
-		break;
-	case IOMMU_INV_GRANU_DOMAIN:
-		if (info->cache & IOMMU_CACHE_INV_TYPE_DEV_IOTLB)
-			return -EINVAL;
-		break;
-	default:
-		return -EINVAL;
-	}
-
-	/* Check reserved padding fields */
-	for (i = 0; i < sizeof(info->padding); i++) {
-		if (info->padding[i])
-			return -EINVAL;
-	}
-
-	return 0;
-}
-
-int iommu_uapi_cache_invalidate(struct iommu_domain *domain, struct device *dev,
-				void __user *uinfo)
-{
->>>>>>> c70595ea
 	struct iommu_cache_invalidate_info inv_info = { 0 };
 	u32 minsz;
 	int ret;
