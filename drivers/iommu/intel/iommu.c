--- conflicted
+++ resolved
@@ -739,8 +739,6 @@
 	 */
 	if (domain->nid == NUMA_NO_NODE)
 		domain->nid = domain_update_device_node(domain);
-<<<<<<< HEAD
-=======
 
 	/*
 	 * First-level translation restricts the input-address to a
@@ -753,7 +751,6 @@
 		domain->domain.geometry.aperture_end = __DOMAIN_MAX_ADDR(domain->gaw - 1);
 	else
 		domain->domain.geometry.aperture_end = __DOMAIN_MAX_ADDR(domain->gaw);
->>>>>>> c70595ea
 }
 
 struct context_entry *iommu_context_addr(struct intel_iommu *iommu, u8 bus,
