// SPDX-License-Identifier: GPL-2.0
/*
 * xHCI host controller driver
 *
 * Copyright (C) 2008 Intel Corp.
 *
 * Author: Sarah Sharp
 * Some code borrowed from the Linux EHCI driver.
 */

#include <linux/usb.h>
#include <linux/pci.h>
#include <linux/slab.h>
#include <linux/dmapool.h>
#include <linux/dma-mapping.h>

#include "xhci.h"
#include "xhci-trace.h"
#include "xhci-debugfs.h"

/*
 * Allocates a generic ring segment from the ring pool, sets the dma address,
 * initializes the segment to zero, and sets the private next pointer to NULL.
 *
 * Section 4.11.1.1:
 * "All components of all Command and Transfer TRBs shall be initialized to '0'"
 */
static struct xhci_segment *xhci_segment_alloc(struct xhci_hcd *xhci,
					       unsigned int cycle_state,
					       unsigned int max_packet,
					       gfp_t flags)
{
	struct xhci_segment *seg;
	dma_addr_t	dma;
	int		i;
	struct device *dev = xhci_to_hcd(xhci)->self.sysdev;

	seg = kzalloc_node(sizeof(*seg), flags, dev_to_node(dev));
	if (!seg)
		return NULL;

	seg->trbs = dma_pool_zalloc(xhci->segment_pool, flags, &dma);
	if (!seg->trbs) {
		kfree(seg);
		return NULL;
	}

	if (max_packet) {
		seg->bounce_buf = kzalloc_node(max_packet, flags,
					dev_to_node(dev));
		if (!seg->bounce_buf) {
			dma_pool_free(xhci->segment_pool, seg->trbs, dma);
			kfree(seg);
			return NULL;
		}
	}
	/* If the cycle state is 0, set the cycle bit to 1 for all the TRBs */
	if (cycle_state == 0) {
		for (i = 0; i < TRBS_PER_SEGMENT; i++)
			seg->trbs[i].link.control |= cpu_to_le32(TRB_CYCLE);
	}
	seg->dma = dma;
	seg->next = NULL;

	return seg;
}

static void xhci_segment_free(struct xhci_hcd *xhci, struct xhci_segment *seg)
{
	if (seg->trbs) {
		dma_pool_free(xhci->segment_pool, seg->trbs, seg->dma);
		seg->trbs = NULL;
	}
	kfree(seg->bounce_buf);
	kfree(seg);
}

static void xhci_free_segments_for_ring(struct xhci_hcd *xhci,
				struct xhci_segment *first)
{
	struct xhci_segment *seg;

	seg = first->next;
	while (seg != first) {
		struct xhci_segment *next = seg->next;
		xhci_segment_free(xhci, seg);
		seg = next;
	}
	xhci_segment_free(xhci, first);
}

/*
 * Make the prev segment point to the next segment.
 *
 * Change the last TRB in the prev segment to be a Link TRB which points to the
 * DMA address of the next segment.  The caller needs to set any Link TRB
 * related flags, such as End TRB, Toggle Cycle, and no snoop.
 */
static void xhci_link_segments(struct xhci_segment *prev,
			       struct xhci_segment *next,
			       enum xhci_ring_type type, bool chain_links)
{
	u32 val;

	if (!prev || !next)
		return;
	prev->next = next;
	if (type != TYPE_EVENT) {
		prev->trbs[TRBS_PER_SEGMENT-1].link.segment_ptr =
			cpu_to_le64(next->dma);

		/* Set the last TRB in the segment to have a TRB type ID of Link TRB */
		val = le32_to_cpu(prev->trbs[TRBS_PER_SEGMENT-1].link.control);
		val &= ~TRB_TYPE_BITMASK;
		val |= TRB_TYPE(TRB_LINK);
		if (chain_links)
			val |= TRB_CHAIN;
		prev->trbs[TRBS_PER_SEGMENT-1].link.control = cpu_to_le32(val);
	}
}

/*
 * Link the ring to the new segments.
 * Set Toggle Cycle for the new ring if needed.
 */
static void xhci_link_rings(struct xhci_hcd *xhci, struct xhci_ring *ring,
		struct xhci_segment *first, struct xhci_segment *last,
		unsigned int num_segs)
{
	struct xhci_segment *next;
	bool chain_links;

	if (!ring || !first || !last)
		return;

	/* Set chain bit for 0.95 hosts, and for isoc rings on AMD 0.96 host */
	chain_links = !!(xhci_link_trb_quirk(xhci) ||
			 (ring->type == TYPE_ISOC &&
			  (xhci->quirks & XHCI_AMD_0x96_HOST)));

	next = ring->enq_seg->next;
	xhci_link_segments(ring->enq_seg, first, ring->type, chain_links);
	xhci_link_segments(last, next, ring->type, chain_links);
	ring->num_segs += num_segs;
	ring->num_trbs_free += (TRBS_PER_SEGMENT - 1) * num_segs;

	if (ring->type != TYPE_EVENT && ring->enq_seg == ring->last_seg) {
		ring->last_seg->trbs[TRBS_PER_SEGMENT-1].link.control
			&= ~cpu_to_le32(LINK_TOGGLE);
		last->trbs[TRBS_PER_SEGMENT-1].link.control
			|= cpu_to_le32(LINK_TOGGLE);
		ring->last_seg = last;
	}
}

/*
 * We need a radix tree for mapping physical addresses of TRBs to which stream
 * ID they belong to.  We need to do this because the host controller won't tell
 * us which stream ring the TRB came from.  We could store the stream ID in an
 * event data TRB, but that doesn't help us for the cancellation case, since the
 * endpoint may stop before it reaches that event data TRB.
 *
 * The radix tree maps the upper portion of the TRB DMA address to a ring
 * segment that has the same upper portion of DMA addresses.  For example, say I
 * have segments of size 1KB, that are always 1KB aligned.  A segment may
 * start at 0x10c91000 and end at 0x10c913f0.  If I use the upper 10 bits, the
 * key to the stream ID is 0x43244.  I can use the DMA address of the TRB to
 * pass the radix tree a key to get the right stream ID:
 *
 *	0x10c90fff >> 10 = 0x43243
 *	0x10c912c0 >> 10 = 0x43244
 *	0x10c91400 >> 10 = 0x43245
 *
 * Obviously, only those TRBs with DMA addresses that are within the segment
 * will make the radix tree return the stream ID for that ring.
 *
 * Caveats for the radix tree:
 *
 * The radix tree uses an unsigned long as a key pair.  On 32-bit systems, an
 * unsigned long will be 32-bits; on a 64-bit system an unsigned long will be
 * 64-bits.  Since we only request 32-bit DMA addresses, we can use that as the
 * key on 32-bit or 64-bit systems (it would also be fine if we asked for 64-bit
 * PCI DMA addresses on a 64-bit system).  There might be a problem on 32-bit
 * extended systems (where the DMA address can be bigger than 32-bits),
 * if we allow the PCI dma mask to be bigger than 32-bits.  So don't do that.
 */
static int xhci_insert_segment_mapping(struct radix_tree_root *trb_address_map,
		struct xhci_ring *ring,
		struct xhci_segment *seg,
		gfp_t mem_flags)
{
	unsigned long key;
	int ret;

	key = (unsigned long)(seg->dma >> TRB_SEGMENT_SHIFT);
	/* Skip any segments that were already added. */
	if (radix_tree_lookup(trb_address_map, key))
		return 0;

	ret = radix_tree_maybe_preload(mem_flags);
	if (ret)
		return ret;
	ret = radix_tree_insert(trb_address_map,
			key, ring);
	radix_tree_preload_end();
	return ret;
}

static void xhci_remove_segment_mapping(struct radix_tree_root *trb_address_map,
		struct xhci_segment *seg)
{
	unsigned long key;

	key = (unsigned long)(seg->dma >> TRB_SEGMENT_SHIFT);
	if (radix_tree_lookup(trb_address_map, key))
		radix_tree_delete(trb_address_map, key);
}

static int xhci_update_stream_segment_mapping(
		struct radix_tree_root *trb_address_map,
		struct xhci_ring *ring,
		struct xhci_segment *first_seg,
		struct xhci_segment *last_seg,
		gfp_t mem_flags)
{
	struct xhci_segment *seg;
	struct xhci_segment *failed_seg;
	int ret;

	if (WARN_ON_ONCE(trb_address_map == NULL))
		return 0;

	seg = first_seg;
	do {
		ret = xhci_insert_segment_mapping(trb_address_map,
				ring, seg, mem_flags);
		if (ret)
			goto remove_streams;
		if (seg == last_seg)
			return 0;
		seg = seg->next;
	} while (seg != first_seg);

	return 0;

remove_streams:
	failed_seg = seg;
	seg = first_seg;
	do {
		xhci_remove_segment_mapping(trb_address_map, seg);
		if (seg == failed_seg)
			return ret;
		seg = seg->next;
	} while (seg != first_seg);

	return ret;
}

static void xhci_remove_stream_mapping(struct xhci_ring *ring)
{
	struct xhci_segment *seg;

	if (WARN_ON_ONCE(ring->trb_address_map == NULL))
		return;

	seg = ring->first_seg;
	do {
		xhci_remove_segment_mapping(ring->trb_address_map, seg);
		seg = seg->next;
	} while (seg != ring->first_seg);
}

static int xhci_update_stream_mapping(struct xhci_ring *ring, gfp_t mem_flags)
{
	return xhci_update_stream_segment_mapping(ring->trb_address_map, ring,
			ring->first_seg, ring->last_seg, mem_flags);
}

/* XXX: Do we need the hcd structure in all these functions? */
void xhci_ring_free(struct xhci_hcd *xhci, struct xhci_ring *ring)
{
	if (!ring)
		return;

	trace_xhci_ring_free(ring);

	if (ring->first_seg) {
		if (ring->type == TYPE_STREAM)
			xhci_remove_stream_mapping(ring);
		xhci_free_segments_for_ring(xhci, ring->first_seg);
	}

	kfree(ring);
}
EXPORT_SYMBOL_GPL(xhci_ring_free);

void xhci_initialize_ring_info(struct xhci_ring *ring,
			       unsigned int cycle_state)
{
	/* The ring is empty, so the enqueue pointer == dequeue pointer */
	ring->enqueue = ring->first_seg->trbs;
	ring->enq_seg = ring->first_seg;
	ring->dequeue = ring->enqueue;
	ring->deq_seg = ring->first_seg;
	/* The ring is initialized to 0. The producer must write 1 to the cycle
	 * bit to handover ownership of the TRB, so PCS = 1.  The consumer must
	 * compare CCS to the cycle bit to check ownership, so CCS = 1.
	 *
	 * New rings are initialized with cycle state equal to 1; if we are
	 * handling ring expansion, set the cycle state equal to the old ring.
	 */
	ring->cycle_state = cycle_state;

	/*
	 * Each segment has a link TRB, and leave an extra TRB for SW
	 * accounting purpose
	 */
	ring->num_trbs_free = ring->num_segs * (TRBS_PER_SEGMENT - 1) - 1;
}

/* Allocate segments and link them for a ring */
static int xhci_alloc_segments_for_ring(struct xhci_hcd *xhci,
		struct xhci_segment **first, struct xhci_segment **last,
		unsigned int num_segs, unsigned int cycle_state,
		enum xhci_ring_type type, unsigned int max_packet, gfp_t flags)
{
	struct xhci_segment *prev;
	bool chain_links;

	/* Set chain bit for 0.95 hosts, and for isoc rings on AMD 0.96 host */
	chain_links = !!(xhci_link_trb_quirk(xhci) ||
			 (type == TYPE_ISOC &&
			  (xhci->quirks & XHCI_AMD_0x96_HOST)));

	prev = xhci_segment_alloc(xhci, cycle_state, max_packet, flags);
	if (!prev)
		return -ENOMEM;
	num_segs--;

	*first = prev;
	while (num_segs > 0) {
		struct xhci_segment	*next;

		next = xhci_segment_alloc(xhci, cycle_state, max_packet, flags);
		if (!next) {
			prev = *first;
			while (prev) {
				next = prev->next;
				xhci_segment_free(xhci, prev);
				prev = next;
			}
			return -ENOMEM;
		}
		xhci_link_segments(prev, next, type, chain_links);

		prev = next;
		num_segs--;
	}
	xhci_link_segments(prev, *first, type, chain_links);
	*last = prev;

	return 0;
}

static struct xhci_ring *xhci_vendor_alloc_transfer_ring(struct xhci_hcd *xhci,
		u32 endpoint_type, enum xhci_ring_type ring_type,
		gfp_t mem_flags)
{
	struct xhci_vendor_ops *ops = xhci_vendor_get_ops(xhci);

	if (ops && ops->alloc_transfer_ring)
		return ops->alloc_transfer_ring(xhci, endpoint_type, ring_type,
						mem_flags);
	return 0;
}

static void xhci_vendor_free_transfer_ring(struct xhci_hcd *xhci,
		struct xhci_virt_device *virt_dev, unsigned int ep_index)
{
	struct xhci_vendor_ops *ops = xhci_vendor_get_ops(xhci);

	if (ops && ops->free_transfer_ring)
		ops->free_transfer_ring(xhci, virt_dev, ep_index);
}

static bool xhci_vendor_is_usb_offload_enabled(struct xhci_hcd *xhci,
		struct xhci_virt_device *virt_dev, unsigned int ep_index)
{
	struct xhci_vendor_ops *ops = xhci_vendor_get_ops(xhci);

	if (ops && ops->is_usb_offload_enabled)
		return ops->is_usb_offload_enabled(xhci, virt_dev, ep_index);
	return false;
}

/*
 * Create a new ring with zero or more segments.
 *
 * Link each segment together into a ring.
 * Set the end flag and the cycle toggle bit on the last segment.
 * See section 4.9.1 and figures 15 and 16.
 */
struct xhci_ring *xhci_ring_alloc(struct xhci_hcd *xhci,
		unsigned int num_segs, unsigned int cycle_state,
		enum xhci_ring_type type, unsigned int max_packet, gfp_t flags)
{
	struct xhci_ring	*ring;
	int ret;
	struct device *dev = xhci_to_hcd(xhci)->self.sysdev;

	ring = kzalloc_node(sizeof(*ring), flags, dev_to_node(dev));
	if (!ring)
		return NULL;

	ring->num_segs = num_segs;
	ring->bounce_buf_len = max_packet;
	INIT_LIST_HEAD(&ring->td_list);
	ring->type = type;
	if (num_segs == 0)
		return ring;

	ret = xhci_alloc_segments_for_ring(xhci, &ring->first_seg,
			&ring->last_seg, num_segs, cycle_state, type,
			max_packet, flags);
	if (ret)
		goto fail;

	/* Only event ring does not use link TRB */
	if (type != TYPE_EVENT) {
		/* See section 4.9.2.1 and 6.4.4.1 */
		ring->last_seg->trbs[TRBS_PER_SEGMENT - 1].link.control |=
			cpu_to_le32(LINK_TOGGLE);
	}
	xhci_initialize_ring_info(ring, cycle_state);
	trace_xhci_ring_alloc(ring);
	return ring;

fail:
	kfree(ring);
	return NULL;
}

void xhci_free_endpoint_ring(struct xhci_hcd *xhci,
		struct xhci_virt_device *virt_dev,
		unsigned int ep_index)
{
	if (xhci_vendor_is_usb_offload_enabled(xhci, virt_dev, ep_index))
		xhci_vendor_free_transfer_ring(xhci, virt_dev, ep_index);
	else
		xhci_ring_free(xhci, virt_dev->eps[ep_index].ring);

	virt_dev->eps[ep_index].ring = NULL;
}

/*
 * Expand an existing ring.
 * Allocate a new ring which has same segment numbers and link the two rings.
 */
int xhci_ring_expansion(struct xhci_hcd *xhci, struct xhci_ring *ring,
				unsigned int num_trbs, gfp_t flags)
{
	struct xhci_segment	*first;
	struct xhci_segment	*last;
	unsigned int		num_segs;
	unsigned int		num_segs_needed;
	int			ret;

	num_segs_needed = (num_trbs + (TRBS_PER_SEGMENT - 1) - 1) /
				(TRBS_PER_SEGMENT - 1);

	/* Allocate number of segments we needed, or double the ring size */
	num_segs = ring->num_segs > num_segs_needed ?
			ring->num_segs : num_segs_needed;

	ret = xhci_alloc_segments_for_ring(xhci, &first, &last,
			num_segs, ring->cycle_state, ring->type,
			ring->bounce_buf_len, flags);
	if (ret)
		return -ENOMEM;

	if (ring->type == TYPE_STREAM)
		ret = xhci_update_stream_segment_mapping(ring->trb_address_map,
						ring, first, last, flags);
	if (ret) {
		struct xhci_segment *next;
		do {
			next = first->next;
			xhci_segment_free(xhci, first);
			if (first == last)
				break;
			first = next;
		} while (true);
		return ret;
	}

	xhci_link_rings(xhci, ring, first, last, num_segs);
	trace_xhci_ring_expansion(ring);
	xhci_dbg_trace(xhci, trace_xhci_dbg_ring_expansion,
			"ring expansion succeed, now has %d segments",
			ring->num_segs);

	return 0;
}

struct xhci_container_ctx *xhci_alloc_container_ctx(struct xhci_hcd *xhci,
						    int type, gfp_t flags)
{
	struct xhci_container_ctx *ctx;
	struct device *dev = xhci_to_hcd(xhci)->self.sysdev;

	if ((type != XHCI_CTX_TYPE_DEVICE) && (type != XHCI_CTX_TYPE_INPUT))
		return NULL;

	ctx = kzalloc_node(sizeof(*ctx), flags, dev_to_node(dev));
	if (!ctx)
		return NULL;

	ctx->type = type;
	ctx->size = HCC_64BYTE_CONTEXT(xhci->hcc_params) ? 2048 : 1024;
	if (type == XHCI_CTX_TYPE_INPUT)
		ctx->size += CTX_SIZE(xhci->hcc_params);

	ctx->bytes = dma_pool_zalloc(xhci->device_pool, flags, &ctx->dma);
	if (!ctx->bytes) {
		kfree(ctx);
		return NULL;
	}
	return ctx;
}

void xhci_free_container_ctx(struct xhci_hcd *xhci,
			     struct xhci_container_ctx *ctx)
{
	if (!ctx)
		return;
	dma_pool_free(xhci->device_pool, ctx->bytes, ctx->dma);
	kfree(ctx);
}

struct xhci_input_control_ctx *xhci_get_input_control_ctx(
					      struct xhci_container_ctx *ctx)
{
	if (ctx->type != XHCI_CTX_TYPE_INPUT)
		return NULL;

	return (struct xhci_input_control_ctx *)ctx->bytes;
}

struct xhci_slot_ctx *xhci_get_slot_ctx(struct xhci_hcd *xhci,
					struct xhci_container_ctx *ctx)
{
	if (ctx->type == XHCI_CTX_TYPE_DEVICE)
		return (struct xhci_slot_ctx *)ctx->bytes;

	return (struct xhci_slot_ctx *)
		(ctx->bytes + CTX_SIZE(xhci->hcc_params));
}
EXPORT_SYMBOL_GPL(xhci_get_slot_ctx);

struct xhci_ep_ctx *xhci_get_ep_ctx(struct xhci_hcd *xhci,
				    struct xhci_container_ctx *ctx,
				    unsigned int ep_index)
{
	/* increment ep index by offset of start of ep ctx array */
	ep_index++;
	if (ctx->type == XHCI_CTX_TYPE_INPUT)
		ep_index++;

	return (struct xhci_ep_ctx *)
		(ctx->bytes + (ep_index * CTX_SIZE(xhci->hcc_params)));
}
EXPORT_SYMBOL_GPL(xhci_get_ep_ctx);
<<<<<<< HEAD
=======

>>>>>>> 532fb570

/***************** Streams structures manipulation *************************/

static void xhci_free_stream_ctx(struct xhci_hcd *xhci,
		unsigned int num_stream_ctxs,
		struct xhci_stream_ctx *stream_ctx, dma_addr_t dma)
{
	struct device *dev = xhci_to_hcd(xhci)->self.sysdev;
	size_t size = sizeof(struct xhci_stream_ctx) * num_stream_ctxs;

	if (size > MEDIUM_STREAM_ARRAY_SIZE)
		dma_free_coherent(dev, size,
				stream_ctx, dma);
	else if (size <= SMALL_STREAM_ARRAY_SIZE)
		return dma_pool_free(xhci->small_streams_pool,
				stream_ctx, dma);
	else
		return dma_pool_free(xhci->medium_streams_pool,
				stream_ctx, dma);
}

/*
 * The stream context array for each endpoint with bulk streams enabled can
 * vary in size, based on:
 *  - how many streams the endpoint supports,
 *  - the maximum primary stream array size the host controller supports,
 *  - and how many streams the device driver asks for.
 *
 * The stream context array must be a power of 2, and can be as small as
 * 64 bytes or as large as 1MB.
 */
static struct xhci_stream_ctx *xhci_alloc_stream_ctx(struct xhci_hcd *xhci,
		unsigned int num_stream_ctxs, dma_addr_t *dma,
		gfp_t mem_flags)
{
	struct device *dev = xhci_to_hcd(xhci)->self.sysdev;
	size_t size = sizeof(struct xhci_stream_ctx) * num_stream_ctxs;

	if (size > MEDIUM_STREAM_ARRAY_SIZE)
		return dma_alloc_coherent(dev, size,
				dma, mem_flags);
	else if (size <= SMALL_STREAM_ARRAY_SIZE)
		return dma_pool_alloc(xhci->small_streams_pool,
				mem_flags, dma);
	else
		return dma_pool_alloc(xhci->medium_streams_pool,
				mem_flags, dma);
}

struct xhci_ring *xhci_dma_to_transfer_ring(
		struct xhci_virt_ep *ep,
		u64 address)
{
	if (ep->ep_state & EP_HAS_STREAMS)
		return radix_tree_lookup(&ep->stream_info->trb_address_map,
				address >> TRB_SEGMENT_SHIFT);
	return ep->ring;
}

struct xhci_ring *xhci_stream_id_to_ring(
		struct xhci_virt_device *dev,
		unsigned int ep_index,
		unsigned int stream_id)
{
	struct xhci_virt_ep *ep = &dev->eps[ep_index];

	if (stream_id == 0)
		return ep->ring;
	if (!ep->stream_info)
		return NULL;

	if (stream_id >= ep->stream_info->num_streams)
		return NULL;
	return ep->stream_info->stream_rings[stream_id];
}

/*
 * Change an endpoint's internal structure so it supports stream IDs.  The
 * number of requested streams includes stream 0, which cannot be used by device
 * drivers.
 *
 * The number of stream contexts in the stream context array may be bigger than
 * the number of streams the driver wants to use.  This is because the number of
 * stream context array entries must be a power of two.
 */
struct xhci_stream_info *xhci_alloc_stream_info(struct xhci_hcd *xhci,
		unsigned int num_stream_ctxs,
		unsigned int num_streams,
		unsigned int max_packet, gfp_t mem_flags)
{
	struct xhci_stream_info *stream_info;
	u32 cur_stream;
	struct xhci_ring *cur_ring;
	u64 addr;
	int ret;
	struct device *dev = xhci_to_hcd(xhci)->self.sysdev;

	xhci_dbg(xhci, "Allocating %u streams and %u "
			"stream context array entries.\n",
			num_streams, num_stream_ctxs);
	if (xhci->cmd_ring_reserved_trbs == MAX_RSVD_CMD_TRBS) {
		xhci_dbg(xhci, "Command ring has no reserved TRBs available\n");
		return NULL;
	}
	xhci->cmd_ring_reserved_trbs++;

	stream_info = kzalloc_node(sizeof(*stream_info), mem_flags,
			dev_to_node(dev));
	if (!stream_info)
		goto cleanup_trbs;

	stream_info->num_streams = num_streams;
	stream_info->num_stream_ctxs = num_stream_ctxs;

	/* Initialize the array of virtual pointers to stream rings. */
	stream_info->stream_rings = kcalloc_node(
			num_streams, sizeof(struct xhci_ring *), mem_flags,
			dev_to_node(dev));
	if (!stream_info->stream_rings)
		goto cleanup_info;

	/* Initialize the array of DMA addresses for stream rings for the HW. */
	stream_info->stream_ctx_array = xhci_alloc_stream_ctx(xhci,
			num_stream_ctxs, &stream_info->ctx_array_dma,
			mem_flags);
	if (!stream_info->stream_ctx_array)
		goto cleanup_ctx;
	memset(stream_info->stream_ctx_array, 0,
			sizeof(struct xhci_stream_ctx)*num_stream_ctxs);

	/* Allocate everything needed to free the stream rings later */
	stream_info->free_streams_command =
		xhci_alloc_command_with_ctx(xhci, true, mem_flags);
	if (!stream_info->free_streams_command)
		goto cleanup_ctx;

	INIT_RADIX_TREE(&stream_info->trb_address_map, GFP_ATOMIC);

	/* Allocate rings for all the streams that the driver will use,
	 * and add their segment DMA addresses to the radix tree.
	 * Stream 0 is reserved.
	 */

	for (cur_stream = 1; cur_stream < num_streams; cur_stream++) {
		stream_info->stream_rings[cur_stream] =
			xhci_ring_alloc(xhci, 2, 1, TYPE_STREAM, max_packet,
					mem_flags);
		cur_ring = stream_info->stream_rings[cur_stream];
		if (!cur_ring)
			goto cleanup_rings;
		cur_ring->stream_id = cur_stream;
		cur_ring->trb_address_map = &stream_info->trb_address_map;
		/* Set deq ptr, cycle bit, and stream context type */
		addr = cur_ring->first_seg->dma |
			SCT_FOR_CTX(SCT_PRI_TR) |
			cur_ring->cycle_state;
		stream_info->stream_ctx_array[cur_stream].stream_ring =
			cpu_to_le64(addr);
		xhci_dbg(xhci, "Setting stream %d ring ptr to 0x%08llx\n",
				cur_stream, (unsigned long long) addr);

		ret = xhci_update_stream_mapping(cur_ring, mem_flags);
		if (ret) {
			xhci_ring_free(xhci, cur_ring);
			stream_info->stream_rings[cur_stream] = NULL;
			goto cleanup_rings;
		}
	}
	/* Leave the other unused stream ring pointers in the stream context
	 * array initialized to zero.  This will cause the xHC to give us an
	 * error if the device asks for a stream ID we don't have setup (if it
	 * was any other way, the host controller would assume the ring is
	 * "empty" and wait forever for data to be queued to that stream ID).
	 */

	return stream_info;

cleanup_rings:
	for (cur_stream = 1; cur_stream < num_streams; cur_stream++) {
		cur_ring = stream_info->stream_rings[cur_stream];
		if (cur_ring) {
			xhci_ring_free(xhci, cur_ring);
			stream_info->stream_rings[cur_stream] = NULL;
		}
	}
	xhci_free_command(xhci, stream_info->free_streams_command);
cleanup_ctx:
	kfree(stream_info->stream_rings);
cleanup_info:
	kfree(stream_info);
cleanup_trbs:
	xhci->cmd_ring_reserved_trbs--;
	return NULL;
}
/*
 * Sets the MaxPStreams field and the Linear Stream Array field.
 * Sets the dequeue pointer to the stream context array.
 */
void xhci_setup_streams_ep_input_ctx(struct xhci_hcd *xhci,
		struct xhci_ep_ctx *ep_ctx,
		struct xhci_stream_info *stream_info)
{
	u32 max_primary_streams;
	/* MaxPStreams is the number of stream context array entries, not the
	 * number we're actually using.  Must be in 2^(MaxPstreams + 1) format.
	 * fls(0) = 0, fls(0x1) = 1, fls(0x10) = 2, fls(0x100) = 3, etc.
	 */
	max_primary_streams = fls(stream_info->num_stream_ctxs) - 2;
	xhci_dbg_trace(xhci,  trace_xhci_dbg_context_change,
			"Setting number of stream ctx array entries to %u",
			1 << (max_primary_streams + 1));
	ep_ctx->ep_info &= cpu_to_le32(~EP_MAXPSTREAMS_MASK);
	ep_ctx->ep_info |= cpu_to_le32(EP_MAXPSTREAMS(max_primary_streams)
				       | EP_HAS_LSA);
	ep_ctx->deq  = cpu_to_le64(stream_info->ctx_array_dma);
}

/*
 * Sets the MaxPStreams field and the Linear Stream Array field to 0.
 * Reinstalls the "normal" endpoint ring (at its previous dequeue mark,
 * not at the beginning of the ring).
 */
void xhci_setup_no_streams_ep_input_ctx(struct xhci_ep_ctx *ep_ctx,
		struct xhci_virt_ep *ep)
{
	dma_addr_t addr;
	ep_ctx->ep_info &= cpu_to_le32(~(EP_MAXPSTREAMS_MASK | EP_HAS_LSA));
	addr = xhci_trb_virt_to_dma(ep->ring->deq_seg, ep->ring->dequeue);
	ep_ctx->deq  = cpu_to_le64(addr | ep->ring->cycle_state);
}

/* Frees all stream contexts associated with the endpoint,
 *
 * Caller should fix the endpoint context streams fields.
 */
void xhci_free_stream_info(struct xhci_hcd *xhci,
		struct xhci_stream_info *stream_info)
{
	int cur_stream;
	struct xhci_ring *cur_ring;

	if (!stream_info)
		return;

	for (cur_stream = 1; cur_stream < stream_info->num_streams;
			cur_stream++) {
		cur_ring = stream_info->stream_rings[cur_stream];
		if (cur_ring) {
			xhci_ring_free(xhci, cur_ring);
			stream_info->stream_rings[cur_stream] = NULL;
		}
	}
	xhci_free_command(xhci, stream_info->free_streams_command);
	xhci->cmd_ring_reserved_trbs--;
	if (stream_info->stream_ctx_array)
		xhci_free_stream_ctx(xhci,
				stream_info->num_stream_ctxs,
				stream_info->stream_ctx_array,
				stream_info->ctx_array_dma);

	kfree(stream_info->stream_rings);
	kfree(stream_info);
}


/***************** Device context manipulation *************************/

static void xhci_init_endpoint_timer(struct xhci_hcd *xhci,
		struct xhci_virt_ep *ep)
{
	timer_setup(&ep->stop_cmd_timer, xhci_stop_endpoint_command_watchdog,
		    0);
	ep->xhci = xhci;
}

static void xhci_free_tt_info(struct xhci_hcd *xhci,
		struct xhci_virt_device *virt_dev,
		int slot_id)
{
	struct list_head *tt_list_head;
	struct xhci_tt_bw_info *tt_info, *next;
	bool slot_found = false;

	/* If the device never made it past the Set Address stage,
	 * it may not have the real_port set correctly.
	 */
	if (virt_dev->real_port == 0 ||
			virt_dev->real_port > HCS_MAX_PORTS(xhci->hcs_params1)) {
		xhci_dbg(xhci, "Bad real port.\n");
		return;
	}

	tt_list_head = &(xhci->rh_bw[virt_dev->real_port - 1].tts);
	list_for_each_entry_safe(tt_info, next, tt_list_head, tt_list) {
		/* Multi-TT hubs will have more than one entry */
		if (tt_info->slot_id == slot_id) {
			slot_found = true;
			list_del(&tt_info->tt_list);
			kfree(tt_info);
		} else if (slot_found) {
			break;
		}
	}
}

int xhci_alloc_tt_info(struct xhci_hcd *xhci,
		struct xhci_virt_device *virt_dev,
		struct usb_device *hdev,
		struct usb_tt *tt, gfp_t mem_flags)
{
	struct xhci_tt_bw_info		*tt_info;
	unsigned int			num_ports;
	int				i, j;
	struct device *dev = xhci_to_hcd(xhci)->self.sysdev;

	if (!tt->multi)
		num_ports = 1;
	else
		num_ports = hdev->maxchild;

	for (i = 0; i < num_ports; i++, tt_info++) {
		struct xhci_interval_bw_table *bw_table;

		tt_info = kzalloc_node(sizeof(*tt_info), mem_flags,
				dev_to_node(dev));
		if (!tt_info)
			goto free_tts;
		INIT_LIST_HEAD(&tt_info->tt_list);
		list_add(&tt_info->tt_list,
				&xhci->rh_bw[virt_dev->real_port - 1].tts);
		tt_info->slot_id = virt_dev->udev->slot_id;
		if (tt->multi)
			tt_info->ttport = i+1;
		bw_table = &tt_info->bw_table;
		for (j = 0; j < XHCI_MAX_INTERVAL; j++)
			INIT_LIST_HEAD(&bw_table->interval_bw[j].endpoints);
	}
	return 0;

free_tts:
	xhci_free_tt_info(xhci, virt_dev, virt_dev->udev->slot_id);
	return -ENOMEM;
}


/* All the xhci_tds in the ring's TD list should be freed at this point.
 * Should be called with xhci->lock held if there is any chance the TT lists
 * will be manipulated by the configure endpoint, allocate device, or update
 * hub functions while this function is removing the TT entries from the list.
 */
void xhci_free_virt_device(struct xhci_hcd *xhci, int slot_id)
{
	struct xhci_virt_device *dev;
	int i;
	int old_active_eps = 0;

	/* Slot ID 0 is reserved */
	if (slot_id == 0 || !xhci->devs[slot_id])
		return;

	dev = xhci->devs[slot_id];

	xhci->dcbaa->dev_context_ptrs[slot_id] = 0;
	if (!dev)
		return;

	trace_xhci_free_virt_device(dev);

	if (dev->tt_info)
		old_active_eps = dev->tt_info->active_eps;

	for (i = 0; i < 31; i++) {
		if (dev->eps[i].ring)
			xhci_free_endpoint_ring(xhci, dev, i);
		if (dev->eps[i].stream_info)
			xhci_free_stream_info(xhci,
					dev->eps[i].stream_info);
		/* Endpoints on the TT/root port lists should have been removed
		 * when usb_disable_device() was called for the device.
		 * We can't drop them anyway, because the udev might have gone
		 * away by this point, and we can't tell what speed it was.
		 */
		if (!list_empty(&dev->eps[i].bw_endpoint_list))
			xhci_warn(xhci, "Slot %u endpoint %u "
					"not removed from BW list!\n",
					slot_id, i);
	}
	/* If this is a hub, free the TT(s) from the TT list */
	xhci_free_tt_info(xhci, dev, slot_id);
	/* If necessary, update the number of active TTs on this root port */
	xhci_update_tt_active_eps(xhci, dev, old_active_eps);

	if (dev->in_ctx)
		xhci_free_container_ctx(xhci, dev->in_ctx);
	if (dev->out_ctx)
		xhci_free_container_ctx(xhci, dev->out_ctx);

	if (dev->udev && dev->udev->slot_id)
		dev->udev->slot_id = 0;
	kfree(xhci->devs[slot_id]);
	xhci->devs[slot_id] = NULL;
}

/*
 * Free a virt_device structure.
 * If the virt_device added a tt_info (a hub) and has children pointing to
 * that tt_info, then free the child first. Recursive.
 * We can't rely on udev at this point to find child-parent relationships.
 */
static void xhci_free_virt_devices_depth_first(struct xhci_hcd *xhci, int slot_id)
{
	struct xhci_virt_device *vdev;
	struct list_head *tt_list_head;
	struct xhci_tt_bw_info *tt_info, *next;
	int i;

	vdev = xhci->devs[slot_id];
	if (!vdev)
		return;

	if (vdev->real_port == 0 ||
			vdev->real_port > HCS_MAX_PORTS(xhci->hcs_params1)) {
		xhci_dbg(xhci, "Bad vdev->real_port.\n");
		goto out;
	}

	tt_list_head = &(xhci->rh_bw[vdev->real_port - 1].tts);
	list_for_each_entry_safe(tt_info, next, tt_list_head, tt_list) {
		/* is this a hub device that added a tt_info to the tts list */
		if (tt_info->slot_id == slot_id) {
			/* are any devices using this tt_info? */
			for (i = 1; i < HCS_MAX_SLOTS(xhci->hcs_params1); i++) {
				vdev = xhci->devs[i];
				if (vdev && (vdev->tt_info == tt_info))
					xhci_free_virt_devices_depth_first(
						xhci, i);
			}
		}
	}
out:
	/* we are now at a leaf device */
	xhci_debugfs_remove_slot(xhci, slot_id);
	xhci_free_virt_device(xhci, slot_id);
}

int xhci_alloc_virt_device(struct xhci_hcd *xhci, int slot_id,
		struct usb_device *udev, gfp_t flags)
{
	struct xhci_virt_device *dev;
	int i;

	/* Slot ID 0 is reserved */
	if (slot_id == 0 || xhci->devs[slot_id]) {
		xhci_warn(xhci, "Bad Slot ID %d\n", slot_id);
		return 0;
	}

	dev = kzalloc(sizeof(*dev), flags);
	if (!dev)
		return 0;

	/* Allocate the (output) device context that will be used in the HC. */
	dev->out_ctx = xhci_alloc_container_ctx(xhci, XHCI_CTX_TYPE_DEVICE, flags);
	if (!dev->out_ctx)
		goto fail;

	xhci_dbg(xhci, "Slot %d output ctx = 0x%llx (dma)\n", slot_id,
			(unsigned long long)dev->out_ctx->dma);

	/* Allocate the (input) device context for address device command */
	dev->in_ctx = xhci_alloc_container_ctx(xhci, XHCI_CTX_TYPE_INPUT, flags);
	if (!dev->in_ctx)
		goto fail;

	xhci_dbg(xhci, "Slot %d input ctx = 0x%llx (dma)\n", slot_id,
			(unsigned long long)dev->in_ctx->dma);

	/* Initialize the cancellation list and watchdog timers for each ep */
	for (i = 0; i < 31; i++) {
		xhci_init_endpoint_timer(xhci, &dev->eps[i]);
		INIT_LIST_HEAD(&dev->eps[i].cancelled_td_list);
		INIT_LIST_HEAD(&dev->eps[i].bw_endpoint_list);
	}

	/* Allocate endpoint 0 ring */
	dev->eps[0].ring = xhci_ring_alloc(xhci, 2, 1, TYPE_CTRL, 0, flags);
	if (!dev->eps[0].ring)
		goto fail;

	dev->udev = udev;

	/* Point to output device context in dcbaa. */
	xhci->dcbaa->dev_context_ptrs[slot_id] = cpu_to_le64(dev->out_ctx->dma);
	xhci_dbg(xhci, "Set slot id %d dcbaa entry %p to 0x%llx\n",
		 slot_id,
		 &xhci->dcbaa->dev_context_ptrs[slot_id],
		 le64_to_cpu(xhci->dcbaa->dev_context_ptrs[slot_id]));

	trace_xhci_alloc_virt_device(dev);

	xhci->devs[slot_id] = dev;

	return 1;
fail:

	if (dev->in_ctx)
		xhci_free_container_ctx(xhci, dev->in_ctx);
	if (dev->out_ctx)
		xhci_free_container_ctx(xhci, dev->out_ctx);
	kfree(dev);

	return 0;
}

void xhci_copy_ep0_dequeue_into_input_ctx(struct xhci_hcd *xhci,
		struct usb_device *udev)
{
	struct xhci_virt_device *virt_dev;
	struct xhci_ep_ctx	*ep0_ctx;
	struct xhci_ring	*ep_ring;

	virt_dev = xhci->devs[udev->slot_id];
	ep0_ctx = xhci_get_ep_ctx(xhci, virt_dev->in_ctx, 0);
	ep_ring = virt_dev->eps[0].ring;
	/*
	 * FIXME we don't keep track of the dequeue pointer very well after a
	 * Set TR dequeue pointer, so we're setting the dequeue pointer of the
	 * host to our enqueue pointer.  This should only be called after a
	 * configured device has reset, so all control transfers should have
	 * been completed or cancelled before the reset.
	 */
	ep0_ctx->deq = cpu_to_le64(xhci_trb_virt_to_dma(ep_ring->enq_seg,
							ep_ring->enqueue)
				   | ep_ring->cycle_state);
}

/*
 * The xHCI roothub may have ports of differing speeds in any order in the port
 * status registers.
 *
 * The xHCI hardware wants to know the roothub port number that the USB device
 * is attached to (or the roothub port its ancestor hub is attached to).  All we
 * know is the index of that port under either the USB 2.0 or the USB 3.0
 * roothub, but that doesn't give us the real index into the HW port status
 * registers. Call xhci_find_raw_port_number() to get real index.
 */
static u32 xhci_find_real_port_number(struct xhci_hcd *xhci,
		struct usb_device *udev)
{
	struct usb_device *top_dev;
	struct usb_hcd *hcd;

	if (udev->speed >= USB_SPEED_SUPER)
		hcd = xhci->shared_hcd;
	else
		hcd = xhci->main_hcd;

	for (top_dev = udev; top_dev->parent && top_dev->parent->parent;
			top_dev = top_dev->parent)
		/* Found device below root hub */;

	return	xhci_find_raw_port_number(hcd, top_dev->portnum);
}

/* Setup an xHCI virtual device for a Set Address command */
int xhci_setup_addressable_virt_dev(struct xhci_hcd *xhci, struct usb_device *udev)
{
	struct xhci_virt_device *dev;
	struct xhci_ep_ctx	*ep0_ctx;
	struct xhci_slot_ctx    *slot_ctx;
	u32			port_num;
	u32			max_packets;
	struct usb_device *top_dev;

	dev = xhci->devs[udev->slot_id];
	/* Slot ID 0 is reserved */
	if (udev->slot_id == 0 || !dev) {
		xhci_warn(xhci, "Slot ID %d is not assigned to this device\n",
				udev->slot_id);
		return -EINVAL;
	}
	ep0_ctx = xhci_get_ep_ctx(xhci, dev->in_ctx, 0);
	slot_ctx = xhci_get_slot_ctx(xhci, dev->in_ctx);

	/* 3) Only the control endpoint is valid - one endpoint context */
	slot_ctx->dev_info |= cpu_to_le32(LAST_CTX(1) | udev->route);
	switch (udev->speed) {
	case USB_SPEED_SUPER_PLUS:
		slot_ctx->dev_info |= cpu_to_le32(SLOT_SPEED_SSP);
		max_packets = MAX_PACKET(512);
		break;
	case USB_SPEED_SUPER:
		slot_ctx->dev_info |= cpu_to_le32(SLOT_SPEED_SS);
		max_packets = MAX_PACKET(512);
		break;
	case USB_SPEED_HIGH:
		slot_ctx->dev_info |= cpu_to_le32(SLOT_SPEED_HS);
		max_packets = MAX_PACKET(64);
		break;
	/* USB core guesses at a 64-byte max packet first for FS devices */
	case USB_SPEED_FULL:
		slot_ctx->dev_info |= cpu_to_le32(SLOT_SPEED_FS);
		max_packets = MAX_PACKET(64);
		break;
	case USB_SPEED_LOW:
		slot_ctx->dev_info |= cpu_to_le32(SLOT_SPEED_LS);
		max_packets = MAX_PACKET(8);
		break;
	case USB_SPEED_WIRELESS:
		xhci_dbg(xhci, "FIXME xHCI doesn't support wireless speeds\n");
		return -EINVAL;
		break;
	default:
		/* Speed was set earlier, this shouldn't happen. */
		return -EINVAL;
	}
	/* Find the root hub port this device is under */
	port_num = xhci_find_real_port_number(xhci, udev);
	if (!port_num)
		return -EINVAL;
	slot_ctx->dev_info2 |= cpu_to_le32(ROOT_HUB_PORT(port_num));
	/* Set the port number in the virtual_device to the faked port number */
	for (top_dev = udev; top_dev->parent && top_dev->parent->parent;
			top_dev = top_dev->parent)
		/* Found device below root hub */;
	dev->fake_port = top_dev->portnum;
	dev->real_port = port_num;
	xhci_dbg(xhci, "Set root hub portnum to %d\n", port_num);
	xhci_dbg(xhci, "Set fake root hub portnum to %d\n", dev->fake_port);

	/* Find the right bandwidth table that this device will be a part of.
	 * If this is a full speed device attached directly to a root port (or a
	 * decendent of one), it counts as a primary bandwidth domain, not a
	 * secondary bandwidth domain under a TT.  An xhci_tt_info structure
	 * will never be created for the HS root hub.
	 */
	if (!udev->tt || !udev->tt->hub->parent) {
		dev->bw_table = &xhci->rh_bw[port_num - 1].bw_table;
	} else {
		struct xhci_root_port_bw_info *rh_bw;
		struct xhci_tt_bw_info *tt_bw;

		rh_bw = &xhci->rh_bw[port_num - 1];
		/* Find the right TT. */
		list_for_each_entry(tt_bw, &rh_bw->tts, tt_list) {
			if (tt_bw->slot_id != udev->tt->hub->slot_id)
				continue;

			if (!dev->udev->tt->multi ||
					(udev->tt->multi &&
					 tt_bw->ttport == dev->udev->ttport)) {
				dev->bw_table = &tt_bw->bw_table;
				dev->tt_info = tt_bw;
				break;
			}
		}
		if (!dev->tt_info)
			xhci_warn(xhci, "WARN: Didn't find a matching TT\n");
	}

	/* Is this a LS/FS device under an external HS hub? */
	if (udev->tt && udev->tt->hub->parent) {
		slot_ctx->tt_info = cpu_to_le32(udev->tt->hub->slot_id |
						(udev->ttport << 8));
		if (udev->tt->multi)
			slot_ctx->dev_info |= cpu_to_le32(DEV_MTT);
	}
	xhci_dbg(xhci, "udev->tt = %p\n", udev->tt);
	xhci_dbg(xhci, "udev->ttport = 0x%x\n", udev->ttport);

	/* Step 4 - ring already allocated */
	/* Step 5 */
	ep0_ctx->ep_info2 = cpu_to_le32(EP_TYPE(CTRL_EP));

	/* EP 0 can handle "burst" sizes of 1, so Max Burst Size field is 0 */
	ep0_ctx->ep_info2 |= cpu_to_le32(MAX_BURST(0) | ERROR_COUNT(3) |
					 max_packets);

	ep0_ctx->deq = cpu_to_le64(dev->eps[0].ring->first_seg->dma |
				   dev->eps[0].ring->cycle_state);

	trace_xhci_setup_addressable_virt_device(dev);

	/* Steps 7 and 8 were done in xhci_alloc_virt_device() */

	return 0;
}

/*
 * Convert interval expressed as 2^(bInterval - 1) == interval into
 * straight exponent value 2^n == interval.
 *
 */
static unsigned int xhci_parse_exponent_interval(struct usb_device *udev,
		struct usb_host_endpoint *ep)
{
	unsigned int interval;

	interval = clamp_val(ep->desc.bInterval, 1, 16) - 1;
	if (interval != ep->desc.bInterval - 1)
		dev_warn(&udev->dev,
			 "ep %#x - rounding interval to %d %sframes\n",
			 ep->desc.bEndpointAddress,
			 1 << interval,
			 udev->speed == USB_SPEED_FULL ? "" : "micro");

	if (udev->speed == USB_SPEED_FULL) {
		/*
		 * Full speed isoc endpoints specify interval in frames,
		 * not microframes. We are using microframes everywhere,
		 * so adjust accordingly.
		 */
		interval += 3;	/* 1 frame = 2^3 uframes */
	}

	return interval;
}

/*
 * Convert bInterval expressed in microframes (in 1-255 range) to exponent of
 * microframes, rounded down to nearest power of 2.
 */
static unsigned int xhci_microframes_to_exponent(struct usb_device *udev,
		struct usb_host_endpoint *ep, unsigned int desc_interval,
		unsigned int min_exponent, unsigned int max_exponent)
{
	unsigned int interval;

	interval = fls(desc_interval) - 1;
	interval = clamp_val(interval, min_exponent, max_exponent);
	if ((1 << interval) != desc_interval)
		dev_dbg(&udev->dev,
			 "ep %#x - rounding interval to %d microframes, ep desc says %d microframes\n",
			 ep->desc.bEndpointAddress,
			 1 << interval,
			 desc_interval);

	return interval;
}

static unsigned int xhci_parse_microframe_interval(struct usb_device *udev,
		struct usb_host_endpoint *ep)
{
	if (ep->desc.bInterval == 0)
		return 0;
	return xhci_microframes_to_exponent(udev, ep,
			ep->desc.bInterval, 0, 15);
}


static unsigned int xhci_parse_frame_interval(struct usb_device *udev,
		struct usb_host_endpoint *ep)
{
	return xhci_microframes_to_exponent(udev, ep,
			ep->desc.bInterval * 8, 3, 10);
}

/* Return the polling or NAK interval.
 *
 * The polling interval is expressed in "microframes".  If xHCI's Interval field
 * is set to N, it will service the endpoint every 2^(Interval)*125us.
 *
 * The NAK interval is one NAK per 1 to 255 microframes, or no NAKs if interval
 * is set to 0.
 */
static unsigned int xhci_get_endpoint_interval(struct usb_device *udev,
		struct usb_host_endpoint *ep)
{
	unsigned int interval = 0;

	switch (udev->speed) {
	case USB_SPEED_HIGH:
		/* Max NAK rate */
		if (usb_endpoint_xfer_control(&ep->desc) ||
		    usb_endpoint_xfer_bulk(&ep->desc)) {
			interval = xhci_parse_microframe_interval(udev, ep);
			break;
		}
		fallthrough;	/* SS and HS isoc/int have same decoding */

	case USB_SPEED_SUPER_PLUS:
	case USB_SPEED_SUPER:
		if (usb_endpoint_xfer_int(&ep->desc) ||
		    usb_endpoint_xfer_isoc(&ep->desc)) {
			interval = xhci_parse_exponent_interval(udev, ep);
		}
		break;

	case USB_SPEED_FULL:
		if (usb_endpoint_xfer_isoc(&ep->desc)) {
			interval = xhci_parse_exponent_interval(udev, ep);
			break;
		}
		/*
		 * Fall through for interrupt endpoint interval decoding
		 * since it uses the same rules as low speed interrupt
		 * endpoints.
		 */
		fallthrough;

	case USB_SPEED_LOW:
		if (usb_endpoint_xfer_int(&ep->desc) ||
		    usb_endpoint_xfer_isoc(&ep->desc)) {

			interval = xhci_parse_frame_interval(udev, ep);
		}
		break;

	default:
		BUG();
	}
	return interval;
}

/* The "Mult" field in the endpoint context is only set for SuperSpeed isoc eps.
 * High speed endpoint descriptors can define "the number of additional
 * transaction opportunities per microframe", but that goes in the Max Burst
 * endpoint context field.
 */
static u32 xhci_get_endpoint_mult(struct usb_device *udev,
		struct usb_host_endpoint *ep)
{
	if (udev->speed < USB_SPEED_SUPER ||
			!usb_endpoint_xfer_isoc(&ep->desc))
		return 0;
	return ep->ss_ep_comp.bmAttributes;
}

static u32 xhci_get_endpoint_max_burst(struct usb_device *udev,
				       struct usb_host_endpoint *ep)
{
	/* Super speed and Plus have max burst in ep companion desc */
	if (udev->speed >= USB_SPEED_SUPER)
		return ep->ss_ep_comp.bMaxBurst;

	if (udev->speed == USB_SPEED_HIGH &&
	    (usb_endpoint_xfer_isoc(&ep->desc) ||
	     usb_endpoint_xfer_int(&ep->desc)))
		return usb_endpoint_maxp_mult(&ep->desc) - 1;

	return 0;
}

static u32 xhci_get_endpoint_type(struct usb_host_endpoint *ep)
{
	int in;

	in = usb_endpoint_dir_in(&ep->desc);

	switch (usb_endpoint_type(&ep->desc)) {
	case USB_ENDPOINT_XFER_CONTROL:
		return CTRL_EP;
	case USB_ENDPOINT_XFER_BULK:
		return in ? BULK_IN_EP : BULK_OUT_EP;
	case USB_ENDPOINT_XFER_ISOC:
		return in ? ISOC_IN_EP : ISOC_OUT_EP;
	case USB_ENDPOINT_XFER_INT:
		return in ? INT_IN_EP : INT_OUT_EP;
	}
	return 0;
}

/* Return the maximum endpoint service interval time (ESIT) payload.
 * Basically, this is the maxpacket size, multiplied by the burst size
 * and mult size.
 */
static u32 xhci_get_max_esit_payload(struct usb_device *udev,
		struct usb_host_endpoint *ep)
{
	int max_burst;
	int max_packet;

	/* Only applies for interrupt or isochronous endpoints */
	if (usb_endpoint_xfer_control(&ep->desc) ||
			usb_endpoint_xfer_bulk(&ep->desc))
		return 0;

	/* SuperSpeedPlus Isoc ep sending over 48k per esit */
	if ((udev->speed >= USB_SPEED_SUPER_PLUS) &&
	    USB_SS_SSP_ISOC_COMP(ep->ss_ep_comp.bmAttributes))
		return le32_to_cpu(ep->ssp_isoc_ep_comp.dwBytesPerInterval);
	/* SuperSpeed or SuperSpeedPlus Isoc ep with less than 48k per esit */
	else if (udev->speed >= USB_SPEED_SUPER)
		return le16_to_cpu(ep->ss_ep_comp.wBytesPerInterval);

	max_packet = usb_endpoint_maxp(&ep->desc);
	max_burst = usb_endpoint_maxp_mult(&ep->desc);
	/* A 0 in max burst means 1 transfer per ESIT */
	return max_packet * max_burst;
}

/* Set up an endpoint with one ring segment.  Do not allocate stream rings.
 * Drivers will have to call usb_alloc_streams() to do that.
 */
int xhci_endpoint_init(struct xhci_hcd *xhci,
		struct xhci_virt_device *virt_dev,
		struct usb_device *udev,
		struct usb_host_endpoint *ep,
		gfp_t mem_flags)
{
	unsigned int ep_index;
	struct xhci_ep_ctx *ep_ctx;
	struct xhci_ring *ep_ring;
	unsigned int max_packet;
	enum xhci_ring_type ring_type;
	u32 max_esit_payload;
	u32 endpoint_type;
	unsigned int max_burst;
	unsigned int interval;
	unsigned int mult;
	unsigned int avg_trb_len;
	unsigned int err_count = 0;

	ep_index = xhci_get_endpoint_index(&ep->desc);
	ep_ctx = xhci_get_ep_ctx(xhci, virt_dev->in_ctx, ep_index);

	endpoint_type = xhci_get_endpoint_type(ep);
	if (!endpoint_type)
		return -EINVAL;

	ring_type = usb_endpoint_type(&ep->desc);

	/*
	 * Get values to fill the endpoint context, mostly from ep descriptor.
	 * The average TRB buffer lengt for bulk endpoints is unclear as we
	 * have no clue on scatter gather list entry size. For Isoc and Int,
	 * set it to max available. See xHCI 1.1 spec 4.14.1.1 for details.
	 */
	max_esit_payload = xhci_get_max_esit_payload(udev, ep);
	interval = xhci_get_endpoint_interval(udev, ep);

	/* Periodic endpoint bInterval limit quirk */
	if (usb_endpoint_xfer_int(&ep->desc) ||
	    usb_endpoint_xfer_isoc(&ep->desc)) {
		if ((xhci->quirks & XHCI_LIMIT_ENDPOINT_INTERVAL_7) &&
		    udev->speed >= USB_SPEED_HIGH &&
		    interval >= 7) {
			interval = 6;
		}
	}

	mult = xhci_get_endpoint_mult(udev, ep);
	max_packet = usb_endpoint_maxp(&ep->desc);
	max_burst = xhci_get_endpoint_max_burst(udev, ep);
	avg_trb_len = max_esit_payload;

	/* FIXME dig Mult and streams info out of ep companion desc */

	/* Allow 3 retries for everything but isoc, set CErr = 3 */
	if (!usb_endpoint_xfer_isoc(&ep->desc))
		err_count = 3;
	/* HS bulk max packet should be 512, FS bulk supports 8, 16, 32 or 64 */
	if (usb_endpoint_xfer_bulk(&ep->desc)) {
		if (udev->speed == USB_SPEED_HIGH)
			max_packet = 512;
		if (udev->speed == USB_SPEED_FULL) {
			max_packet = rounddown_pow_of_two(max_packet);
			max_packet = clamp_val(max_packet, 8, 64);
		}
	}
	/* xHCI 1.0 and 1.1 indicates that ctrl ep avg TRB Length should be 8 */
	if (usb_endpoint_xfer_control(&ep->desc) && xhci->hci_version >= 0x100)
		avg_trb_len = 8;
	/* xhci 1.1 with LEC support doesn't use mult field, use RsvdZ */
	if ((xhci->hci_version > 0x100) && HCC2_LEC(xhci->hcc_params2))
		mult = 0;

	/* Set up the endpoint ring */
	if (xhci_vendor_is_usb_offload_enabled(xhci, virt_dev, ep_index) &&
	    usb_endpoint_xfer_isoc(&ep->desc)) {
		virt_dev->eps[ep_index].new_ring =
			xhci_vendor_alloc_transfer_ring(xhci, endpoint_type, ring_type, mem_flags);
	} else {
		virt_dev->eps[ep_index].new_ring =
			xhci_ring_alloc(xhci, 2, 1, ring_type, max_packet, mem_flags);
	}

	if (!virt_dev->eps[ep_index].new_ring)
		return -ENOMEM;

	virt_dev->eps[ep_index].skip = false;
	ep_ring = virt_dev->eps[ep_index].new_ring;

	/* Fill the endpoint context */
	ep_ctx->ep_info = cpu_to_le32(EP_MAX_ESIT_PAYLOAD_HI(max_esit_payload) |
				      EP_INTERVAL(interval) |
				      EP_MULT(mult));
	ep_ctx->ep_info2 = cpu_to_le32(EP_TYPE(endpoint_type) |
				       MAX_PACKET(max_packet) |
				       MAX_BURST(max_burst) |
				       ERROR_COUNT(err_count));
	ep_ctx->deq = cpu_to_le64(ep_ring->first_seg->dma |
				  ep_ring->cycle_state);

	ep_ctx->tx_info = cpu_to_le32(EP_MAX_ESIT_PAYLOAD_LO(max_esit_payload) |
				      EP_AVG_TRB_LENGTH(avg_trb_len));

	return 0;
}

void xhci_endpoint_zero(struct xhci_hcd *xhci,
		struct xhci_virt_device *virt_dev,
		struct usb_host_endpoint *ep)
{
	unsigned int ep_index;
	struct xhci_ep_ctx *ep_ctx;

	ep_index = xhci_get_endpoint_index(&ep->desc);
	ep_ctx = xhci_get_ep_ctx(xhci, virt_dev->in_ctx, ep_index);

	ep_ctx->ep_info = 0;
	ep_ctx->ep_info2 = 0;
	ep_ctx->deq = 0;
	ep_ctx->tx_info = 0;
	/* Don't free the endpoint ring until the set interface or configuration
	 * request succeeds.
	 */
}

void xhci_clear_endpoint_bw_info(struct xhci_bw_info *bw_info)
{
	bw_info->ep_interval = 0;
	bw_info->mult = 0;
	bw_info->num_packets = 0;
	bw_info->max_packet_size = 0;
	bw_info->type = 0;
	bw_info->max_esit_payload = 0;
}

void xhci_update_bw_info(struct xhci_hcd *xhci,
		struct xhci_container_ctx *in_ctx,
		struct xhci_input_control_ctx *ctrl_ctx,
		struct xhci_virt_device *virt_dev)
{
	struct xhci_bw_info *bw_info;
	struct xhci_ep_ctx *ep_ctx;
	unsigned int ep_type;
	int i;

	for (i = 1; i < 31; i++) {
		bw_info = &virt_dev->eps[i].bw_info;

		/* We can't tell what endpoint type is being dropped, but
		 * unconditionally clearing the bandwidth info for non-periodic
		 * endpoints should be harmless because the info will never be
		 * set in the first place.
		 */
		if (!EP_IS_ADDED(ctrl_ctx, i) && EP_IS_DROPPED(ctrl_ctx, i)) {
			/* Dropped endpoint */
			xhci_clear_endpoint_bw_info(bw_info);
			continue;
		}

		if (EP_IS_ADDED(ctrl_ctx, i)) {
			ep_ctx = xhci_get_ep_ctx(xhci, in_ctx, i);
			ep_type = CTX_TO_EP_TYPE(le32_to_cpu(ep_ctx->ep_info2));

			/* Ignore non-periodic endpoints */
			if (ep_type != ISOC_OUT_EP && ep_type != INT_OUT_EP &&
					ep_type != ISOC_IN_EP &&
					ep_type != INT_IN_EP)
				continue;

			/* Added or changed endpoint */
			bw_info->ep_interval = CTX_TO_EP_INTERVAL(
					le32_to_cpu(ep_ctx->ep_info));
			/* Number of packets and mult are zero-based in the
			 * input context, but we want one-based for the
			 * interval table.
			 */
			bw_info->mult = CTX_TO_EP_MULT(
					le32_to_cpu(ep_ctx->ep_info)) + 1;
			bw_info->num_packets = CTX_TO_MAX_BURST(
					le32_to_cpu(ep_ctx->ep_info2)) + 1;
			bw_info->max_packet_size = MAX_PACKET_DECODED(
					le32_to_cpu(ep_ctx->ep_info2));
			bw_info->type = ep_type;
			bw_info->max_esit_payload = CTX_TO_MAX_ESIT_PAYLOAD(
					le32_to_cpu(ep_ctx->tx_info));
		}
	}
}

/* Copy output xhci_ep_ctx to the input xhci_ep_ctx copy.
 * Useful when you want to change one particular aspect of the endpoint and then
 * issue a configure endpoint command.
 */
void xhci_endpoint_copy(struct xhci_hcd *xhci,
		struct xhci_container_ctx *in_ctx,
		struct xhci_container_ctx *out_ctx,
		unsigned int ep_index)
{
	struct xhci_ep_ctx *out_ep_ctx;
	struct xhci_ep_ctx *in_ep_ctx;

	out_ep_ctx = xhci_get_ep_ctx(xhci, out_ctx, ep_index);
	in_ep_ctx = xhci_get_ep_ctx(xhci, in_ctx, ep_index);

	in_ep_ctx->ep_info = out_ep_ctx->ep_info;
	in_ep_ctx->ep_info2 = out_ep_ctx->ep_info2;
	in_ep_ctx->deq = out_ep_ctx->deq;
	in_ep_ctx->tx_info = out_ep_ctx->tx_info;
	if (xhci->quirks & XHCI_MTK_HOST) {
		in_ep_ctx->reserved[0] = out_ep_ctx->reserved[0];
		in_ep_ctx->reserved[1] = out_ep_ctx->reserved[1];
	}
}

/* Copy output xhci_slot_ctx to the input xhci_slot_ctx.
 * Useful when you want to change one particular aspect of the endpoint and then
 * issue a configure endpoint command.  Only the context entries field matters,
 * but we'll copy the whole thing anyway.
 */
void xhci_slot_copy(struct xhci_hcd *xhci,
		struct xhci_container_ctx *in_ctx,
		struct xhci_container_ctx *out_ctx)
{
	struct xhci_slot_ctx *in_slot_ctx;
	struct xhci_slot_ctx *out_slot_ctx;

	in_slot_ctx = xhci_get_slot_ctx(xhci, in_ctx);
	out_slot_ctx = xhci_get_slot_ctx(xhci, out_ctx);

	in_slot_ctx->dev_info = out_slot_ctx->dev_info;
	in_slot_ctx->dev_info2 = out_slot_ctx->dev_info2;
	in_slot_ctx->tt_info = out_slot_ctx->tt_info;
	in_slot_ctx->dev_state = out_slot_ctx->dev_state;
}

/* Set up the scratchpad buffer array and scratchpad buffers, if needed. */
static int scratchpad_alloc(struct xhci_hcd *xhci, gfp_t flags)
{
	int i;
	struct device *dev = xhci_to_hcd(xhci)->self.sysdev;
	int num_sp = HCS_MAX_SCRATCHPAD(xhci->hcs_params2);

	xhci_dbg_trace(xhci, trace_xhci_dbg_init,
			"Allocating %d scratchpad buffers", num_sp);

	if (!num_sp)
		return 0;

	xhci->scratchpad = kzalloc_node(sizeof(*xhci->scratchpad), flags,
				dev_to_node(dev));
	if (!xhci->scratchpad)
		goto fail_sp;

	xhci->scratchpad->sp_array = dma_alloc_coherent(dev,
				     num_sp * sizeof(u64),
				     &xhci->scratchpad->sp_dma, flags);
	if (!xhci->scratchpad->sp_array)
		goto fail_sp2;

	xhci->scratchpad->sp_buffers = kcalloc_node(num_sp, sizeof(void *),
					flags, dev_to_node(dev));
	if (!xhci->scratchpad->sp_buffers)
		goto fail_sp3;

	xhci->dcbaa->dev_context_ptrs[0] = cpu_to_le64(xhci->scratchpad->sp_dma);
	for (i = 0; i < num_sp; i++) {
		dma_addr_t dma;
		void *buf = dma_alloc_coherent(dev, xhci->page_size, &dma,
					       flags);
		if (!buf)
			goto fail_sp4;

		xhci->scratchpad->sp_array[i] = dma;
		xhci->scratchpad->sp_buffers[i] = buf;
	}

	return 0;

 fail_sp4:
	for (i = i - 1; i >= 0; i--) {
		dma_free_coherent(dev, xhci->page_size,
				    xhci->scratchpad->sp_buffers[i],
				    xhci->scratchpad->sp_array[i]);
	}

	kfree(xhci->scratchpad->sp_buffers);

 fail_sp3:
	dma_free_coherent(dev, num_sp * sizeof(u64),
			    xhci->scratchpad->sp_array,
			    xhci->scratchpad->sp_dma);

 fail_sp2:
	kfree(xhci->scratchpad);
	xhci->scratchpad = NULL;

 fail_sp:
	return -ENOMEM;
}

static void scratchpad_free(struct xhci_hcd *xhci)
{
	int num_sp;
	int i;
	struct device *dev = xhci_to_hcd(xhci)->self.sysdev;

	if (!xhci->scratchpad)
		return;

	num_sp = HCS_MAX_SCRATCHPAD(xhci->hcs_params2);

	for (i = 0; i < num_sp; i++) {
		dma_free_coherent(dev, xhci->page_size,
				    xhci->scratchpad->sp_buffers[i],
				    xhci->scratchpad->sp_array[i]);
	}
	kfree(xhci->scratchpad->sp_buffers);
	dma_free_coherent(dev, num_sp * sizeof(u64),
			    xhci->scratchpad->sp_array,
			    xhci->scratchpad->sp_dma);
	kfree(xhci->scratchpad);
	xhci->scratchpad = NULL;
}

struct xhci_command *xhci_alloc_command(struct xhci_hcd *xhci,
		bool allocate_completion, gfp_t mem_flags)
{
	struct xhci_command *command;
	struct device *dev = xhci_to_hcd(xhci)->self.sysdev;

	command = kzalloc_node(sizeof(*command), mem_flags, dev_to_node(dev));
	if (!command)
		return NULL;

	if (allocate_completion) {
		command->completion =
			kzalloc_node(sizeof(struct completion), mem_flags,
				dev_to_node(dev));
		if (!command->completion) {
			kfree(command);
			return NULL;
		}
		init_completion(command->completion);
	}

	command->status = 0;
	INIT_LIST_HEAD(&command->cmd_list);
	return command;
}

struct xhci_command *xhci_alloc_command_with_ctx(struct xhci_hcd *xhci,
		bool allocate_completion, gfp_t mem_flags)
{
	struct xhci_command *command;

	command = xhci_alloc_command(xhci, allocate_completion, mem_flags);
	if (!command)
		return NULL;

	command->in_ctx = xhci_alloc_container_ctx(xhci, XHCI_CTX_TYPE_INPUT,
						   mem_flags);
	if (!command->in_ctx) {
		kfree(command->completion);
		kfree(command);
		return NULL;
	}
	return command;
}

void xhci_urb_free_priv(struct urb_priv *urb_priv)
{
	kfree(urb_priv);
}

void xhci_free_command(struct xhci_hcd *xhci,
		struct xhci_command *command)
{
	xhci_free_container_ctx(xhci,
			command->in_ctx);
	kfree(command->completion);
	kfree(command);
}

int xhci_alloc_erst(struct xhci_hcd *xhci,
		    struct xhci_ring *evt_ring,
		    struct xhci_erst *erst,
		    gfp_t flags)
{
	size_t size;
	unsigned int val;
	struct xhci_segment *seg;
	struct xhci_erst_entry *entry;

	size = sizeof(struct xhci_erst_entry) * evt_ring->num_segs;
	erst->entries = dma_alloc_coherent(xhci_to_hcd(xhci)->self.sysdev,
					   size, &erst->erst_dma_addr, flags);
	if (!erst->entries)
		return -ENOMEM;

	erst->num_entries = evt_ring->num_segs;

	seg = evt_ring->first_seg;
	for (val = 0; val < evt_ring->num_segs; val++) {
		entry = &erst->entries[val];
		entry->seg_addr = cpu_to_le64(seg->dma);
		entry->seg_size = cpu_to_le32(TRBS_PER_SEGMENT);
		entry->rsvd = 0;
		seg = seg->next;
	}

	return 0;
}

void xhci_free_erst(struct xhci_hcd *xhci, struct xhci_erst *erst)
{
	size_t size;
	struct device *dev = xhci_to_hcd(xhci)->self.sysdev;

	size = sizeof(struct xhci_erst_entry) * (erst->num_entries);
	if (erst->entries)
		dma_free_coherent(dev, size,
				erst->entries,
				erst->erst_dma_addr);
	erst->entries = NULL;
}

static struct xhci_device_context_array *xhci_vendor_alloc_dcbaa(
		struct xhci_hcd *xhci, gfp_t flags)
{
	struct xhci_vendor_ops *ops = xhci_vendor_get_ops(xhci);

	if (ops && ops->alloc_dcbaa)
		return ops->alloc_dcbaa(xhci, flags);
	return 0;
}

static void xhci_vendor_free_dcbaa(struct xhci_hcd *xhci)
{
	struct xhci_vendor_ops *ops = xhci_vendor_get_ops(xhci);

	if (ops && ops->free_dcbaa)
		ops->free_dcbaa(xhci);
}

void xhci_mem_cleanup(struct xhci_hcd *xhci)
{
	struct device	*dev = xhci_to_hcd(xhci)->self.sysdev;
	int i, j, num_ports;

	cancel_delayed_work_sync(&xhci->cmd_timer);

	xhci_free_erst(xhci, &xhci->erst);

	if (xhci->event_ring)
		xhci_ring_free(xhci, xhci->event_ring);
	xhci->event_ring = NULL;
	xhci_dbg_trace(xhci, trace_xhci_dbg_init, "Freed event ring");

	if (xhci->lpm_command)
		xhci_free_command(xhci, xhci->lpm_command);
	xhci->lpm_command = NULL;
	if (xhci->cmd_ring)
		xhci_ring_free(xhci, xhci->cmd_ring);
	xhci->cmd_ring = NULL;
	xhci_dbg_trace(xhci, trace_xhci_dbg_init, "Freed command ring");
	xhci_cleanup_command_queue(xhci);

	num_ports = HCS_MAX_PORTS(xhci->hcs_params1);
	for (i = 0; i < num_ports && xhci->rh_bw; i++) {
		struct xhci_interval_bw_table *bwt = &xhci->rh_bw[i].bw_table;
		for (j = 0; j < XHCI_MAX_INTERVAL; j++) {
			struct list_head *ep = &bwt->interval_bw[j].endpoints;
			while (!list_empty(ep))
				list_del_init(ep->next);
		}
	}

	for (i = HCS_MAX_SLOTS(xhci->hcs_params1); i > 0; i--)
		xhci_free_virt_devices_depth_first(xhci, i);

	dma_pool_destroy(xhci->segment_pool);
	xhci->segment_pool = NULL;
	xhci_dbg_trace(xhci, trace_xhci_dbg_init, "Freed segment pool");

	dma_pool_destroy(xhci->device_pool);
	xhci->device_pool = NULL;
	xhci_dbg_trace(xhci, trace_xhci_dbg_init, "Freed device context pool");

	dma_pool_destroy(xhci->small_streams_pool);
	xhci->small_streams_pool = NULL;
	xhci_dbg_trace(xhci, trace_xhci_dbg_init,
			"Freed small stream array pool");

	dma_pool_destroy(xhci->medium_streams_pool);
	xhci->medium_streams_pool = NULL;
	xhci_dbg_trace(xhci, trace_xhci_dbg_init,
			"Freed medium stream array pool");

	if (xhci_vendor_is_usb_offload_enabled(xhci, NULL, 0)) {
		xhci_vendor_free_dcbaa(xhci);
	} else {
		if (xhci->dcbaa)
			dma_free_coherent(dev, sizeof(*xhci->dcbaa),
					xhci->dcbaa, xhci->dcbaa->dma);
	}
	xhci->dcbaa = NULL;

	scratchpad_free(xhci);

	if (!xhci->rh_bw)
		goto no_bw;

	for (i = 0; i < num_ports; i++) {
		struct xhci_tt_bw_info *tt, *n;
		list_for_each_entry_safe(tt, n, &xhci->rh_bw[i].tts, tt_list) {
			list_del(&tt->tt_list);
			kfree(tt);
		}
	}

no_bw:
	xhci->cmd_ring_reserved_trbs = 0;
	xhci->usb2_rhub.num_ports = 0;
	xhci->usb3_rhub.num_ports = 0;
	xhci->num_active_eps = 0;
	kfree(xhci->usb2_rhub.ports);
	kfree(xhci->usb3_rhub.ports);
	kfree(xhci->hw_ports);
	kfree(xhci->rh_bw);
	kfree(xhci->ext_caps);
	for (i = 0; i < xhci->num_port_caps; i++)
		kfree(xhci->port_caps[i].psi);
	kfree(xhci->port_caps);
	xhci->num_port_caps = 0;

	xhci->usb2_rhub.ports = NULL;
	xhci->usb3_rhub.ports = NULL;
	xhci->hw_ports = NULL;
	xhci->rh_bw = NULL;
	xhci->ext_caps = NULL;

	xhci->page_size = 0;
	xhci->page_shift = 0;
	xhci->usb2_rhub.bus_state.bus_suspended = 0;
	xhci->usb3_rhub.bus_state.bus_suspended = 0;
}

static int xhci_test_trb_in_td(struct xhci_hcd *xhci,
		struct xhci_segment *input_seg,
		union xhci_trb *start_trb,
		union xhci_trb *end_trb,
		dma_addr_t input_dma,
		struct xhci_segment *result_seg,
		char *test_name, int test_number)
{
	unsigned long long start_dma;
	unsigned long long end_dma;
	struct xhci_segment *seg;

	start_dma = xhci_trb_virt_to_dma(input_seg, start_trb);
	end_dma = xhci_trb_virt_to_dma(input_seg, end_trb);

	seg = trb_in_td(xhci, input_seg, start_trb, end_trb, input_dma, false);
	if (seg != result_seg) {
		xhci_warn(xhci, "WARN: %s TRB math test %d failed!\n",
				test_name, test_number);
		xhci_warn(xhci, "Tested TRB math w/ seg %p and "
				"input DMA 0x%llx\n",
				input_seg,
				(unsigned long long) input_dma);
		xhci_warn(xhci, "starting TRB %p (0x%llx DMA), "
				"ending TRB %p (0x%llx DMA)\n",
				start_trb, start_dma,
				end_trb, end_dma);
		xhci_warn(xhci, "Expected seg %p, got seg %p\n",
				result_seg, seg);
		trb_in_td(xhci, input_seg, start_trb, end_trb, input_dma,
			  true);
		return -1;
	}
	return 0;
}

/* TRB math checks for xhci_trb_in_td(), using the command and event rings. */
static int xhci_check_trb_in_td_math(struct xhci_hcd *xhci)
{
	struct {
		dma_addr_t		input_dma;
		struct xhci_segment	*result_seg;
	} simple_test_vector [] = {
		/* A zeroed DMA field should fail */
		{ 0, NULL },
		/* One TRB before the ring start should fail */
		{ xhci->event_ring->first_seg->dma - 16, NULL },
		/* One byte before the ring start should fail */
		{ xhci->event_ring->first_seg->dma - 1, NULL },
		/* Starting TRB should succeed */
		{ xhci->event_ring->first_seg->dma, xhci->event_ring->first_seg },
		/* Ending TRB should succeed */
		{ xhci->event_ring->first_seg->dma + (TRBS_PER_SEGMENT - 1)*16,
			xhci->event_ring->first_seg },
		/* One byte after the ring end should fail */
		{ xhci->event_ring->first_seg->dma + (TRBS_PER_SEGMENT - 1)*16 + 1, NULL },
		/* One TRB after the ring end should fail */
		{ xhci->event_ring->first_seg->dma + (TRBS_PER_SEGMENT)*16, NULL },
		/* An address of all ones should fail */
		{ (dma_addr_t) (~0), NULL },
	};
	struct {
		struct xhci_segment	*input_seg;
		union xhci_trb		*start_trb;
		union xhci_trb		*end_trb;
		dma_addr_t		input_dma;
		struct xhci_segment	*result_seg;
	} complex_test_vector [] = {
		/* Test feeding a valid DMA address from a different ring */
		{	.input_seg = xhci->event_ring->first_seg,
			.start_trb = xhci->event_ring->first_seg->trbs,
			.end_trb = &xhci->event_ring->first_seg->trbs[TRBS_PER_SEGMENT - 1],
			.input_dma = xhci->cmd_ring->first_seg->dma,
			.result_seg = NULL,
		},
		/* Test feeding a valid end TRB from a different ring */
		{	.input_seg = xhci->event_ring->first_seg,
			.start_trb = xhci->event_ring->first_seg->trbs,
			.end_trb = &xhci->cmd_ring->first_seg->trbs[TRBS_PER_SEGMENT - 1],
			.input_dma = xhci->cmd_ring->first_seg->dma,
			.result_seg = NULL,
		},
		/* Test feeding a valid start and end TRB from a different ring */
		{	.input_seg = xhci->event_ring->first_seg,
			.start_trb = xhci->cmd_ring->first_seg->trbs,
			.end_trb = &xhci->cmd_ring->first_seg->trbs[TRBS_PER_SEGMENT - 1],
			.input_dma = xhci->cmd_ring->first_seg->dma,
			.result_seg = NULL,
		},
		/* TRB in this ring, but after this TD */
		{	.input_seg = xhci->event_ring->first_seg,
			.start_trb = &xhci->event_ring->first_seg->trbs[0],
			.end_trb = &xhci->event_ring->first_seg->trbs[3],
			.input_dma = xhci->event_ring->first_seg->dma + 4*16,
			.result_seg = NULL,
		},
		/* TRB in this ring, but before this TD */
		{	.input_seg = xhci->event_ring->first_seg,
			.start_trb = &xhci->event_ring->first_seg->trbs[3],
			.end_trb = &xhci->event_ring->first_seg->trbs[6],
			.input_dma = xhci->event_ring->first_seg->dma + 2*16,
			.result_seg = NULL,
		},
		/* TRB in this ring, but after this wrapped TD */
		{	.input_seg = xhci->event_ring->first_seg,
			.start_trb = &xhci->event_ring->first_seg->trbs[TRBS_PER_SEGMENT - 3],
			.end_trb = &xhci->event_ring->first_seg->trbs[1],
			.input_dma = xhci->event_ring->first_seg->dma + 2*16,
			.result_seg = NULL,
		},
		/* TRB in this ring, but before this wrapped TD */
		{	.input_seg = xhci->event_ring->first_seg,
			.start_trb = &xhci->event_ring->first_seg->trbs[TRBS_PER_SEGMENT - 3],
			.end_trb = &xhci->event_ring->first_seg->trbs[1],
			.input_dma = xhci->event_ring->first_seg->dma + (TRBS_PER_SEGMENT - 4)*16,
			.result_seg = NULL,
		},
		/* TRB not in this ring, and we have a wrapped TD */
		{	.input_seg = xhci->event_ring->first_seg,
			.start_trb = &xhci->event_ring->first_seg->trbs[TRBS_PER_SEGMENT - 3],
			.end_trb = &xhci->event_ring->first_seg->trbs[1],
			.input_dma = xhci->cmd_ring->first_seg->dma + 2*16,
			.result_seg = NULL,
		},
	};

	unsigned int num_tests;
	int i, ret;

	num_tests = ARRAY_SIZE(simple_test_vector);
	for (i = 0; i < num_tests; i++) {
		ret = xhci_test_trb_in_td(xhci,
				xhci->event_ring->first_seg,
				xhci->event_ring->first_seg->trbs,
				&xhci->event_ring->first_seg->trbs[TRBS_PER_SEGMENT - 1],
				simple_test_vector[i].input_dma,
				simple_test_vector[i].result_seg,
				"Simple", i);
		if (ret < 0)
			return ret;
	}

	num_tests = ARRAY_SIZE(complex_test_vector);
	for (i = 0; i < num_tests; i++) {
		ret = xhci_test_trb_in_td(xhci,
				complex_test_vector[i].input_seg,
				complex_test_vector[i].start_trb,
				complex_test_vector[i].end_trb,
				complex_test_vector[i].input_dma,
				complex_test_vector[i].result_seg,
				"Complex", i);
		if (ret < 0)
			return ret;
	}
	xhci_dbg(xhci, "TRB math tests passed.\n");
	return 0;
}

static void xhci_set_hc_event_deq(struct xhci_hcd *xhci)
{
	u64 temp;
	dma_addr_t deq;

	deq = xhci_trb_virt_to_dma(xhci->event_ring->deq_seg,
			xhci->event_ring->dequeue);
	if (deq == 0 && !in_interrupt())
		xhci_warn(xhci, "WARN something wrong with SW event ring "
				"dequeue ptr.\n");
	/* Update HC event ring dequeue pointer */
	temp = xhci_read_64(xhci, &xhci->ir_set->erst_dequeue);
	temp &= ERST_PTR_MASK;
	/* Don't clear the EHB bit (which is RW1C) because
	 * there might be more events to service.
	 */
	temp &= ~ERST_EHB;
	xhci_dbg_trace(xhci, trace_xhci_dbg_init,
			"// Write event ring dequeue pointer, "
			"preserving EHB bit");
	xhci_write_64(xhci, ((u64) deq & (u64) ~ERST_PTR_MASK) | temp,
			&xhci->ir_set->erst_dequeue);
}

static void xhci_add_in_port(struct xhci_hcd *xhci, unsigned int num_ports,
		__le32 __iomem *addr, int max_caps)
{
	u32 temp, port_offset, port_count;
	int i;
	u8 major_revision, minor_revision;
	struct xhci_hub *rhub;
	struct device *dev = xhci_to_hcd(xhci)->self.sysdev;
	struct xhci_port_cap *port_cap;

	temp = readl(addr);
	major_revision = XHCI_EXT_PORT_MAJOR(temp);
	minor_revision = XHCI_EXT_PORT_MINOR(temp);

	if (major_revision == 0x03) {
		rhub = &xhci->usb3_rhub;
	} else if (major_revision <= 0x02) {
		rhub = &xhci->usb2_rhub;
	} else {
		xhci_warn(xhci, "Ignoring unknown port speed, "
				"Ext Cap %p, revision = 0x%x\n",
				addr, major_revision);
		/* Ignoring port protocol we can't understand. FIXME */
		return;
	}
	rhub->maj_rev = XHCI_EXT_PORT_MAJOR(temp);

	if (rhub->min_rev < minor_revision)
		rhub->min_rev = minor_revision;

	/* Port offset and count in the third dword, see section 7.2 */
	temp = readl(addr + 2);
	port_offset = XHCI_EXT_PORT_OFF(temp);
	port_count = XHCI_EXT_PORT_COUNT(temp);
	xhci_dbg_trace(xhci, trace_xhci_dbg_init,
			"Ext Cap %p, port offset = %u, "
			"count = %u, revision = 0x%x",
			addr, port_offset, port_count, major_revision);
	/* Port count includes the current port offset */
	if (port_offset == 0 || (port_offset + port_count - 1) > num_ports)
		/* WTF? "Valid values are ‘1’ to MaxPorts" */
		return;

	port_cap = &xhci->port_caps[xhci->num_port_caps++];
	if (xhci->num_port_caps > max_caps)
		return;

	port_cap->maj_rev = major_revision;
	port_cap->min_rev = minor_revision;
	port_cap->psi_count = XHCI_EXT_PORT_PSIC(temp);

	if (port_cap->psi_count) {
		port_cap->psi = kcalloc_node(port_cap->psi_count,
					     sizeof(*port_cap->psi),
					     GFP_KERNEL, dev_to_node(dev));
		if (!port_cap->psi)
			port_cap->psi_count = 0;

		port_cap->psi_uid_count++;
		for (i = 0; i < port_cap->psi_count; i++) {
			port_cap->psi[i] = readl(addr + 4 + i);

			/* count unique ID values, two consecutive entries can
			 * have the same ID if link is assymetric
			 */
			if (i && (XHCI_EXT_PORT_PSIV(port_cap->psi[i]) !=
				  XHCI_EXT_PORT_PSIV(port_cap->psi[i - 1])))
				port_cap->psi_uid_count++;

			xhci_dbg(xhci, "PSIV:%d PSIE:%d PLT:%d PFD:%d LP:%d PSIM:%d\n",
				  XHCI_EXT_PORT_PSIV(port_cap->psi[i]),
				  XHCI_EXT_PORT_PSIE(port_cap->psi[i]),
				  XHCI_EXT_PORT_PLT(port_cap->psi[i]),
				  XHCI_EXT_PORT_PFD(port_cap->psi[i]),
				  XHCI_EXT_PORT_LP(port_cap->psi[i]),
				  XHCI_EXT_PORT_PSIM(port_cap->psi[i]));
		}
	}
	/* cache usb2 port capabilities */
	if (major_revision < 0x03 && xhci->num_ext_caps < max_caps)
		xhci->ext_caps[xhci->num_ext_caps++] = temp;

	if ((xhci->hci_version >= 0x100) && (major_revision != 0x03) &&
		 (temp & XHCI_HLC)) {
		xhci_dbg_trace(xhci, trace_xhci_dbg_init,
			       "xHCI 1.0: support USB2 hardware lpm");
		xhci->hw_lpm_support = 1;
	}

	port_offset--;
	for (i = port_offset; i < (port_offset + port_count); i++) {
		struct xhci_port *hw_port = &xhci->hw_ports[i];
		/* Duplicate entry.  Ignore the port if the revisions differ. */
		if (hw_port->rhub) {
			xhci_warn(xhci, "Duplicate port entry, Ext Cap %p,"
					" port %u\n", addr, i);
			xhci_warn(xhci, "Port was marked as USB %u, "
					"duplicated as USB %u\n",
					hw_port->rhub->maj_rev, major_revision);
			/* Only adjust the roothub port counts if we haven't
			 * found a similar duplicate.
			 */
			if (hw_port->rhub != rhub &&
				 hw_port->hcd_portnum != DUPLICATE_ENTRY) {
				hw_port->rhub->num_ports--;
				hw_port->hcd_portnum = DUPLICATE_ENTRY;
			}
			continue;
		}
		hw_port->rhub = rhub;
		hw_port->port_cap = port_cap;
		rhub->num_ports++;
	}
	/* FIXME: Should we disable ports not in the Extended Capabilities? */
}

static void xhci_create_rhub_port_array(struct xhci_hcd *xhci,
					struct xhci_hub *rhub, gfp_t flags)
{
	int port_index = 0;
	int i;
	struct device *dev = xhci_to_hcd(xhci)->self.sysdev;

	if (!rhub->num_ports)
		return;
	rhub->ports = kcalloc_node(rhub->num_ports, sizeof(*rhub->ports),
			flags, dev_to_node(dev));
	for (i = 0; i < HCS_MAX_PORTS(xhci->hcs_params1); i++) {
		if (xhci->hw_ports[i].rhub != rhub ||
		    xhci->hw_ports[i].hcd_portnum == DUPLICATE_ENTRY)
			continue;
		xhci->hw_ports[i].hcd_portnum = port_index;
		rhub->ports[port_index] = &xhci->hw_ports[i];
		port_index++;
		if (port_index == rhub->num_ports)
			break;
	}
}

/*
 * Scan the Extended Capabilities for the "Supported Protocol Capabilities" that
 * specify what speeds each port is supposed to be.  We can't count on the port
 * speed bits in the PORTSC register being correct until a device is connected,
 * but we need to set up the two fake roothubs with the correct number of USB
 * 3.0 and USB 2.0 ports at host controller initialization time.
 */
static int xhci_setup_port_arrays(struct xhci_hcd *xhci, gfp_t flags)
{
	void __iomem *base;
	u32 offset;
	unsigned int num_ports;
	int i, j;
	int cap_count = 0;
	u32 cap_start;
	struct device *dev = xhci_to_hcd(xhci)->self.sysdev;

	num_ports = HCS_MAX_PORTS(xhci->hcs_params1);
	xhci->hw_ports = kcalloc_node(num_ports, sizeof(*xhci->hw_ports),
				flags, dev_to_node(dev));
	if (!xhci->hw_ports)
		return -ENOMEM;

	for (i = 0; i < num_ports; i++) {
		xhci->hw_ports[i].addr = &xhci->op_regs->port_status_base +
			NUM_PORT_REGS * i;
		xhci->hw_ports[i].hw_portnum = i;
	}

	xhci->rh_bw = kcalloc_node(num_ports, sizeof(*xhci->rh_bw), flags,
				   dev_to_node(dev));
	if (!xhci->rh_bw)
		return -ENOMEM;
	for (i = 0; i < num_ports; i++) {
		struct xhci_interval_bw_table *bw_table;

		INIT_LIST_HEAD(&xhci->rh_bw[i].tts);
		bw_table = &xhci->rh_bw[i].bw_table;
		for (j = 0; j < XHCI_MAX_INTERVAL; j++)
			INIT_LIST_HEAD(&bw_table->interval_bw[j].endpoints);
	}
	base = &xhci->cap_regs->hc_capbase;

	cap_start = xhci_find_next_ext_cap(base, 0, XHCI_EXT_CAPS_PROTOCOL);
	if (!cap_start) {
		xhci_err(xhci, "No Extended Capability registers, unable to set up roothub\n");
		return -ENODEV;
	}

	offset = cap_start;
	/* count extended protocol capability entries for later caching */
	while (offset) {
		cap_count++;
		offset = xhci_find_next_ext_cap(base, offset,
						      XHCI_EXT_CAPS_PROTOCOL);
	}

	xhci->ext_caps = kcalloc_node(cap_count, sizeof(*xhci->ext_caps),
				flags, dev_to_node(dev));
	if (!xhci->ext_caps)
		return -ENOMEM;

	xhci->port_caps = kcalloc_node(cap_count, sizeof(*xhci->port_caps),
				flags, dev_to_node(dev));
	if (!xhci->port_caps)
		return -ENOMEM;

	offset = cap_start;

	while (offset) {
		xhci_add_in_port(xhci, num_ports, base + offset, cap_count);
		if (xhci->usb2_rhub.num_ports + xhci->usb3_rhub.num_ports ==
		    num_ports)
			break;
		offset = xhci_find_next_ext_cap(base, offset,
						XHCI_EXT_CAPS_PROTOCOL);
	}
	if (xhci->usb2_rhub.num_ports == 0 && xhci->usb3_rhub.num_ports == 0) {
		xhci_warn(xhci, "No ports on the roothubs?\n");
		return -ENODEV;
	}
	xhci_dbg_trace(xhci, trace_xhci_dbg_init,
		       "Found %u USB 2.0 ports and %u USB 3.0 ports.",
		       xhci->usb2_rhub.num_ports, xhci->usb3_rhub.num_ports);

	/* Place limits on the number of roothub ports so that the hub
	 * descriptors aren't longer than the USB core will allocate.
	 */
	if (xhci->usb3_rhub.num_ports > USB_SS_MAXPORTS) {
		xhci_dbg_trace(xhci, trace_xhci_dbg_init,
				"Limiting USB 3.0 roothub ports to %u.",
				USB_SS_MAXPORTS);
		xhci->usb3_rhub.num_ports = USB_SS_MAXPORTS;
	}
	if (xhci->usb2_rhub.num_ports > USB_MAXCHILDREN) {
		xhci_dbg_trace(xhci, trace_xhci_dbg_init,
				"Limiting USB 2.0 roothub ports to %u.",
				USB_MAXCHILDREN);
		xhci->usb2_rhub.num_ports = USB_MAXCHILDREN;
	}

	/*
	 * Note we could have all USB 3.0 ports, or all USB 2.0 ports.
	 * Not sure how the USB core will handle a hub with no ports...
	 */

	xhci_create_rhub_port_array(xhci, &xhci->usb2_rhub, flags);
	xhci_create_rhub_port_array(xhci, &xhci->usb3_rhub, flags);

	return 0;
}

int xhci_mem_init(struct xhci_hcd *xhci, gfp_t flags)
{
	dma_addr_t	dma;
	struct device	*dev = xhci_to_hcd(xhci)->self.sysdev;
	unsigned int	val, val2;
	u64		val_64;
	u32		page_size, temp;
	int		i, ret;

	INIT_LIST_HEAD(&xhci->cmd_list);

	/* init command timeout work */
	INIT_DELAYED_WORK(&xhci->cmd_timer, xhci_handle_command_timeout);
	init_completion(&xhci->cmd_ring_stop_completion);

	page_size = readl(&xhci->op_regs->page_size);
	xhci_dbg_trace(xhci, trace_xhci_dbg_init,
			"Supported page size register = 0x%x", page_size);
	for (i = 0; i < 16; i++) {
		if ((0x1 & page_size) != 0)
			break;
		page_size = page_size >> 1;
	}
	if (i < 16)
		xhci_dbg_trace(xhci, trace_xhci_dbg_init,
			"Supported page size of %iK", (1 << (i+12)) / 1024);
	else
		xhci_warn(xhci, "WARN: no supported page size\n");
	/* Use 4K pages, since that's common and the minimum the HC supports */
	xhci->page_shift = 12;
	xhci->page_size = 1 << xhci->page_shift;
	xhci_dbg_trace(xhci, trace_xhci_dbg_init,
			"HCD page size set to %iK", xhci->page_size / 1024);

	/*
	 * Program the Number of Device Slots Enabled field in the CONFIG
	 * register with the max value of slots the HC can handle.
	 */
	val = HCS_MAX_SLOTS(readl(&xhci->cap_regs->hcs_params1));
	xhci_dbg_trace(xhci, trace_xhci_dbg_init,
			"// xHC can handle at most %d device slots.", val);
	val2 = readl(&xhci->op_regs->config_reg);
	val |= (val2 & ~HCS_SLOTS_MASK);
	xhci_dbg_trace(xhci, trace_xhci_dbg_init,
			"// Setting Max device slots reg = 0x%x.", val);
	writel(val, &xhci->op_regs->config_reg);

	/*
	 * xHCI section 5.4.6 - doorbell array must be
	 * "physically contiguous and 64-byte (cache line) aligned".
	 */
	if (xhci_vendor_is_usb_offload_enabled(xhci, NULL, 0)) {
		xhci->dcbaa = xhci_vendor_alloc_dcbaa(xhci, flags);
		if (!xhci->dcbaa)
			goto fail;
	} else {
		xhci->dcbaa = dma_alloc_coherent(dev, sizeof(*xhci->dcbaa), &dma,
				flags);
		if (!xhci->dcbaa)
			goto fail;
		xhci->dcbaa->dma = dma;
	}
	xhci_dbg_trace(xhci, trace_xhci_dbg_init,
			"// Device context base array address = 0x%llx (DMA), %p (virt)",
			(unsigned long long)xhci->dcbaa->dma, xhci->dcbaa);
	xhci_write_64(xhci, xhci->dcbaa->dma, &xhci->op_regs->dcbaa_ptr);

	/*
	 * Initialize the ring segment pool.  The ring must be a contiguous
	 * structure comprised of TRBs.  The TRBs must be 16 byte aligned,
	 * however, the command ring segment needs 64-byte aligned segments
	 * and our use of dma addresses in the trb_address_map radix tree needs
	 * TRB_SEGMENT_SIZE alignment, so we pick the greater alignment need.
	 */
	xhci->segment_pool = dma_pool_create("xHCI ring segments", dev,
			TRB_SEGMENT_SIZE, TRB_SEGMENT_SIZE, xhci->page_size);

	/* See Table 46 and Note on Figure 55 */
	xhci->device_pool = dma_pool_create("xHCI input/output contexts", dev,
			2112, 64, xhci->page_size);
	if (!xhci->segment_pool || !xhci->device_pool)
		goto fail;

	/* Linear stream context arrays don't have any boundary restrictions,
	 * and only need to be 16-byte aligned.
	 */
	xhci->small_streams_pool =
		dma_pool_create("xHCI 256 byte stream ctx arrays",
			dev, SMALL_STREAM_ARRAY_SIZE, 16, 0);
	xhci->medium_streams_pool =
		dma_pool_create("xHCI 1KB stream ctx arrays",
			dev, MEDIUM_STREAM_ARRAY_SIZE, 16, 0);
	/* Any stream context array bigger than MEDIUM_STREAM_ARRAY_SIZE
	 * will be allocated with dma_alloc_coherent()
	 */

	if (!xhci->small_streams_pool || !xhci->medium_streams_pool)
		goto fail;

	/* Set up the command ring to have one segments for now. */
	xhci->cmd_ring = xhci_ring_alloc(xhci, 1, 1, TYPE_COMMAND, 0, flags);
	if (!xhci->cmd_ring)
		goto fail;
	xhci_dbg_trace(xhci, trace_xhci_dbg_init,
			"Allocated command ring at %p", xhci->cmd_ring);
	xhci_dbg_trace(xhci, trace_xhci_dbg_init, "First segment DMA is 0x%llx",
			(unsigned long long)xhci->cmd_ring->first_seg->dma);

	/* Set the address in the Command Ring Control register */
	val_64 = xhci_read_64(xhci, &xhci->op_regs->cmd_ring);
	val_64 = (val_64 & (u64) CMD_RING_RSVD_BITS) |
		(xhci->cmd_ring->first_seg->dma & (u64) ~CMD_RING_RSVD_BITS) |
		xhci->cmd_ring->cycle_state;
	xhci_dbg_trace(xhci, trace_xhci_dbg_init,
			"// Setting command ring address to 0x%016llx", val_64);
	xhci_write_64(xhci, val_64, &xhci->op_regs->cmd_ring);

	xhci->lpm_command = xhci_alloc_command_with_ctx(xhci, true, flags);
	if (!xhci->lpm_command)
		goto fail;

	/* Reserve one command ring TRB for disabling LPM.
	 * Since the USB core grabs the shared usb_bus bandwidth mutex before
	 * disabling LPM, we only need to reserve one TRB for all devices.
	 */
	xhci->cmd_ring_reserved_trbs++;

	val = readl(&xhci->cap_regs->db_off);
	val &= DBOFF_MASK;
	xhci_dbg_trace(xhci, trace_xhci_dbg_init,
			"// Doorbell array is located at offset 0x%x"
			" from cap regs base addr", val);
	xhci->dba = (void __iomem *) xhci->cap_regs + val;
	/* Set ir_set to interrupt register set 0 */
	xhci->ir_set = &xhci->run_regs->ir_set[0];

	/*
	 * Event ring setup: Allocate a normal ring, but also setup
	 * the event ring segment table (ERST).  Section 4.9.3.
	 */
	xhci_dbg_trace(xhci, trace_xhci_dbg_init, "// Allocating event ring");
	xhci->event_ring = xhci_ring_alloc(xhci, ERST_NUM_SEGS, 1, TYPE_EVENT,
					0, flags);
	if (!xhci->event_ring)
		goto fail;
	if (xhci_check_trb_in_td_math(xhci) < 0)
		goto fail;

	ret = xhci_alloc_erst(xhci, xhci->event_ring, &xhci->erst, flags);
	if (ret)
		goto fail;

	/* set ERST count with the number of entries in the segment table */
	val = readl(&xhci->ir_set->erst_size);
	val &= ERST_SIZE_MASK;
	val |= ERST_NUM_SEGS;
	xhci_dbg_trace(xhci, trace_xhci_dbg_init,
			"// Write ERST size = %i to ir_set 0 (some bits preserved)",
			val);
	writel(val, &xhci->ir_set->erst_size);

	xhci_dbg_trace(xhci, trace_xhci_dbg_init,
			"// Set ERST entries to point to event ring.");
	/* set the segment table base address */
	xhci_dbg_trace(xhci, trace_xhci_dbg_init,
			"// Set ERST base address for ir_set 0 = 0x%llx",
			(unsigned long long)xhci->erst.erst_dma_addr);
	val_64 = xhci_read_64(xhci, &xhci->ir_set->erst_base);
	val_64 &= ERST_PTR_MASK;
	val_64 |= (xhci->erst.erst_dma_addr & (u64) ~ERST_PTR_MASK);
	xhci_write_64(xhci, val_64, &xhci->ir_set->erst_base);

	/* Set the event ring dequeue address */
	xhci_set_hc_event_deq(xhci);
	xhci_dbg_trace(xhci, trace_xhci_dbg_init,
			"Wrote ERST address to ir_set 0.");

	/*
	 * XXX: Might need to set the Interrupter Moderation Register to
	 * something other than the default (~1ms minimum between interrupts).
	 * See section 5.5.1.2.
	 */
	for (i = 0; i < MAX_HC_SLOTS; i++)
		xhci->devs[i] = NULL;
	for (i = 0; i < USB_MAXCHILDREN; i++) {
		xhci->usb2_rhub.bus_state.resume_done[i] = 0;
		xhci->usb3_rhub.bus_state.resume_done[i] = 0;
		/* Only the USB 2.0 completions will ever be used. */
		init_completion(&xhci->usb2_rhub.bus_state.rexit_done[i]);
		init_completion(&xhci->usb3_rhub.bus_state.u3exit_done[i]);
	}

	if (scratchpad_alloc(xhci, flags))
		goto fail;
	if (xhci_setup_port_arrays(xhci, flags))
		goto fail;

	/* Enable USB 3.0 device notifications for function remote wake, which
	 * is necessary for allowing USB 3.0 devices to do remote wakeup from
	 * U3 (device suspend).
	 */
	temp = readl(&xhci->op_regs->dev_notification);
	temp &= ~DEV_NOTE_MASK;
	temp |= DEV_NOTE_FWAKE;
	writel(temp, &xhci->op_regs->dev_notification);

	return 0;

fail:
	xhci_halt(xhci);
	xhci_reset(xhci);
	xhci_mem_cleanup(xhci);
	return -ENOMEM;
}<|MERGE_RESOLUTION|>--- conflicted
+++ resolved
@@ -570,10 +570,7 @@
 		(ctx->bytes + (ep_index * CTX_SIZE(xhci->hcc_params)));
 }
 EXPORT_SYMBOL_GPL(xhci_get_ep_ctx);
-<<<<<<< HEAD
-=======
-
->>>>>>> 532fb570
+
 
 /***************** Streams structures manipulation *************************/
 
