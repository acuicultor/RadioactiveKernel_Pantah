// SPDX-License-Identifier: GPL-2.0
/**
 * dwc3-exynos.c - Samsung Exynos DWC3 Specific Glue layer
 *
 * Copyright (c) 2012 Samsung Electronics Co., Ltd.
 *		http://www.samsung.com
 *
 * Author: Anton Tikhomirov <av.tikhomirov@samsung.com>
 */

#include <linux/module.h>
#include <linux/kernel.h>
#include <linux/slab.h>
#include <linux/platform_device.h>
#include <linux/pm_runtime.h>
#include <linux/mutex.h>
#include <linux/clk.h>
#include <linux/usb/otg.h>
#include <linux/usb/usb_phy_generic.h>
#include <linux/dma-mapping.h>
#include <linux/of.h>
#include <linux/of_platform.h>
#include <linux/pinctrl/consumer.h>
#include <linux/workqueue.h>

#include <linux/usb/of.h>

#include "core.h"
#include "core-exynos.h"
#include "dwc3-exynos.h"
#include "dwc3-exynos-ldo.h"
#include "io.h"
#include "gadget.h"

#include <linux/io.h>
#include <linux/usb/otg-fsm.h>
#include <linux/extcon.h>

#include <linux/suspend.h>

#include "exynos-otg.h"
#include <linux/of_device.h>

#include <soc/google/exynos-cpupm.h>
#include <soc/google/pkvm-s2mpu.h>

static const struct of_device_id exynos_dwc3_match[] = {
	{
		.compatible = "samsung,exynos9-dwusb",
	},
	{},
};
MODULE_DEVICE_TABLE(of, exynos_dwc3_match);

static int dwc3_exynos_clk_get(struct dwc3_exynos *exynos)
{
	struct device *dev = exynos->dev;
	const char **clk_ids;
	struct clk *clk;
	int clk_count;
	int ret, i;

	clk_count = of_property_count_strings(dev->of_node, "clock-names");
	if (IS_ERR_VALUE((unsigned long)clk_count)) {
		dev_err(dev, "invalid clk list in %s node", dev->of_node->name);
		return -EINVAL;
	}

	clk_ids = devm_kmalloc(dev,
			       (clk_count + 1) * sizeof(const char *),
				GFP_KERNEL);
	if (!clk_ids) {
		dev_err(dev, "failed to alloc for clock ids");
		return -ENOMEM;
	}

	for (i = 0; i < clk_count; i++) {
		ret = of_property_read_string_index(dev->of_node, "clock-names",
						    i, &clk_ids[i]);
		if (ret) {
			dev_err(dev, "failed to read clocks name %d from %s node\n",
				i, dev->of_node->name);
			return ret;
		}
		/*
		 * Check Bus clock to get clk node from DT.
		 * CAUTION : Bus clock SHOULD be defiend at the last.
		 */
		if (!strncmp(clk_ids[i], "bus", 3)) {
			exynos->bus_clock = devm_clk_get(exynos->dev, clk_ids[i]);
			if (IS_ERR_OR_NULL(exynos->bus_clock))
				dev_err(dev, "Can't get Bus clock.\n");
			else
				clk_count--;
		}
	}
	clk_ids[clk_count] = NULL;

	exynos->clocks = devm_kmalloc(exynos->dev,
				      clk_count * sizeof(struct clk *), GFP_KERNEL);
	if (!exynos->clocks)
		return -ENOMEM;

	for (i = 0; clk_ids[i]; i++) {
		clk = devm_clk_get(exynos->dev, clk_ids[i]);
		if (IS_ERR_OR_NULL(clk))
			goto err;

		exynos->clocks[i] = clk;
	}
	exynos->clocks[i] = NULL;

	return 0;

err:
	dev_err(exynos->dev, "couldn't get %s clock\n", clk_ids[i]);
	return -EINVAL;
}

static int dwc3_exynos_clk_prepare(struct dwc3_exynos *exynos)
{
	int i;
	int ret;

	for (i = 0; exynos->clocks[i]; i++) {
		ret = clk_prepare(exynos->clocks[i]);
		if (ret)
			goto err;
	}

	return 0;

err:
	dev_err(exynos->dev, "couldn't prepare clock[%d]\n", i);

	/* roll back */
	for (i = i - 1; i >= 0; i--)
		clk_unprepare(exynos->clocks[i]);

	return ret;
}

static int dwc3_exynos_clk_enable(struct dwc3_exynos *exynos)
{
	int i;
	int ret;

	for (i = 0; exynos->clocks[i]; i++) {
		ret = clk_enable(exynos->clocks[i]);
		if (ret)
			goto err;
	}

	return 0;

err:
	dev_err(exynos->dev, "couldn't enable clock[%d]\n", i);

	/* roll back */
	for (i = i - 1; i >= 0; i--)
		clk_disable(exynos->clocks[i]);

	return ret;
}

static void dwc3_exynos_clk_unprepare(struct dwc3_exynos *exynos)
{
	int i;

	for (i = 0; exynos->clocks[i]; i++)
		clk_unprepare(exynos->clocks[i]);
}

static void dwc3_exynos_clk_disable(struct dwc3_exynos *exynos)
{
	int i;

	for (i = 0; exynos->clocks[i]; i++)
		clk_disable(exynos->clocks[i]);
}

static void dwc3_core_config(struct dwc3 *dwc, struct dwc3_exynos *exynos)
{
	u32 reg;

	/* AHB bus configuration */
	reg = dwc3_readl(dwc->regs, DWC3_GSBUSCFG0);
	reg |= (DWC3_GSBUSCFG0_INCRBRSTEN | DWC3_GSBUSCFG0_INCR16BRSTEN);
	/**
	 * AXI Bus' cache type configuration for DMA transfer.
	 * By below setting, cache type was set to Cacheable/Modifiable.
	 * From DWC USB3.0 Link version 2.20A, this cache type could be set.
	 */
	if (!DWC3_VER_IS_PRIOR(DWC3, 220A))
		reg |= (DWC3_GSBUSCFG0_DESWRREQINFO |
			DWC3_GSBUSCFG0_DATWRREQINFO |
			DWC3_GSBUSCFG0_DESRDREQINFO |
			DWC3_GSBUSCFG0_DATRDREQINFO);
	dwc3_writel(dwc->regs, DWC3_GSBUSCFG0, reg);

	reg = dwc3_readl(dwc->regs, DWC3_GSBUSCFG1);

	if (DWC3_VER_IS(DWC31, 170A)) {
		/*
		 * Setting MO request limit to 8 resolved ITMON issue
		 * on MTP and DM functions. Further investigation
		 * should be done by design team.
		 */
		reg |= (DWC3_GSBUSCFG1_BREQLIMIT(0x8));
		dwc3_writel(dwc->regs, DWC3_GSBUSCFG1, reg);
	}

	/*
	 * WORKAROUND:
	 * For ss bulk-in data packet, when the host detects
	 * a DPP error or the internal buffer becomes full,
	 * it retries with an ACK TP Retry=1. Under the following
	 * conditions, the Retry=1 is falsely carried over to the next
	 * DWC3_GUCTL_USBHSTINAUTORETRYEN should be set to a one
	 * regardless of revision
	 * - There is only single active asynchronous SS EP at the time.
	 * - The active asynchronous EP is a Bulk IN EP.
	 * - The burst with the correctly Retry=1 ACK TP and
	 *   the next burst belong to the same transfer.
	 */
	reg = dwc3_readl(dwc->regs, DWC3_GUCTL);
	reg |= (DWC3_GUCTL_USBHSTINAUTORETRYEN);

	/* fix ITP interval time to 125us */
	if (DWC3_VER_IS(DWC31, 170A)) {
		reg &= ~DWC3_GUCTL_REFCLKPER_MASK;
		reg |= DWC3_GUCTL_REFCLKPER(0xF);
	} else if (DWC3_VER_IS(DWC31, 180A)) {
		reg &= ~DWC3_GUCTL_REFCLKPER_MASK;
		reg |= DWC3_GUCTL_REFCLKPER(0x34);
	}

	if (exynos->config.sparse_transfer_control)
		reg |= DWC3_GUCTL_SPRSCTRLTRANSEN;

	if (exynos->config.no_extra_delay)
		reg |= DWC3_GUCTL_NOEXTRDL;

	if (exynos->config.usb_host_device_timeout) {
		reg &= ~DWC3_GUCTL_DTOUT_MASK;
		reg |= DWC3_GUCTL_DTOUT(exynos->config.usb_host_device_timeout);
	}

	dwc3_writel(dwc->regs, DWC3_GUCTL, reg);
	if (DWC3_VER_IS_WITHIN(DWC3, 190A, 210A)) {
		reg = dwc3_readl(dwc->regs, DWC3_GRXTHRCFG);
		reg &= ~(DWC3_GRXTHRCFG_USBRXPKTCNT_MASK |
			DWC3_GRXTHRCFG_USBMAXRXBURSTSIZE_MASK);
		reg |= (DWC3_GRXTHRCFG_USBRXPKTCNTSEL |
			DWC3_GRXTHRCFG_USBRXPKTCNT(3) |
			DWC3_GRXTHRCFG_USBMAXRXBURSTSIZE(3));
		dwc3_writel(dwc->regs, DWC3_GRXTHRCFG, reg);
	}

	/*
	 * WORKAROUND: DWC3 revisions 2.10a and earlier have a bug
	 * The delay of the entry to a low power state such that
	 * for applications where the link stays in a non-U0 state
	 * for a short duration(< 1 microsecond),
	 * the local PHY does not enter the low power state prior
	 * to receiving a potential LFPS wakeup.
	 * This causes the PHY CDR (Clock and Data Recovery) operation
	 * to be unstable for some Synopsys PHYs.
	 * The proposal now is to change the default and the recommended value
	 * for GUSB3PIPECTL[21:19] in the RTL from 3'b100 to a minimum of 3'b001
	 */
	if (DWC3_VER_IS_PRIOR(DWC3, 220A)) {
		reg = dwc3_readl(dwc->regs, DWC3_GUSB3PIPECTL(0));
		reg &= ~(DWC3_GUSB3PIPECTL_DEP1P2P3_MASK);
		reg |= (DWC3_GUSB3PIPECTL_DEP1P2P3_EN);
		dwc3_writel(dwc->regs, DWC3_GUSB3PIPECTL(0), reg);
	}

	if (!DWC3_VER_IS_PRIOR(DWC3, 250A)) {
		reg = dwc3_readl(dwc->regs, DWC3_GUSB3PIPECTL(0));
		reg |= DWC3_GUSB3PIPECTL_DISRXDETINP3;
		dwc3_writel(dwc->regs, DWC3_GUSB3PIPECTL(0), reg);
	}

	reg = dwc3_readl(dwc->regs, DWC3_GUSB3PIPECTL(0));
	if (exynos->config.ux_exit_in_px_quirk)
		reg |= DWC3_GUSB3PIPECTL_UX_EXIT_PX;
	if (exynos->config.elastic_buf_mode_quirk)
		reg |= DWC3_ELASTIC_BUFFER_MODE;
	dwc3_writel(dwc->regs, DWC3_GUSB3PIPECTL(0), reg);

	if (DWC3_VER_IS(DWC31, 170A)) {
		reg = dwc3_readl(dwc->regs, DWC3_LLUCTL);
		reg |= (DWC3_PENDING_HP_TIMER_US(0xb) | DWC3_EN_US_HP_TIMER);
		reg |= DWC3_FORCE_GEN1;
		dwc3_writel(dwc->regs, DWC3_LLUCTL, reg);

		reg = dwc3_readl(dwc->regs, DWC3_LSKIPFREQ);
		reg |= (DWC3_PM_ENTRY_TIMER_US(0x9) |
			DWC3_PM_LC_TIMER_US(0x5) | DWC3_EN_PM_TIMER_US);
		dwc3_writel(dwc->regs, DWC3_LSKIPFREQ, reg);
	} else if (DWC3_VER_IS(DWC31, 180A)) {
		reg = dwc3_readl(dwc->regs, DWC3_LLUCTL);
		reg &= ~(DWC3_LLUCTL_TX_TS1_CNT_MASK);
		reg |= (DWC3_PENDING_HP_TIMER_US(0xb) | DWC3_EN_US_HP_TIMER) |
		    (DWC3_LLUCTL_PIPE_RESET) | (DWC3_LLUCTL_LTSSM_TIMER_OVRRD) |
		    (DWC3_LLUCTL_TX_TS1_CNT(0x0));

		if (exynos->config.force_gen1)
			reg |= DWC3_FORCE_GEN1;

		dwc3_writel(dwc->regs, DWC3_LLUCTL, reg);

		reg = dwc3_readl(dwc->regs, DWC3_LSKIPFREQ);
		reg &= ~(DWC3_PM_LC_TIMER_US_MASK |
				DWC3_PM_ENTRY_TIMER_US_MASK);
		reg |= (DWC3_PM_ENTRY_TIMER_US(0x9) |
			DWC3_PM_LC_TIMER_US(0x5) | DWC3_EN_PM_TIMER_US);
		dwc3_writel(dwc->regs, DWC3_LSKIPFREQ, reg);

		reg = dwc3_readl(dwc->regs, DWC3_GUSB3PIPECTL(0));
		reg &= ~DWC3_GUSB3PIPECTL_DISRXDETINP3;
		reg &= ~DWC3_GUSB3PIPECTL_RX_DETOPOLL;
		dwc3_writel(dwc->regs, DWC3_GUSB3PIPECTL(0), reg);

		/*
		 * Use Default Value
		 * reg = dwc3_readl(dwc->regs, DWC3_LU3LFPSRXTIM);
		 * dwc3_writel(dwc->regs, DWC3_LU3LFPSRXTIM, reg);
		 */
		reg = dwc3_readl(dwc->regs, DWC3_GSBUSCFG0);
		reg |= (DWC3_GSBUSCFG0_INCR8BRSTEN |
				DWC3_GSBUSCFG0_INCR4BRSTEN);
		dwc3_writel(dwc->regs, DWC3_GSBUSCFG0, reg);

		reg = dwc3_readl(dwc->regs, DWC3_BU31RHBDBG);
		reg |= DWC3_BU31RHBDBG_TOUTCTL;
		dwc3_writel(dwc->regs, DWC3_BU31RHBDBG, reg);

		reg = dwc3_readl(dwc->regs, DWC3_GUCTL1);
		reg &= ~DWC3_GUCTL1_IP_GAP_ADD_ON_MASK;
		reg |= DWC3_GUCTL1_IP_GAP_ADD_ON(0x1);
		dwc3_writel(dwc->regs, DWC3_GUCTL1, reg);
	}

	/*
	 * WORKAROUND: DWC3 revisions 2.10a and earlier have a bug
	 * Race Condition in PORTSC Write Followed by Read
	 * If the software quickly does a read to the PORTSC,
	 * some fields (port status change related fields
	 * like OCC, etc.) may not have correct value
	 * due to the current way of handling these bits.
	 * After clearing the status register (for example, OCC) bit
	 * by writing PORTSC tregister, software can insert some delay
	 * (for example, 5 mac2_clk -> UTMI clock = 60 MHz ->
	 * (16.66 ns x 5 = 84ns)) before reading the PORTSC to check status.
	 */
	if (DWC3_VER_IS_PRIOR(DWC3, 220A)) {
		reg = dwc3_readl(dwc->regs, DWC3_GUSB2PHYCFG(0));
		reg |= (DWC3_GUSB2PHYCFG_PHYIF(UTMI_PHYIF_16_BIT));
		dwc3_writel(dwc->regs, DWC3_GUSB2PHYCFG(0), reg);
	}
}

static void dwc3_exynos_phy_setup(struct dwc3 *dwc, struct dwc3_exynos *exynos)
{
	u32 reg;

	reg = dwc3_readl(dwc->regs, DWC3_GUSB3PIPECTL(0));

	if (exynos->config.ux_exit_in_px_quirk)
		reg |= DWC3_GUSB3PIPECTL_UX_EXIT_PX;

	if (exynos->config.u1u2_exitfail_to_recov_quirk)
		reg |= DWC3_GUSB3PIPECTL_U1U2EXITFAIL_TO_RECOV;

	dwc3_writel(dwc->regs, DWC3_GUSB3PIPECTL(0), reg);

	reg = dwc3_readl(dwc->regs, DWC3_GUSB2PHYCFG(0));

	if (!dwc->dis_enblslpm_quirk)
		reg |= DWC3_GUSB2PHYCFG_ENBLSLPM;

	if (exynos->config.adj_sof_accuracy)
		reg &= ~DWC3_GUSB2PHYCFG_U2_FREECLK_EXISTS;

	dwc3_writel(dwc->regs, DWC3_GUSB2PHYCFG(0), reg);
}

/* Exynos Specific Configurations */
int dwc3_exynos_core_init(struct dwc3 *dwc, struct dwc3_exynos *exynos)
{
	u32 reg;
	u32 dft;

	dwc3_exynos_phy_setup(dwc, exynos);

	dwc3_core_config(dwc, exynos);

	if (DWC3_VER_IS(DWC31, 180A)) {
		/* FOR ref_clk 19.2MHz */
		reg = dwc3_readl(dwc->regs, DWC3_GFLADJ);
		dft = reg & DWC3_GFLADJ_30MHZ_MASK;
		if (dft != dwc->fladj) {
			reg &= ~DWC3_GFLADJ_30MHZ_MASK;
			reg |= dwc->fladj;
		}

		reg &= ~DWC3_GFLADJ_REFCLK_240MHZ_DECR_MASK;
		reg |= DWC3_GFLADJ_REFCLK_240MHZ_DECR(0xc);
		reg |= DWC3_GFLADJ_REFCLK_240MHZDECR_PLS1;

		reg |= DWC3_GFLADJ_REFCLK_LPM_SEL;
		reg &= ~DWC3_GFLADJ_REFCLK_FLADJ_MASK;
		reg |= DWC3_GFLADJ_30MHZ_SDBND_SEL;

		dwc3_writel(dwc->regs, DWC3_GFLADJ, reg);
	}

	reg = dwc3_readl(dwc->regs, DWC3_GCTL);

	if (dwc->dis_u2_freeclk_exists_quirk)
		reg |= DWC3_GCTL_SOFITPSYNC;
	else
		reg &= ~DWC3_GCTL_SOFITPSYNC;

	if (exynos->config.adj_sof_accuracy)
		reg &= ~DWC3_GCTL_SOFITPSYNC;

	dwc3_writel(dwc->regs, DWC3_GCTL, reg);

	return 0;
}

void dwc3_exynos_gadget_disconnect_proc(struct dwc3 *dwc)
{
	int			reg;

	reg = dwc3_readl(dwc->regs, DWC3_DCTL);
	reg &= ~DWC3_DCTL_INITU1ENA;
	dwc3_writel(dwc->regs, DWC3_DCTL, reg);

	reg &= ~DWC3_DCTL_INITU2ENA;
	dwc3_writel(dwc->regs, DWC3_DCTL, reg);

	if (dwc->gadget_driver && dwc->gadget_driver->disconnect)
		dwc->gadget_driver->disconnect(dwc->gadget);

	dwc->gadget->speed = USB_SPEED_UNKNOWN;
	dwc->setup_packet_pending = false;
	usb_gadget_set_state(dwc->gadget, USB_STATE_NOTATTACHED);

	dwc->connected = false;
}

int dwc3_core_susphy_set(struct dwc3 *dwc, int on)
{
	u32		reg;

	reg = dwc3_readl(dwc->regs, DWC3_GUSB3PIPECTL(0));
	if (on)
		reg |= DWC3_GUSB3PIPECTL_SUSPHY;
	else
		reg &= ~DWC3_GUSB3PIPECTL_SUSPHY;
	dwc3_writel(dwc->regs, DWC3_GUSB3PIPECTL(0), reg);

	reg = dwc3_readl(dwc->regs, DWC3_GUSB2PHYCFG(0));
	if (on)
		reg |= DWC3_GUSB2PHYCFG_SUSPHY;
	else
		reg &= ~DWC3_GUSB2PHYCFG_SUSPHY;
	dwc3_writel(dwc->regs, DWC3_GUSB2PHYCFG(0), reg);

	return 0;
}


/* -------------------------------------------------------------------------- */
static struct dwc3_exynos *dwc3_exynos_match(struct device *dev)
{
	const struct of_device_id *matches = NULL;
	struct dwc3_exynos *exynos = NULL;

	if (!dev)
		return NULL;

	matches = exynos_dwc3_match;

	if (of_match_device(matches, dev))
		exynos = dev_get_drvdata(dev);

	return exynos;
}

bool dwc3_exynos_rsw_available(struct device *dev)
{
	struct dwc3_exynos *exynos;

	exynos = dwc3_exynos_match(dev);
	if (!exynos)
		return false;

	return true;
}
EXPORT_SYMBOL_GPL(dwc3_exynos_rsw_available);

int dwc3_exynos_rsw_start(struct device *dev)
{
	struct dwc3_exynos	*exynos = dev_get_drvdata(dev);
	struct dwc3_exynos_rsw	*rsw = &exynos->rsw;

	/* B-device by default */
	rsw->fsm->id = 1;
	rsw->fsm->b_sess_vld = 0;

	return 0;
}

int dwc3_exynos_set_bus_clock(struct device *dev, int clk_level)
{
	struct dwc3_exynos *exynos = dev_get_drvdata(dev);

	if (!IS_ERR_OR_NULL(exynos->bus_clock)) {
		if (clk_level < 0) {
			dev_dbg(dev, "Set USB Bus clock to 66Mhz\n");
			clk_set_rate(exynos->bus_clock, 66666666);
		} else if (clk_level == 1) {
			dev_dbg(dev, "Set USB Bus clock to 177Mhz\n");
			clk_set_rate(exynos->bus_clock, 177750000);
		} else if (clk_level == 0) {
			dev_dbg(dev, "Set USB Bus clock to 266Mhz\n");
			clk_set_rate(exynos->bus_clock, 266625000);
		} else {
			dev_dbg(dev, "Unsupported clock level");
		}

		dev_dbg(dev, "Changed USB Bus clock %lu\n",
			 clk_get_rate(exynos->bus_clock));
	}

	return 0;
}

static void dwc3_exynos_rsw_work(struct work_struct *w)
{
	struct dwc3_exynos_rsw	*rsw = container_of(w,
					struct dwc3_exynos_rsw, work);

	dwc3_otg_run_sm(rsw->fsm);
}

int dwc3_exynos_rsw_setup(struct device *dev, struct otg_fsm *fsm)
{
	struct dwc3_exynos	*exynos = dev_get_drvdata(dev);
	struct dwc3_exynos_rsw	*rsw = &exynos->rsw;

	INIT_WORK(&rsw->work, dwc3_exynos_rsw_work);

	rsw->fsm = fsm;

	return 0;
}

void dwc3_exynos_rsw_exit(struct device *dev)
{
	struct dwc3_exynos	*exynos = dev_get_drvdata(dev);
	struct dwc3_exynos_rsw	*rsw = &exynos->rsw;

	cancel_work_sync(&rsw->work);

	rsw->fsm = NULL;
}

/**
 * dwc3_exynos_id_event - receive ID pin state change event.
 * @state : New ID pin state.
 */
int dwc3_exynos_id_event(struct device *dev, int state)
{
	struct dwc3_exynos	*exynos;
	struct dwc3_exynos_rsw	*rsw;
	struct otg_fsm		*fsm;

	exynos = dev_get_drvdata(dev);
	if (!exynos)
		return -ENOENT;

	rsw = &exynos->rsw;

	fsm = rsw->fsm;
	if (!fsm)
		return -ENOENT;

	if (fsm->id != state) {
		fsm->id = state;
		schedule_work(&rsw->work);
	}

	return 0;
}

/**
 * dwc3_exynos_vbus_event - receive VBus change event.
 * vbus_active : New VBus state, true if active, false otherwise.
 */
int dwc3_exynos_vbus_event(struct device *dev, bool vbus_active)
{
	struct dwc3_exynos	*exynos;
	struct dwc3_exynos_rsw	*rsw;
	struct otg_fsm		*fsm;

	exynos = dev_get_drvdata(dev);
	if (!exynos)
		return -ENOENT;

	rsw = &exynos->rsw;

	fsm = rsw->fsm;
	if (!fsm)
		return -ENOENT;

	if (fsm->b_sess_vld != vbus_active) {
		fsm->b_sess_vld = vbus_active;
		schedule_work(&rsw->work);
	}

	return 0;
}

static int dwc3_exynos_register_phys(struct dwc3_exynos *exynos)
{
	struct platform_device	*pdev;
	int			ret;

	pdev = platform_device_alloc("usb_phy_generic", PLATFORM_DEVID_AUTO);
	if (!pdev)
		return -ENOMEM;

	exynos->usb2_phy = pdev;

	pdev = platform_device_alloc("usb_phy_generic", PLATFORM_DEVID_AUTO);
	if (!pdev) {
		ret = -ENOMEM;
		goto err1;
	}

	exynos->usb3_phy = pdev;

	ret = platform_device_add(exynos->usb2_phy);
	if (ret)
		goto err2;

	ret = platform_device_add(exynos->usb3_phy);
	if (ret)
		goto err3;

	return 0;

err3:
	platform_device_del(exynos->usb2_phy);

err2:
	platform_device_put(exynos->usb3_phy);

err1:
	platform_device_put(exynos->usb2_phy);

	return ret;
}

static int dwc3_exynos_remove_child(struct device *dev, void *unused)
{
	struct platform_device *pdev = to_platform_device(dev);

	platform_device_unregister(pdev);

	return 0;
}

int dwc3_exynos_host_init(struct dwc3_exynos *exynos)
{
	struct dwc3		*dwc = exynos->dwc;
	struct device		*dev = exynos->dev;
	struct property_entry	props[4];
	struct platform_device	*xhci;
	struct resource		*res;
	struct platform_device	*dwc3_pdev = to_platform_device(dwc->dev);
	int			prop_idx = 0;
	int			ret = 0;

	/* Configuration xhci resources */
	res = platform_get_resource(dwc3_pdev, IORESOURCE_MEM, 0);
	if (!res) {
		dev_err(dev, "missing memory resource\n");
		return -ENODEV;
	}
	dwc->xhci_resources[0].start = res->start;
	dwc->xhci_resources[0].end = dwc->xhci_resources[0].start +
					DWC3_XHCI_REGS_END;
	dwc->xhci_resources[0].flags = res->flags;
	dwc->xhci_resources[0].name = res->name;

	res = platform_get_resource(dwc3_pdev, IORESOURCE_IRQ, 0);
	if (!res) {
		dev_err(dev, "missing irq resource\n");
		return -ENODEV;
	}

	dwc->xhci_resources[1].start = dwc->irq_gadget;
	dwc->xhci_resources[1].end = dwc->irq_gadget;
	dwc->xhci_resources[1].flags = res->flags;
	dwc->xhci_resources[1].name = res->name;

	xhci = platform_device_alloc("xhci-hcd-exynos", PLATFORM_DEVID_AUTO);
	if (!xhci) {
		dev_err(dwc->dev, "couldn't allocate xHCI device\n");
		return -ENOMEM;
	}

	xhci->dev.parent	= dwc->dev;
	ret = dma_set_mask_and_coherent(&xhci->dev, DMA_BIT_MASK(36));
	if (ret) {
		pr_err("xhci dma set mask ret = %d\n", ret);
		goto err;
	}

	ret = platform_device_add_resources(xhci, dwc->xhci_resources,
						DWC3_XHCI_RESOURCES_NUM);
	if (ret) {
		dev_err(dwc->dev, "couldn't add resources to xHCI device\n");
		goto err;
	}

	memset(props, 0, sizeof(struct property_entry) * ARRAY_SIZE(props));

	if (dwc->usb3_lpm_capable)
		props[prop_idx++] = PROPERTY_ENTRY_BOOL("usb3-lpm-capable");

	if (dwc->usb2_lpm_disable)
		props[prop_idx++] = PROPERTY_ENTRY_BOOL("usb2-lpm-disable");

	/**
	 * WORKAROUND: dwc3 revisions <=3.00a have a limitation
	 * where Port Disable command doesn't work.
	 *
	 * The suggested workaround is that we avoid Port Disable
	 * completely.
	 *
	 * This following flag tells XHCI to do just that.
	 */
	if (dwc->revision <= DWC3_REVISION_300A)
		props[prop_idx++] = PROPERTY_ENTRY_BOOL("quirk-broken-port-ped");

	if (prop_idx) {
		ret = platform_device_add_properties(xhci, props);
		if (ret) {
			dev_err(dwc->dev, "failed to add properties to xHCI\n");
			goto err;
		}
	}

	dwc->xhci = xhci;

	return 0;
err:
	platform_device_put(xhci);
	return ret;
}
EXPORT_SYMBOL_GPL(dwc3_exynos_host_init);

void dwc3_exynos_host_exit(struct dwc3_exynos *exynos)
{
	struct dwc3		*dwc = exynos->dwc;

	platform_device_unregister(dwc->xhci);
}
EXPORT_SYMBOL_GPL(dwc3_exynos_host_exit);

static int dwc3_exynos_vbus_notifier(struct notifier_block *nb,
				     unsigned long action, void *dev)
{
	struct dwc3_exynos *exynos = container_of(nb, struct dwc3_exynos, vbus_nb);

	dev_info(exynos->dev, "turn %s USB gadget\n", action ? "on" : "off");

	if (!exynos->usb_data_enabled) {
		dev_info(exynos->dev, "skip the notification due to USB enumeration disabled\n");
		return NOTIFY_OK;
	}

	dwc3_exynos_vbus_event(exynos->dev, action);

	return NOTIFY_OK;
}

static int dwc3_exynos_id_notifier(struct notifier_block *nb,
				   unsigned long action, void *dev)
{
	struct dwc3_exynos *exynos = container_of(nb, struct dwc3_exynos, id_nb);

	dev_info(exynos->dev, "turn %s USB host\n", action ? "on" : "off");

	if (!exynos->usb_data_enabled) {
		dev_info(exynos->dev, "skip the notification due to USB enumeration disabled\n");
		return NOTIFY_OK;
	}

	dwc3_exynos_id_event(exynos->dev, !action);

	return NOTIFY_OK;
}

static int dwc3_exynos_extcon_register(struct dwc3_exynos *exynos)
{
	struct device *dev = exynos->dev;
	int ret = 0;

	if (!of_property_read_bool(dev->of_node, "extcon"))
		return -EINVAL;

	exynos->edev = extcon_get_edev_by_phandle(dev, 0);
	if (IS_ERR_OR_NULL(exynos->edev)) {
		dev_err(exynos->dev, "couldn't get extcon\n");
		return exynos->edev ? PTR_ERR(exynos->edev) : -ENODEV;
	}

	exynos->vbus_nb.notifier_call = dwc3_exynos_vbus_notifier;
	ret = extcon_register_notifier(exynos->edev, EXTCON_USB, &exynos->vbus_nb);

	if (ret < 0) {
		dev_err(exynos->dev, "couldn't register notifier for EXTCON_USB\n");
		return ret;
	}

	exynos->id_nb.notifier_call = dwc3_exynos_id_notifier;
	ret = extcon_register_notifier(exynos->edev, EXTCON_USB_HOST, &exynos->id_nb);

	if (ret < 0)
		dev_err(exynos->dev, "couldn't register notifier for EXTCON_USB_HOST\n");

	return ret;
}

static int dwc3_exynos_get_properties(struct dwc3_exynos *exynos)
{
	struct device *dev = exynos->dev;
	struct device_node *node = dev->of_node;
	u32 value;
	int ret = 0;

	if (!of_property_read_u32(node, "adj-sof-accuracy", &value)) {
		exynos->config.adj_sof_accuracy = value ? true : false;
		dev_info(dev, "adj-sof-accuracy set from %s node", node->name);
	} else {
		dev_err(dev, "can't get adj-sof-accuracy from %s node", node->name);
		return -EINVAL;
	}
	if (!of_property_read_u32(node, "is_not_vbus_pad", &value)) {
		exynos->config.is_not_vbus_pad = value ? true : false;
		dev_info(dev, "is_not_vbus_pad set from %s node", node->name);
	} else {
		dev_err(dev, "can't get adj-sof-accuracy from %s node", node->name);
		return -EINVAL;
	}
	if (!of_property_read_u32(node, "enable_sprs_transfer", &value)) {
		exynos->config.sparse_transfer_control = value ? true : false;
	} else {
		dev_err(dev, "can't get sprs-xfer-ctrl from %s node", node->name);
		return -EINVAL;
	}
	if (!of_property_read_u32(node, "usb_host_device_timeout", &value)) {
		exynos->config.usb_host_device_timeout = value;
	} else {
		dev_info(dev, "usb_host_device_timeout is not defined...\n");
		exynos->config.usb_host_device_timeout = 0x0;
	}
	if (!of_property_read_u32(node, "suspend_clk_freq", &value)) {
		exynos->config.suspend_clk_freq = value;
	} else {
		dev_info(dev, "Set suspend clock freq to 26Mhz(Default)\n");
		exynos->config.suspend_clk_freq = 26000000;
	}

	exynos->config.no_extra_delay = device_property_read_bool(dev,
					"no_extra_delay");
	exynos->config.ux_exit_in_px_quirk = device_property_read_bool(dev,
				"ux_exit_in_px_quirk");
	exynos->config.elastic_buf_mode_quirk = device_property_read_bool(dev,
				"elastic_buf_mode_quirk");
	exynos->config.force_gen1 = device_property_read_bool(dev,
				"force_gen1");
	exynos->config.u1u2_exitfail_to_recov_quirk = device_property_read_bool(
				dev, "u1u2_exitfail_quirk");

	return ret;
}

/* -------------------------------------------------------------------------- */

static ssize_t
dwc3_exynos_otg_state_show(struct device *dev,
		struct device_attribute *attr, char *buf)
{
	struct dwc3_exynos	*exynos = dev_get_drvdata(dev);
	struct usb_otg		*otg = &exynos->dotg->otg;

	return sysfs_emit(buf, "%s\n",
			usb_otg_state_string(otg->state));
}

static DEVICE_ATTR_RO(dwc3_exynos_otg_state);

static ssize_t
dwc3_exynos_otg_b_sess_show(struct device *dev,
		struct device_attribute *attr, char *buf)
{
	struct dwc3_exynos	*exynos = dev_get_drvdata(dev);
	struct otg_fsm	*fsm = &exynos->dotg->fsm;

	return sysfs_emit(buf, "%d\n", fsm->b_sess_vld);
}

static ssize_t
dwc3_exynos_otg_b_sess_store(struct device *dev,
		struct device_attribute *attr, const char *buf, size_t n)
{
	struct dwc3_exynos	*exynos = dev_get_drvdata(dev);
	struct otg_fsm	*fsm = &exynos->dotg->fsm;
	int		b_sess_vld;

	if (kstrtoint(buf, 10, &b_sess_vld) != 0)
		return -EINVAL;

	fsm->b_sess_vld = !!b_sess_vld;

	dwc3_otg_run_sm(fsm);

	return n;
}

static DEVICE_ATTR_RW(dwc3_exynos_otg_b_sess);

static ssize_t
dwc3_exynos_otg_id_show(struct device *dev,
		struct device_attribute *attr, char *buf)
{
	struct dwc3_exynos	*exynos = dev_get_drvdata(dev);
	struct otg_fsm	*fsm = &exynos->dotg->fsm;

	return sysfs_emit(buf, "%d\n", fsm->id);
}

static ssize_t
dwc3_exynos_otg_id_store(struct device *dev,
		struct device_attribute *attr, const char *buf, size_t n)
{
	struct dwc3_exynos	*exynos = dev_get_drvdata(dev);
	struct otg_fsm	*fsm = &exynos->dotg->fsm;
	int id;

	if (kstrtoint(buf, 10, &id) != 0)
		return -EINVAL;

	fsm->id = !!id;

	dwc3_otg_run_sm(fsm);

	return n;
}

static DEVICE_ATTR_RW(dwc3_exynos_otg_id);

static ssize_t dwc3_exynos_extra_delay_show(struct device *dev,struct device_attribute *attr,
					    char *buf)
{
	struct dwc3_exynos      *exynos = dev_get_drvdata(dev);

	return sysfs_emit(buf, "%d\n", exynos->extra_delay);
}

static ssize_t dwc3_exynos_extra_delay_store(struct device *dev, struct device_attribute *attr,
					     const char *buf, size_t n)
{
	struct dwc3_exynos	*exynos = dev_get_drvdata(dev);
	bool			extra_delay;

	if (kstrtobool(buf, &extra_delay))
		return -EINVAL;

	exynos->extra_delay = extra_delay;

	return n;
}
static DEVICE_ATTR_RW(dwc3_exynos_extra_delay);

static ssize_t usb_data_enabled_show(struct device *dev, struct device_attribute *attr, char *buf)
{
	struct dwc3_exynos *exynos = dev_get_drvdata(dev);

	return sysfs_emit(buf, "%s\n", exynos->usb_data_enabled ? "enabled" : "disabled");
}

static ssize_t usb_data_enabled_store(struct device *dev, struct device_attribute *attr,
				      const char *buf, size_t n)
{
	struct dwc3_exynos *exynos = dev_get_drvdata(dev);
	bool enabled = true;

	if (kstrtobool(buf, &enabled))
		return -EINVAL;

	exynos->usb_data_enabled = enabled;

	return n;
}
static DEVICE_ATTR_RW(usb_data_enabled);

static ssize_t force_speed_show(struct device *dev, struct device_attribute *attr, char *buf)
{
	struct dwc3_exynos *exynos = dev_get_drvdata(dev);
	struct dwc3 *dwc = exynos->dwc;

	return sysfs_emit(buf, "%s\n", usb_speed_string(dwc->maximum_speed));
}

static ssize_t force_speed_store(struct device *dev, struct device_attribute *attr, const char *buf,
				 size_t n)
{
	struct dwc3_exynos *exynos = dev_get_drvdata(dev);
	struct dwc3_otg *dotg = exynos->dotg;
	struct otg_fsm *fsm = &dotg->fsm;
	int force_speed = 0;
	int vbus_state = 0;

	if (sysfs_streq(buf, "super-speed-plus")) {
		force_speed = USB_SPEED_SUPER_PLUS;
	} else if (sysfs_streq(buf, "super-speed")) {
		force_speed = USB_SPEED_SUPER;
	} else if (sysfs_streq(buf, "high-speed")) {
		force_speed = USB_SPEED_HIGH;
	} else if (sysfs_streq(buf, "full-speed")) {
		force_speed = USB_SPEED_FULL;
	} else {
		return -EINVAL;
	}

	if (fsm->b_sess_vld == 1) {
		vbus_state = fsm->b_sess_vld;
		fsm->b_sess_vld = 0;
		dwc3_otg_run_sm(fsm);
	}

	exynos->dwc->maximum_speed = force_speed;

	if (vbus_state) {
		fsm->b_sess_vld = vbus_state;
		dwc3_otg_run_sm(fsm);
	}

	return n;
}
static DEVICE_ATTR_RW(force_speed);

static struct attribute *dwc3_exynos_otg_attrs[] = {
	&dev_attr_dwc3_exynos_otg_id.attr,
	&dev_attr_dwc3_exynos_otg_b_sess.attr,
	&dev_attr_dwc3_exynos_otg_state.attr,
	&dev_attr_dwc3_exynos_extra_delay.attr,
	&dev_attr_usb_data_enabled.attr,
	&dev_attr_force_speed.attr,
	NULL
};
ATTRIBUTE_GROUPS(dwc3_exynos_otg);

static int dwc3_exynos_probe(struct platform_device *pdev)
{
	struct dwc3_exynos	*exynos;
	struct device		*dev = &pdev->dev;
	struct platform_device *dwc3_pdev;
	struct device_node	*node = dev->of_node, *dwc3_np;
	int			ret;
	struct phy		*temp_usb_phy;

	temp_usb_phy = devm_phy_get(dev, "usb2-phy");
	if (IS_ERR(temp_usb_phy)) {
		dev_dbg(dev, "USB phy is not probed - defered return!\n");
		return  -EPROBE_DEFER;
	}

	if (IS_ENABLED(CONFIG_PKVM_S2MPU)) {
		ret = pkvm_s2mpu_of_link(dev);
		if (ret == -EAGAIN)
			return -EPROBE_DEFER;
		else if (ret)
			return ret;
	}

	exynos = devm_kzalloc(dev, sizeof(*exynos), GFP_KERNEL);
	if (!exynos)
		return -ENOMEM;

	ret = dma_set_mask(dev, DMA_BIT_MASK(36));
	if (ret) {
		dev_err(dev, "dma set mask ret = %d\n", ret);
		return ret;
	}

	platform_set_drvdata(pdev, exynos);

	exynos->dev = dev;

	exynos->idle_ip_index = exynos_get_idle_ip_index(dev_name(dev));
	exynos_update_ip_idle_status(exynos->idle_ip_index, 0);

	ret = dwc3_exynos_clk_get(exynos);
	if (ret)
		return ret;

	ret = dwc3_exynos_clk_prepare(exynos);
	if (ret)
		return ret;

	ret = dwc3_exynos_clk_enable(exynos);
	if (ret) {
		dwc3_exynos_clk_unprepare(exynos);
		return ret;
	}

	ret = dwc3_exynos_extcon_register(exynos);
	if (ret < 0) {
		dev_err(dev, "failed to register extcon\n");
		ret = -EPROBE_DEFER;
		goto vdd33_err;
	}

	ret = dwc3_exynos_register_phys(exynos);
	if (ret) {
		dev_err(dev, "couldn't register PHYs\n");
		goto vdd33_err;
	}

	ret = dwc3_exynos_get_properties(exynos);
	if (ret) {
		dev_err(dev, "couldn't get properties.\n");
		goto vdd33_err;
	}

	pm_runtime_enable(dev);
	ret = pm_runtime_get_sync(dev);
	if (ret < 0)
		goto vdd33_err;

	pm_runtime_forbid(dev);

	dwc3_np = of_get_child_by_name(node, "dwc3");
	if (!dwc3_np) {
		dev_err(dev, "failed to find dwc3 core child!\n");
		ret = -EEXIST;
		goto vdd33_err;
	}

	exynos_usbdrd_vdd_hsi_manual_control(1);
	exynos_usbdrd_ldo_manual_control(1);
<<<<<<< HEAD
=======
	exynos_usbdrd_s2mpu_manual_control(1);
>>>>>>> 680140e0

	if (node) {
		ret = of_platform_populate(node, NULL, NULL, dev);
		if (ret) {
			dev_err(dev, "failed to add dwc3 core\n");
			goto populate_err;
		}
	} else {
		dev_err(dev, "no device node, failed to add dwc3 core\n");
		ret = -ENODEV;
		goto populate_err;
	}

	dwc3_pdev = of_find_device_by_node(dwc3_np);
	exynos->dwc = platform_get_drvdata(dwc3_pdev);
	if (exynos->dwc == NULL || exynos->dwc->dev == NULL || exynos->dwc->gadget == NULL)
		goto populate_err;

	/* dwc3 core configurations */
	pm_runtime_allow(exynos->dwc->dev);
	ret = dma_set_mask_and_coherent(exynos->dwc->dev, DMA_BIT_MASK(36));
	if (ret) {
		dev_err(dev, "dwc3 core dma_set_mask returned FAIL!(%d)\n", ret);
		goto populate_err;
	}
	exynos->dwc->gadget->sg_supported = false;
	exynos->dwc->imod_interval = 100;
	pm_runtime_dont_use_autosuspend(exynos->dwc->dev);

	/* set the initial value */
	exynos->usb_data_enabled = true;

	ret = pm_runtime_put(dev);
	pm_runtime_allow(dev);

	exynos_usbdrd_phy_tune(exynos->dwc->usb2_generic_phy, 0);
	exynos_usbdrd_phy_tune(exynos->dwc->usb3_generic_phy, 0);

	dwc3_exynos_otg_init(exynos->dwc, exynos);

	dwc3_otg_start(exynos->dwc, exynos);

	otg_set_peripheral(&exynos->dotg->otg, exynos->dwc->gadget);

	/*
	 * To avoid missing notification in kernel booting check extcon
	 * state to run state machine.
	 */
	if (extcon_get_state(exynos->edev, EXTCON_USB) > 0)
		dwc3_exynos_vbus_event(exynos->dev, 1);
	else if (extcon_get_state(exynos->edev, EXTCON_USB_HOST) > 0)
		dwc3_exynos_id_event(exynos->dev, 0);

	return 0;

populate_err:
	platform_device_unregister(exynos->usb2_phy);
	platform_device_unregister(exynos->usb3_phy);
vdd33_err:
	dwc3_exynos_clk_disable(exynos);
	dwc3_exynos_clk_unprepare(exynos);
	exynos_update_ip_idle_status(exynos->idle_ip_index, 1);
	pm_runtime_put_sync(&pdev->dev);
	pm_runtime_disable(&pdev->dev);
	dev_err(dev, "%s err = %d\n", __func__, ret);

	return ret;
}

static int dwc3_exynos_remove(struct platform_device *pdev)
{
	struct dwc3_exynos	*exynos = platform_get_drvdata(pdev);
	struct dwc3	*dwc = exynos->dwc;

	pm_runtime_get_sync(&pdev->dev);

	dwc3_ulpi_exit(dwc);

	pm_runtime_put_sync(&pdev->dev);
	pm_runtime_allow(&pdev->dev);
	pm_runtime_disable(&pdev->dev);

	device_for_each_child(&pdev->dev, NULL, dwc3_exynos_remove_child);
	platform_device_unregister(exynos->usb2_phy);
	platform_device_unregister(exynos->usb3_phy);

	pm_runtime_disable(&pdev->dev);
	if (!pm_runtime_status_suspended(&pdev->dev)) {
		dwc3_exynos_clk_disable(exynos);
		pm_runtime_set_suspended(&pdev->dev);
	}

	dwc3_exynos_clk_unprepare(exynos);

	return 0;
}

static int __dwc3_gadget_ep_custom_transfer(struct dwc3_ep *dep, dma_addr_t trb_dma)
{
	struct dwc3			*dwc = dep->dwc;
	struct dwc3_gadget_ep_cmd_params params;
	int				ret;
	u32				cmd;

	dwc3_stop_active_transfer(dep, true, false);

	if (dep->flags & DWC3_EP_END_TRANSFER_PENDING) {
		dev_err(dwc->dev, "%s: end transfer pending\n", dep->name);
		return -EBUSY;
	}
	if (!dep->endpoint.desc) {
		dev_err(dwc->dev, "%s: can't queue to disabled endpoint\n", dep->name);
		return -ESHUTDOWN;
	}

	/* prevent starting transfer if controller is stopped */
	if (!dwc->pullups_connected) {
		dev_err(dwc->dev, "custom request while udc is stopped");
		return -ESHUTDOWN;
	}

	memset(&params, 0, sizeof(params));

	params.param0 = upper_32_bits(trb_dma);
	params.param1 = lower_32_bits(trb_dma);
	cmd = DWC3_DEPCMD_STARTTRANSFER;

	ret = dwc3_send_gadget_ep_cmd(dep, cmd, &params);
	if (ret < 0) {
		if (ret == -EAGAIN)
			return ret;

		dwc3_stop_active_transfer(dep, true, true);

		return ret;
	}

	return ret;
}

int dwc3_gadget_ep_custom_transfer(struct usb_ep *ep, dma_addr_t trb_dma)
{
	struct dwc3_ep			*dep = to_dwc3_ep(ep);
	struct dwc3			*dwc = dep->dwc;
	unsigned long			flags;
	int				ret;

	if (!ep->enabled && ep->address) {
		ret = -ESHUTDOWN;
		goto out;
	}

	spin_lock_irqsave(&dwc->lock, flags);
	ret = __dwc3_gadget_ep_custom_transfer(dep, trb_dma);
	spin_unlock_irqrestore(&dwc->lock, flags);

out:
	return ret;
}
EXPORT_SYMBOL_GPL(dwc3_gadget_ep_custom_transfer);

static void dwc3_exynos_shutdown(struct platform_device *pdev)
{
	struct dwc3_exynos *exynos = platform_get_drvdata(pdev);

	/*
	 * According to extcon state, turn off USB gadget or USB host
	 * during the shutdown process.
	 */
	if (extcon_get_state(exynos->edev, EXTCON_USB) > 0)
		dwc3_exynos_vbus_event(exynos->dev, 0);
	else if (extcon_get_state(exynos->edev, EXTCON_USB_HOST) > 0)
		dwc3_exynos_id_event(exynos->dev, 1);

	/* unregister the notifiers for USB and USB_HOST*/
	extcon_unregister_notifier(exynos->edev, EXTCON_USB, &exynos->vbus_nb);
	extcon_unregister_notifier(exynos->edev, EXTCON_USB_HOST, &exynos->id_nb);

	return;
}

#ifdef CONFIG_PM
static int dwc3_exynos_runtime_suspend(struct device *dev)
{
	struct dwc3_exynos *exynos = dev_get_drvdata(dev);
	struct dwc3 *dwc;
	unsigned long flags;

	if (!exynos)
		return 0;

	dwc = exynos->dwc;
	spin_lock_irqsave(&dwc->lock, flags);
	if (pm_runtime_suspended(dev)) {
		spin_unlock_irqrestore(&dwc->lock, flags);
		return 0;
	}

	dwc3_exynos_clk_disable(exynos);

	/* inform what USB state is idle to IDLE_IP */
	exynos_update_ip_idle_status(exynos->idle_ip_index, 1);

	/* After disconnecting calble, it will ignore core operations like
	 * dwc3_suspend/resume in core.c
	 */
	exynos->dwc->current_dr_role = DWC3_EXYNOS_IGNORE_CORE_OPS;
	spin_unlock_irqrestore(&dwc->lock, flags);

	return 0;
}

static int dwc3_exynos_runtime_resume(struct device *dev)
{
	struct dwc3_exynos *exynos = dev_get_drvdata(dev);
	int ret = 0;

	if (!exynos)
		return 0;

	if (exynos->need_dr_role)
		exynos->dwc->current_dr_role = DWC3_GCTL_PRTCAP_DEVICE;

	/* inform what USB state is not idle to IDLE_IP */
	exynos_update_ip_idle_status(exynos->idle_ip_index, 0);

	ret = dwc3_exynos_clk_enable(exynos);
	if (ret) {
		dev_err(dev, "%s: clk_enable failed\n", __func__);
		return ret;
	}

	pm_runtime_mark_last_busy(dev);
	return 0;
}
#endif

#ifdef CONFIG_PM_SLEEP
static int dwc3_exynos_suspend(struct device *dev)
{
	struct dwc3_exynos *exynos = dev_get_drvdata(dev);

	if (pm_runtime_suspended(dev))
		return 0;

	dwc3_exynos_clk_disable(exynos);

	return 0;
}

static int dwc3_exynos_resume(struct device *dev)
{
	struct dwc3_exynos *exynos = dev_get_drvdata(dev);
	int		ret;

	ret = dwc3_exynos_clk_enable(exynos);
	if (ret) {
		dev_err(dev, "%s: clk_enable failed\n", __func__);
		return ret;
	}

	pm_runtime_disable(dev);
	pm_runtime_set_active(dev);
	pm_runtime_enable(dev);

	return 0;
}

static const struct dev_pm_ops dwc3_exynos_dev_pm_ops = {
	SET_SYSTEM_SLEEP_PM_OPS(dwc3_exynos_suspend, dwc3_exynos_resume)
	SET_RUNTIME_PM_OPS(dwc3_exynos_runtime_suspend,
			   dwc3_exynos_runtime_resume, NULL)
};

#define DEV_PM_OPS	(&dwc3_exynos_dev_pm_ops)
#else
#define DEV_PM_OPS	NULL
#endif /* CONFIG_PM_SLEEP */

static struct platform_driver dwc3_exynos_driver = {
	.probe		= dwc3_exynos_probe,
	.remove		= dwc3_exynos_remove,
	.shutdown	= dwc3_exynos_shutdown,
	.driver		= {
		.name	= "exynos-dwc3",
		.of_match_table = exynos_dwc3_match,
		.dev_groups = dwc3_exynos_otg_groups,
		.pm	= DEV_PM_OPS,
	},
};

module_platform_driver(dwc3_exynos_driver);

MODULE_SOFTDEP("pre: phy-exynos-usbdrd-super");
MODULE_AUTHOR("Anton Tikhomirov <av.tikhomirov@samsung.com>");
MODULE_LICENSE("GPL v2");
MODULE_DESCRIPTION("DesignWare USB3 EXYNOS Glue Layer");<|MERGE_RESOLUTION|>--- conflicted
+++ resolved
@@ -1161,10 +1161,7 @@
 
 	exynos_usbdrd_vdd_hsi_manual_control(1);
 	exynos_usbdrd_ldo_manual_control(1);
-<<<<<<< HEAD
-=======
 	exynos_usbdrd_s2mpu_manual_control(1);
->>>>>>> 680140e0
 
 	if (node) {
 		ret = of_platform_populate(node, NULL, NULL, dev);
