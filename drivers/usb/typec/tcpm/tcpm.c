// SPDX-License-Identifier: GPL-2.0+
/*
 * Copyright 2015-2017 Google, Inc
 *
 * USB Power Delivery protocol stack.
 */

#include <linux/completion.h>
#include <linux/debugfs.h>
#include <linux/device.h>
#include <linux/hrtimer.h>
#include <linux/jiffies.h>
#include <linux/kernel.h>
#include <linux/kthread.h>
#include <linux/module.h>
#include <linux/mutex.h>
#include <linux/power_supply.h>
#include <linux/proc_fs.h>
#include <linux/property.h>
#include <linux/sched/clock.h>
#include <linux/seq_file.h>
#include <linux/slab.h>
#include <linux/spinlock.h>
#include <linux/usb.h>
#include <linux/usb/pd.h>
#include <linux/usb/pd_ado.h>
#include <linux/usb/pd_bdo.h>
#include <linux/usb/pd_ext_sdb.h>
#include <linux/usb/pd_vdo.h>
#include <linux/usb/role.h>
#include <linux/usb/tcpm.h>
#include <linux/usb/typec_altmode.h>

#include <uapi/linux/sched/types.h>

#define FOREACH_STATE(S)			\
	S(INVALID_STATE),			\
	S(TOGGLING),			\
	S(SRC_UNATTACHED),			\
	S(SRC_ATTACH_WAIT),			\
	S(SRC_ATTACHED),			\
	S(SRC_STARTUP),				\
	S(SRC_SEND_CAPABILITIES),		\
	S(SRC_SEND_CAPABILITIES_TIMEOUT),	\
	S(SRC_NEGOTIATE_CAPABILITIES),		\
	S(SRC_TRANSITION_SUPPLY),		\
	S(SRC_READY),				\
	S(SRC_WAIT_NEW_CAPABILITIES),		\
						\
	S(SNK_UNATTACHED),			\
	S(SNK_ATTACH_WAIT),			\
	S(SNK_DEBOUNCED),			\
	S(SNK_ATTACHED),			\
	S(SNK_STARTUP),				\
	S(SNK_DISCOVERY),			\
	S(SNK_DISCOVERY_DEBOUNCE),		\
	S(SNK_DISCOVERY_DEBOUNCE_DONE),		\
	S(SNK_WAIT_CAPABILITIES),		\
	S(SNK_NEGOTIATE_CAPABILITIES),		\
	S(SNK_NEGOTIATE_PPS_CAPABILITIES),	\
	S(SNK_TRANSITION_SINK),			\
	S(SNK_TRANSITION_SINK_VBUS),		\
	S(SNK_READY),				\
						\
	S(ACC_UNATTACHED),			\
	S(DEBUG_ACC_ATTACHED),			\
	S(AUDIO_ACC_ATTACHED),			\
	S(AUDIO_ACC_DEBOUNCE),			\
						\
	S(HARD_RESET_SEND),			\
	S(HARD_RESET_START),			\
	S(SRC_HARD_RESET_VBUS_OFF),		\
	S(SRC_HARD_RESET_VBUS_ON),		\
	S(SNK_HARD_RESET_SINK_OFF),		\
	S(SNK_HARD_RESET_WAIT_VBUS),		\
	S(SNK_HARD_RESET_SINK_ON),		\
						\
	S(SOFT_RESET),				\
	S(SOFT_RESET_SEND),			\
						\
	S(DR_SWAP_ACCEPT),			\
	S(DR_SWAP_SEND),			\
	S(DR_SWAP_SEND_TIMEOUT),		\
	S(DR_SWAP_CANCEL),			\
	S(DR_SWAP_CHANGE_DR),			\
						\
	S(PR_SWAP_ACCEPT),			\
	S(PR_SWAP_SEND),			\
	S(PR_SWAP_SEND_TIMEOUT),		\
	S(PR_SWAP_CANCEL),			\
	S(PR_SWAP_START),			\
	S(PR_SWAP_SRC_SNK_TRANSITION_OFF),	\
	S(PR_SWAP_SRC_SNK_SOURCE_OFF),		\
	S(PR_SWAP_SRC_SNK_SOURCE_OFF_CC_DEBOUNCED), \
	S(PR_SWAP_SRC_SNK_SINK_ON),		\
	S(PR_SWAP_SNK_SRC_SINK_OFF),		\
	S(PR_SWAP_SNK_SRC_SOURCE_ON),		\
	S(PR_SWAP_SNK_SRC_SOURCE_ON_VBUS_RAMPED_UP),    \
						\
	S(VCONN_SWAP_ACCEPT),			\
	S(VCONN_SWAP_SEND),			\
	S(VCONN_SWAP_SEND_TIMEOUT),		\
	S(VCONN_SWAP_CANCEL),			\
	S(VCONN_SWAP_START),			\
	S(VCONN_SWAP_WAIT_FOR_VCONN),		\
	S(VCONN_SWAP_TURN_ON_VCONN),		\
	S(VCONN_SWAP_TURN_OFF_VCONN),		\
						\
	S(FR_SWAP_SEND),			\
	S(FR_SWAP_SEND_TIMEOUT),		\
	S(FR_SWAP_SNK_SRC_TRANSITION_TO_OFF),			\
	S(FR_SWAP_SNK_SRC_NEW_SINK_READY),		\
	S(FR_SWAP_SNK_SRC_SOURCE_VBUS_APPLIED),	\
	S(FR_SWAP_CANCEL),			\
						\
	S(SNK_TRY),				\
	S(SNK_TRY_WAIT),			\
	S(SNK_TRY_WAIT_DEBOUNCE),               \
	S(SNK_TRY_WAIT_DEBOUNCE_CHECK_VBUS),    \
	S(SRC_TRYWAIT),				\
	S(SRC_TRYWAIT_DEBOUNCE),		\
	S(SRC_TRYWAIT_UNATTACHED),		\
						\
	S(SRC_TRY),				\
	S(SRC_TRY_WAIT),                        \
	S(SRC_TRY_DEBOUNCE),			\
	S(SNK_TRYWAIT),				\
	S(SNK_TRYWAIT_DEBOUNCE),		\
	S(SNK_TRYWAIT_VBUS),			\
	S(BIST_RX),				\
						\
	S(GET_STATUS_SEND),			\
	S(GET_STATUS_SEND_TIMEOUT),		\
	S(GET_PPS_STATUS_SEND),			\
	S(GET_PPS_STATUS_SEND_TIMEOUT),		\
						\
	S(GET_SINK_CAP),			\
	S(GET_SINK_CAP_TIMEOUT),		\
						\
	S(ERROR_RECOVERY),			\
	S(PORT_RESET),				\
	S(PORT_RESET_WAIT_OFF)

#define GENERATE_ENUM(e)	e
#define GENERATE_STRING(s)	#s

enum tcpm_state {
	FOREACH_STATE(GENERATE_ENUM)
};

static const char * const tcpm_states[] = {
	FOREACH_STATE(GENERATE_STRING)
};

enum vdm_states {
	VDM_STATE_ERR_BUSY = -3,
	VDM_STATE_ERR_SEND = -2,
	VDM_STATE_ERR_TMOUT = -1,
	VDM_STATE_DONE = 0,
	/* Anything >0 represents an active state */
	VDM_STATE_READY = 1,
	VDM_STATE_BUSY = 2,
	VDM_STATE_WAIT_RSP_BUSY = 3,
};

enum pd_msg_request {
	PD_MSG_NONE = 0,
	PD_MSG_CTRL_REJECT,
	PD_MSG_CTRL_WAIT,
	PD_MSG_CTRL_NOT_SUPP,
	PD_MSG_DATA_SINK_CAP,
	PD_MSG_DATA_SOURCE_CAP,
};

enum adev_actions {
	ADEV_NONE = 0,
	ADEV_NOTIFY_USB_AND_QUEUE_VDM,
	ADEV_QUEUE_VDM,
	ADEV_QUEUE_VDM_SEND_EXIT_MODE_ON_FAIL,
	ADEV_ATTENTION,
};

/*
 * Initial current capability of the new source when vSafe5V is applied during PD3.0 Fast Role Swap.
 * Based on "Table 6-14 Fixed Supply PDO - Sink" of "USB Power Delivery Specification Revision 3.0,
 * Version 1.2"
 */
enum frs_typec_current {
	FRS_NOT_SUPPORTED,
	FRS_DEFAULT_POWER,
	FRS_5V_1P5A,
	FRS_5V_3A,
};

/* Events from low level driver */

#define TCPM_CC_EVENT		BIT(0)
#define TCPM_VBUS_EVENT		BIT(1)
#define TCPM_RESET_EVENT	BIT(2)
#define TCPM_FRS_EVENT		BIT(3)
#define TCPM_SOURCING_VBUS	BIT(4)

#define LOG_BUFFER_ENTRIES	1024
#define LOG_BUFFER_ENTRY_SIZE	128

/* Alternate mode support */

#define SVID_DISCOVERY_MAX	16
#define ALTMODE_DISCOVERY_MAX	(SVID_DISCOVERY_MAX * MODE_DISCOVERY_MAX)

#define GET_SINK_CAP_RETRY_MS	100

struct pd_mode_data {
	int svid_index;		/* current SVID index		*/
	int nsvids;
	u16 svids[SVID_DISCOVERY_MAX];
	int altmodes;		/* number of alternate modes	*/
	struct typec_altmode_desc altmode_desc[ALTMODE_DISCOVERY_MAX];
};

struct pd_pps_data {
	u32 min_volt;
	u32 max_volt;
	u32 max_curr;
	u32 out_volt;
	u32 op_curr;
	bool supported;
	bool active;
};

struct tcpm_port {
	struct device *dev;

	struct mutex lock;		/* tcpm state machine lock */
	struct kthread_worker *wq;

	struct typec_capability typec_caps;
	struct typec_port *typec_port;

	struct tcpc_dev	*tcpc;
	struct usb_role_switch *role_sw;

	enum typec_role vconn_role;
	enum typec_role pwr_role;
	enum typec_data_role data_role;
	enum typec_pwr_opmode pwr_opmode;

	struct usb_pd_identity partner_ident;
	struct typec_partner_desc partner_desc;
	struct typec_partner *partner;

	enum typec_cc_status cc_req;

	enum typec_cc_status cc1;
	enum typec_cc_status cc2;
	enum typec_cc_polarity polarity;

	bool attached;
	bool connected;
	enum typec_port_type port_type;
	bool vbus_present;
	bool vbus_never_low;
	bool vbus_source;
	bool vbus_charge;

	bool send_discover;
	bool op_vsafe5v;

	int try_role;
	int try_snk_count;
	int try_src_count;

	enum pd_msg_request queued_message;

	enum tcpm_state enter_state;
	enum tcpm_state prev_state;
	enum tcpm_state state;
	enum tcpm_state delayed_state;
	ktime_t delayed_runtime;
	unsigned long delay_ms;

	spinlock_t pd_event_lock;
	u32 pd_events;

	struct kthread_work event_work;
	struct hrtimer state_machine_timer;
	struct kthread_work state_machine;
	struct hrtimer vdm_state_machine_timer;
	struct kthread_work vdm_state_machine;
	struct hrtimer enable_frs_timer;
	struct kthread_work enable_frs;
	bool state_machine_running;

	struct completion tx_complete;
	enum tcpm_transmit_status tx_status;

	struct mutex swap_lock;		/* swap command lock */
	bool swap_pending;
	bool non_pd_role_swap;
	struct completion swap_complete;
	int swap_status;

	unsigned int negotiated_rev;
	unsigned int message_id;
	unsigned int caps_count;
	unsigned int hard_reset_count;
	bool pd_capable;
	bool explicit_contract;
	unsigned int rx_msgid;

	/* Partner capabilities/requests */
	u32 sink_request;
	u32 source_caps[PDO_MAX_OBJECTS];
	unsigned int nr_source_caps;
	u32 sink_caps[PDO_MAX_OBJECTS];
	unsigned int nr_sink_caps;

	/* Local capabilities */
	u32 src_pdo[PDO_MAX_OBJECTS];
	unsigned int nr_src_pdo;
	u32 snk_pdo[PDO_MAX_OBJECTS];
	unsigned int nr_snk_pdo;
	u32 snk_vdo[VDO_MAX_OBJECTS];
	unsigned int nr_snk_vdo;

	unsigned int operating_snk_mw;
	bool update_sink_caps;

	/* Requested current / voltage */
	u32 current_limit;
	u32 supply_voltage;

	/* Used to export TA voltage and current */
	struct power_supply *psy;
	struct power_supply_desc psy_desc;
	enum power_supply_usb_type usb_type;

	u32 bist_request;

	/* PD state for Vendor Defined Messages */
	enum vdm_states vdm_state;
	u32 vdm_retries;
	/* next Vendor Defined Message to send */
	u32 vdo_data[VDO_MAX_SIZE];
	u8 vdo_count;
	/* VDO to retry if UFP responder replied busy */
	u32 vdo_retry;

	/* PPS */
	struct pd_pps_data pps_data;
	struct completion pps_complete;
	bool pps_pending;
	int pps_status;

	/* Alternate mode data */
	struct pd_mode_data mode_data;
	struct typec_altmode *partner_altmode[ALTMODE_DISCOVERY_MAX];
	struct typec_altmode *port_altmode[ALTMODE_DISCOVERY_MAX];

	/* Deadline in jiffies to exit src_try_wait state */
	unsigned long max_wait;

	/* port belongs to a self powered device */
	bool self_powered;

<<<<<<< HEAD
	/* Port is still in tCCDebounce */
	bool debouncing;
=======
	/* FRS */
	enum frs_typec_current frs_current;

	/* Sink caps have been queried */
	bool sink_cap_done;
>>>>>>> c6dbef73

#ifdef CONFIG_DEBUG_FS
	struct dentry *dentry;
	struct mutex logbuffer_lock;	/* log buffer access lock */
	int logbuffer_head;
	int logbuffer_tail;
	u8 *logbuffer[LOG_BUFFER_ENTRIES];
#endif
};

struct pd_rx_event {
	struct kthread_work work;
	struct tcpm_port *port;
	struct pd_message msg;
};

#define tcpm_cc_is_sink(cc) \
	((cc) == TYPEC_CC_RP_DEF || (cc) == TYPEC_CC_RP_1_5 || \
	 (cc) == TYPEC_CC_RP_3_0)

#define tcpm_port_is_sink(port) \
	((tcpm_cc_is_sink((port)->cc1) && !tcpm_cc_is_sink((port)->cc2)) || \
	 (tcpm_cc_is_sink((port)->cc2) && !tcpm_cc_is_sink((port)->cc1)))

#define tcpm_cc_is_source(cc) ((cc) == TYPEC_CC_RD)
#define tcpm_cc_is_audio(cc) ((cc) == TYPEC_CC_RA)
#define tcpm_cc_is_open(cc) ((cc) == TYPEC_CC_OPEN)

#define tcpm_port_is_source(port) \
	((tcpm_cc_is_source((port)->cc1) && \
	 !tcpm_cc_is_source((port)->cc2)) || \
	 (tcpm_cc_is_source((port)->cc2) && \
	  !tcpm_cc_is_source((port)->cc1)))

#define tcpm_port_is_debug(port) \
	(tcpm_cc_is_source((port)->cc1) && tcpm_cc_is_source((port)->cc2))

#define tcpm_port_is_audio(port) \
	(tcpm_cc_is_audio((port)->cc1) && tcpm_cc_is_audio((port)->cc2))

#define tcpm_port_is_audio_detached(port) \
	((tcpm_cc_is_audio((port)->cc1) && tcpm_cc_is_open((port)->cc2)) || \
	 (tcpm_cc_is_audio((port)->cc2) && tcpm_cc_is_open((port)->cc1)))

#define tcpm_try_snk(port) \
	((port)->try_snk_count == 0 && (port)->try_role == TYPEC_SINK && \
	(port)->port_type == TYPEC_PORT_DRP)

#define tcpm_try_src(port) \
	((port)->try_src_count == 0 && (port)->try_role == TYPEC_SOURCE && \
	(port)->port_type == TYPEC_PORT_DRP)

#define tcpm_data_role_for_source(port) \
	((port)->typec_caps.data == TYPEC_PORT_UFP ? \
	TYPEC_DEVICE : TYPEC_HOST)

#define tcpm_data_role_for_sink(port) \
	((port)->typec_caps.data == TYPEC_PORT_DFP ? \
	TYPEC_HOST : TYPEC_DEVICE)

static enum tcpm_state tcpm_default_state(struct tcpm_port *port)
{
	if (port->port_type == TYPEC_PORT_DRP) {
		if (port->try_role == TYPEC_SINK)
			return SNK_UNATTACHED;
		else if (port->try_role == TYPEC_SOURCE)
			return SRC_UNATTACHED;
		/* Fall through to return SRC_UNATTACHED */
	} else if (port->port_type == TYPEC_PORT_SNK) {
		return SNK_UNATTACHED;
	}
	return SRC_UNATTACHED;
}

static bool tcpm_port_is_disconnected(struct tcpm_port *port)
{
	return (!port->attached && port->cc1 == TYPEC_CC_OPEN &&
		port->cc2 == TYPEC_CC_OPEN) ||
	       (port->attached && ((port->polarity == TYPEC_POLARITY_CC1 &&
				    port->cc1 == TYPEC_CC_OPEN) ||
				   (port->polarity == TYPEC_POLARITY_CC2 &&
				    port->cc2 == TYPEC_CC_OPEN)));
}

/*
 * Logging
 */

#ifdef CONFIG_DEBUG_FS

static bool tcpm_log_full(struct tcpm_port *port)
{
	return port->logbuffer_tail ==
		(port->logbuffer_head + 1) % LOG_BUFFER_ENTRIES;
}

__printf(2, 0)
static void _tcpm_log(struct tcpm_port *port, const char *fmt, va_list args)
{
	char tmpbuffer[LOG_BUFFER_ENTRY_SIZE];
	u64 ts_nsec = local_clock();
	unsigned long rem_nsec;

	mutex_lock(&port->logbuffer_lock);
	if (!port->logbuffer[port->logbuffer_head]) {
		port->logbuffer[port->logbuffer_head] =
				kzalloc(LOG_BUFFER_ENTRY_SIZE, GFP_KERNEL);
		if (!port->logbuffer[port->logbuffer_head]) {
			mutex_unlock(&port->logbuffer_lock);
			return;
		}
	}

	vsnprintf(tmpbuffer, sizeof(tmpbuffer), fmt, args);

	if (tcpm_log_full(port)) {
		port->logbuffer_head = max(port->logbuffer_head - 1, 0);
		strcpy(tmpbuffer, "overflow");
	}

	if (port->logbuffer_head < 0 ||
	    port->logbuffer_head >= LOG_BUFFER_ENTRIES) {
		dev_warn(port->dev,
			 "Bad log buffer index %d\n", port->logbuffer_head);
		goto abort;
	}

	if (!port->logbuffer[port->logbuffer_head]) {
		dev_warn(port->dev,
			 "Log buffer index %d is NULL\n", port->logbuffer_head);
		goto abort;
	}

	rem_nsec = do_div(ts_nsec, 1000000000);
	scnprintf(port->logbuffer[port->logbuffer_head],
		  LOG_BUFFER_ENTRY_SIZE, "[%5lu.%06lu] %s",
		  (unsigned long)ts_nsec, rem_nsec / 1000,
		  tmpbuffer);
	port->logbuffer_head = (port->logbuffer_head + 1) % LOG_BUFFER_ENTRIES;

abort:
	mutex_unlock(&port->logbuffer_lock);
}

__printf(2, 3)
static void tcpm_log(struct tcpm_port *port, const char *fmt, ...)
{
	va_list args;

	/* Do not log while disconnected and unattached */
	if (tcpm_port_is_disconnected(port) &&
	    (port->state == SRC_UNATTACHED || port->state == SNK_UNATTACHED ||
	     port->state == TOGGLING))
		return;

	va_start(args, fmt);
	_tcpm_log(port, fmt, args);
	va_end(args);
}

__printf(2, 3)
static void tcpm_log_force(struct tcpm_port *port, const char *fmt, ...)
{
	va_list args;

	va_start(args, fmt);
	_tcpm_log(port, fmt, args);
	va_end(args);
}

static void tcpm_log_source_caps(struct tcpm_port *port)
{
	int i;

	for (i = 0; i < port->nr_source_caps; i++) {
		u32 pdo = port->source_caps[i];
		enum pd_pdo_type type = pdo_type(pdo);
		char msg[64];

		switch (type) {
		case PDO_TYPE_FIXED:
			scnprintf(msg, sizeof(msg),
				  "%u mV, %u mA [%s%s%s%s%s%s]",
				  pdo_fixed_voltage(pdo),
				  pdo_max_current(pdo),
				  (pdo & PDO_FIXED_DUAL_ROLE) ?
							"R" : "",
				  (pdo & PDO_FIXED_SUSPEND) ?
							"S" : "",
				  (pdo & PDO_FIXED_HIGHER_CAP) ?
							"H" : "",
				  (pdo & PDO_FIXED_USB_COMM) ?
							"U" : "",
				  (pdo & PDO_FIXED_DATA_SWAP) ?
							"D" : "",
				  (pdo & PDO_FIXED_EXTPOWER) ?
							"E" : "");
			break;
		case PDO_TYPE_VAR:
			scnprintf(msg, sizeof(msg),
				  "%u-%u mV, %u mA",
				  pdo_min_voltage(pdo),
				  pdo_max_voltage(pdo),
				  pdo_max_current(pdo));
			break;
		case PDO_TYPE_BATT:
			scnprintf(msg, sizeof(msg),
				  "%u-%u mV, %u mW",
				  pdo_min_voltage(pdo),
				  pdo_max_voltage(pdo),
				  pdo_max_power(pdo));
			break;
		case PDO_TYPE_APDO:
			if (pdo_apdo_type(pdo) == APDO_TYPE_PPS)
				scnprintf(msg, sizeof(msg),
					  "%u-%u mV, %u mA",
					  pdo_pps_apdo_min_voltage(pdo),
					  pdo_pps_apdo_max_voltage(pdo),
					  pdo_pps_apdo_max_current(pdo));
			else
				strcpy(msg, "undefined APDO");
			break;
		default:
			strcpy(msg, "undefined");
			break;
		}
		tcpm_log(port, " PDO %d: type %d, %s",
			 i, type, msg);
	}
}

static int tcpm_debug_show(struct seq_file *s, void *v)
{
	struct tcpm_port *port = (struct tcpm_port *)s->private;
	int tail;

	mutex_lock(&port->logbuffer_lock);
	tail = port->logbuffer_tail;
	while (tail != port->logbuffer_head) {
		seq_printf(s, "%s\n", port->logbuffer[tail]);
		tail = (tail + 1) % LOG_BUFFER_ENTRIES;
	}
	if (!seq_has_overflowed(s))
		port->logbuffer_tail = tail;
	mutex_unlock(&port->logbuffer_lock);

	return 0;
}
DEFINE_SHOW_ATTRIBUTE(tcpm_debug);

static void tcpm_debugfs_init(struct tcpm_port *port)
{
	char name[NAME_MAX];

	mutex_init(&port->logbuffer_lock);
	snprintf(name, NAME_MAX, "tcpm-%s", dev_name(port->dev));
	port->dentry = debugfs_create_file(name, S_IFREG | 0444, usb_debug_root,
					   port, &tcpm_debug_fops);
}

static void tcpm_debugfs_exit(struct tcpm_port *port)
{
	int i;

	mutex_lock(&port->logbuffer_lock);
	for (i = 0; i < LOG_BUFFER_ENTRIES; i++) {
		kfree(port->logbuffer[i]);
		port->logbuffer[i] = NULL;
	}
	mutex_unlock(&port->logbuffer_lock);

	debugfs_remove(port->dentry);
}

#else

__printf(2, 3)
static void tcpm_log(const struct tcpm_port *port, const char *fmt, ...) { }
__printf(2, 3)
static void tcpm_log_force(struct tcpm_port *port, const char *fmt, ...) { }
static void tcpm_log_source_caps(struct tcpm_port *port) { }
static void tcpm_debugfs_init(const struct tcpm_port *port) { }
static void tcpm_debugfs_exit(const struct tcpm_port *port) { }

#endif

static int tcpm_pd_transmit(struct tcpm_port *port,
			    enum tcpm_transmit_type type,
			    const struct pd_message *msg)
{
	unsigned long timeout;
	int ret;

	if (msg)
		tcpm_log(port, "PD TX, header: %#x", le16_to_cpu(msg->header));
	else
		tcpm_log(port, "PD TX, type: %#x", type);

	reinit_completion(&port->tx_complete);
	ret = port->tcpc->pd_transmit(port->tcpc, type, msg);
	if (ret < 0)
		return ret;

	mutex_unlock(&port->lock);
	timeout = wait_for_completion_timeout(&port->tx_complete,
				msecs_to_jiffies(PD_T_TCPC_TX_TIMEOUT));
	mutex_lock(&port->lock);
	if (!timeout)
		return -ETIMEDOUT;

	switch (port->tx_status) {
	case TCPC_TX_SUCCESS:
		port->message_id = (port->message_id + 1) & PD_HEADER_ID_MASK;
		return 0;
	case TCPC_TX_DISCARDED:
		return -EAGAIN;
	case TCPC_TX_FAILED:
	default:
		return -EIO;
	}
}

void tcpm_pd_transmit_complete(struct tcpm_port *port,
			       enum tcpm_transmit_status status)
{
	tcpm_log(port, "PD TX complete, status: %u", status);
	port->tx_status = status;
	complete(&port->tx_complete);
}
EXPORT_SYMBOL_GPL(tcpm_pd_transmit_complete);

static int tcpm_mux_set(struct tcpm_port *port, int state,
			enum usb_role usb_role,
			enum typec_orientation orientation)
{
	int ret;

	tcpm_log(port, "Requesting mux state %d, usb-role %d, orientation %d",
		 state, usb_role, orientation);

	ret = typec_set_orientation(port->typec_port, orientation);
	if (ret)
		return ret;

	if (port->role_sw) {
		ret = usb_role_switch_set_role(port->role_sw, usb_role);
		if (ret)
			return ret;
	}

	return typec_set_mode(port->typec_port, state);
}

static int tcpm_set_polarity(struct tcpm_port *port,
			     enum typec_cc_polarity polarity)
{
	int ret;

	tcpm_log(port, "polarity %d", polarity);

	ret = port->tcpc->set_polarity(port->tcpc, polarity);
	if (ret < 0)
		return ret;

	port->polarity = polarity;

	return 0;
}

static int tcpm_set_vconn(struct tcpm_port *port, bool enable)
{
	int ret;

	tcpm_log(port, "vconn:=%d", enable);

	ret = port->tcpc->set_vconn(port->tcpc, enable);
	if (!ret) {
		port->vconn_role = enable ? TYPEC_SOURCE : TYPEC_SINK;
		typec_set_vconn_role(port->typec_port, port->vconn_role);
	}

	return ret;
}

bool tcpm_is_debouncing(struct tcpm_port *port)
{
	bool debounce;

	if (!port)
		return false;

	mutex_lock(&port->lock);
	debounce = port->debouncing;
	mutex_unlock(&port->lock);

	return debounce;
}
EXPORT_SYMBOL_GPL(tcpm_is_debouncing);

static u32 tcpm_get_current_limit(struct tcpm_port *port)
{
	enum typec_cc_status cc;
	u32 limit;

	cc = port->polarity ? port->cc2 : port->cc1;
	switch (cc) {
	case TYPEC_CC_RP_1_5:
		limit = 1500;
		break;
	case TYPEC_CC_RP_3_0:
		limit = 3000;
		break;
	case TYPEC_CC_RP_DEF:
	default:
		if (port->tcpc->get_current_limit)
			limit = port->tcpc->get_current_limit(port->tcpc);
		else
			limit = 0;
		break;
	}

	return limit;
}

static int tcpm_set_current_limit(struct tcpm_port *port, u32 max_ma, u32 mv)
{
	int ret = -EOPNOTSUPP;

	tcpm_log(port, "Setting voltage/current limit %u mV %u mA", mv, max_ma);

	port->supply_voltage = mv;
	port->current_limit = max_ma;

	if (port->tcpc->set_current_limit)
		ret = port->tcpc->set_current_limit(port->tcpc, max_ma, mv);

	return ret;
}

/*
 * Determine RP value to set based on maximum current supported
 * by a port if configured as source.
 * Returns CC value to report to link partner.
 */
static enum typec_cc_status tcpm_rp_cc(struct tcpm_port *port)
{
	const u32 *src_pdo = port->src_pdo;
	int nr_pdo = port->nr_src_pdo;
	int i;

	/*
	 * Search for first entry with matching voltage.
	 * It should report the maximum supported current.
	 */
	for (i = 0; i < nr_pdo; i++) {
		const u32 pdo = src_pdo[i];

		if (pdo_type(pdo) == PDO_TYPE_FIXED &&
		    pdo_fixed_voltage(pdo) == 5000) {
			unsigned int curr = pdo_max_current(pdo);

			if (curr >= 3000)
				return TYPEC_CC_RP_3_0;
			else if (curr >= 1500)
				return TYPEC_CC_RP_1_5;
			return TYPEC_CC_RP_DEF;
		}
	}

	return TYPEC_CC_RP_DEF;
}

static int tcpm_set_attached_state(struct tcpm_port *port, bool attached)
{
	return port->tcpc->set_roles(port->tcpc, attached, port->pwr_role,
				     port->data_role);
}

static int tcpm_set_roles(struct tcpm_port *port, bool attached,
			  enum typec_role role, enum typec_data_role data)
{
	enum typec_orientation orientation;
	enum usb_role usb_role;
	int ret;

	if (port->polarity == TYPEC_POLARITY_CC1)
		orientation = TYPEC_ORIENTATION_NORMAL;
	else
		orientation = TYPEC_ORIENTATION_REVERSE;

	if (port->typec_caps.data == TYPEC_PORT_DRD) {
		if (data == TYPEC_HOST)
			usb_role = USB_ROLE_HOST;
		else
			usb_role = USB_ROLE_DEVICE;
	} else if (port->typec_caps.data == TYPEC_PORT_DFP) {
		if (data == TYPEC_HOST) {
			if (role == TYPEC_SOURCE)
				usb_role = USB_ROLE_HOST;
			else
				usb_role = USB_ROLE_NONE;
		} else {
			return -ENOTSUPP;
		}
	} else {
		if (data == TYPEC_DEVICE) {
			if (role == TYPEC_SINK)
				usb_role = USB_ROLE_DEVICE;
			else
				usb_role = USB_ROLE_NONE;
		} else {
			return -ENOTSUPP;
		}
	}

	ret = tcpm_mux_set(port, TYPEC_STATE_USB, usb_role, orientation);
	if (ret < 0)
		return ret;

	ret = port->tcpc->set_roles(port->tcpc, attached, role, data);
	if (ret < 0)
		return ret;

	port->pwr_role = role;
	port->data_role = data;
	typec_set_data_role(port->typec_port, data);
	typec_set_pwr_role(port->typec_port, role);

	return 0;
}

static int tcpm_set_pwr_role(struct tcpm_port *port, enum typec_role role)
{
	int ret;

	ret = port->tcpc->set_roles(port->tcpc, true, role,
				    port->data_role);
	if (ret < 0)
		return ret;

	port->pwr_role = role;
	typec_set_pwr_role(port->typec_port, role);

	return 0;
}

static int tcpm_pd_send_source_caps(struct tcpm_port *port)
{
	struct pd_message msg;
	int i;

	memset(&msg, 0, sizeof(msg));
	if (!port->nr_src_pdo) {
		/* No source capabilities defined, sink only */
		msg.header = PD_HEADER_LE(PD_CTRL_REJECT,
					  port->pwr_role,
					  port->data_role,
					  port->negotiated_rev,
					  port->message_id, 0);
	} else {
		msg.header = PD_HEADER_LE(PD_DATA_SOURCE_CAP,
					  port->pwr_role,
					  port->data_role,
					  port->negotiated_rev,
					  port->message_id,
					  port->nr_src_pdo);
	}
	for (i = 0; i < port->nr_src_pdo; i++)
		msg.payload[i] = cpu_to_le32(port->src_pdo[i]);

	return tcpm_pd_transmit(port, TCPC_TX_SOP, &msg);
}

static int tcpm_pd_send_sink_caps(struct tcpm_port *port)
{
	struct pd_message msg;
	int i;

	memset(&msg, 0, sizeof(msg));
	if (!port->nr_snk_pdo) {
		/* No sink capabilities defined, source only */
		msg.header = PD_HEADER_LE(PD_CTRL_REJECT,
					  port->pwr_role,
					  port->data_role,
					  port->negotiated_rev,
					  port->message_id, 0);
	} else {
		msg.header = PD_HEADER_LE(PD_DATA_SINK_CAP,
					  port->pwr_role,
					  port->data_role,
					  port->negotiated_rev,
					  port->message_id,
					  port->nr_snk_pdo);
	}
	for (i = 0; i < port->nr_snk_pdo; i++)
		msg.payload[i] = cpu_to_le32(port->snk_pdo[i]);

	return tcpm_pd_transmit(port, TCPC_TX_SOP, &msg);
}

static void mod_tcpm_delayed_work(struct tcpm_port *port, unsigned int delay_ms)
{
	if (delay_ms) {
		hrtimer_start(&port->state_machine_timer, ms_to_ktime(delay_ms), HRTIMER_MODE_REL);
	} else {
		hrtimer_cancel(&port->state_machine_timer);
		kthread_queue_work(port->wq, &port->state_machine);
	}
}

static void mod_vdm_delayed_work(struct tcpm_port *port, unsigned int delay_ms)
{
	if (delay_ms) {
		hrtimer_start(&port->vdm_state_machine_timer, ms_to_ktime(delay_ms),
			      HRTIMER_MODE_REL);
	} else {
		hrtimer_cancel(&port->vdm_state_machine_timer);
		kthread_queue_work(port->wq, &port->vdm_state_machine);
	}
}

static void mod_enable_frs_delayed_work(struct tcpm_port *port, unsigned int delay_ms)
{
	if (delay_ms) {
		hrtimer_start(&port->enable_frs_timer, ms_to_ktime(delay_ms), HRTIMER_MODE_REL);
	} else {
		hrtimer_cancel(&port->enable_frs_timer);
		kthread_queue_work(port->wq, &port->enable_frs);
	}
}

static void tcpm_set_state(struct tcpm_port *port, enum tcpm_state state,
			   unsigned int delay_ms)
{
	if (delay_ms) {
		tcpm_log(port, "pending state change %s -> %s @ %u ms",
			 tcpm_states[port->state], tcpm_states[state],
			 delay_ms);
		port->delayed_state = state;
		mod_tcpm_delayed_work(port, delay_ms);
		port->delayed_runtime = ktime_add(ktime_get(), ms_to_ktime(delay_ms));
		port->delay_ms = delay_ms;
	} else {
		tcpm_log(port, "state change %s -> %s",
			 tcpm_states[port->state], tcpm_states[state]);
		port->delayed_state = INVALID_STATE;
		port->prev_state = port->state;
		port->state = state;
		/*
		 * Don't re-queue the state machine work item if we're currently
		 * in the state machine and we're immediately changing states.
		 * tcpm_state_machine_work() will continue running the state
		 * machine.
		 */
		if (!port->state_machine_running)
			mod_tcpm_delayed_work(port, 0);
	}
}

static void tcpm_set_state_cond(struct tcpm_port *port, enum tcpm_state state,
				unsigned int delay_ms)
{
	if (port->enter_state == port->state)
		tcpm_set_state(port, state, delay_ms);
	else
		tcpm_log(port,
			 "skipped %sstate change %s -> %s [%u ms], context state %s",
			 delay_ms ? "delayed " : "",
			 tcpm_states[port->state], tcpm_states[state],
			 delay_ms, tcpm_states[port->enter_state]);
}

static void tcpm_queue_message(struct tcpm_port *port,
			       enum pd_msg_request message)
{
	port->queued_message = message;
	mod_tcpm_delayed_work(port, 0);
}

/*
 * VDM/VDO handling functions
 */
static void tcpm_queue_vdm(struct tcpm_port *port, const u32 header,
			   const u32 *data, int cnt)
{
	WARN_ON(!mutex_is_locked(&port->lock));

	/* Make sure we are not still processing a previous VDM packet */
	WARN_ON(port->vdm_state > VDM_STATE_DONE);

	port->vdo_count = cnt + 1;
	port->vdo_data[0] = header;
	memcpy(&port->vdo_data[1], data, sizeof(u32) * cnt);
	/* Set ready, vdm state machine will actually send */
	port->vdm_retries = 0;
	port->vdm_state = VDM_STATE_READY;

	mod_vdm_delayed_work(port, 0);
}

static void tcpm_queue_vdm_unlocked(struct tcpm_port *port, const u32 header,
				    const u32 *data, int cnt)
{
	mutex_lock(&port->lock);
	tcpm_queue_vdm(port, header, data, cnt);
	mutex_unlock(&port->lock);
}

static void svdm_consume_identity(struct tcpm_port *port, const u32 *p, int cnt)
{
	u32 vdo = p[VDO_INDEX_IDH];
	u32 product = p[VDO_INDEX_PRODUCT];

	memset(&port->mode_data, 0, sizeof(port->mode_data));

	port->partner_ident.id_header = vdo;
	port->partner_ident.cert_stat = p[VDO_INDEX_CSTAT];
	port->partner_ident.product = product;

	typec_partner_set_identity(port->partner);

	tcpm_log(port, "Identity: %04x:%04x.%04x",
		 PD_IDH_VID(vdo),
		 PD_PRODUCT_PID(product), product & 0xffff);
}

static bool svdm_consume_svids(struct tcpm_port *port, const u32 *p, int cnt)
{
	struct pd_mode_data *pmdata = &port->mode_data;
	int i;

	for (i = 1; i < cnt; i++) {
		u16 svid;

		svid = (p[i] >> 16) & 0xffff;
		if (!svid)
			return false;

		if (pmdata->nsvids >= SVID_DISCOVERY_MAX)
			goto abort;

		pmdata->svids[pmdata->nsvids++] = svid;
		tcpm_log(port, "SVID %d: 0x%x", pmdata->nsvids, svid);

		svid = p[i] & 0xffff;
		if (!svid)
			return false;

		if (pmdata->nsvids >= SVID_DISCOVERY_MAX)
			goto abort;

		pmdata->svids[pmdata->nsvids++] = svid;
		tcpm_log(port, "SVID %d: 0x%x", pmdata->nsvids, svid);
	}
	return true;
abort:
	tcpm_log(port, "SVID_DISCOVERY_MAX(%d) too low!", SVID_DISCOVERY_MAX);
	return false;
}

static void svdm_consume_modes(struct tcpm_port *port, const u32 *p, int cnt)
{
	struct pd_mode_data *pmdata = &port->mode_data;
	struct typec_altmode_desc *paltmode;
	int i;

	if (pmdata->altmodes >= ARRAY_SIZE(port->partner_altmode)) {
		/* Already logged in svdm_consume_svids() */
		return;
	}

	for (i = 1; i < cnt; i++) {
		paltmode = &pmdata->altmode_desc[pmdata->altmodes];
		memset(paltmode, 0, sizeof(*paltmode));

		paltmode->svid = pmdata->svids[pmdata->svid_index];
		paltmode->mode = i;
		paltmode->vdo = p[i];

		tcpm_log(port, " Alternate mode %d: SVID 0x%04x, VDO %d: 0x%08x",
			 pmdata->altmodes, paltmode->svid,
			 paltmode->mode, paltmode->vdo);

		pmdata->altmodes++;
	}
}

static void tcpm_register_partner_altmodes(struct tcpm_port *port)
{
	struct pd_mode_data *modep = &port->mode_data;
	struct typec_altmode *altmode;
	int i;

	for (i = 0; i < modep->altmodes; i++) {
		altmode = typec_partner_register_altmode(port->partner,
						&modep->altmode_desc[i]);
		if (IS_ERR(altmode)) {
			tcpm_log(port, "Failed to register partner SVID 0x%04x",
				 modep->altmode_desc[i].svid);
			altmode = NULL;
		}
		port->partner_altmode[i] = altmode;
	}
}

#define supports_modal(port)	PD_IDH_MODAL_SUPP((port)->partner_ident.id_header)

static int tcpm_pd_svdm(struct tcpm_port *port, struct typec_altmode *adev,
			const u32 *p, int cnt, u32 *response,
			enum adev_actions *adev_action)
{
	struct typec_altmode *pdev;
	struct pd_mode_data *modep;
	int rlen = 0;
	int cmd_type;
	int cmd;
	int i;

	cmd_type = PD_VDO_CMDT(p[0]);
	cmd = PD_VDO_CMD(p[0]);

	tcpm_log(port, "Rx VDM cmd 0x%x type %d cmd %d len %d",
		 p[0], cmd_type, cmd, cnt);

	modep = &port->mode_data;

	pdev = typec_match_altmode(port->partner_altmode, ALTMODE_DISCOVERY_MAX,
				   PD_VDO_VID(p[0]), PD_VDO_OPOS(p[0]));

	switch (cmd_type) {
	case CMDT_INIT:
		switch (cmd) {
		case CMD_DISCOVER_IDENT:
			/* 6.4.4.3.1: Only respond as UFP (device) */
			if (port->data_role == TYPEC_DEVICE &&
			    port->nr_snk_vdo) {
				for (i = 0; i <  port->nr_snk_vdo; i++)
					response[i + 1] = port->snk_vdo[i];
				rlen = port->nr_snk_vdo + 1;
			}
			break;
		case CMD_DISCOVER_SVID:
			break;
		case CMD_DISCOVER_MODES:
			break;
		case CMD_ENTER_MODE:
			break;
		case CMD_EXIT_MODE:
			break;
		case CMD_ATTENTION:
			/* Attention command does not have response */
			*adev_action = ADEV_ATTENTION;
			return 0;
		default:
			break;
		}
		if (rlen >= 1) {
			response[0] = p[0] | VDO_CMDT(CMDT_RSP_ACK);
		} else if (rlen == 0) {
			response[0] = p[0] | VDO_CMDT(CMDT_RSP_NAK);
			rlen = 1;
		} else {
			response[0] = p[0] | VDO_CMDT(CMDT_RSP_BUSY);
			rlen = 1;
		}
		break;
	case CMDT_RSP_ACK:
		/* silently drop message if we are not connected */
		if (IS_ERR_OR_NULL(port->partner))
			break;

		switch (cmd) {
		case CMD_DISCOVER_IDENT:
			/* 6.4.4.3.1 */
			svdm_consume_identity(port, p, cnt);
			response[0] = VDO(USB_SID_PD, 1, CMD_DISCOVER_SVID);
			rlen = 1;
			break;
		case CMD_DISCOVER_SVID:
			/* 6.4.4.3.2 */
			if (svdm_consume_svids(port, p, cnt)) {
				response[0] = VDO(USB_SID_PD, 1,
						  CMD_DISCOVER_SVID);
				rlen = 1;
			} else if (modep->nsvids && supports_modal(port)) {
				response[0] = VDO(modep->svids[0], 1,
						  CMD_DISCOVER_MODES);
				rlen = 1;
			}
			break;
		case CMD_DISCOVER_MODES:
			/* 6.4.4.3.3 */
			svdm_consume_modes(port, p, cnt);
			modep->svid_index++;
			if (modep->svid_index < modep->nsvids) {
				u16 svid = modep->svids[modep->svid_index];
				response[0] = VDO(svid, 1, CMD_DISCOVER_MODES);
				rlen = 1;
			} else {
				tcpm_register_partner_altmodes(port);
			}
			break;
		case CMD_ENTER_MODE:
			if (adev && pdev) {
				typec_altmode_update_active(pdev, true);
				*adev_action = ADEV_QUEUE_VDM_SEND_EXIT_MODE_ON_FAIL;
			}
			return 0;
		case CMD_EXIT_MODE:
			if (adev && pdev) {
				typec_altmode_update_active(pdev, false);
				/* Back to USB Operation */
				*adev_action = ADEV_NOTIFY_USB_AND_QUEUE_VDM;
				return 0;
			}
			break;
		default:
			break;
		}
		break;
	case CMDT_RSP_NAK:
		switch (cmd) {
		case CMD_ENTER_MODE:
			/* Back to USB Operation */
			*adev_action = ADEV_NOTIFY_USB_AND_QUEUE_VDM;
			return 0;
		default:
			break;
		}
		break;
	default:
		break;
	}

	/* Informing the alternate mode drivers about everything */
	*adev_action = ADEV_QUEUE_VDM;
	return rlen;
}

static void tcpm_handle_vdm_request(struct tcpm_port *port,
				    const __le32 *payload, int cnt)
{
	enum adev_actions adev_action = ADEV_NONE;
	struct typec_altmode *adev;
	u32 p[PD_MAX_PAYLOAD];
	u32 response[8] = { };
	int i, rlen = 0;

	for (i = 0; i < cnt; i++)
		p[i] = le32_to_cpu(payload[i]);

	adev = typec_match_altmode(port->port_altmode, ALTMODE_DISCOVERY_MAX,
				   PD_VDO_VID(p[0]), PD_VDO_OPOS(p[0]));

	if (port->vdm_state == VDM_STATE_BUSY) {
		/* If UFP responded busy retry after timeout */
		if (PD_VDO_CMDT(p[0]) == CMDT_RSP_BUSY) {
			port->vdm_state = VDM_STATE_WAIT_RSP_BUSY;
			port->vdo_retry = (p[0] & ~VDO_CMDT_MASK) |
				CMDT_INIT;
			mod_vdm_delayed_work(port, PD_T_VDM_BUSY);
			return;
		}
		port->vdm_state = VDM_STATE_DONE;
	}

	if (PD_VDO_SVDM(p[0]))
		rlen = tcpm_pd_svdm(port, adev, p, cnt, response, &adev_action);

	/*
	 * We are done with any state stored in the port struct now, except
	 * for any port struct changes done by the tcpm_queue_vdm() call
	 * below, which is a separate operation.
	 *
	 * So we can safely release the lock here; and we MUST release the
	 * lock here to avoid an AB BA lock inversion:
	 *
	 * If we keep the lock here then the lock ordering in this path is:
	 * 1. tcpm_pd_rx_handler take the tcpm port lock
	 * 2. One of the typec_altmode_* calls below takes the alt-mode's lock
	 *
	 * And we also have this ordering:
	 * 1. alt-mode driver takes the alt-mode's lock
	 * 2. alt-mode driver calls tcpm_altmode_enter which takes the
	 *    tcpm port lock
	 *
	 * Dropping our lock here avoids this.
	 */
	mutex_unlock(&port->lock);

	if (adev) {
		switch (adev_action) {
		case ADEV_NONE:
			break;
		case ADEV_NOTIFY_USB_AND_QUEUE_VDM:
			WARN_ON(typec_altmode_notify(adev, TYPEC_STATE_USB, NULL));
			typec_altmode_vdm(adev, p[0], &p[1], cnt);
			break;
		case ADEV_QUEUE_VDM:
			typec_altmode_vdm(adev, p[0], &p[1], cnt);
			break;
		case ADEV_QUEUE_VDM_SEND_EXIT_MODE_ON_FAIL:
			if (typec_altmode_vdm(adev, p[0], &p[1], cnt)) {
				response[0] = VDO(adev->svid, 1, CMD_EXIT_MODE);
				response[0] |= VDO_OPOS(adev->mode);
				rlen = 1;
			}
			break;
		case ADEV_ATTENTION:
			typec_altmode_attention(adev, p[1]);
			break;
		}
	}

	/*
	 * We must re-take the lock here to balance the unlock in
	 * tcpm_pd_rx_handler, note that no changes, other then the
	 * tcpm_queue_vdm call, are made while the lock is held again.
	 * All that is done after the call is unwinding the call stack until
	 * we return to tcpm_pd_rx_handler and do the unlock there.
	 */
	mutex_lock(&port->lock);

	if (rlen > 0)
		tcpm_queue_vdm(port, response[0], &response[1], rlen - 1);
}

static void tcpm_send_vdm(struct tcpm_port *port, u32 vid, int cmd,
			  const u32 *data, int count)
{
	u32 header;

	if (WARN_ON(count > VDO_MAX_SIZE - 1))
		count = VDO_MAX_SIZE - 1;

	/* set VDM header with VID & CMD */
	header = VDO(vid, ((vid & USB_SID_PD) == USB_SID_PD) ?
			1 : (PD_VDO_CMD(cmd) <= CMD_ATTENTION), cmd);
	tcpm_queue_vdm(port, header, data, count);
}

static unsigned int vdm_ready_timeout(u32 vdm_hdr)
{
	unsigned int timeout;
	int cmd = PD_VDO_CMD(vdm_hdr);

	/* its not a structured VDM command */
	if (!PD_VDO_SVDM(vdm_hdr))
		return PD_T_VDM_UNSTRUCTURED;

	switch (PD_VDO_CMDT(vdm_hdr)) {
	case CMDT_INIT:
		if (cmd == CMD_ENTER_MODE || cmd == CMD_EXIT_MODE)
			timeout = PD_T_VDM_WAIT_MODE_E;
		else
			timeout = PD_T_VDM_SNDR_RSP;
		break;
	default:
		if (cmd == CMD_ENTER_MODE || cmd == CMD_EXIT_MODE)
			timeout = PD_T_VDM_E_MODE;
		else
			timeout = PD_T_VDM_RCVR_RSP;
		break;
	}
	return timeout;
}

static void vdm_run_state_machine(struct tcpm_port *port)
{
	struct pd_message msg;
	int i, res;

	switch (port->vdm_state) {
	case VDM_STATE_READY:
		/* Only transmit VDM if attached */
		if (!port->attached) {
			port->vdm_state = VDM_STATE_ERR_BUSY;
			break;
		}

		/*
		 * if there's traffic or we're not in PDO ready state don't send
		 * a VDM.
		 */
		if (port->state != SRC_READY && port->state != SNK_READY)
			break;

		/* Prepare and send VDM */
		memset(&msg, 0, sizeof(msg));
		msg.header = PD_HEADER_LE(PD_DATA_VENDOR_DEF,
					  port->pwr_role,
					  port->data_role,
					  port->negotiated_rev,
					  port->message_id, port->vdo_count);
		for (i = 0; i < port->vdo_count; i++)
			msg.payload[i] = cpu_to_le32(port->vdo_data[i]);
		res = tcpm_pd_transmit(port, TCPC_TX_SOP, &msg);
		if (res < 0) {
			port->vdm_state = VDM_STATE_ERR_SEND;
		} else {
			unsigned long timeout;

			port->vdm_retries = 0;
			port->vdm_state = VDM_STATE_BUSY;
			timeout = vdm_ready_timeout(port->vdo_data[0]);
			mod_vdm_delayed_work(port, timeout);
		}
		break;
	case VDM_STATE_WAIT_RSP_BUSY:
		port->vdo_data[0] = port->vdo_retry;
		port->vdo_count = 1;
		port->vdm_state = VDM_STATE_READY;
		break;
	case VDM_STATE_BUSY:
		port->vdm_state = VDM_STATE_ERR_TMOUT;
		break;
	case VDM_STATE_ERR_SEND:
		/*
		 * A partner which does not support USB PD will not reply,
		 * so this is not a fatal error. At the same time, some
		 * devices may not return GoodCRC under some circumstances,
		 * so we need to retry.
		 */
		if (port->vdm_retries < 3) {
			tcpm_log(port, "VDM Tx error, retry");
			port->vdm_retries++;
			port->vdm_state = VDM_STATE_READY;
		}
		break;
	default:
		break;
	}
}

static void vdm_state_machine_work(struct kthread_work *work)
{
	struct tcpm_port *port = container_of(work, struct tcpm_port, vdm_state_machine);
	enum vdm_states prev_state;

	mutex_lock(&port->lock);

	/*
	 * Continue running as long as the port is not busy and there was
	 * a state change.
	 */
	do {
		prev_state = port->vdm_state;
		vdm_run_state_machine(port);
	} while (port->vdm_state != prev_state &&
		 port->vdm_state != VDM_STATE_BUSY);

	mutex_unlock(&port->lock);
}

enum pdo_err {
	PDO_NO_ERR,
	PDO_ERR_NO_VSAFE5V,
	PDO_ERR_VSAFE5V_NOT_FIRST,
	PDO_ERR_PDO_TYPE_NOT_IN_ORDER,
	PDO_ERR_FIXED_NOT_SORTED,
	PDO_ERR_VARIABLE_BATT_NOT_SORTED,
	PDO_ERR_DUPE_PDO,
	PDO_ERR_PPS_APDO_NOT_SORTED,
	PDO_ERR_DUPE_PPS_APDO,
};

static const char * const pdo_err_msg[] = {
	[PDO_ERR_NO_VSAFE5V] =
	" err: source/sink caps should atleast have vSafe5V",
	[PDO_ERR_VSAFE5V_NOT_FIRST] =
	" err: vSafe5V Fixed Supply Object Shall always be the first object",
	[PDO_ERR_PDO_TYPE_NOT_IN_ORDER] =
	" err: PDOs should be in the following order: Fixed; Battery; Variable",
	[PDO_ERR_FIXED_NOT_SORTED] =
	" err: Fixed supply pdos should be in increasing order of their fixed voltage",
	[PDO_ERR_VARIABLE_BATT_NOT_SORTED] =
	" err: Variable/Battery supply pdos should be in increasing order of their minimum voltage",
	[PDO_ERR_DUPE_PDO] =
	" err: Variable/Batt supply pdos cannot have same min/max voltage",
	[PDO_ERR_PPS_APDO_NOT_SORTED] =
	" err: Programmable power supply apdos should be in increasing order of their maximum voltage",
	[PDO_ERR_DUPE_PPS_APDO] =
	" err: Programmable power supply apdos cannot have same min/max voltage and max current",
};

static enum pdo_err tcpm_caps_err(struct tcpm_port *port, const u32 *pdo,
				  unsigned int nr_pdo)
{
	unsigned int i;

	/* Should at least contain vSafe5v */
	if (nr_pdo < 1)
		return PDO_ERR_NO_VSAFE5V;

	/* The vSafe5V Fixed Supply Object Shall always be the first object */
	if (pdo_type(pdo[0]) != PDO_TYPE_FIXED ||
	    pdo_fixed_voltage(pdo[0]) != VSAFE5V)
		return PDO_ERR_VSAFE5V_NOT_FIRST;

	for (i = 1; i < nr_pdo; i++) {
		if (pdo_type(pdo[i]) < pdo_type(pdo[i - 1])) {
			return PDO_ERR_PDO_TYPE_NOT_IN_ORDER;
		} else if (pdo_type(pdo[i]) == pdo_type(pdo[i - 1])) {
			enum pd_pdo_type type = pdo_type(pdo[i]);

			switch (type) {
			/*
			 * The remaining Fixed Supply Objects, if
			 * present, shall be sent in voltage order;
			 * lowest to highest.
			 */
			case PDO_TYPE_FIXED:
				if (pdo_fixed_voltage(pdo[i]) <=
				    pdo_fixed_voltage(pdo[i - 1]))
					return PDO_ERR_FIXED_NOT_SORTED;
				break;
			/*
			 * The Battery Supply Objects and Variable
			 * supply, if present shall be sent in Minimum
			 * Voltage order; lowest to highest.
			 */
			case PDO_TYPE_VAR:
			case PDO_TYPE_BATT:
				if (pdo_min_voltage(pdo[i]) <
				    pdo_min_voltage(pdo[i - 1]))
					return PDO_ERR_VARIABLE_BATT_NOT_SORTED;
				else if ((pdo_min_voltage(pdo[i]) ==
					  pdo_min_voltage(pdo[i - 1])) &&
					 (pdo_max_voltage(pdo[i]) ==
					  pdo_max_voltage(pdo[i - 1])))
					return PDO_ERR_DUPE_PDO;
				break;
			/*
			 * The Programmable Power Supply APDOs, if present,
			 * shall be sent in Maximum Voltage order;
			 * lowest to highest.
			 */
			case PDO_TYPE_APDO:
				if (pdo_apdo_type(pdo[i]) != APDO_TYPE_PPS)
					break;

				if (pdo_pps_apdo_max_voltage(pdo[i]) <
				    pdo_pps_apdo_max_voltage(pdo[i - 1]))
					return PDO_ERR_PPS_APDO_NOT_SORTED;
				else if (pdo_pps_apdo_min_voltage(pdo[i]) ==
					  pdo_pps_apdo_min_voltage(pdo[i - 1]) &&
					 pdo_pps_apdo_max_voltage(pdo[i]) ==
					  pdo_pps_apdo_max_voltage(pdo[i - 1]) &&
					 pdo_pps_apdo_max_current(pdo[i]) ==
					  pdo_pps_apdo_max_current(pdo[i - 1]))
					return PDO_ERR_DUPE_PPS_APDO;
				break;
			default:
				tcpm_log_force(port, " Unknown pdo type");
			}
		}
	}

	return PDO_NO_ERR;
}

static int tcpm_validate_caps(struct tcpm_port *port, const u32 *pdo,
			      unsigned int nr_pdo)
{
	enum pdo_err err_index = tcpm_caps_err(port, pdo, nr_pdo);

	if (err_index != PDO_NO_ERR) {
		tcpm_log_force(port, " %s", pdo_err_msg[err_index]);
		return -EINVAL;
	}

	return 0;
}

static int tcpm_altmode_enter(struct typec_altmode *altmode, u32 *vdo)
{
	struct tcpm_port *port = typec_altmode_get_drvdata(altmode);
	u32 header;

	header = VDO(altmode->svid, vdo ? 2 : 1, CMD_ENTER_MODE);
	header |= VDO_OPOS(altmode->mode);

	tcpm_queue_vdm_unlocked(port, header, vdo, vdo ? 1 : 0);
	return 0;
}

static int tcpm_altmode_exit(struct typec_altmode *altmode)
{
	struct tcpm_port *port = typec_altmode_get_drvdata(altmode);
	u32 header;

	header = VDO(altmode->svid, 1, CMD_EXIT_MODE);
	header |= VDO_OPOS(altmode->mode);

	tcpm_queue_vdm_unlocked(port, header, NULL, 0);
	return 0;
}

static int tcpm_altmode_vdm(struct typec_altmode *altmode,
			    u32 header, const u32 *data, int count)
{
	struct tcpm_port *port = typec_altmode_get_drvdata(altmode);

	tcpm_queue_vdm_unlocked(port, header, data, count - 1);

	return 0;
}

static const struct typec_altmode_ops tcpm_altmode_ops = {
	.enter = tcpm_altmode_enter,
	.exit = tcpm_altmode_exit,
	.vdm = tcpm_altmode_vdm,
};

/*
 * PD (data, control) command handling functions
 */
static inline enum tcpm_state ready_state(struct tcpm_port *port)
{
	if (port->pwr_role == TYPEC_SOURCE)
		return SRC_READY;
	else
		return SNK_READY;
}

static int tcpm_pd_send_control(struct tcpm_port *port,
				enum pd_ctrl_msg_type type);

static void tcpm_handle_alert(struct tcpm_port *port, const __le32 *payload,
			      int cnt)
{
	u32 p0 = le32_to_cpu(payload[0]);
	unsigned int type = usb_pd_ado_type(p0);

	if (!type) {
		tcpm_log(port, "Alert message received with no type");
		return;
	}

	/* Just handling non-battery alerts for now */
	if (!(type & USB_PD_ADO_TYPE_BATT_STATUS_CHANGE)) {
		switch (port->state) {
		case SRC_READY:
		case SNK_READY:
			tcpm_set_state(port, GET_STATUS_SEND, 0);
			break;
		default:
			tcpm_queue_message(port, PD_MSG_CTRL_WAIT);
			break;
		}
	}
}

static void tcpm_pd_data_request(struct tcpm_port *port,
				 const struct pd_message *msg)
{
	enum pd_data_msg_type type = pd_header_type_le(msg->header);
	unsigned int cnt = pd_header_cnt_le(msg->header);
	unsigned int rev = pd_header_rev_le(msg->header);
	unsigned int i;
	enum frs_typec_current frs_current;
	bool frs_enable;
	int ret;

	switch (type) {
	case PD_DATA_SOURCE_CAP:
		if (port->pwr_role != TYPEC_SINK)
			break;

		for (i = 0; i < cnt; i++)
			port->source_caps[i] = le32_to_cpu(msg->payload[i]);

		port->nr_source_caps = cnt;

		tcpm_log_source_caps(port);

		tcpm_validate_caps(port, port->source_caps,
				   port->nr_source_caps);

		/*
		 * Adjust revision in subsequent message headers, as required,
		 * to comply with 6.2.1.1.5 of the USB PD 3.0 spec. We don't
		 * support Rev 1.0 so just do nothing in that scenario.
		 */
		if (rev == PD_REV10)
			break;

		if (rev < PD_MAX_REV)
			port->negotiated_rev = rev;

		/*
		 * This message may be received even if VBUS is not
		 * present. This is quite unexpected; see USB PD
		 * specification, sections 8.3.3.6.3.1 and 8.3.3.6.3.2.
		 * However, at the same time, we must be ready to
		 * receive this message and respond to it 15ms after
		 * receiving PS_RDY during power swap operations, no matter
		 * if VBUS is available or not (USB PD specification,
		 * section 6.5.9.2).
		 * So we need to accept the message either way,
		 * but be prepared to keep waiting for VBUS after it was
		 * handled.
		 */
		tcpm_set_state(port, SNK_NEGOTIATE_CAPABILITIES, 0);
		break;
	case PD_DATA_REQUEST:
		if (port->pwr_role != TYPEC_SOURCE ||
		    cnt != 1) {
			tcpm_queue_message(port, PD_MSG_CTRL_REJECT);
			break;
		}

		/*
		 * Adjust revision in subsequent message headers, as required,
		 * to comply with 6.2.1.1.5 of the USB PD 3.0 spec. We don't
		 * support Rev 1.0 so just reject in that scenario.
		 */
		if (rev == PD_REV10) {
			tcpm_queue_message(port, PD_MSG_CTRL_REJECT);
			break;
		}

		if (rev < PD_MAX_REV)
			port->negotiated_rev = rev;

		port->sink_request = le32_to_cpu(msg->payload[0]);
		tcpm_set_state(port, SRC_NEGOTIATE_CAPABILITIES, 0);
		break;
	case PD_DATA_SINK_CAP:
		/* We don't do anything with this at the moment... */
		for (i = 0; i < cnt; i++)
			port->sink_caps[i] = le32_to_cpu(msg->payload[i]);

		frs_current = (port->sink_caps[0] & PDO_FIXED_FRS_CURR_MASK) >>
			PDO_FIXED_FRS_CURR_SHIFT;
		frs_enable = frs_current && (frs_current <= port->frs_current);
		tcpm_log(port,
			 "Port partner FRS capable partner_frs_current:%u port_frs_current:%u enable:%c",
			 frs_current, port->frs_current, frs_enable ? 'y' : 'n');
		if (frs_enable) {
			ret  = port->tcpc->enable_frs(port->tcpc, true);
			tcpm_log(port, "Enable FRS %s, ret:%d\n", ret ? "fail" : "success", ret);
		}

		port->nr_sink_caps = cnt;
		port->sink_cap_done = true;
		tcpm_set_state(port, SNK_READY, 0);
		break;
	case PD_DATA_VENDOR_DEF:
		tcpm_handle_vdm_request(port, msg->payload, cnt);
		break;
	case PD_DATA_BIST:
		if (port->state == SRC_READY || port->state == SNK_READY) {
			port->bist_request = le32_to_cpu(msg->payload[0]);
			tcpm_set_state(port, BIST_RX, 0);
		}
		break;
	case PD_DATA_ALERT:
		tcpm_handle_alert(port, msg->payload, cnt);
		break;
	case PD_DATA_BATT_STATUS:
	case PD_DATA_GET_COUNTRY_INFO:
		/* Currently unsupported */
		tcpm_queue_message(port, PD_MSG_CTRL_NOT_SUPP);
		break;
	default:
		tcpm_log(port, "Unhandled data message type %#x", type);
		break;
	}
}

static void tcpm_pps_complete(struct tcpm_port *port, int result)
{
	if (port->pps_pending) {
		port->pps_status = result;
		port->pps_pending = false;
		complete(&port->pps_complete);
	}
}

static void tcpm_pd_ctrl_request(struct tcpm_port *port,
				 const struct pd_message *msg)
{
	enum pd_ctrl_msg_type type = pd_header_type_le(msg->header);
	enum tcpm_state next_state;

	switch (type) {
	case PD_CTRL_GOOD_CRC:
	case PD_CTRL_PING:
		break;
	case PD_CTRL_GET_SOURCE_CAP:
		switch (port->state) {
		case SRC_READY:
		case SNK_READY:
			tcpm_queue_message(port, PD_MSG_DATA_SOURCE_CAP);
			break;
		default:
			tcpm_queue_message(port, PD_MSG_CTRL_REJECT);
			break;
		}
		break;
	case PD_CTRL_GET_SINK_CAP:
		switch (port->state) {
		case SRC_READY:
		case SNK_READY:
			tcpm_queue_message(port, PD_MSG_DATA_SINK_CAP);
			break;
		default:
			tcpm_queue_message(port, PD_MSG_CTRL_REJECT);
			break;
		}
		break;
	case PD_CTRL_GOTO_MIN:
		break;
	case PD_CTRL_PS_RDY:
		switch (port->state) {
		case SNK_TRANSITION_SINK:
			if (port->vbus_present) {
				tcpm_set_current_limit(port,
						       port->current_limit,
						       port->supply_voltage);
				port->explicit_contract = true;
				tcpm_set_state(port, SNK_READY, 0);
			} else {
				/*
				 * Seen after power swap. Keep waiting for VBUS
				 * in a transitional state.
				 */
				tcpm_set_state(port,
					       SNK_TRANSITION_SINK_VBUS, 0);
			}
			break;
		case PR_SWAP_SRC_SNK_SOURCE_OFF_CC_DEBOUNCED:
			tcpm_set_state(port, PR_SWAP_SRC_SNK_SINK_ON, 0);
			break;
		case PR_SWAP_SNK_SRC_SINK_OFF:
			tcpm_set_state(port, PR_SWAP_SNK_SRC_SOURCE_ON, 0);
			break;
		case VCONN_SWAP_WAIT_FOR_VCONN:
			tcpm_set_state(port, VCONN_SWAP_TURN_OFF_VCONN, 0);
			break;
		case FR_SWAP_SNK_SRC_TRANSITION_TO_OFF:
			tcpm_set_state(port, FR_SWAP_SNK_SRC_NEW_SINK_READY, 0);
			break;
		default:
			break;
		}
		break;
	case PD_CTRL_REJECT:
	case PD_CTRL_WAIT:
	case PD_CTRL_NOT_SUPP:
		switch (port->state) {
		case SNK_NEGOTIATE_CAPABILITIES:
			/* USB PD specification, Figure 8-43 */
			if (port->explicit_contract)
				next_state = SNK_READY;
			else
				next_state = SNK_WAIT_CAPABILITIES;
			tcpm_set_state(port, next_state, 0);
			break;
		case SNK_NEGOTIATE_PPS_CAPABILITIES:
			/* Revert data back from any requested PPS updates */
			port->pps_data.out_volt = port->supply_voltage;
			port->pps_data.op_curr = port->current_limit;
			port->pps_status = (type == PD_CTRL_WAIT ?
					    -EAGAIN : -EOPNOTSUPP);
			tcpm_set_state(port, SNK_READY, 0);
			break;
		case DR_SWAP_SEND:
			port->swap_status = (type == PD_CTRL_WAIT ?
					     -EAGAIN : -EOPNOTSUPP);
			tcpm_set_state(port, DR_SWAP_CANCEL, 0);
			break;
		case PR_SWAP_SEND:
			port->swap_status = (type == PD_CTRL_WAIT ?
					     -EAGAIN : -EOPNOTSUPP);
			tcpm_set_state(port, PR_SWAP_CANCEL, 0);
			break;
		case VCONN_SWAP_SEND:
			port->swap_status = (type == PD_CTRL_WAIT ?
					     -EAGAIN : -EOPNOTSUPP);
			tcpm_set_state(port, VCONN_SWAP_CANCEL, 0);
			break;
		case FR_SWAP_SEND:
			tcpm_set_state(port, FR_SWAP_CANCEL, 0);
			break;
		case GET_SINK_CAP:
			port->sink_cap_done = true;
			tcpm_set_state(port, ready_state(port), 0);
			break;
		default:
			break;
		}
		break;
	case PD_CTRL_ACCEPT:
		switch (port->state) {
		case SNK_NEGOTIATE_CAPABILITIES:
			port->pps_data.active = false;
			tcpm_set_state(port, SNK_TRANSITION_SINK, 0);
			break;
		case SNK_NEGOTIATE_PPS_CAPABILITIES:
			port->pps_data.active = true;
			port->supply_voltage = port->pps_data.out_volt;
			port->current_limit = port->pps_data.op_curr;
			tcpm_set_state(port, SNK_TRANSITION_SINK, 0);
			break;
		case SOFT_RESET_SEND:
			port->message_id = 0;
			port->rx_msgid = -1;
			if (port->pwr_role == TYPEC_SOURCE)
				next_state = SRC_SEND_CAPABILITIES;
			else
				next_state = SNK_WAIT_CAPABILITIES;
			tcpm_set_state(port, next_state, 0);
			break;
		case DR_SWAP_SEND:
			tcpm_set_state(port, DR_SWAP_CHANGE_DR, 0);
			break;
		case PR_SWAP_SEND:
			tcpm_set_state(port, PR_SWAP_START, 0);
			break;
		case VCONN_SWAP_SEND:
			tcpm_set_state(port, VCONN_SWAP_START, 0);
			break;
		case FR_SWAP_SEND:
			tcpm_set_state(port, FR_SWAP_SNK_SRC_TRANSITION_TO_OFF, 0);
			break;
		default:
			break;
		}
		break;
	case PD_CTRL_SOFT_RESET:
		tcpm_set_state(port, SOFT_RESET, 0);
		break;
	case PD_CTRL_DR_SWAP:
		if (port->typec_caps.data != TYPEC_PORT_DRD) {
			tcpm_queue_message(port, PD_MSG_CTRL_REJECT);
			break;
		}
		/*
		 * XXX
		 * 6.3.9: If an alternate mode is active, a request to swap
		 * alternate modes shall trigger a port reset.
		 */
		switch (port->state) {
		case SRC_READY:
		case SNK_READY:
			tcpm_set_state(port, DR_SWAP_ACCEPT, 0);
			break;
		default:
			tcpm_queue_message(port, PD_MSG_CTRL_WAIT);
			break;
		}
		break;
	case PD_CTRL_PR_SWAP:
		if (port->port_type != TYPEC_PORT_DRP) {
			tcpm_queue_message(port, PD_MSG_CTRL_REJECT);
			break;
		}
		switch (port->state) {
		case SRC_READY:
		case SNK_READY:
			tcpm_set_state(port, PR_SWAP_ACCEPT, 0);
			break;
		default:
			tcpm_queue_message(port, PD_MSG_CTRL_WAIT);
			break;
		}
		break;
	case PD_CTRL_VCONN_SWAP:
		switch (port->state) {
		case SRC_READY:
		case SNK_READY:
			tcpm_set_state(port, VCONN_SWAP_ACCEPT, 0);
			break;
		default:
			tcpm_queue_message(port, PD_MSG_CTRL_WAIT);
			break;
		}
		break;
	case PD_CTRL_GET_SOURCE_CAP_EXT:
	case PD_CTRL_GET_STATUS:
	case PD_CTRL_FR_SWAP:
	case PD_CTRL_GET_PPS_STATUS:
	case PD_CTRL_GET_COUNTRY_CODES:
		/* Currently not supported */
		tcpm_queue_message(port, PD_MSG_CTRL_NOT_SUPP);
		break;
	default:
		tcpm_log(port, "Unhandled ctrl message type %#x", type);
		break;
	}
}

static void tcpm_pd_ext_msg_request(struct tcpm_port *port,
				    const struct pd_message *msg)
{
	enum pd_ext_msg_type type = pd_header_type_le(msg->header);
	unsigned int data_size = pd_ext_header_data_size_le(msg->ext_msg.header);

	if (!(msg->ext_msg.header & PD_EXT_HDR_CHUNKED)) {
		tcpm_log(port, "Unchunked extended messages unsupported");
		return;
	}

	if (data_size > PD_EXT_MAX_CHUNK_DATA) {
		tcpm_log(port, "Chunk handling not yet supported");
		return;
	}

	switch (type) {
	case PD_EXT_STATUS:
		/*
		 * If PPS related events raised then get PPS status to clear
		 * (see USB PD 3.0 Spec, 6.5.2.4)
		 */
		if (msg->ext_msg.data[USB_PD_EXT_SDB_EVENT_FLAGS] &
		    USB_PD_EXT_SDB_PPS_EVENTS)
			tcpm_set_state(port, GET_PPS_STATUS_SEND, 0);
		else
			tcpm_set_state(port, ready_state(port), 0);
		break;
	case PD_EXT_PPS_STATUS:
		/*
		 * For now the PPS status message is used to clear events
		 * and nothing more.
		 */
		tcpm_set_state(port, ready_state(port), 0);
		break;
	case PD_EXT_SOURCE_CAP_EXT:
	case PD_EXT_GET_BATT_CAP:
	case PD_EXT_GET_BATT_STATUS:
	case PD_EXT_BATT_CAP:
	case PD_EXT_GET_MANUFACTURER_INFO:
	case PD_EXT_MANUFACTURER_INFO:
	case PD_EXT_SECURITY_REQUEST:
	case PD_EXT_SECURITY_RESPONSE:
	case PD_EXT_FW_UPDATE_REQUEST:
	case PD_EXT_FW_UPDATE_RESPONSE:
	case PD_EXT_COUNTRY_INFO:
	case PD_EXT_COUNTRY_CODES:
		tcpm_queue_message(port, PD_MSG_CTRL_NOT_SUPP);
		break;
	default:
		tcpm_log(port, "Unhandled extended message type %#x", type);
		break;
	}
}

static void tcpm_pd_rx_handler(struct kthread_work *work)
{
	struct pd_rx_event *event = container_of(work,
						 struct pd_rx_event, work);
	const struct pd_message *msg = &event->msg;
	unsigned int cnt = pd_header_cnt_le(msg->header);
	struct tcpm_port *port = event->port;

	mutex_lock(&port->lock);

	tcpm_log(port, "PD RX, header: %#x [%d]", le16_to_cpu(msg->header),
		 port->attached);

	if (port->attached) {
		enum pd_ctrl_msg_type type = pd_header_type_le(msg->header);
		unsigned int msgid = pd_header_msgid_le(msg->header);

		/*
		 * USB PD standard, 6.6.1.2:
		 * "... if MessageID value in a received Message is the
		 * same as the stored value, the receiver shall return a
		 * GoodCRC Message with that MessageID value and drop
		 * the Message (this is a retry of an already received
		 * Message). Note: this shall not apply to the Soft_Reset
		 * Message which always has a MessageID value of zero."
		 */
		if (msgid == port->rx_msgid && type != PD_CTRL_SOFT_RESET)
			goto done;
		port->rx_msgid = msgid;

		/*
		 * If both ends believe to be DFP/host, we have a data role
		 * mismatch.
		 */
		if (!!(le16_to_cpu(msg->header) & PD_HEADER_DATA_ROLE) ==
		    (port->data_role == TYPEC_HOST)) {
			tcpm_log(port,
				 "Data role mismatch, initiating error recovery");
			tcpm_set_state(port, ERROR_RECOVERY, 0);
		} else {
			if (msg->header & PD_HEADER_EXT_HDR)
				tcpm_pd_ext_msg_request(port, msg);
			else if (cnt)
				tcpm_pd_data_request(port, msg);
			else
				tcpm_pd_ctrl_request(port, msg);
		}
	}

done:
	mutex_unlock(&port->lock);
	kfree(event);
}

void tcpm_pd_receive(struct tcpm_port *port, const struct pd_message *msg)
{
	struct pd_rx_event *event;

	event = kzalloc(sizeof(*event), GFP_ATOMIC);
	if (!event)
		return;

	kthread_init_work(&event->work, tcpm_pd_rx_handler);
	event->port = port;
	memcpy(&event->msg, msg, sizeof(*msg));
	kthread_queue_work(port->wq, &event->work);
}
EXPORT_SYMBOL_GPL(tcpm_pd_receive);

static int tcpm_pd_send_control(struct tcpm_port *port,
				enum pd_ctrl_msg_type type)
{
	struct pd_message msg;

	memset(&msg, 0, sizeof(msg));
	msg.header = PD_HEADER_LE(type, port->pwr_role,
				  port->data_role,
				  port->negotiated_rev,
				  port->message_id, 0);

	return tcpm_pd_transmit(port, TCPC_TX_SOP, &msg);
}

/*
 * Send queued message without affecting state.
 * Return true if state machine should go back to sleep,
 * false otherwise.
 */
static bool tcpm_send_queued_message(struct tcpm_port *port)
{
	enum pd_msg_request queued_message;

	do {
		queued_message = port->queued_message;
		port->queued_message = PD_MSG_NONE;

		switch (queued_message) {
		case PD_MSG_CTRL_WAIT:
			tcpm_pd_send_control(port, PD_CTRL_WAIT);
			break;
		case PD_MSG_CTRL_REJECT:
			tcpm_pd_send_control(port, PD_CTRL_REJECT);
			break;
		case PD_MSG_CTRL_NOT_SUPP:
			tcpm_pd_send_control(port, PD_CTRL_NOT_SUPP);
			break;
		case PD_MSG_DATA_SINK_CAP:
			tcpm_pd_send_sink_caps(port);
			break;
		case PD_MSG_DATA_SOURCE_CAP:
			tcpm_pd_send_source_caps(port);
			break;
		default:
			break;
		}
	} while (port->queued_message != PD_MSG_NONE);

	if (port->delayed_state != INVALID_STATE) {
		if (ktime_after(port->delayed_runtime, ktime_get())) {
			mod_tcpm_delayed_work(port, ktime_to_ms(ktime_sub(port->delayed_runtime,
									  ktime_get())));
			return true;
		}
		port->delayed_state = INVALID_STATE;
	}
	return false;
}

static int tcpm_pd_check_request(struct tcpm_port *port)
{
	u32 pdo, rdo = port->sink_request;
	unsigned int max, op, pdo_max, index;
	enum pd_pdo_type type;

	index = rdo_index(rdo);
	if (!index || index > port->nr_src_pdo)
		return -EINVAL;

	pdo = port->src_pdo[index - 1];
	type = pdo_type(pdo);
	switch (type) {
	case PDO_TYPE_FIXED:
	case PDO_TYPE_VAR:
		max = rdo_max_current(rdo);
		op = rdo_op_current(rdo);
		pdo_max = pdo_max_current(pdo);

		if (op > pdo_max)
			return -EINVAL;
		if (max > pdo_max && !(rdo & RDO_CAP_MISMATCH))
			return -EINVAL;

		if (type == PDO_TYPE_FIXED)
			tcpm_log(port,
				 "Requested %u mV, %u mA for %u / %u mA",
				 pdo_fixed_voltage(pdo), pdo_max, op, max);
		else
			tcpm_log(port,
				 "Requested %u -> %u mV, %u mA for %u / %u mA",
				 pdo_min_voltage(pdo), pdo_max_voltage(pdo),
				 pdo_max, op, max);
		break;
	case PDO_TYPE_BATT:
		max = rdo_max_power(rdo);
		op = rdo_op_power(rdo);
		pdo_max = pdo_max_power(pdo);

		if (op > pdo_max)
			return -EINVAL;
		if (max > pdo_max && !(rdo & RDO_CAP_MISMATCH))
			return -EINVAL;
		tcpm_log(port,
			 "Requested %u -> %u mV, %u mW for %u / %u mW",
			 pdo_min_voltage(pdo), pdo_max_voltage(pdo),
			 pdo_max, op, max);
		break;
	default:
		return -EINVAL;
	}

	port->op_vsafe5v = index == 1;

	return 0;
}

#define min_power(x, y) min(pdo_max_power(x), pdo_max_power(y))
#define min_current(x, y) min(pdo_max_current(x), pdo_max_current(y))

static int tcpm_pd_select_pdo(struct tcpm_port *port, int *sink_pdo,
			      int *src_pdo)
{
	unsigned int i, j, max_src_mv = 0, min_src_mv = 0, max_mw = 0,
		     max_mv = 0, src_mw = 0, src_ma = 0, max_snk_mv = 0,
		     min_snk_mv = 0;
	int ret = -EINVAL;

	port->pps_data.supported = false;
	port->usb_type = POWER_SUPPLY_USB_TYPE_PD;

	/*
	 * Select the source PDO providing the most power which has a
	 * matchig sink cap.
	 */
	for (i = 0; i < port->nr_source_caps; i++) {
		u32 pdo = port->source_caps[i];
		enum pd_pdo_type type = pdo_type(pdo);

		switch (type) {
		case PDO_TYPE_FIXED:
			max_src_mv = pdo_fixed_voltage(pdo);
			min_src_mv = max_src_mv;
			break;
		case PDO_TYPE_BATT:
		case PDO_TYPE_VAR:
			max_src_mv = pdo_max_voltage(pdo);
			min_src_mv = pdo_min_voltage(pdo);
			break;
		case PDO_TYPE_APDO:
			if (pdo_apdo_type(pdo) == APDO_TYPE_PPS) {
				port->pps_data.supported = true;
				port->usb_type =
					POWER_SUPPLY_USB_TYPE_PD_PPS;
			}
			continue;
		default:
			tcpm_log(port, "Invalid source PDO type, ignoring");
			continue;
		}

		switch (type) {
		case PDO_TYPE_FIXED:
		case PDO_TYPE_VAR:
			src_ma = pdo_max_current(pdo);
			src_mw = src_ma * min_src_mv / 1000;
			break;
		case PDO_TYPE_BATT:
			src_mw = pdo_max_power(pdo);
			break;
		case PDO_TYPE_APDO:
			continue;
		default:
			tcpm_log(port, "Invalid source PDO type, ignoring");
			continue;
		}

		for (j = 0; j < port->nr_snk_pdo; j++) {
			pdo = port->snk_pdo[j];

			switch (pdo_type(pdo)) {
			case PDO_TYPE_FIXED:
				max_snk_mv = pdo_fixed_voltage(pdo);
				min_snk_mv = max_snk_mv;
				break;
			case PDO_TYPE_BATT:
			case PDO_TYPE_VAR:
				max_snk_mv = pdo_max_voltage(pdo);
				min_snk_mv = pdo_min_voltage(pdo);
				break;
			case PDO_TYPE_APDO:
				continue;
			default:
				tcpm_log(port, "Invalid sink PDO type, ignoring");
				continue;
			}

			if (max_src_mv <= max_snk_mv &&
				min_src_mv >= min_snk_mv) {
				/* Prefer higher voltages if available */
				if ((src_mw == max_mw && min_src_mv > max_mv) ||
							src_mw > max_mw) {
					*src_pdo = i;
					*sink_pdo = j;
					max_mw = src_mw;
					max_mv = min_src_mv;
					ret = 0;
				}
			}
		}
	}

	return ret;
}

#define min_pps_apdo_current(x, y)	\
	min(pdo_pps_apdo_max_current(x), pdo_pps_apdo_max_current(y))

static unsigned int tcpm_pd_select_pps_apdo(struct tcpm_port *port)
{
	unsigned int i, j, max_mw = 0, max_mv = 0;
	unsigned int min_src_mv, max_src_mv, src_ma, src_mw;
	unsigned int min_snk_mv, max_snk_mv;
	unsigned int max_op_mv;
	u32 pdo, src, snk;
	unsigned int src_pdo = 0, snk_pdo = 0;

	/*
	 * Select the source PPS APDO providing the most power while staying
	 * within the board's limits. We skip the first PDO as this is always
	 * 5V 3A.
	 */
	for (i = 1; i < port->nr_source_caps; ++i) {
		pdo = port->source_caps[i];

		switch (pdo_type(pdo)) {
		case PDO_TYPE_APDO:
			if (pdo_apdo_type(pdo) != APDO_TYPE_PPS) {
				tcpm_log(port, "Not PPS APDO (source), ignoring");
				continue;
			}

			min_src_mv = pdo_pps_apdo_min_voltage(pdo);
			max_src_mv = pdo_pps_apdo_max_voltage(pdo);
			src_ma = pdo_pps_apdo_max_current(pdo);
			src_mw = (src_ma * max_src_mv) / 1000;

			/*
			 * Now search through the sink PDOs to find a matching
			 * PPS APDO. Again skip the first sink PDO as this will
			 * always be 5V 3A.
			 */
			for (j = 1; j < port->nr_snk_pdo; j++) {
				pdo = port->snk_pdo[j];

				switch (pdo_type(pdo)) {
				case PDO_TYPE_APDO:
					if (pdo_apdo_type(pdo) != APDO_TYPE_PPS) {
						tcpm_log(port,
							 "Not PPS APDO (sink), ignoring");
						continue;
					}

					min_snk_mv =
						pdo_pps_apdo_min_voltage(pdo);
					max_snk_mv =
						pdo_pps_apdo_max_voltage(pdo);
					break;
				default:
					tcpm_log(port,
						 "Not APDO type (sink), ignoring");
					continue;
				}

				if (min_src_mv <= max_snk_mv &&
				    max_src_mv >= min_snk_mv) {
					max_op_mv = min(max_src_mv, max_snk_mv);
					src_mw = (max_op_mv * src_ma) / 1000;
					/* Prefer higher voltages if available */
					if ((src_mw == max_mw &&
					     max_op_mv > max_mv) ||
					    src_mw > max_mw) {
						src_pdo = i;
						snk_pdo = j;
						max_mw = src_mw;
						max_mv = max_op_mv;
					}
				}
			}

			break;
		default:
			tcpm_log(port, "Not APDO type (source), ignoring");
			continue;
		}
	}

	if (src_pdo) {
		src = port->source_caps[src_pdo];
		snk = port->snk_pdo[snk_pdo];

		port->pps_data.min_volt = max(pdo_pps_apdo_min_voltage(src),
					      pdo_pps_apdo_min_voltage(snk));
		port->pps_data.max_volt = min(pdo_pps_apdo_max_voltage(src),
					      pdo_pps_apdo_max_voltage(snk));
		port->pps_data.max_curr = min_pps_apdo_current(src, snk);
		port->pps_data.out_volt = min(port->pps_data.max_volt,
					      max(port->pps_data.min_volt,
						  port->pps_data.out_volt));
		port->pps_data.op_curr = min(port->pps_data.max_curr,
					     port->pps_data.op_curr);
	}

	return src_pdo;
}

static int tcpm_pd_build_request(struct tcpm_port *port, u32 *rdo)
{
	unsigned int mv, ma, mw, flags;
	unsigned int max_ma, max_mw;
	enum pd_pdo_type type;
	u32 pdo, matching_snk_pdo;
	int src_pdo_index = 0;
	int snk_pdo_index = 0;
	int ret;

	ret = tcpm_pd_select_pdo(port, &snk_pdo_index, &src_pdo_index);
	if (ret < 0)
		return ret;

	pdo = port->source_caps[src_pdo_index];
	matching_snk_pdo = port->snk_pdo[snk_pdo_index];
	type = pdo_type(pdo);

	switch (type) {
	case PDO_TYPE_FIXED:
		mv = pdo_fixed_voltage(pdo);
		break;
	case PDO_TYPE_BATT:
	case PDO_TYPE_VAR:
		mv = pdo_min_voltage(pdo);
		break;
	default:
		tcpm_log(port, "Invalid PDO selected!");
		return -EINVAL;
	}

	/* Select maximum available current within the sink pdo's limit */
	if (type == PDO_TYPE_BATT) {
		mw = min_power(pdo, matching_snk_pdo);
		ma = 1000 * mw / mv;
	} else {
		ma = min_current(pdo, matching_snk_pdo);
		mw = ma * mv / 1000;
	}

	flags = RDO_USB_COMM | RDO_NO_SUSPEND;

	/* Set mismatch bit if offered power is less than operating power */
	max_ma = ma;
	max_mw = mw;
	if (mw < port->operating_snk_mw) {
		flags |= RDO_CAP_MISMATCH;
		if (type == PDO_TYPE_BATT &&
		    (pdo_max_power(matching_snk_pdo) > pdo_max_power(pdo)))
			max_mw = pdo_max_power(matching_snk_pdo);
		else if (pdo_max_current(matching_snk_pdo) >
			 pdo_max_current(pdo))
			max_ma = pdo_max_current(matching_snk_pdo);
	}

	tcpm_log(port, "cc=%d cc1=%d cc2=%d vbus=%d vconn=%s polarity=%d",
		 port->cc_req, port->cc1, port->cc2, port->vbus_source,
		 port->vconn_role == TYPEC_SOURCE ? "source" : "sink",
		 port->polarity);

	if (type == PDO_TYPE_BATT) {
		*rdo = RDO_BATT(src_pdo_index + 1, mw, max_mw, flags);

		tcpm_log(port, "Requesting PDO %d: %u mV, %u mW%s",
			 src_pdo_index, mv, mw,
			 flags & RDO_CAP_MISMATCH ? " [mismatch]" : "");
	} else {
		*rdo = RDO_FIXED(src_pdo_index + 1, ma, max_ma, flags);

		tcpm_log(port, "Requesting PDO %d: %u mV, %u mA%s",
			 src_pdo_index, mv, ma,
			 flags & RDO_CAP_MISMATCH ? " [mismatch]" : "");
	}

	port->current_limit = ma;
	port->supply_voltage = mv;

	return 0;
}

static int tcpm_pd_send_request(struct tcpm_port *port)
{
	struct pd_message msg;
	int ret;
	u32 rdo;

	ret = tcpm_pd_build_request(port, &rdo);
	if (ret < 0)
		return ret;

	memset(&msg, 0, sizeof(msg));
	msg.header = PD_HEADER_LE(PD_DATA_REQUEST,
				  port->pwr_role,
				  port->data_role,
				  port->negotiated_rev,
				  port->message_id, 1);
	msg.payload[0] = cpu_to_le32(rdo);

	return tcpm_pd_transmit(port, TCPC_TX_SOP, &msg);
}

static int tcpm_pd_build_pps_request(struct tcpm_port *port, u32 *rdo)
{
	unsigned int out_mv, op_ma, op_mw, max_mv, max_ma, flags;
	enum pd_pdo_type type;
	unsigned int src_pdo_index;
	u32 pdo;

	src_pdo_index = tcpm_pd_select_pps_apdo(port);
	if (!src_pdo_index)
		return -EOPNOTSUPP;

	pdo = port->source_caps[src_pdo_index];
	type = pdo_type(pdo);

	switch (type) {
	case PDO_TYPE_APDO:
		if (pdo_apdo_type(pdo) != APDO_TYPE_PPS) {
			tcpm_log(port, "Invalid APDO selected!");
			return -EINVAL;
		}
		max_mv = port->pps_data.max_volt;
		max_ma = port->pps_data.max_curr;
		out_mv = port->pps_data.out_volt;
		op_ma = port->pps_data.op_curr;
		break;
	default:
		tcpm_log(port, "Invalid PDO selected!");
		return -EINVAL;
	}

	flags = RDO_USB_COMM | RDO_NO_SUSPEND;

	op_mw = (op_ma * out_mv) / 1000;
	if (op_mw < port->operating_snk_mw) {
		/*
		 * Try raising current to meet power needs. If that's not enough
		 * then try upping the voltage. If that's still not enough
		 * then we've obviously chosen a PPS APDO which really isn't
		 * suitable so abandon ship.
		 */
		op_ma = (port->operating_snk_mw * 1000) / out_mv;
		if ((port->operating_snk_mw * 1000) % out_mv)
			++op_ma;
		op_ma += RDO_PROG_CURR_MA_STEP - (op_ma % RDO_PROG_CURR_MA_STEP);

		if (op_ma > max_ma) {
			op_ma = max_ma;
			out_mv = (port->operating_snk_mw * 1000) / op_ma;
			if ((port->operating_snk_mw * 1000) % op_ma)
				++out_mv;
			out_mv += RDO_PROG_VOLT_MV_STEP -
				  (out_mv % RDO_PROG_VOLT_MV_STEP);

			if (out_mv > max_mv) {
				tcpm_log(port, "Invalid PPS APDO selected!");
				return -EINVAL;
			}
		}
	}

	tcpm_log(port, "cc=%d cc1=%d cc2=%d vbus=%d vconn=%s polarity=%d",
		 port->cc_req, port->cc1, port->cc2, port->vbus_source,
		 port->vconn_role == TYPEC_SOURCE ? "source" : "sink",
		 port->polarity);

	*rdo = RDO_PROG(src_pdo_index + 1, out_mv, op_ma, flags);

	tcpm_log(port, "Requesting APDO %d: %u mV, %u mA",
		 src_pdo_index, out_mv, op_ma);

	port->pps_data.op_curr = op_ma;
	port->pps_data.out_volt = out_mv;

	return 0;
}

static int tcpm_pd_send_pps_request(struct tcpm_port *port)
{
	struct pd_message msg;
	int ret;
	u32 rdo;

	ret = tcpm_pd_build_pps_request(port, &rdo);
	if (ret < 0)
		return ret;

	memset(&msg, 0, sizeof(msg));
	msg.header = PD_HEADER_LE(PD_DATA_REQUEST,
				  port->pwr_role,
				  port->data_role,
				  port->negotiated_rev,
				  port->message_id, 1);
	msg.payload[0] = cpu_to_le32(rdo);

	return tcpm_pd_transmit(port, TCPC_TX_SOP, &msg);
}

static int tcpm_set_vbus(struct tcpm_port *port, bool enable)
{
	int ret;

	if (enable && port->vbus_charge)
		return -EINVAL;

	tcpm_log(port, "vbus:=%d charge=%d", enable, port->vbus_charge);

	ret = port->tcpc->set_vbus(port->tcpc, enable, port->vbus_charge);
	if (ret < 0)
		return ret;

	port->vbus_source = enable;
	return 0;
}

static int tcpm_set_charge(struct tcpm_port *port, bool charge)
{
	int ret;

	if (charge && port->vbus_source)
		return -EINVAL;

	if (charge != port->vbus_charge) {
		tcpm_log(port, "vbus=%d charge:=%d", port->vbus_source, charge);
		ret = port->tcpc->set_vbus(port->tcpc, port->vbus_source,
					   charge);
		if (ret < 0)
			return ret;
	}
	port->vbus_charge = charge;
	return 0;
}

static bool tcpm_start_toggling(struct tcpm_port *port, enum typec_cc_status cc)
{
	int ret;

	if (!port->tcpc->start_toggling)
		return false;

	tcpm_log_force(port, "Start toggling");
	ret = port->tcpc->start_toggling(port->tcpc, port->port_type, cc);
	return ret == 0;
}

static void tcpm_set_cc(struct tcpm_port *port, enum typec_cc_status cc)
{
	tcpm_log(port, "cc:=%d", cc);
	port->cc_req = cc;
	port->tcpc->set_cc(port->tcpc, cc);
}

static int tcpm_init_vbus(struct tcpm_port *port)
{
	int ret;

	ret = port->tcpc->set_vbus(port->tcpc, false, false);
	port->vbus_source = false;
	port->vbus_charge = false;
	return ret;
}

static int tcpm_init_vconn(struct tcpm_port *port)
{
	int ret;

	ret = port->tcpc->set_vconn(port->tcpc, false);
	port->vconn_role = TYPEC_SINK;
	return ret;
}

static void tcpm_typec_connect(struct tcpm_port *port)
{
	if (!port->connected) {
		/* Make sure we don't report stale identity information */
		memset(&port->partner_ident, 0, sizeof(port->partner_ident));
		port->partner_desc.usb_pd = port->pd_capable;
		if (tcpm_port_is_debug(port))
			port->partner_desc.accessory = TYPEC_ACCESSORY_DEBUG;
		else if (tcpm_port_is_audio(port))
			port->partner_desc.accessory = TYPEC_ACCESSORY_AUDIO;
		else
			port->partner_desc.accessory = TYPEC_ACCESSORY_NONE;
		port->partner = typec_register_partner(port->typec_port,
						       &port->partner_desc);
		port->connected = true;
	}
}

static int tcpm_src_attach(struct tcpm_port *port)
{
	enum typec_cc_polarity polarity =
				port->cc2 == TYPEC_CC_RD ? TYPEC_POLARITY_CC2
							 : TYPEC_POLARITY_CC1;
	int ret;

	if (port->attached)
		return 0;

	ret = tcpm_set_polarity(port, polarity);
	if (ret < 0)
		return ret;

	ret = tcpm_set_roles(port, true, TYPEC_SOURCE,
			     tcpm_data_role_for_source(port));
	if (ret < 0)
		return ret;

	ret = port->tcpc->set_pd_rx(port->tcpc, true);
	if (ret < 0)
		goto out_disable_mux;

	/*
	 * USB Type-C specification, version 1.2,
	 * chapter 4.5.2.2.8.1 (Attached.SRC Requirements)
	 * Enable VCONN only if the non-RD port is set to RA.
	 */
	if ((polarity == TYPEC_POLARITY_CC1 && port->cc2 == TYPEC_CC_RA) ||
	    (polarity == TYPEC_POLARITY_CC2 && port->cc1 == TYPEC_CC_RA)) {
		ret = tcpm_set_vconn(port, true);
		if (ret < 0)
			goto out_disable_pd;
	}

	ret = tcpm_set_vbus(port, true);
	if (ret < 0)
		goto out_disable_vconn;

	port->pd_capable = false;

	port->partner = NULL;

	port->attached = true;
	port->debouncing = false;
	port->send_discover = true;

	return 0;

out_disable_vconn:
	tcpm_set_vconn(port, false);
out_disable_pd:
	port->tcpc->set_pd_rx(port->tcpc, false);
out_disable_mux:
	tcpm_mux_set(port, TYPEC_STATE_SAFE, USB_ROLE_NONE,
		     TYPEC_ORIENTATION_NONE);
	return ret;
}

static void tcpm_typec_disconnect(struct tcpm_port *port)
{
	if (port->connected) {
		typec_unregister_partner(port->partner);
		port->partner = NULL;
		port->connected = false;
	}
}

static void tcpm_unregister_altmodes(struct tcpm_port *port)
{
	struct pd_mode_data *modep = &port->mode_data;
	int i;

	for (i = 0; i < modep->altmodes; i++) {
		typec_unregister_altmode(port->partner_altmode[i]);
		port->partner_altmode[i] = NULL;
	}

	memset(modep, 0, sizeof(*modep));
}

static void tcpm_reset_port(struct tcpm_port *port)
{
	tcpm_unregister_altmodes(port);
	tcpm_typec_disconnect(port);
	port->attached = false;
	port->pd_capable = false;
	port->pps_data.supported = false;

	/*
	 * First Rx ID should be 0; set this to a sentinel of -1 so that
	 * we can check tcpm_pd_rx_handler() if we had seen it before.
	 */
	port->rx_msgid = -1;

	port->tcpc->set_pd_rx(port->tcpc, false);
	tcpm_init_vbus(port);	/* also disables charging */
	tcpm_init_vconn(port);
	tcpm_set_current_limit(port, 0, 0);
	tcpm_set_polarity(port, TYPEC_POLARITY_CC1);
	tcpm_mux_set(port, TYPEC_STATE_SAFE, USB_ROLE_NONE,
		     TYPEC_ORIENTATION_NONE);
	tcpm_set_attached_state(port, false);
	port->try_src_count = 0;
	port->try_snk_count = 0;
	port->usb_type = POWER_SUPPLY_USB_TYPE_C;
	port->nr_sink_caps = 0;
	port->sink_cap_done = false;
	if (port->tcpc->enable_frs)
		port->tcpc->enable_frs(port->tcpc, false);

	power_supply_changed(port->psy);
}

static void tcpm_detach(struct tcpm_port *port)
{
	if (!port->attached)
		return;

	if (port->tcpc->set_bist_data) {
		tcpm_log(port, "disable BIST MODE TESTDATA");
		port->tcpc->set_bist_data(port->tcpc, false);
	}

	if (tcpm_port_is_disconnected(port))
		port->hard_reset_count = 0;

	tcpm_reset_port(port);
}

static void tcpm_src_detach(struct tcpm_port *port)
{
	tcpm_detach(port);
}

static int tcpm_snk_attach(struct tcpm_port *port)
{
	int ret;

	if (port->attached)
		return 0;

	ret = tcpm_set_polarity(port, port->cc2 != TYPEC_CC_OPEN ?
				TYPEC_POLARITY_CC2 : TYPEC_POLARITY_CC1);
	if (ret < 0)
		return ret;

	ret = tcpm_set_roles(port, true, TYPEC_SINK,
			     tcpm_data_role_for_sink(port));
	if (ret < 0)
		return ret;

	port->pd_capable = false;

	port->partner = NULL;

	port->attached = true;
	port->debouncing = false;
	port->send_discover = true;

	return 0;
}

static void tcpm_snk_detach(struct tcpm_port *port)
{
	tcpm_detach(port);
}

static int tcpm_acc_attach(struct tcpm_port *port)
{
	int ret;

	if (port->attached)
		return 0;

	ret = tcpm_set_roles(port, true, TYPEC_SOURCE,
			     tcpm_data_role_for_source(port));
	if (ret < 0)
		return ret;

	port->partner = NULL;

	tcpm_typec_connect(port);

	port->attached = true;
	port->debouncing = false;

	return 0;
}

static void tcpm_acc_detach(struct tcpm_port *port)
{
	tcpm_detach(port);
}

static inline enum tcpm_state hard_reset_state(struct tcpm_port *port)
{
	if (port->hard_reset_count < PD_N_HARD_RESET_COUNT)
		return HARD_RESET_SEND;
	if (port->pd_capable)
		return ERROR_RECOVERY;
	if (port->pwr_role == TYPEC_SOURCE)
		return SRC_UNATTACHED;
	if (port->state == SNK_WAIT_CAPABILITIES)
		return SNK_READY;
	return SNK_UNATTACHED;
}

static inline enum tcpm_state unattached_state(struct tcpm_port *port)
{
	if (port->port_type == TYPEC_PORT_DRP) {
		if (port->pwr_role == TYPEC_SOURCE)
			return SRC_UNATTACHED;
		else
			return SNK_UNATTACHED;
	} else if (port->port_type == TYPEC_PORT_SRC) {
		return SRC_UNATTACHED;
	}

	return SNK_UNATTACHED;
}

static void tcpm_check_send_discover(struct tcpm_port *port)
{
	if (port->data_role == TYPEC_HOST && port->send_discover &&
	    port->pd_capable) {
		tcpm_send_vdm(port, USB_SID_PD, CMD_DISCOVER_IDENT, NULL, 0);
		port->send_discover = false;
	}
}

static void tcpm_swap_complete(struct tcpm_port *port, int result)
{
	if (port->swap_pending) {
		port->swap_status = result;
		port->swap_pending = false;
		port->non_pd_role_swap = false;
		complete(&port->swap_complete);
	}
}

static enum typec_pwr_opmode tcpm_get_pwr_opmode(enum typec_cc_status cc)
{
	switch (cc) {
	case TYPEC_CC_RP_1_5:
		return TYPEC_PWR_MODE_1_5A;
	case TYPEC_CC_RP_3_0:
		return TYPEC_PWR_MODE_3_0A;
	case TYPEC_CC_RP_DEF:
	default:
		return TYPEC_PWR_MODE_USB;
	}
}

static void run_state_machine(struct tcpm_port *port)
{
	int ret;
	enum typec_pwr_opmode opmode;
	unsigned int msecs;

	port->enter_state = port->state;
	switch (port->state) {
	case TOGGLING:
		break;
	/* SRC states */
	case SRC_UNATTACHED:
		if (!port->non_pd_role_swap)
			tcpm_swap_complete(port, -ENOTCONN);
		tcpm_src_detach(port);
		if (port->debouncing) {
			port->debouncing = false;
			if (port->tcpc->check_contaminant &&
			    port->tcpc->check_contaminant(port->tcpc)) {
				/* Contaminant detection would handle toggling */
				tcpm_set_state(port, TOGGLING, 0);
				break;
			}
		}
		if (tcpm_start_toggling(port, tcpm_rp_cc(port))) {
			tcpm_set_state(port, TOGGLING, 0);
			break;
		}
		tcpm_set_cc(port, tcpm_rp_cc(port));
		if (port->port_type == TYPEC_PORT_DRP)
			tcpm_set_state(port, SNK_UNATTACHED, PD_T_DRP_SNK);
		break;
	case SRC_ATTACH_WAIT:
		port->debouncing = true;
		if (tcpm_port_is_debug(port))
			tcpm_set_state(port, DEBUG_ACC_ATTACHED,
				       PD_T_CC_DEBOUNCE);
		else if (tcpm_port_is_audio(port))
			tcpm_set_state(port, AUDIO_ACC_ATTACHED,
				       PD_T_CC_DEBOUNCE);
		else if (tcpm_port_is_source(port))
			tcpm_set_state(port,
				       tcpm_try_snk(port) ? SNK_TRY
							  : SRC_ATTACHED,
				       PD_T_CC_DEBOUNCE);
		break;

	case SNK_TRY:
		port->debouncing = false;
		port->try_snk_count++;
		/*
		 * Requirements:
		 * - Do not drive vconn or vbus
		 * - Terminate CC pins (both) to Rd
		 * Action:
		 * - Wait for tDRPTry (PD_T_DRP_TRY).
		 *   Until then, ignore any state changes.
		 */
		tcpm_set_cc(port, TYPEC_CC_RD);
		tcpm_set_state(port, SNK_TRY_WAIT, PD_T_DRP_TRY);
		break;
	case SNK_TRY_WAIT:
		if (tcpm_port_is_sink(port)) {
			tcpm_set_state(port, SNK_TRY_WAIT_DEBOUNCE, 0);
		} else {
			tcpm_set_state(port, SRC_TRYWAIT, 0);
			port->max_wait = 0;
		}
		break;
	case SNK_TRY_WAIT_DEBOUNCE:
		tcpm_set_state(port, SNK_TRY_WAIT_DEBOUNCE_CHECK_VBUS,
			       PD_T_PD_DEBOUNCE);
		break;
	case SNK_TRY_WAIT_DEBOUNCE_CHECK_VBUS:
		if (port->vbus_present && tcpm_port_is_sink(port)) {
			tcpm_set_state(port, SNK_ATTACHED, 0);
		} else {
			tcpm_set_state(port, SRC_TRYWAIT, 0);
			port->max_wait = 0;
		}
		break;
	case SRC_TRYWAIT:
		tcpm_set_cc(port, tcpm_rp_cc(port));
		if (port->max_wait == 0) {
			port->max_wait = jiffies +
					 msecs_to_jiffies(PD_T_DRP_TRY);
			tcpm_set_state(port, SRC_TRYWAIT_UNATTACHED,
				       PD_T_DRP_TRY);
		} else {
			if (time_is_after_jiffies(port->max_wait))
				tcpm_set_state(port, SRC_TRYWAIT_UNATTACHED,
					       jiffies_to_msecs(port->max_wait -
								jiffies));
			else
				tcpm_set_state(port, SNK_UNATTACHED, 0);
		}
		break;
	case SRC_TRYWAIT_DEBOUNCE:
		tcpm_set_state(port, SRC_ATTACHED, PD_T_CC_DEBOUNCE);
		break;
	case SRC_TRYWAIT_UNATTACHED:
		tcpm_set_state(port, SNK_UNATTACHED, 0);
		break;

	case SRC_ATTACHED:
		ret = tcpm_src_attach(port);
		tcpm_set_state(port, SRC_UNATTACHED,
			       ret < 0 ? 0 : PD_T_PS_SOURCE_ON);
		break;
	case SRC_STARTUP:
		opmode =  tcpm_get_pwr_opmode(tcpm_rp_cc(port));
		typec_set_pwr_opmode(port->typec_port, opmode);
		port->pwr_opmode = TYPEC_PWR_MODE_USB;
		port->caps_count = 0;
		port->negotiated_rev = PD_MAX_REV;
		port->message_id = 0;
		port->rx_msgid = -1;
		port->explicit_contract = false;
		tcpm_set_state(port, SRC_SEND_CAPABILITIES, 0);
		break;
	case SRC_SEND_CAPABILITIES:
		port->caps_count++;
		if (port->caps_count > PD_N_CAPS_COUNT) {
			tcpm_set_state(port, SRC_READY, 0);
			break;
		}
		ret = tcpm_pd_send_source_caps(port);
		if (ret < 0) {
			tcpm_set_state(port, SRC_SEND_CAPABILITIES,
				       PD_T_SEND_SOURCE_CAP);
		} else {
			/*
			 * Per standard, we should clear the reset counter here.
			 * However, that can result in state machine hang-ups.
			 * Reset it only in READY state to improve stability.
			 */
			/* port->hard_reset_count = 0; */
			port->caps_count = 0;
			port->pd_capable = true;
			tcpm_set_state_cond(port, SRC_SEND_CAPABILITIES_TIMEOUT,
					    PD_T_SEND_SOURCE_CAP);
		}
		break;
	case SRC_SEND_CAPABILITIES_TIMEOUT:
		/*
		 * Error recovery for a PD_DATA_SOURCE_CAP reply timeout.
		 *
		 * PD 2.0 sinks are supposed to accept src-capabilities with a
		 * 3.0 header and simply ignore any src PDOs which the sink does
		 * not understand such as PPS but some 2.0 sinks instead ignore
		 * the entire PD_DATA_SOURCE_CAP message, causing contract
		 * negotiation to fail.
		 *
		 * After PD_N_HARD_RESET_COUNT hard-reset attempts, we try
		 * sending src-capabilities with a lower PD revision to
		 * make these broken sinks work.
		 */
		if (port->hard_reset_count < PD_N_HARD_RESET_COUNT) {
			tcpm_set_state(port, HARD_RESET_SEND, 0);
		} else if (port->negotiated_rev > PD_REV20) {
			port->negotiated_rev--;
			port->hard_reset_count = 0;
			tcpm_set_state(port, SRC_SEND_CAPABILITIES, 0);
		} else {
			tcpm_set_state(port, hard_reset_state(port), 0);
		}
		break;
	case SRC_NEGOTIATE_CAPABILITIES:
		ret = tcpm_pd_check_request(port);
		if (ret < 0) {
			tcpm_pd_send_control(port, PD_CTRL_REJECT);
			if (!port->explicit_contract) {
				tcpm_set_state(port,
					       SRC_WAIT_NEW_CAPABILITIES, 0);
			} else {
				tcpm_set_state(port, SRC_READY, 0);
			}
		} else {
			tcpm_pd_send_control(port, PD_CTRL_ACCEPT);
			tcpm_set_state(port, SRC_TRANSITION_SUPPLY,
				       PD_T_SRC_TRANSITION);
		}
		break;
	case SRC_TRANSITION_SUPPLY:
		/* XXX: regulator_set_voltage(vbus, ...) */
		tcpm_pd_send_control(port, PD_CTRL_PS_RDY);
		port->explicit_contract = true;
		typec_set_pwr_opmode(port->typec_port, TYPEC_PWR_MODE_PD);
		port->pwr_opmode = TYPEC_PWR_MODE_PD;
		tcpm_set_state_cond(port, SRC_READY, 0);
		break;
	case SRC_READY:
#if 1
		port->hard_reset_count = 0;
#endif
		port->try_src_count = 0;

		tcpm_swap_complete(port, 0);
		tcpm_typec_connect(port);

		tcpm_check_send_discover(port);
		/*
		 * 6.3.5
		 * Sending ping messages is not necessary if
		 * - the source operates at vSafe5V
		 * or
		 * - The system is not operating in PD mode
		 * or
		 * - Both partners are connected using a Type-C connector
		 *
		 * There is no actual need to send PD messages since the local
		 * port type-c and the spec does not clearly say whether PD is
		 * possible when type-c is connected to Type-A/B
		 */
		break;
	case SRC_WAIT_NEW_CAPABILITIES:
		/* Nothing to do... */
		break;

	/* SNK states */
	case SNK_UNATTACHED:
		if (!port->non_pd_role_swap)
			tcpm_swap_complete(port, -ENOTCONN);
		tcpm_pps_complete(port, -ENOTCONN);
		tcpm_snk_detach(port);
		if (port->debouncing) {
			port->debouncing = false;
			if (port->tcpc->check_contaminant &&
			    port->tcpc->check_contaminant(port->tcpc)) {
				/* Contaminant detection would handle toggling */
				tcpm_set_state(port, TOGGLING, 0);
				break;
			}
		}
		if (tcpm_start_toggling(port, TYPEC_CC_RD)) {
			tcpm_set_state(port, TOGGLING, 0);
			break;
		}
		tcpm_set_cc(port, TYPEC_CC_RD);
		if (port->port_type == TYPEC_PORT_DRP)
			tcpm_set_state(port, SRC_UNATTACHED, PD_T_DRP_SRC);
		break;
	case SNK_ATTACH_WAIT:
		port->debouncing = true;
		if ((port->cc1 == TYPEC_CC_OPEN &&
		     port->cc2 != TYPEC_CC_OPEN) ||
		    (port->cc1 != TYPEC_CC_OPEN &&
		     port->cc2 == TYPEC_CC_OPEN))
			tcpm_set_state(port, SNK_DEBOUNCED,
				       PD_T_CC_DEBOUNCE);
		else if (tcpm_port_is_disconnected(port))
			tcpm_set_state(port, SNK_UNATTACHED,
				       PD_T_PD_DEBOUNCE);
		break;
	case SNK_DEBOUNCED:
		if (tcpm_port_is_disconnected(port)) {
			tcpm_set_state(port, SNK_UNATTACHED,
				       PD_T_PD_DEBOUNCE);
		} else if (port->vbus_present) {
			tcpm_set_state(port,
				       tcpm_try_src(port) ? SRC_TRY
							  : SNK_ATTACHED,
				       0);
			port->debouncing = false;
		} else {
			/* Wait for VBUS, but not forever */
			tcpm_set_state(port, PORT_RESET, PD_T_PS_SOURCE_ON);
			port->debouncing = false;
		}
		break;

	case SRC_TRY:
		port->try_src_count++;
		tcpm_set_cc(port, tcpm_rp_cc(port));
		port->max_wait = 0;
		tcpm_set_state(port, SRC_TRY_WAIT, 0);
		break;
	case SRC_TRY_WAIT:
		if (port->max_wait == 0) {
			port->max_wait = jiffies +
					 msecs_to_jiffies(PD_T_DRP_TRY);
			msecs = PD_T_DRP_TRY;
		} else {
			if (time_is_after_jiffies(port->max_wait))
				msecs = jiffies_to_msecs(port->max_wait -
							 jiffies);
			else
				msecs = 0;
		}
		tcpm_set_state(port, SNK_TRYWAIT, msecs);
		break;
	case SRC_TRY_DEBOUNCE:
		tcpm_set_state(port, SRC_ATTACHED, PD_T_PD_DEBOUNCE);
		break;
	case SNK_TRYWAIT:
		tcpm_set_cc(port, TYPEC_CC_RD);
		tcpm_set_state(port, SNK_TRYWAIT_VBUS, PD_T_CC_DEBOUNCE);
		break;
	case SNK_TRYWAIT_VBUS:
		/*
		 * TCPM stays in this state indefinitely until VBUS
		 * is detected as long as Rp is not detected for
		 * more than a time period of tPDDebounce.
		 */
		if (port->vbus_present && tcpm_port_is_sink(port)) {
			tcpm_set_state(port, SNK_ATTACHED, 0);
			break;
		}
		if (!tcpm_port_is_sink(port))
			tcpm_set_state(port, SNK_TRYWAIT_DEBOUNCE, 0);
		break;
	case SNK_TRYWAIT_DEBOUNCE:
		tcpm_set_state(port, SNK_UNATTACHED, PD_T_PD_DEBOUNCE);
		break;
	case SNK_ATTACHED:
		ret = tcpm_snk_attach(port);
		if (ret < 0)
			tcpm_set_state(port, SNK_UNATTACHED, 0);
		else
			tcpm_set_state(port, SNK_STARTUP, 0);
		break;
	case SNK_STARTUP:
		opmode =  tcpm_get_pwr_opmode(port->polarity ?
					      port->cc2 : port->cc1);
		typec_set_pwr_opmode(port->typec_port, opmode);
		port->pwr_opmode = TYPEC_PWR_MODE_USB;
		port->negotiated_rev = PD_MAX_REV;
		port->message_id = 0;
		port->rx_msgid = -1;
		port->explicit_contract = false;
		tcpm_set_state(port, SNK_DISCOVERY, 0);
		break;
	case SNK_DISCOVERY:
		if (port->vbus_present) {
			tcpm_set_current_limit(port,
					       tcpm_get_current_limit(port),
					       5000);
			tcpm_set_charge(port, true);
			tcpm_set_state(port, SNK_WAIT_CAPABILITIES, 0);
			break;
		}
		/*
		 * For DRP, timeouts differ. Also, handling is supposed to be
		 * different and much more complex (dead battery detection;
		 * see USB power delivery specification, section 8.3.3.6.1.5.1).
		 */
		tcpm_set_state(port, hard_reset_state(port),
			       port->port_type == TYPEC_PORT_DRP ?
					PD_T_DB_DETECT : PD_T_NO_RESPONSE);
		break;
	case SNK_DISCOVERY_DEBOUNCE:
		tcpm_set_state(port, SNK_DISCOVERY_DEBOUNCE_DONE,
			       PD_T_CC_DEBOUNCE);
		break;
	case SNK_DISCOVERY_DEBOUNCE_DONE:
		if (!tcpm_port_is_disconnected(port) &&
		    tcpm_port_is_sink(port) &&
		    ktime_after(port->delayed_runtime, ktime_get())) {
			tcpm_set_state(port, SNK_DISCOVERY,
				       ktime_to_ms(ktime_sub(port->delayed_runtime, ktime_get())));
			break;
		}
		tcpm_set_state(port, unattached_state(port), 0);
		break;
	case SNK_WAIT_CAPABILITIES:
		ret = port->tcpc->set_pd_rx(port->tcpc, true);
		if (ret < 0) {
			tcpm_set_state(port, SNK_READY, 0);
			break;
		}
		/*
		 * If VBUS has never been low, and we time out waiting
		 * for source cap, try a soft reset first, in case we
		 * were already in a stable contract before this boot.
		 * Do this only once.
		 */
		if (port->vbus_never_low) {
			port->vbus_never_low = false;
			tcpm_set_state(port, SOFT_RESET_SEND,
				       PD_T_SINK_WAIT_CAP);
		} else {
			tcpm_set_state(port, hard_reset_state(port),
				       PD_T_SINK_WAIT_CAP);
		}
		break;
	case SNK_NEGOTIATE_CAPABILITIES:
		port->pd_capable = true;
		port->hard_reset_count = 0;
		ret = tcpm_pd_send_request(port);
		if (ret < 0) {
			/* Let the Source send capabilities again. */
			tcpm_set_state(port, SNK_WAIT_CAPABILITIES, 0);
		} else {
			tcpm_set_state_cond(port, hard_reset_state(port),
					    PD_T_SENDER_RESPONSE);
		}
		break;
	case SNK_NEGOTIATE_PPS_CAPABILITIES:
		ret = tcpm_pd_send_pps_request(port);
		if (ret < 0) {
			port->pps_status = ret;
			/*
			 * If this was called due to updates to sink
			 * capabilities, and pps is no longer valid, we should
			 * safely fall back to a standard PDO.
			 */
			if (port->update_sink_caps)
				tcpm_set_state(port, SNK_NEGOTIATE_CAPABILITIES, 0);
			else
				tcpm_set_state(port, SNK_READY, 0);
		} else {
			tcpm_set_state_cond(port, hard_reset_state(port),
					    PD_T_SENDER_RESPONSE);
		}
		break;
	case SNK_TRANSITION_SINK:
	case SNK_TRANSITION_SINK_VBUS:
		tcpm_set_state(port, hard_reset_state(port),
			       PD_T_PS_TRANSITION);
		break;
	case SNK_READY:
		port->try_snk_count = 0;
		port->update_sink_caps = false;
		if (port->explicit_contract) {
			typec_set_pwr_opmode(port->typec_port,
					     TYPEC_PWR_MODE_PD);
			port->pwr_opmode = TYPEC_PWR_MODE_PD;
		}

		tcpm_swap_complete(port, 0);
		tcpm_typec_connect(port);
		tcpm_check_send_discover(port);
		mod_enable_frs_delayed_work(port, 0);
		tcpm_pps_complete(port, port->pps_status);
		power_supply_changed(port->psy);
		break;

	/* Accessory states */
	case ACC_UNATTACHED:
		tcpm_acc_detach(port);
		tcpm_set_state(port, SRC_UNATTACHED, 0);
		break;
	case DEBUG_ACC_ATTACHED:
	case AUDIO_ACC_ATTACHED:
		ret = tcpm_acc_attach(port);
		if (ret < 0)
			tcpm_set_state(port, ACC_UNATTACHED, 0);
		break;
	case AUDIO_ACC_DEBOUNCE:
		tcpm_set_state(port, ACC_UNATTACHED, PD_T_CC_DEBOUNCE);
		break;

	/* Hard_Reset states */
	case HARD_RESET_SEND:
		tcpm_pd_transmit(port, TCPC_TX_HARD_RESET, NULL);
		tcpm_set_state(port, HARD_RESET_START, 0);
		break;
	case HARD_RESET_START:
		port->sink_cap_done = false;
		if (port->tcpc->enable_frs)
			port->tcpc->enable_frs(port->tcpc, false);
		port->hard_reset_count++;
		port->tcpc->set_pd_rx(port->tcpc, false);
		tcpm_unregister_altmodes(port);
		port->nr_sink_caps = 0;
		port->send_discover = true;
		if (port->pwr_role == TYPEC_SOURCE)
			tcpm_set_state(port, SRC_HARD_RESET_VBUS_OFF,
				       PD_T_PS_HARD_RESET);
		else
			tcpm_set_state(port, SNK_HARD_RESET_SINK_OFF, 0);
		break;
	case SRC_HARD_RESET_VBUS_OFF:
		/*
		 * 7.1.5 Response to Hard Resets
		 * Hard Reset Signaling indicates a communication failure has occurred and the
		 * Source Shall stop driving VCONN, Shall remove Rp from the VCONN pin and Shall
		 * drive VBUS to vSafe0V as shown in Figure 7-9.
		 */
		tcpm_set_vconn(port, false);
		tcpm_set_vbus(port, false);
		tcpm_set_roles(port, port->self_powered, TYPEC_SOURCE,
			       tcpm_data_role_for_source(port));
		/*
		 * If tcpc fails to notify vbus off, TCPM will wait for PD_T_SAFE_0V +
		 * PD_T_SRC_RECOVER before turning vbus back on.
		 * From Table 7-12 Sequence Description for a Source Initiated Hard Reset:
		 * 4. Policy Engine waits tPSHardReset after sending Hard Reset Signaling and then
		 * tells the Device Policy Manager to instruct the power supply to perform a
		 * Hard Reset. The transition to vSafe0V Shall occur within tSafe0V (t2).
		 * 5. After tSrcRecover the Source applies power to VBUS in an attempt to
		 * re-establish communication with the Sink and resume USB Default Operation.
		 * The transition to vSafe5V Shall occur within tSrcTurnOn(t4).
		 */
		tcpm_set_state(port, SRC_HARD_RESET_VBUS_ON, PD_T_SAFE_0V + PD_T_SRC_RECOVER);
		break;
	case SRC_HARD_RESET_VBUS_ON:
		tcpm_set_vconn(port, true);
		tcpm_set_vbus(port, true);
		port->tcpc->set_pd_rx(port->tcpc, true);
		tcpm_set_attached_state(port, true);
		tcpm_set_state(port, SRC_UNATTACHED, PD_T_PS_SOURCE_ON);
		break;
	case SNK_HARD_RESET_SINK_OFF:
		memset(&port->pps_data, 0, sizeof(port->pps_data));
		tcpm_set_vconn(port, false);
		if (port->pd_capable)
			tcpm_set_charge(port, false);
		tcpm_set_roles(port, port->self_powered, TYPEC_SINK,
			       tcpm_data_role_for_sink(port));
		/*
		 * VBUS may or may not toggle, depending on the adapter.
		 * If it doesn't toggle, transition to SNK_HARD_RESET_SINK_ON
		 * directly after timeout.
		 */
		tcpm_set_state(port, SNK_HARD_RESET_SINK_ON, PD_T_SAFE_0V);
		break;
	case SNK_HARD_RESET_WAIT_VBUS:
		/* Assume we're disconnected if VBUS doesn't come back. */
		tcpm_set_state(port, SNK_UNATTACHED,
			       PD_T_SRC_RECOVER_MAX + PD_T_SRC_TURN_ON);
		break;
	case SNK_HARD_RESET_SINK_ON:
		/* Note: There is no guarantee that VBUS is on in this state */
		/*
		 * XXX:
		 * The specification suggests that dual mode ports in sink
		 * mode should transition to state PE_SRC_Transition_to_default.
		 * See USB power delivery specification chapter 8.3.3.6.1.3.
		 * This would mean to to
		 * - turn off VCONN, reset power supply
		 * - request hardware reset
		 * - turn on VCONN
		 * - Transition to state PE_Src_Startup
		 * SNK only ports shall transition to state Snk_Startup
		 * (see chapter 8.3.3.3.8).
		 * Similar, dual-mode ports in source mode should transition
		 * to PE_SNK_Transition_to_default.
		 */
		if (port->pd_capable) {
			tcpm_set_current_limit(port,
					       tcpm_get_current_limit(port),
					       5000);
			tcpm_set_charge(port, true);
		}
		tcpm_set_attached_state(port, true);
		tcpm_set_state(port, SNK_STARTUP, 0);
		break;

	/* Soft_Reset states */
	case SOFT_RESET:
		port->message_id = 0;
		port->rx_msgid = -1;
		tcpm_pd_send_control(port, PD_CTRL_ACCEPT);
		if (port->pwr_role == TYPEC_SOURCE)
			tcpm_set_state(port, SRC_SEND_CAPABILITIES, 0);
		else
			tcpm_set_state(port, SNK_WAIT_CAPABILITIES, 0);
		break;
	case SOFT_RESET_SEND:
		port->message_id = 0;
		port->rx_msgid = -1;
		if (tcpm_pd_send_control(port, PD_CTRL_SOFT_RESET))
			tcpm_set_state_cond(port, hard_reset_state(port), 0);
		else
			tcpm_set_state_cond(port, hard_reset_state(port),
					    PD_T_SENDER_RESPONSE);
		break;

	/* DR_Swap states */
	case DR_SWAP_SEND:
		tcpm_pd_send_control(port, PD_CTRL_DR_SWAP);
		tcpm_set_state_cond(port, DR_SWAP_SEND_TIMEOUT,
				    PD_T_SENDER_RESPONSE);
		break;
	case DR_SWAP_ACCEPT:
		tcpm_pd_send_control(port, PD_CTRL_ACCEPT);
		tcpm_set_state_cond(port, DR_SWAP_CHANGE_DR, 0);
		break;
	case DR_SWAP_SEND_TIMEOUT:
		tcpm_swap_complete(port, -ETIMEDOUT);
		tcpm_set_state(port, ready_state(port), 0);
		break;
	case DR_SWAP_CHANGE_DR:
		if (port->data_role == TYPEC_HOST) {
			tcpm_unregister_altmodes(port);
			tcpm_set_roles(port, true, port->pwr_role,
				       TYPEC_DEVICE);
		} else {
			tcpm_set_roles(port, true, port->pwr_role,
				       TYPEC_HOST);
			port->send_discover = true;
		}
		tcpm_set_state(port, ready_state(port), 0);
		break;

	case FR_SWAP_SEND:
		if (tcpm_pd_send_control(port, PD_CTRL_FR_SWAP)) {
			tcpm_set_state(port, ERROR_RECOVERY, 0);
			break;
		}
		tcpm_set_state_cond(port, FR_SWAP_SEND_TIMEOUT, PD_T_SENDER_RESPONSE);
		break;
	case FR_SWAP_SEND_TIMEOUT:
		tcpm_set_state(port, ERROR_RECOVERY, 0);
		break;
	case FR_SWAP_SNK_SRC_TRANSITION_TO_OFF:
		tcpm_set_state(port, ERROR_RECOVERY, PD_T_PS_SOURCE_OFF);
		break;
	case FR_SWAP_SNK_SRC_NEW_SINK_READY:
		if (port->vbus_source)
			tcpm_set_state(port, FR_SWAP_SNK_SRC_SOURCE_VBUS_APPLIED, 0);
		else
			tcpm_set_state(port, ERROR_RECOVERY, PD_T_RECEIVER_RESPONSE);
		break;
	case FR_SWAP_SNK_SRC_SOURCE_VBUS_APPLIED:
		tcpm_set_pwr_role(port, TYPEC_SOURCE);
		if (tcpm_pd_send_control(port, PD_CTRL_PS_RDY)) {
			tcpm_set_state(port, ERROR_RECOVERY, 0);
			break;
		}
		tcpm_set_cc(port, tcpm_rp_cc(port));
		tcpm_set_state(port, SRC_STARTUP, PD_T_SWAP_SRC_START);
		break;

	/* PR_Swap states */
	case PR_SWAP_ACCEPT:
		tcpm_pd_send_control(port, PD_CTRL_ACCEPT);
		tcpm_set_state(port, PR_SWAP_START, 0);
		break;
	case PR_SWAP_SEND:
		tcpm_pd_send_control(port, PD_CTRL_PR_SWAP);
		tcpm_set_state_cond(port, PR_SWAP_SEND_TIMEOUT,
				    PD_T_SENDER_RESPONSE);
		break;
	case PR_SWAP_SEND_TIMEOUT:
		tcpm_swap_complete(port, -ETIMEDOUT);
		tcpm_set_state(port, ready_state(port), 0);
		break;
	case PR_SWAP_START:
		if (port->pwr_role == TYPEC_SOURCE)
			tcpm_set_state(port, PR_SWAP_SRC_SNK_TRANSITION_OFF,
				       PD_T_SRC_TRANSITION);
		else
			tcpm_set_state(port, PR_SWAP_SNK_SRC_SINK_OFF, 0);
		break;
	case PR_SWAP_SRC_SNK_TRANSITION_OFF:
		tcpm_set_vbus(port, false);
		port->explicit_contract = false;
		/* allow time for Vbus discharge, must be < tSrcSwapStdby */
		tcpm_set_state(port, PR_SWAP_SRC_SNK_SOURCE_OFF,
			       PD_T_SRCSWAPSTDBY);
		break;
	case PR_SWAP_SRC_SNK_SOURCE_OFF:
		tcpm_set_cc(port, TYPEC_CC_RD);
		/* allow CC debounce */
		tcpm_set_state(port, PR_SWAP_SRC_SNK_SOURCE_OFF_CC_DEBOUNCED,
			       PD_T_CC_DEBOUNCE);
		break;
	case PR_SWAP_SRC_SNK_SOURCE_OFF_CC_DEBOUNCED:
		/*
		 * USB-PD standard, 6.2.1.4, Port Power Role:
		 * "During the Power Role Swap Sequence, for the initial Source
		 * Port, the Port Power Role field shall be set to Sink in the
		 * PS_RDY Message indicating that the initial Source’s power
		 * supply is turned off"
		 */
		tcpm_set_pwr_role(port, TYPEC_SINK);
		if (tcpm_pd_send_control(port, PD_CTRL_PS_RDY)) {
			tcpm_set_state(port, ERROR_RECOVERY, 0);
			break;
		}
		tcpm_set_state_cond(port, SNK_UNATTACHED, PD_T_PS_SOURCE_ON);
		break;
	case PR_SWAP_SRC_SNK_SINK_ON:
		tcpm_set_state(port, SNK_STARTUP, 0);
		break;
	case PR_SWAP_SNK_SRC_SINK_OFF:
		tcpm_set_charge(port, false);
		tcpm_set_state(port, hard_reset_state(port),
			       PD_T_PS_SOURCE_OFF);
		break;
	case PR_SWAP_SNK_SRC_SOURCE_ON:
		tcpm_set_cc(port, tcpm_rp_cc(port));
		tcpm_set_vbus(port, true);
		/*
		 * allow time VBUS ramp-up, must be < tNewSrc
		 * Also, this window overlaps with CC debounce as well.
		 * So, Wait for the max of two which is PD_T_NEWSRC
		 */
		tcpm_set_state(port, PR_SWAP_SNK_SRC_SOURCE_ON_VBUS_RAMPED_UP,
			       PD_T_NEWSRC);
		break;
	case PR_SWAP_SNK_SRC_SOURCE_ON_VBUS_RAMPED_UP:
		/*
		 * USB PD standard, 6.2.1.4:
		 * "Subsequent Messages initiated by the Policy Engine,
		 * such as the PS_RDY Message sent to indicate that Vbus
		 * is ready, will have the Port Power Role field set to
		 * Source."
		 */
		tcpm_set_pwr_role(port, TYPEC_SOURCE);
		tcpm_pd_send_control(port, PD_CTRL_PS_RDY);
		tcpm_set_state(port, SRC_STARTUP, PD_T_SWAP_SRC_START);
		break;

	case VCONN_SWAP_ACCEPT:
		tcpm_pd_send_control(port, PD_CTRL_ACCEPT);
		tcpm_set_state(port, VCONN_SWAP_START, 0);
		break;
	case VCONN_SWAP_SEND:
		tcpm_pd_send_control(port, PD_CTRL_VCONN_SWAP);
		tcpm_set_state(port, VCONN_SWAP_SEND_TIMEOUT,
			       PD_T_SENDER_RESPONSE);
		break;
	case VCONN_SWAP_SEND_TIMEOUT:
		tcpm_swap_complete(port, -ETIMEDOUT);
		tcpm_set_state(port, ready_state(port), 0);
		break;
	case VCONN_SWAP_START:
		if (port->vconn_role == TYPEC_SOURCE)
			tcpm_set_state(port, VCONN_SWAP_WAIT_FOR_VCONN, 0);
		else
			tcpm_set_state(port, VCONN_SWAP_TURN_ON_VCONN, 0);
		break;
	case VCONN_SWAP_WAIT_FOR_VCONN:
		tcpm_set_state(port, hard_reset_state(port),
			       PD_T_VCONN_SOURCE_ON);
		break;
	case VCONN_SWAP_TURN_ON_VCONN:
		tcpm_set_vconn(port, true);
		tcpm_pd_send_control(port, PD_CTRL_PS_RDY);
		tcpm_set_state(port, ready_state(port), 0);
		break;
	case VCONN_SWAP_TURN_OFF_VCONN:
		tcpm_set_vconn(port, false);
		tcpm_set_state(port, ready_state(port), 0);
		break;

	case DR_SWAP_CANCEL:
	case PR_SWAP_CANCEL:
	case VCONN_SWAP_CANCEL:
		tcpm_swap_complete(port, port->swap_status);
		if (port->pwr_role == TYPEC_SOURCE)
			tcpm_set_state(port, SRC_READY, 0);
		else
			tcpm_set_state(port, SNK_READY, 0);
		break;
	case FR_SWAP_CANCEL:
		if (port->pwr_role == TYPEC_SOURCE)
			tcpm_set_state(port, SRC_READY, 0);
		else
			tcpm_set_state(port, SNK_READY, 0);
		break;

	case BIST_RX:
		switch (BDO_MODE_MASK(port->bist_request)) {
		case BDO_MODE_CARRIER2:
			tcpm_pd_transmit(port, TCPC_TX_BIST_MODE_2, NULL);
			tcpm_set_state(port, unattached_state(port),
				       PD_T_BIST_CONT_MODE);
			break;
		case BDO_MODE_TESTDATA:
			if (port->tcpc->set_bist_data) {
				tcpm_log(port, "Enable BIST MODE TESTDATA");
				port->tcpc->set_bist_data(port->tcpc, true);
			}
			break;
		default:
			break;
		}
		break;
	case GET_STATUS_SEND:
		tcpm_pd_send_control(port, PD_CTRL_GET_STATUS);
		tcpm_set_state(port, GET_STATUS_SEND_TIMEOUT,
			       PD_T_SENDER_RESPONSE);
		break;
	case GET_STATUS_SEND_TIMEOUT:
		tcpm_set_state(port, ready_state(port), 0);
		break;
	case GET_PPS_STATUS_SEND:
		tcpm_pd_send_control(port, PD_CTRL_GET_PPS_STATUS);
		tcpm_set_state(port, GET_PPS_STATUS_SEND_TIMEOUT,
			       PD_T_SENDER_RESPONSE);
		break;
	case GET_PPS_STATUS_SEND_TIMEOUT:
		tcpm_set_state(port, ready_state(port), 0);
		break;
	case GET_SINK_CAP:
		tcpm_pd_send_control(port, PD_CTRL_GET_SINK_CAP);
		tcpm_set_state(port, GET_SINK_CAP_TIMEOUT, PD_T_SENDER_RESPONSE);
		break;
	case GET_SINK_CAP_TIMEOUT:
		port->sink_cap_done = true;
		tcpm_set_state(port, ready_state(port), 0);
		break;
	case ERROR_RECOVERY:
		tcpm_swap_complete(port, -EPROTO);
		tcpm_pps_complete(port, -EPROTO);
		tcpm_set_state(port, PORT_RESET, 0);
		break;
	case PORT_RESET:
		tcpm_reset_port(port);
		tcpm_set_cc(port, TYPEC_CC_OPEN);
		tcpm_set_state(port, PORT_RESET_WAIT_OFF,
			       PD_T_ERROR_RECOVERY);
		break;
	case PORT_RESET_WAIT_OFF:
		tcpm_set_state(port,
			       tcpm_default_state(port),
			       port->vbus_present ? PD_T_PS_SOURCE_OFF : 0);
		break;
	default:
		WARN(1, "Unexpected port state %d\n", port->state);
		break;
	}
}

static void tcpm_state_machine_work(struct kthread_work *work)
{
	struct tcpm_port *port = container_of(work, struct tcpm_port, state_machine);
	enum tcpm_state prev_state;

	mutex_lock(&port->lock);
	port->state_machine_running = true;

	if (port->queued_message && tcpm_send_queued_message(port))
		goto done;

	/* If we were queued due to a delayed state change, update it now */
	if (port->delayed_state) {
		tcpm_log(port, "state change %s -> %s [delayed %ld ms]",
			 tcpm_states[port->state],
			 tcpm_states[port->delayed_state], port->delay_ms);
		port->prev_state = port->state;
		port->state = port->delayed_state;
		port->delayed_state = INVALID_STATE;
	}

	/*
	 * Continue running as long as we have (non-delayed) state changes
	 * to make.
	 */
	do {
		prev_state = port->state;
		run_state_machine(port);
		if (port->queued_message)
			tcpm_send_queued_message(port);
	} while (port->state != prev_state && !port->delayed_state);

done:
	port->state_machine_running = false;
	mutex_unlock(&port->lock);
}

static void _tcpm_cc_change(struct tcpm_port *port, enum typec_cc_status cc1,
			    enum typec_cc_status cc2)
{
	enum typec_cc_status old_cc1, old_cc2;
	enum tcpm_state new_state;

	old_cc1 = port->cc1;
	old_cc2 = port->cc2;
	port->cc1 = cc1;
	port->cc2 = cc2;

	tcpm_log_force(port,
		       "CC1: %u -> %u, CC2: %u -> %u [state %s, polarity %d, %s]",
		       old_cc1, cc1, old_cc2, cc2, tcpm_states[port->state],
		       port->polarity,
		       tcpm_port_is_disconnected(port) ? "disconnected"
						       : "connected");

	switch (port->state) {
	case TOGGLING:
		if (tcpm_port_is_debug(port) || tcpm_port_is_audio(port) ||
		    tcpm_port_is_source(port))
			tcpm_set_state(port, SRC_ATTACH_WAIT, 0);
		else if (tcpm_port_is_sink(port))
			tcpm_set_state(port, SNK_ATTACH_WAIT, 0);
		break;
	case SRC_UNATTACHED:
	case ACC_UNATTACHED:
		if (tcpm_port_is_debug(port) || tcpm_port_is_audio(port) ||
		    tcpm_port_is_source(port))
			tcpm_set_state(port, SRC_ATTACH_WAIT, 0);
		break;
	case SRC_ATTACH_WAIT:
		if (tcpm_port_is_disconnected(port) ||
		    tcpm_port_is_audio_detached(port))
			tcpm_set_state(port, SRC_UNATTACHED, 0);
		else if (cc1 != old_cc1 || cc2 != old_cc2)
			tcpm_set_state(port, SRC_ATTACH_WAIT, 0);
		break;
	case SRC_ATTACHED:
	case SRC_SEND_CAPABILITIES:
	case SRC_READY:
		if (tcpm_port_is_disconnected(port) ||
		    !tcpm_port_is_source(port)) {
			if (port->port_type == TYPEC_PORT_SRC)
				tcpm_set_state(port, SRC_UNATTACHED, 0);
			else
				tcpm_set_state(port, SNK_UNATTACHED, 0);
		}
		break;
	case SNK_UNATTACHED:
		if (tcpm_port_is_sink(port))
			tcpm_set_state(port, SNK_ATTACH_WAIT, 0);
		break;
	case SNK_ATTACH_WAIT:
		if ((port->cc1 == TYPEC_CC_OPEN &&
		     port->cc2 != TYPEC_CC_OPEN) ||
		    (port->cc1 != TYPEC_CC_OPEN &&
		     port->cc2 == TYPEC_CC_OPEN))
			new_state = SNK_DEBOUNCED;
		else if (tcpm_port_is_disconnected(port))
			new_state = SNK_UNATTACHED;
		else
			break;
		if (new_state != port->delayed_state)
			tcpm_set_state(port, SNK_ATTACH_WAIT, 0);
		break;
	case SNK_DEBOUNCED:
		if (tcpm_port_is_disconnected(port))
			new_state = SNK_UNATTACHED;
		else if (port->vbus_present)
			new_state = tcpm_try_src(port) ? SRC_TRY : SNK_ATTACHED;
		else
			new_state = SNK_UNATTACHED;
		if (new_state != port->delayed_state)
			tcpm_set_state(port, SNK_DEBOUNCED, 0);
		break;
	case SNK_READY:
		if (tcpm_port_is_disconnected(port))
			tcpm_set_state(port, unattached_state(port), 0);
		else if (!port->pd_capable &&
			 (cc1 != old_cc1 || cc2 != old_cc2))
			tcpm_set_current_limit(port,
					       tcpm_get_current_limit(port),
					       5000);
		break;

	case AUDIO_ACC_ATTACHED:
		if (cc1 == TYPEC_CC_OPEN || cc2 == TYPEC_CC_OPEN)
			tcpm_set_state(port, AUDIO_ACC_DEBOUNCE, 0);
		break;
	case AUDIO_ACC_DEBOUNCE:
		if (tcpm_port_is_audio(port))
			tcpm_set_state(port, AUDIO_ACC_ATTACHED, 0);
		break;

	case DEBUG_ACC_ATTACHED:
		if (cc1 == TYPEC_CC_OPEN || cc2 == TYPEC_CC_OPEN)
			tcpm_set_state(port, ACC_UNATTACHED, 0);
		break;

	case SNK_TRY:
		/* Do nothing, waiting for timeout */
		break;

	case SNK_DISCOVERY:
		/* CC line is unstable, wait for debounce */
		if (tcpm_port_is_disconnected(port))
			tcpm_set_state(port, SNK_DISCOVERY_DEBOUNCE, 0);
		break;
	case SNK_DISCOVERY_DEBOUNCE:
		break;

	case SRC_TRYWAIT:
		/* Hand over to state machine if needed */
		if (!port->vbus_present && tcpm_port_is_source(port))
			tcpm_set_state(port, SRC_TRYWAIT_DEBOUNCE, 0);
		break;
	case SRC_TRYWAIT_DEBOUNCE:
		if (port->vbus_present || !tcpm_port_is_source(port))
			tcpm_set_state(port, SRC_TRYWAIT, 0);
		break;
	case SNK_TRY_WAIT_DEBOUNCE:
		if (!tcpm_port_is_sink(port)) {
			port->max_wait = 0;
			tcpm_set_state(port, SRC_TRYWAIT, 0);
		}
		break;
	case SRC_TRY_WAIT:
		if (tcpm_port_is_source(port))
			tcpm_set_state(port, SRC_TRY_DEBOUNCE, 0);
		break;
	case SRC_TRY_DEBOUNCE:
		tcpm_set_state(port, SRC_TRY_WAIT, 0);
		break;
	case SNK_TRYWAIT_DEBOUNCE:
		if (tcpm_port_is_sink(port))
			tcpm_set_state(port, SNK_TRYWAIT_VBUS, 0);
		break;
	case SNK_TRYWAIT_VBUS:
		if (!tcpm_port_is_sink(port))
			tcpm_set_state(port, SNK_TRYWAIT_DEBOUNCE, 0);
		break;
	case SNK_TRYWAIT:
		/* Do nothing, waiting for tCCDebounce */
		break;
	case PR_SWAP_SNK_SRC_SINK_OFF:
	case PR_SWAP_SRC_SNK_TRANSITION_OFF:
	case PR_SWAP_SRC_SNK_SOURCE_OFF:
	case PR_SWAP_SRC_SNK_SOURCE_OFF_CC_DEBOUNCED:
	case PR_SWAP_SNK_SRC_SOURCE_ON:
		/*
		 * CC state change is expected in PR_SWAP
		 * Ignore it.
		 */
		break;
	case FR_SWAP_SEND:
	case FR_SWAP_SEND_TIMEOUT:
	case FR_SWAP_SNK_SRC_TRANSITION_TO_OFF:
	case FR_SWAP_SNK_SRC_NEW_SINK_READY:
	case FR_SWAP_SNK_SRC_SOURCE_VBUS_APPLIED:
		/* Do nothing, CC change expected */
		break;

	case PORT_RESET:
	case PORT_RESET_WAIT_OFF:
		/*
		 * State set back to default mode once the timer completes.
		 * Ignore CC changes here.
		 */
		break;

	default:
		if (tcpm_port_is_disconnected(port))
			tcpm_set_state(port, unattached_state(port), 0);
		break;
	}
}

static void _tcpm_pd_vbus_on(struct tcpm_port *port)
{
	tcpm_log_force(port, "VBUS on");
	port->vbus_present = true;
	switch (port->state) {
	case SNK_TRANSITION_SINK_VBUS:
		port->explicit_contract = true;
		tcpm_set_state(port, SNK_READY, 0);
		break;
	case SNK_DISCOVERY:
		tcpm_set_state(port, SNK_DISCOVERY, 0);
		break;

	case SNK_DEBOUNCED:
		tcpm_set_state(port, tcpm_try_src(port) ? SRC_TRY
							: SNK_ATTACHED,
				       0);
		break;
	case SNK_HARD_RESET_WAIT_VBUS:
		tcpm_set_state(port, SNK_HARD_RESET_SINK_ON, 0);
		break;
	case SRC_ATTACHED:
		tcpm_set_state(port, SRC_STARTUP, 0);
		break;
	case SRC_HARD_RESET_VBUS_ON:
		tcpm_set_state(port, SRC_STARTUP, 0);
		break;

	case SNK_TRY:
		/* Do nothing, waiting for timeout */
		break;
	case SRC_TRYWAIT:
		/* Do nothing, Waiting for Rd to be detected */
		break;
	case SRC_TRYWAIT_DEBOUNCE:
		tcpm_set_state(port, SRC_TRYWAIT, 0);
		break;
	case SNK_TRY_WAIT_DEBOUNCE:
		/* Do nothing, waiting for PD_DEBOUNCE to do be done */
		break;
	case SNK_TRYWAIT:
		/* Do nothing, waiting for tCCDebounce */
		break;
	case SNK_TRYWAIT_VBUS:
		if (tcpm_port_is_sink(port))
			tcpm_set_state(port, SNK_ATTACHED, 0);
		break;
	case SNK_TRYWAIT_DEBOUNCE:
		/* Do nothing, waiting for Rp */
		break;
	case SRC_TRY_WAIT:
	case SRC_TRY_DEBOUNCE:
		/* Do nothing, waiting for sink detection */
		break;
	case FR_SWAP_SNK_SRC_NEW_SINK_READY:
		tcpm_set_state(port, FR_SWAP_SNK_SRC_SOURCE_VBUS_APPLIED, 0);
		break;

	case PORT_RESET:
	case PORT_RESET_WAIT_OFF:
		/*
		 * State set back to default mode once the timer completes.
		 * Ignore vbus changes here.
		 */
		break;

	default:
		break;
	}
}

static void _tcpm_pd_vbus_off(struct tcpm_port *port)
{
	tcpm_log_force(port, "VBUS off");
	port->vbus_present = false;
	port->vbus_never_low = false;
	switch (port->state) {
	case SNK_HARD_RESET_SINK_OFF:
		tcpm_set_state(port, SNK_HARD_RESET_WAIT_VBUS, 0);
		break;
	case SRC_HARD_RESET_VBUS_OFF:
		/*
		 * After establishing the vSafe0V voltage condition on VBUS, the Source Shall wait
		 * tSrcRecover before re-applying VCONN and restoring VBUS to vSafe5V.
		 */
		tcpm_set_state(port, SRC_HARD_RESET_VBUS_ON, PD_T_SRC_RECOVER);
		break;
	case HARD_RESET_SEND:
		break;

	case SNK_TRY:
		/* Do nothing, waiting for timeout */
		break;
	case SRC_TRYWAIT:
		/* Hand over to state machine if needed */
		if (tcpm_port_is_source(port))
			tcpm_set_state(port, SRC_TRYWAIT_DEBOUNCE, 0);
		break;
	case SNK_TRY_WAIT_DEBOUNCE:
		/* Do nothing, waiting for PD_DEBOUNCE to do be done */
		break;
	case SNK_TRYWAIT:
	case SNK_TRYWAIT_VBUS:
	case SNK_TRYWAIT_DEBOUNCE:
		break;
	case SNK_ATTACH_WAIT:
		port->debouncing = false;
		tcpm_set_state(port, SNK_UNATTACHED, 0);
		break;

	case SNK_NEGOTIATE_CAPABILITIES:
		break;

	case PR_SWAP_SRC_SNK_TRANSITION_OFF:
		tcpm_set_state(port, PR_SWAP_SRC_SNK_SOURCE_OFF, 0);
		break;

	case PR_SWAP_SNK_SRC_SINK_OFF:
		/* Do nothing, expected */
		break;

	case PORT_RESET_WAIT_OFF:
		tcpm_set_state(port, tcpm_default_state(port), 0);
		break;

	case SRC_TRY_WAIT:
	case SRC_TRY_DEBOUNCE:
		/* Do nothing, waiting for sink detection */
		break;

	case PORT_RESET:
		/*
		 * State set back to default mode once the timer completes.
		 * Ignore vbus changes here.
		 */
		break;

	case FR_SWAP_SEND:
	case FR_SWAP_SEND_TIMEOUT:
	case FR_SWAP_SNK_SRC_TRANSITION_TO_OFF:
	case FR_SWAP_SNK_SRC_NEW_SINK_READY:
	case FR_SWAP_SNK_SRC_SOURCE_VBUS_APPLIED:
		/* Do nothing, vbus drop expected */
		break;

	default:
		if (port->pwr_role == TYPEC_SINK &&
		    port->attached)
			tcpm_set_state(port, SNK_UNATTACHED, 0);
		break;
	}
}

static void _tcpm_pd_hard_reset(struct tcpm_port *port)
{
	tcpm_log_force(port, "Received hard reset");
	if (port->bist_request == BDO_MODE_TESTDATA && port->tcpc->set_bist_data)
		port->tcpc->set_bist_data(port->tcpc, false);

	/*
	 * If we keep receiving hard reset requests, executing the hard reset
	 * must have failed. Revert to error recovery if that happens.
	 */
	tcpm_set_state(port,
		       port->hard_reset_count < PD_N_HARD_RESET_COUNT ?
				HARD_RESET_START : ERROR_RECOVERY,
		       0);
}

static void tcpm_pd_event_handler(struct kthread_work *work)
{
	struct tcpm_port *port = container_of(work, struct tcpm_port,
					      event_work);
	u32 events;

	mutex_lock(&port->lock);

	spin_lock(&port->pd_event_lock);
	while (port->pd_events) {
		events = port->pd_events;
		port->pd_events = 0;
		spin_unlock(&port->pd_event_lock);
		if (events & TCPM_RESET_EVENT)
			_tcpm_pd_hard_reset(port);
		if (events & TCPM_VBUS_EVENT) {
			bool vbus;

			vbus = port->tcpc->get_vbus(port->tcpc);
			if (vbus)
				_tcpm_pd_vbus_on(port);
			else
				_tcpm_pd_vbus_off(port);
		}
		if (events & TCPM_CC_EVENT) {
			enum typec_cc_status cc1, cc2;

			if (port->tcpc->get_cc(port->tcpc, &cc1, &cc2) == 0)
				_tcpm_cc_change(port, cc1, cc2);
		}
		if (events & TCPM_FRS_EVENT) {
			if (port->state == SNK_READY)
				tcpm_set_state(port, FR_SWAP_SEND, 0);
			else
				tcpm_log(port, "Discarding FRS_SIGNAL! Not in sink ready");
		}
		if (events & TCPM_SOURCING_VBUS) {
			tcpm_log(port, "sourcing vbus");
			/*
			 * In fast role swap case TCPC autonomously sources vbus. Set vbus_source
			 * true as TCPM wouldn't have called tcpm_set_vbus.
			 *
			 * When vbus is sourced on the command on TCPM i.e. TCPM called
			 * tcpm_set_vbus to source vbus, vbus_source would already be true.
			 */
			port->vbus_source = true;
			_tcpm_pd_vbus_on(port);
		}

		spin_lock(&port->pd_event_lock);
	}
	spin_unlock(&port->pd_event_lock);
	mutex_unlock(&port->lock);
}

void tcpm_cc_change(struct tcpm_port *port)
{
	spin_lock(&port->pd_event_lock);
	port->pd_events |= TCPM_CC_EVENT;
	spin_unlock(&port->pd_event_lock);
	kthread_queue_work(port->wq, &port->event_work);
}
EXPORT_SYMBOL_GPL(tcpm_cc_change);

void tcpm_vbus_change(struct tcpm_port *port)
{
	spin_lock(&port->pd_event_lock);
	port->pd_events |= TCPM_VBUS_EVENT;
	spin_unlock(&port->pd_event_lock);
	kthread_queue_work(port->wq, &port->event_work);
}
EXPORT_SYMBOL_GPL(tcpm_vbus_change);

void tcpm_pd_hard_reset(struct tcpm_port *port)
{
	spin_lock(&port->pd_event_lock);
	port->pd_events = TCPM_RESET_EVENT;
	spin_unlock(&port->pd_event_lock);
	kthread_queue_work(port->wq, &port->event_work);
}
EXPORT_SYMBOL_GPL(tcpm_pd_hard_reset);

void tcpm_sink_frs(struct tcpm_port *port)
{
	spin_lock(&port->pd_event_lock);
	port->pd_events = TCPM_FRS_EVENT;
	spin_unlock(&port->pd_event_lock);
	kthread_queue_work(port->wq, &port->event_work);
}
EXPORT_SYMBOL_GPL(tcpm_sink_frs);

void tcpm_sourcing_vbus(struct tcpm_port *port)
{
	spin_lock(&port->pd_event_lock);
	port->pd_events = TCPM_SOURCING_VBUS;
	spin_unlock(&port->pd_event_lock);
	kthread_queue_work(port->wq, &port->event_work);
}
EXPORT_SYMBOL_GPL(tcpm_sourcing_vbus);

static void tcpm_enable_frs_work(struct kthread_work *work)
{
	struct tcpm_port *port = container_of(work, struct tcpm_port, enable_frs);

	mutex_lock(&port->lock);
	/* Not FRS capable */
	if (!port->connected || port->port_type != TYPEC_PORT_DRP ||
	    port->pwr_opmode != TYPEC_PWR_MODE_PD ||
	    !port->tcpc->enable_frs ||
	    /* Sink caps queried */
	    port->sink_cap_done || port->negotiated_rev < PD_REV30)
		goto unlock;

	/* Send when the state machine is idle */
	if (port->state != SNK_READY || port->vdm_state != VDM_STATE_DONE || port->send_discover)
		goto resched;

	tcpm_set_state(port, GET_SINK_CAP, 0);
	port->sink_cap_done = true;

resched:
	mod_enable_frs_delayed_work(port, GET_SINK_CAP_RETRY_MS);
unlock:
	mutex_unlock(&port->lock);
}

static int tcpm_dr_set(struct typec_port *p, enum typec_data_role data)
{
	struct tcpm_port *port = typec_get_drvdata(p);
	int ret;

	mutex_lock(&port->swap_lock);
	mutex_lock(&port->lock);

	if (port->typec_caps.data != TYPEC_PORT_DRD) {
		ret = -EINVAL;
		goto port_unlock;
	}
	if (port->state != SRC_READY && port->state != SNK_READY) {
		ret = -EAGAIN;
		goto port_unlock;
	}

	if (port->data_role == data) {
		ret = 0;
		goto port_unlock;
	}

	/*
	 * XXX
	 * 6.3.9: If an alternate mode is active, a request to swap
	 * alternate modes shall trigger a port reset.
	 * Reject data role swap request in this case.
	 */

	if (!port->pd_capable) {
		/*
		 * If the partner is not PD capable, reset the port to
		 * trigger a role change. This can only work if a preferred
		 * role is configured, and if it matches the requested role.
		 */
		if (port->try_role == TYPEC_NO_PREFERRED_ROLE ||
		    port->try_role == port->pwr_role) {
			ret = -EINVAL;
			goto port_unlock;
		}
		port->non_pd_role_swap = true;
		tcpm_set_state(port, PORT_RESET, 0);
	} else {
		tcpm_set_state(port, DR_SWAP_SEND, 0);
	}

	port->swap_status = 0;
	port->swap_pending = true;
	reinit_completion(&port->swap_complete);
	mutex_unlock(&port->lock);

	if (!wait_for_completion_timeout(&port->swap_complete,
				msecs_to_jiffies(PD_ROLE_SWAP_TIMEOUT)))
		ret = -ETIMEDOUT;
	else
		ret = port->swap_status;

	port->non_pd_role_swap = false;
	goto swap_unlock;

port_unlock:
	mutex_unlock(&port->lock);
swap_unlock:
	mutex_unlock(&port->swap_lock);
	return ret;
}

static int tcpm_pr_set(struct typec_port *p, enum typec_role role)
{
	struct tcpm_port *port = typec_get_drvdata(p);
	int ret;

	mutex_lock(&port->swap_lock);
	mutex_lock(&port->lock);

	if (port->port_type != TYPEC_PORT_DRP) {
		ret = -EINVAL;
		goto port_unlock;
	}
	if (port->state != SRC_READY && port->state != SNK_READY) {
		ret = -EAGAIN;
		goto port_unlock;
	}

	if (role == port->pwr_role) {
		ret = 0;
		goto port_unlock;
	}

	port->swap_status = 0;
	port->swap_pending = true;
	reinit_completion(&port->swap_complete);
	tcpm_set_state(port, PR_SWAP_SEND, 0);
	mutex_unlock(&port->lock);

	if (!wait_for_completion_timeout(&port->swap_complete,
				msecs_to_jiffies(PD_ROLE_SWAP_TIMEOUT)))
		ret = -ETIMEDOUT;
	else
		ret = port->swap_status;

	goto swap_unlock;

port_unlock:
	mutex_unlock(&port->lock);
swap_unlock:
	mutex_unlock(&port->swap_lock);
	return ret;
}

static int tcpm_vconn_set(struct typec_port *p, enum typec_role role)
{
	struct tcpm_port *port = typec_get_drvdata(p);
	int ret;

	mutex_lock(&port->swap_lock);
	mutex_lock(&port->lock);

	if (port->state != SRC_READY && port->state != SNK_READY) {
		ret = -EAGAIN;
		goto port_unlock;
	}

	if (role == port->vconn_role) {
		ret = 0;
		goto port_unlock;
	}

	port->swap_status = 0;
	port->swap_pending = true;
	reinit_completion(&port->swap_complete);
	tcpm_set_state(port, VCONN_SWAP_SEND, 0);
	mutex_unlock(&port->lock);

	if (!wait_for_completion_timeout(&port->swap_complete,
				msecs_to_jiffies(PD_ROLE_SWAP_TIMEOUT)))
		ret = -ETIMEDOUT;
	else
		ret = port->swap_status;

	goto swap_unlock;

port_unlock:
	mutex_unlock(&port->lock);
swap_unlock:
	mutex_unlock(&port->swap_lock);
	return ret;
}

static int tcpm_try_role(struct typec_port *p, int role)
{
	struct tcpm_port *port = typec_get_drvdata(p);
	struct tcpc_dev	*tcpc = port->tcpc;
	int ret = 0;

	mutex_lock(&port->lock);
	if (tcpc->try_role)
		ret = tcpc->try_role(tcpc, role);
	if (!ret)
		port->try_role = role;
	port->try_src_count = 0;
	port->try_snk_count = 0;
	mutex_unlock(&port->lock);

	return ret;
}

static int tcpm_pps_set_op_curr(struct tcpm_port *port, u16 op_curr)
{
	unsigned int target_mw;
	int ret;

	mutex_lock(&port->swap_lock);
	mutex_lock(&port->lock);

	if (!port->pps_data.active) {
		ret = -EOPNOTSUPP;
		goto port_unlock;
	}

	if (port->state != SNK_READY) {
		ret = -EAGAIN;
		goto port_unlock;
	}

	if (op_curr > port->pps_data.max_curr) {
		ret = -EINVAL;
		goto port_unlock;
	}

	target_mw = (op_curr * port->pps_data.out_volt) / 1000;
	if (target_mw < port->operating_snk_mw) {
		ret = -EINVAL;
		goto port_unlock;
	}

	/* Round down operating current to align with PPS valid steps */
	op_curr = op_curr - (op_curr % RDO_PROG_CURR_MA_STEP);

	reinit_completion(&port->pps_complete);
	port->pps_data.op_curr = op_curr;
	port->pps_status = 0;
	port->pps_pending = true;
	tcpm_set_state(port, SNK_NEGOTIATE_PPS_CAPABILITIES, 0);
	mutex_unlock(&port->lock);

	if (!wait_for_completion_timeout(&port->pps_complete,
				msecs_to_jiffies(PD_PPS_CTRL_TIMEOUT)))
		ret = -ETIMEDOUT;
	else
		ret = port->pps_status;

	goto swap_unlock;

port_unlock:
	mutex_unlock(&port->lock);
swap_unlock:
	mutex_unlock(&port->swap_lock);

	return ret;
}

static int tcpm_pps_set_out_volt(struct tcpm_port *port, u16 out_volt)
{
	unsigned int target_mw;
	int ret;

	mutex_lock(&port->swap_lock);
	mutex_lock(&port->lock);

	if (!port->pps_data.active) {
		ret = -EOPNOTSUPP;
		goto port_unlock;
	}

	if (port->state != SNK_READY) {
		ret = -EAGAIN;
		goto port_unlock;
	}

	if (out_volt < port->pps_data.min_volt ||
	    out_volt > port->pps_data.max_volt) {
		ret = -EINVAL;
		goto port_unlock;
	}

	target_mw = (port->pps_data.op_curr * out_volt) / 1000;
	if (target_mw < port->operating_snk_mw) {
		ret = -EINVAL;
		goto port_unlock;
	}

	/* Round down output voltage to align with PPS valid steps */
	out_volt = out_volt - (out_volt % RDO_PROG_VOLT_MV_STEP);

	reinit_completion(&port->pps_complete);
	port->pps_data.out_volt = out_volt;
	port->pps_status = 0;
	port->pps_pending = true;
	tcpm_set_state(port, SNK_NEGOTIATE_PPS_CAPABILITIES, 0);
	mutex_unlock(&port->lock);

	if (!wait_for_completion_timeout(&port->pps_complete,
				msecs_to_jiffies(PD_PPS_CTRL_TIMEOUT)))
		ret = -ETIMEDOUT;
	else
		ret = port->pps_status;

	goto swap_unlock;

port_unlock:
	mutex_unlock(&port->lock);
swap_unlock:
	mutex_unlock(&port->swap_lock);

	return ret;
}

static int tcpm_pps_activate(struct tcpm_port *port, bool activate)
{
	int ret = 0;

	mutex_lock(&port->swap_lock);
	mutex_lock(&port->lock);

	if (!port->pps_data.supported) {
		ret = -EOPNOTSUPP;
		goto port_unlock;
	}

	/* Trying to deactivate PPS when already deactivated so just bail */
	if (!port->pps_data.active && !activate)
		goto port_unlock;

	if (port->state != SNK_READY) {
		ret = -EAGAIN;
		goto port_unlock;
	}

	reinit_completion(&port->pps_complete);
	port->pps_status = 0;
	port->pps_pending = true;

	/* Trigger PPS request or move back to standard PDO contract */
	if (activate) {
		port->pps_data.out_volt = port->supply_voltage;
		port->pps_data.op_curr = port->current_limit;
		tcpm_set_state(port, SNK_NEGOTIATE_PPS_CAPABILITIES, 0);
	} else {
		tcpm_set_state(port, SNK_NEGOTIATE_CAPABILITIES, 0);
	}
	mutex_unlock(&port->lock);

	if (!wait_for_completion_timeout(&port->pps_complete,
				msecs_to_jiffies(PD_PPS_CTRL_TIMEOUT)))
		ret = -ETIMEDOUT;
	else
		ret = port->pps_status;

	goto swap_unlock;

port_unlock:
	mutex_unlock(&port->lock);
swap_unlock:
	mutex_unlock(&port->swap_lock);

	return ret;
}

static void tcpm_init(struct tcpm_port *port)
{
	enum typec_cc_status cc1, cc2;

	port->tcpc->init(port->tcpc);

	tcpm_reset_port(port);

	/*
	 * XXX
	 * Should possibly wait for VBUS to settle if it was enabled locally
	 * since tcpm_reset_port() will disable VBUS.
	 */
	port->vbus_present = port->tcpc->get_vbus(port->tcpc);
	if (port->vbus_present)
		port->vbus_never_low = true;

	tcpm_set_state(port, tcpm_default_state(port), 0);

	if (port->tcpc->get_cc(port->tcpc, &cc1, &cc2) == 0)
		_tcpm_cc_change(port, cc1, cc2);

	/*
	 * Some adapters need a clean slate at startup, and won't recover
	 * otherwise. So do not try to be fancy and force a clean disconnect.
	 */
	tcpm_set_state(port, PORT_RESET, 0);
}

static int tcpm_port_type_set(struct typec_port *p, enum typec_port_type type)
{
	struct tcpm_port *port = typec_get_drvdata(p);

	mutex_lock(&port->lock);
	if (type == port->port_type)
		goto port_unlock;

	port->port_type = type;

	if (!port->connected) {
		tcpm_set_state(port, PORT_RESET, 0);
	} else if (type == TYPEC_PORT_SNK) {
		if (!(port->pwr_role == TYPEC_SINK &&
		      port->data_role == TYPEC_DEVICE))
			tcpm_set_state(port, PORT_RESET, 0);
	} else if (type == TYPEC_PORT_SRC) {
		if (!(port->pwr_role == TYPEC_SOURCE &&
		      port->data_role == TYPEC_HOST))
			tcpm_set_state(port, PORT_RESET, 0);
	}

port_unlock:
	mutex_unlock(&port->lock);
	return 0;
}

static const struct typec_operations tcpm_ops = {
	.try_role = tcpm_try_role,
	.dr_set = tcpm_dr_set,
	.pr_set = tcpm_pr_set,
	.vconn_set = tcpm_vconn_set,
	.port_type_set = tcpm_port_type_set
};

void tcpm_tcpc_reset(struct tcpm_port *port)
{
	mutex_lock(&port->lock);
	/* XXX: Maintain PD connection if possible? */
	tcpm_init(port);
	mutex_unlock(&port->lock);
}
EXPORT_SYMBOL_GPL(tcpm_tcpc_reset);

static int tcpm_fw_get_caps(struct tcpm_port *port,
			    struct fwnode_handle *fwnode)
{
	const char *cap_str;
	int ret;
	u32 mw, frs_current;

	if (!fwnode)
		return -EINVAL;

	/* USB data support is optional */
	ret = fwnode_property_read_string(fwnode, "data-role", &cap_str);
	if (ret == 0) {
		ret = typec_find_port_data_role(cap_str);
		if (ret < 0)
			return ret;
		port->typec_caps.data = ret;
	}

	ret = fwnode_property_read_string(fwnode, "power-role", &cap_str);
	if (ret < 0)
		return ret;

	ret = typec_find_port_power_role(cap_str);
	if (ret < 0)
		return ret;
	port->typec_caps.type = ret;
	port->port_type = port->typec_caps.type;

	if (port->port_type == TYPEC_PORT_SNK)
		goto sink;

	/* Get source pdos */
	ret = fwnode_property_count_u32(fwnode, "source-pdos");
	if (ret <= 0)
		return -EINVAL;

	port->nr_src_pdo = min(ret, PDO_MAX_OBJECTS);
	ret = fwnode_property_read_u32_array(fwnode, "source-pdos",
					     port->src_pdo, port->nr_src_pdo);
	if ((ret < 0) || tcpm_validate_caps(port, port->src_pdo,
					    port->nr_src_pdo))
		return -EINVAL;

	if (port->port_type == TYPEC_PORT_SRC)
		return 0;

	/* Get the preferred power role for DRP */
	ret = fwnode_property_read_string(fwnode, "try-power-role", &cap_str);
	if (ret < 0)
		return ret;

	port->typec_caps.prefer_role = typec_find_power_role(cap_str);
	if (port->typec_caps.prefer_role < 0)
		return -EINVAL;
sink:
	/* Get sink pdos */
	ret = fwnode_property_count_u32(fwnode, "sink-pdos");
	if (ret <= 0)
		return -EINVAL;

	port->nr_snk_pdo = min(ret, PDO_MAX_OBJECTS);
	ret = fwnode_property_read_u32_array(fwnode, "sink-pdos",
					     port->snk_pdo, port->nr_snk_pdo);
	if ((ret < 0) || tcpm_validate_caps(port, port->snk_pdo,
					    port->nr_snk_pdo))
		return -EINVAL;

	if (fwnode_property_read_u32(fwnode, "op-sink-microwatt", &mw) < 0)
		return -EINVAL;
	port->operating_snk_mw = mw / 1000;

	port->self_powered = fwnode_property_read_bool(fwnode, "self-powered");

	/* FRS can only be supported byb DRP ports */
	if (port->port_type == TYPEC_PORT_DRP) {
		ret = fwnode_property_read_u32(fwnode, "frs-typec-current", &frs_current);
		if (ret >= 0 && frs_current <= FRS_5V_3A)
			port->frs_current = frs_current;
	}

	return 0;
}

static int tcpm_copy_pdos(u32 *dest_pdo, const u32 *src_pdo, unsigned int nr_pdo)
{
	unsigned int i;

	if (nr_pdo > PDO_MAX_OBJECTS)
		nr_pdo = PDO_MAX_OBJECTS;

	for (i = 0; i < nr_pdo; i++)
		dest_pdo[i] = src_pdo[i];

	return nr_pdo;
}

int tcpm_update_sink_capabilities(struct tcpm_port *port, const u32 *pdo, unsigned int nr_pdo,
				  unsigned int operating_snk_mw)
{
	if (tcpm_validate_caps(port, pdo, nr_pdo))
		return -EINVAL;

	mutex_lock(&port->lock);
	port->nr_snk_pdo = tcpm_copy_pdos(port->snk_pdo, pdo, nr_pdo);
	port->operating_snk_mw = operating_snk_mw;
	port->update_sink_caps = true;

	switch (port->state) {
	case SNK_NEGOTIATE_CAPABILITIES:
	case SNK_NEGOTIATE_PPS_CAPABILITIES:
	case SNK_READY:
	case SNK_TRANSITION_SINK:
	case SNK_TRANSITION_SINK_VBUS:
		if (port->pps_data.active)
			tcpm_set_state(port, SNK_NEGOTIATE_PPS_CAPABILITIES, 0);
		else
			tcpm_set_state(port, SNK_NEGOTIATE_CAPABILITIES, 0);
		break;
	default:
		break;
	}
	mutex_unlock(&port->lock);
	return 0;
}
EXPORT_SYMBOL_GPL(tcpm_update_sink_capabilities);

/* Power Supply access to expose source power information */
enum tcpm_psy_online_states {
	TCPM_PSY_OFFLINE = 0,
	TCPM_PSY_FIXED_ONLINE,
	TCPM_PSY_PROG_ONLINE,
};

static enum power_supply_property tcpm_psy_props[] = {
	POWER_SUPPLY_PROP_USB_TYPE,
	POWER_SUPPLY_PROP_ONLINE,
	POWER_SUPPLY_PROP_VOLTAGE_MIN,
	POWER_SUPPLY_PROP_VOLTAGE_MAX,
	POWER_SUPPLY_PROP_VOLTAGE_NOW,
	POWER_SUPPLY_PROP_CURRENT_MAX,
	POWER_SUPPLY_PROP_CURRENT_NOW,
};

static int tcpm_psy_get_online(struct tcpm_port *port,
			       union power_supply_propval *val)
{
	if (port->vbus_charge) {
		if (port->pps_data.active)
			val->intval = TCPM_PSY_PROG_ONLINE;
		else
			val->intval = TCPM_PSY_FIXED_ONLINE;
	} else {
		val->intval = TCPM_PSY_OFFLINE;
	}

	return 0;
}

static int tcpm_psy_get_voltage_min(struct tcpm_port *port,
				    union power_supply_propval *val)
{
	if (port->pps_data.active)
		val->intval = port->pps_data.min_volt * 1000;
	else
		val->intval = port->supply_voltage * 1000;

	return 0;
}

static int tcpm_psy_get_voltage_max(struct tcpm_port *port,
				    union power_supply_propval *val)
{
	if (port->pps_data.active)
		val->intval = port->pps_data.max_volt * 1000;
	else
		val->intval = port->supply_voltage * 1000;

	return 0;
}

static int tcpm_psy_get_voltage_now(struct tcpm_port *port,
				    union power_supply_propval *val)
{
	val->intval = port->supply_voltage * 1000;

	return 0;
}

static int tcpm_psy_get_current_max(struct tcpm_port *port,
				    union power_supply_propval *val)
{
	if (port->pps_data.active)
		val->intval = port->pps_data.max_curr * 1000;
	else
		val->intval = port->current_limit * 1000;

	return 0;
}

static int tcpm_psy_get_current_now(struct tcpm_port *port,
				    union power_supply_propval *val)
{
	val->intval = port->current_limit * 1000;

	return 0;
}

static int tcpm_psy_get_prop(struct power_supply *psy,
			     enum power_supply_property psp,
			     union power_supply_propval *val)
{
	struct tcpm_port *port = power_supply_get_drvdata(psy);
	int ret = 0;

	switch (psp) {
	case POWER_SUPPLY_PROP_USB_TYPE:
		val->intval = port->usb_type;
		break;
	case POWER_SUPPLY_PROP_ONLINE:
		ret = tcpm_psy_get_online(port, val);
		break;
	case POWER_SUPPLY_PROP_VOLTAGE_MIN:
		ret = tcpm_psy_get_voltage_min(port, val);
		break;
	case POWER_SUPPLY_PROP_VOLTAGE_MAX:
		ret = tcpm_psy_get_voltage_max(port, val);
		break;
	case POWER_SUPPLY_PROP_VOLTAGE_NOW:
		ret = tcpm_psy_get_voltage_now(port, val);
		break;
	case POWER_SUPPLY_PROP_CURRENT_MAX:
		ret = tcpm_psy_get_current_max(port, val);
		break;
	case POWER_SUPPLY_PROP_CURRENT_NOW:
		ret = tcpm_psy_get_current_now(port, val);
		break;
	default:
		ret = -EINVAL;
		break;
	}

	return ret;
}

static int tcpm_psy_set_online(struct tcpm_port *port,
			       const union power_supply_propval *val)
{
	int ret;

	switch (val->intval) {
	case TCPM_PSY_FIXED_ONLINE:
		ret = tcpm_pps_activate(port, false);
		break;
	case TCPM_PSY_PROG_ONLINE:
		ret = tcpm_pps_activate(port, true);
		break;
	default:
		ret = -EINVAL;
		break;
	}

	return ret;
}

static int tcpm_psy_set_prop(struct power_supply *psy,
			     enum power_supply_property psp,
			     const union power_supply_propval *val)
{
	struct tcpm_port *port = power_supply_get_drvdata(psy);
	int ret;

	switch (psp) {
	case POWER_SUPPLY_PROP_ONLINE:
		ret = tcpm_psy_set_online(port, val);
		break;
	case POWER_SUPPLY_PROP_VOLTAGE_NOW:
		if (val->intval < port->pps_data.min_volt * 1000 ||
		    val->intval > port->pps_data.max_volt * 1000)
			ret = -EINVAL;
		else
			ret = tcpm_pps_set_out_volt(port, val->intval / 1000);
		break;
	case POWER_SUPPLY_PROP_CURRENT_NOW:
		if (val->intval > port->pps_data.max_curr * 1000)
			ret = -EINVAL;
		else
			ret = tcpm_pps_set_op_curr(port, val->intval / 1000);
		break;
	default:
		ret = -EINVAL;
		break;
	}

	return ret;
}

static int tcpm_psy_prop_writeable(struct power_supply *psy,
				   enum power_supply_property psp)
{
	switch (psp) {
	case POWER_SUPPLY_PROP_ONLINE:
	case POWER_SUPPLY_PROP_VOLTAGE_NOW:
	case POWER_SUPPLY_PROP_CURRENT_NOW:
		return 1;
	default:
		return 0;
	}
}

static enum power_supply_usb_type tcpm_psy_usb_types[] = {
	POWER_SUPPLY_USB_TYPE_C,
	POWER_SUPPLY_USB_TYPE_PD,
	POWER_SUPPLY_USB_TYPE_PD_PPS,
};

static const char *tcpm_psy_name_prefix = "tcpm-source-psy-";

static int devm_tcpm_psy_register(struct tcpm_port *port)
{
	struct power_supply_config psy_cfg = {};
	const char *port_dev_name = dev_name(port->dev);
	size_t psy_name_len = strlen(tcpm_psy_name_prefix) +
				     strlen(port_dev_name) + 1;
	char *psy_name;

	psy_cfg.drv_data = port;
	psy_cfg.fwnode = dev_fwnode(port->dev);
	psy_name = devm_kzalloc(port->dev, psy_name_len, GFP_KERNEL);
	if (!psy_name)
		return -ENOMEM;

	snprintf(psy_name, psy_name_len, "%s%s", tcpm_psy_name_prefix,
		 port_dev_name);
	port->psy_desc.name = psy_name;
	port->psy_desc.type = POWER_SUPPLY_TYPE_USB,
	port->psy_desc.usb_types = tcpm_psy_usb_types;
	port->psy_desc.num_usb_types = ARRAY_SIZE(tcpm_psy_usb_types);
	port->psy_desc.properties = tcpm_psy_props,
	port->psy_desc.num_properties = ARRAY_SIZE(tcpm_psy_props),
	port->psy_desc.get_property = tcpm_psy_get_prop,
	port->psy_desc.set_property = tcpm_psy_set_prop,
	port->psy_desc.property_is_writeable = tcpm_psy_prop_writeable,

	port->usb_type = POWER_SUPPLY_USB_TYPE_C;

	port->psy = devm_power_supply_register(port->dev, &port->psy_desc,
					       &psy_cfg);

	return PTR_ERR_OR_ZERO(port->psy);
}

static enum hrtimer_restart state_machine_timer_handler(struct hrtimer *timer)
{
	struct tcpm_port *port = container_of(timer, struct tcpm_port, state_machine_timer);

	kthread_queue_work(port->wq, &port->state_machine);
	return HRTIMER_NORESTART;
}

static enum hrtimer_restart vdm_state_machine_timer_handler(struct hrtimer *timer)
{
	struct tcpm_port *port = container_of(timer, struct tcpm_port, vdm_state_machine_timer);

	kthread_queue_work(port->wq, &port->vdm_state_machine);
	return HRTIMER_NORESTART;
}

static enum hrtimer_restart enable_frs_timer_handler(struct hrtimer *timer)
{
	struct tcpm_port *port = container_of(timer, struct tcpm_port, enable_frs_timer);

	kthread_queue_work(port->wq, &port->enable_frs);
	return HRTIMER_NORESTART;
}

struct tcpm_port *tcpm_register_port(struct device *dev, struct tcpc_dev *tcpc)
{
	struct tcpm_port *port;
	int err;

	if (!dev || !tcpc ||
	    !tcpc->get_vbus || !tcpc->set_cc || !tcpc->get_cc ||
	    !tcpc->set_polarity || !tcpc->set_vconn || !tcpc->set_vbus ||
	    !tcpc->set_pd_rx || !tcpc->set_roles || !tcpc->pd_transmit)
		return ERR_PTR(-EINVAL);

	port = devm_kzalloc(dev, sizeof(*port), GFP_KERNEL);
	if (!port)
		return ERR_PTR(-ENOMEM);

	port->dev = dev;
	port->tcpc = tcpc;

	mutex_init(&port->lock);
	mutex_init(&port->swap_lock);

	port->wq = kthread_create_worker(0, dev_name(dev));
	if (IS_ERR(port->wq))
		return ERR_CAST(port->wq);
	sched_set_fifo(port->wq->task);

	kthread_init_work(&port->state_machine, tcpm_state_machine_work);
	kthread_init_work(&port->vdm_state_machine, vdm_state_machine_work);
	kthread_init_work(&port->event_work, tcpm_pd_event_handler);
	kthread_init_work(&port->enable_frs, tcpm_enable_frs_work);
	hrtimer_init(&port->state_machine_timer, CLOCK_MONOTONIC, HRTIMER_MODE_REL);
	port->state_machine_timer.function = state_machine_timer_handler;
	hrtimer_init(&port->vdm_state_machine_timer, CLOCK_MONOTONIC, HRTIMER_MODE_REL);
	port->vdm_state_machine_timer.function = vdm_state_machine_timer_handler;
	hrtimer_init(&port->enable_frs_timer, CLOCK_MONOTONIC, HRTIMER_MODE_REL);
	port->enable_frs_timer.function = enable_frs_timer_handler;

	spin_lock_init(&port->pd_event_lock);

	init_completion(&port->tx_complete);
	init_completion(&port->swap_complete);
	init_completion(&port->pps_complete);
	tcpm_debugfs_init(port);

	err = tcpm_fw_get_caps(port, tcpc->fwnode);
	if (err < 0)
		goto out_destroy_wq;

	port->try_role = port->typec_caps.prefer_role;

	port->typec_caps.fwnode = tcpc->fwnode;
	port->typec_caps.revision = 0x0120;	/* Type-C spec release 1.2 */
	port->typec_caps.pd_revision = 0x0300;	/* USB-PD spec release 3.0 */
	port->typec_caps.driver_data = port;
	port->typec_caps.ops = &tcpm_ops;
	port->typec_caps.orientation_aware = 1;

	port->partner_desc.identity = &port->partner_ident;
	port->port_type = port->typec_caps.type;

	port->role_sw = usb_role_switch_get(port->dev);
	if (IS_ERR(port->role_sw)) {
		err = PTR_ERR(port->role_sw);
		goto out_destroy_wq;
	}

	err = devm_tcpm_psy_register(port);
	if (err)
		goto out_role_sw_put;

	port->typec_port = typec_register_port(port->dev, &port->typec_caps);
	if (IS_ERR(port->typec_port)) {
		err = PTR_ERR(port->typec_port);
		goto out_role_sw_put;
	}

	mutex_lock(&port->lock);
	tcpm_init(port);
	mutex_unlock(&port->lock);

	tcpm_log(port, "%s: registered", dev_name(dev));
	return port;

out_role_sw_put:
	usb_role_switch_put(port->role_sw);
out_destroy_wq:
	tcpm_debugfs_exit(port);
	kthread_destroy_worker(port->wq);
	return ERR_PTR(err);
}
EXPORT_SYMBOL_GPL(tcpm_register_port);

void tcpm_unregister_port(struct tcpm_port *port)
{
	int i;

	tcpm_reset_port(port);
	for (i = 0; i < ARRAY_SIZE(port->port_altmode); i++)
		typec_unregister_altmode(port->port_altmode[i]);
	typec_unregister_port(port->typec_port);
	usb_role_switch_put(port->role_sw);
	tcpm_debugfs_exit(port);
	kthread_destroy_worker(port->wq);
}
EXPORT_SYMBOL_GPL(tcpm_unregister_port);

MODULE_AUTHOR("Guenter Roeck <groeck@chromium.org>");
MODULE_DESCRIPTION("USB Type-C Port Manager");
MODULE_LICENSE("GPL");<|MERGE_RESOLUTION|>--- conflicted
+++ resolved
@@ -363,16 +363,14 @@
 	/* port belongs to a self powered device */
 	bool self_powered;
 
-<<<<<<< HEAD
+	/* FRS */
+	enum frs_typec_current frs_current;
+
+	/* Sink caps have been queried */
+	bool sink_cap_done;
+
 	/* Port is still in tCCDebounce */
 	bool debouncing;
-=======
-	/* FRS */
-	enum frs_typec_current frs_current;
-
-	/* Sink caps have been queried */
-	bool sink_cap_done;
->>>>>>> c6dbef73
 
 #ifdef CONFIG_DEBUG_FS
 	struct dentry *dentry;
