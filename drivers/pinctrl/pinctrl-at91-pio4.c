--- conflicted
+++ resolved
@@ -1083,11 +1083,8 @@
 		/* Pin naming convention: P(bank_name)(bank_pin_number). */
 		pin_desc[i].name = devm_kasprintf(&pdev->dev, GFP_KERNEL, "P%c%d",
 						  bank + 'A', line);
-<<<<<<< HEAD
-=======
 		if (!pin_desc[i].name)
 			return -ENOMEM;
->>>>>>> dd679e5c
 
 		group->name = group_names[i] = pin_desc[i].name;
 		group->pin = pin_desc[i].number;
