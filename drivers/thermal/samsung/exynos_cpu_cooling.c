// SPDX-License-Identifier: GPL-2.0
/*
 *  linux/drivers/thermal/cpu_cooling.c
 *
 *  Copyright (C) 2012	Samsung Electronics Co., Ltd(http://www.samsung.com)
 *
 *  Copyright (C) 2012-2018 Linaro Limited.
 *
 *  Authors:	Amit Daniel <amit.kachhap@linaro.org>
 *		Viresh Kumar <viresh.kumar@linaro.org>
 *
 */
#include <linux/module.h>
#include <linux/thermal.h>
#include <linux/cpufreq.h>
#include <linux/err.h>
#include <linux/idr.h>
#include <linux/pm_opp.h>
#include <linux/pm_qos.h>
#include <linux/slab.h>
#include <linux/cpu.h>

#include <soc/google/tmu.h>
#include <soc/google/cal-if.h>
#include <soc/google/ect_parser.h>
#include <soc/google/exynos_cpu_cooling.h>
#include "../thermal_core.h"

#include <trace/events/thermal_exynos.h>
/*
 * Cooling state <-> CPUFreq frequency
 *
 * Cooling states are translated to frequencies throughout this driver and this
 * is the relation between them.
 *
 * Highest cooling state corresponds to lowest possible frequency.
 *
 * i.e.
 *	level 0 --> 1st Max Freq
 *	level 1 --> 2nd Max Freq
 *	...
 */

/**
 * struct freq_table - frequency table along with power entries
 * @frequency:	frequency in KHz
 * @power:	power in mW
 *
 * This structure is built when the cooling device registers and helps
 * in translating frequency to power and vice versa.
 */
struct freq_table {
	u32 frequency;
	u32 power;
};

/**
 * struct time_in_idle - Idle time stats
 * @time: previous reading of the absolute time that this cpu was idle
 * @timestamp: wall time of the last invocation of get_cpu_idle_time_us()
 */
struct time_in_idle {
	u64 time;
	u64 timestamp;
};

/**
 * struct exynos_cpu_cooling_device - data for cooling device with cpufreq
 * @id: unique integer value corresponding to each exynos_cpu_cooling_device
 *	registered.
 * @last_load: load measured by the latest call to cpufreq_get_requested_power()
 * @cpufreq_state: integer value representing the current state of cpufreq
 *	cooling	devices.
 * @max_level: maximum cooling level. One less than total number of valid
 *	cpufreq frequencies.
 * @freq_table: Freq table in descending order of frequencies
 * @cdev: thermal_cooling_device pointer to keep track of the
 *	registered cooling device.
 * @policy: cpufreq policy.
 * @node: list_head to link all exynos_cpu_cooling_device together.
 * @idle_time: idle time stats
 * @tzd: &thermal zone device backing this cpu cooling device.
 *
 * This structure is required for keeping information of each registered
 * exynos_cpu_cooling_device.
 */
struct exynos_cpu_cooling_device {
	int id;
	u32 last_load;
	unsigned int cpufreq_state;
	unsigned int max_level;
	struct freq_table *freq_table;	/* In descending order */
	struct cpufreq_policy *policy;
	struct list_head node;
	struct time_in_idle *idle_time;
	struct freq_qos_request qos_req;
	bool has_static;

	int *var_table;
	int *var_coeff;
	int *asv_coeff;
	unsigned int var_volt_size;
	unsigned int var_temp_size;
<<<<<<< HEAD

	struct thermal_zone_device *tzd;
=======
	unsigned long sysfs_req;
>>>>>>> 1d72dea5
};

static DEFINE_IDA(cpufreq_ida);
static DEFINE_MUTEX(cooling_list_lock);
static LIST_HEAD(cpufreq_cdev_list);

/* Below code defines functions to be used for cpufreq as cooling device */

/**
 * get_level: Find the level for a particular frequency
 * @cpufreq_cdev: cpufreq_cdev for which the property is required
 * @freq: Frequency
 *
 * Return: level corresponding to the frequency.
 */
static unsigned long get_level(struct exynos_cpu_cooling_device *cpufreq_cdev,
			       unsigned int freq)
{
	struct freq_table *freq_table = cpufreq_cdev->freq_table;
	unsigned long level;

	for (level = 1; level <= cpufreq_cdev->max_level; level++)
		if (freq > freq_table[level].frequency)
			break;

	return level - 1;
}

/**
 * update_freq_table() - Update the freq table with power numbers
 * @cpufreq_cdev:	the cpufreq cooling device in which to update the table
 * @capacitance: dynamic power coefficient for these cpus
 *
 * Update the freq table with power numbers.  This table will be used in
 * cpu_power_to_freq() and cpu_freq_to_power() to convert between power and
 * frequency efficiently.  Power is stored in mW, frequency in KHz.  The
 * resulting table is in descending order.
 *
 * Return: 0 on success, -EINVAL if there are no OPPs for any CPUs,
 * or -ENOMEM if we run out of memory.
 */
static int update_freq_table(struct exynos_cpu_cooling_device *cpufreq_cdev,
			     u32 capacitance)
{
	struct freq_table *freq_table = cpufreq_cdev->freq_table;
	struct dev_pm_opp *opp;
	struct device *dev = NULL;
	int num_opps = 0, cpu = cpufreq_cdev->policy->cpu, i;

	dev = get_cpu_device(cpu);
	if (unlikely(!dev)) {
		pr_warn("No cpu device for cpu %d\n", cpu);
		return -ENODEV;
	}

	num_opps = dev_pm_opp_get_opp_count(dev);
	if (num_opps < 0)
		return num_opps;

	/*
	 * The cpufreq table is also built from the OPP table and so the count
	 * should match.
	 */
	if (num_opps != cpufreq_cdev->max_level + 1) {
		dev_warn(dev, "Number of OPPs not matching with max_levels\n");
		return -EINVAL;
	}

	for (i = 0; i <= cpufreq_cdev->max_level; i++) {
		unsigned long freq = freq_table[i].frequency * 1000;
		u32 freq_mhz = freq_table[i].frequency / 1000;
		u64 power;
		u32 voltage_mv;

		/*
		 * Find ceil frequency as 'freq' may be slightly lower than OPP
		 * freq due to truncation while converting to kHz.
		 */
		opp = dev_pm_opp_find_freq_ceil(dev, &freq);
		if (IS_ERR(opp)) {
			dev_err(dev, "failed to get opp for %lu frequency\n",
				freq);
			return -EINVAL;
		}

		voltage_mv = dev_pm_opp_get_voltage(opp) / 1000;
		dev_pm_opp_put(opp);

		/*
		 * Do the multiplication with MHz and millivolt so as
		 * to not overflow.
		 */
		power = (u64)capacitance * freq_mhz * voltage_mv * voltage_mv;
		do_div(power, 1000000000);

		/* power is stored in mW */
		freq_table[i].power = power;
		pr_info("cpu_cooling %d: freq:%u power: %u\n", cpu,
			freq_table[i].frequency, freq_table[i].power);
	}

	return 0;
}

static int build_static_power_table(struct device_node *np,
				    struct exynos_cpu_cooling_device *cpufreq_cdev,
				    char *cooling_name)
{
	int i, j;
	int ratio, asv_group, cal_id, ret = 0;

	void *gen_block;
	struct ect_gen_param_table *volt_temp_param = NULL, *asv_param = NULL;
	char volt_param_name[32], asv_param_name[32];
	int ratio_table[16] = { 0, 18, 22, 27, 33, 40, 49, 60, 73, 89,
				108, 131, 159, 194, 232, 250};

	ret = of_property_read_u32(np, "cal-id", &cal_id);
	if (ret) {
		pr_err("%s: Failed to get cal-id\n", __func__);
		return -EINVAL;
	}

	ratio = cal_asv_get_ids_info(cal_id);
	asv_group = cal_asv_get_grp(cal_id);

	if (asv_group < 0 || asv_group > 15)
		asv_group = 0;

	if (!ratio)
		ratio = ratio_table[asv_group];

	gen_block = ect_get_block("GEN");
	if (!gen_block) {
		pr_err("%s: Failed to get gen block from ECT\n", __func__);
		return -EINVAL;
	}

	snprintf(volt_param_name, sizeof(volt_param_name),
		 "DTM_%s_VOLT_TEMP", cooling_name);
	snprintf(asv_param_name, sizeof(asv_param_name),
		 "DTM_%s_ASV", cooling_name);

	volt_temp_param = ect_gen_param_get_table(gen_block, volt_param_name);
	asv_param = ect_gen_param_get_table(gen_block, asv_param_name);

	if (volt_temp_param && asv_param) {
		cpufreq_cdev->var_volt_size = volt_temp_param->num_of_row - 1;
		cpufreq_cdev->var_temp_size = volt_temp_param->num_of_col - 1;

		cpufreq_cdev->var_coeff = kzalloc(sizeof(int) *
							volt_temp_param->num_of_row *
							volt_temp_param->num_of_col,
							GFP_KERNEL);
		if (!cpufreq_cdev->var_coeff)
			goto err_mem;

		cpufreq_cdev->asv_coeff = kzalloc(sizeof(int) *
							asv_param->num_of_row *
							asv_param->num_of_col,
							GFP_KERNEL);
		if (!cpufreq_cdev->asv_coeff)
			goto free_var_coeff;

		cpufreq_cdev->var_table = kzalloc(sizeof(int) *
							volt_temp_param->num_of_row *
							volt_temp_param->num_of_col,
							GFP_KERNEL);
		if (!cpufreq_cdev->var_table)
			goto free_asv_coeff;

		memcpy(cpufreq_cdev->var_coeff, volt_temp_param->parameter,
		       sizeof(int) * volt_temp_param->num_of_row * volt_temp_param->num_of_col);
		memcpy(cpufreq_cdev->asv_coeff, asv_param->parameter,
		       sizeof(int) * asv_param->num_of_row * asv_param->num_of_col);
		memcpy(cpufreq_cdev->var_table, volt_temp_param->parameter,
		       sizeof(int) * volt_temp_param->num_of_row * volt_temp_param->num_of_col);
	} else {
		pr_err("%s: Failed to get param table from ECT\n", __func__);
		return -EINVAL;
	}

	for (i = 1; i <= cpufreq_cdev->var_volt_size; i++) {
		long asv_coeff = (long)cpufreq_cdev->asv_coeff[3 * i + 0] * asv_group * asv_group
				+ (long)cpufreq_cdev->asv_coeff[3 * i + 1] * asv_group
				+ (long)cpufreq_cdev->asv_coeff[3 * i + 2];
		asv_coeff = asv_coeff / 100;

		for (j = 1; j <= cpufreq_cdev->var_temp_size; j++) {
			long var_coeff = (long)cpufreq_cdev->var_coeff[i
							* (cpufreq_cdev->var_temp_size + 1) + j];

			var_coeff =  ratio * var_coeff * asv_coeff;
			var_coeff = var_coeff / 100000;
			cpufreq_cdev->var_table[i * (cpufreq_cdev->var_temp_size + 1) + j] =
										(int)var_coeff;
		}
	}

	return 0;

free_asv_coeff:
	kfree(cpufreq_cdev->asv_coeff);
free_var_coeff:
	kfree(cpufreq_cdev->var_coeff);
err_mem:
	return -ENOMEM;
}

static int lookup_static_power(struct exynos_cpu_cooling_device *cpufreq_cdev,
			       unsigned long voltage, int temperature, u32 *power)
{
	int volt_index = 0, temp_index = 0;
	int index = 0;
	int num_cpus;
	int max_cpus;
	struct cpufreq_policy *policy = cpufreq_cdev->policy;
	cpumask_t tempmask;

	if (!cpufreq_cdev->has_static)
		return -EINVAL;

	cpumask_and(&tempmask, policy->related_cpus, cpu_online_mask);
	max_cpus = cpumask_weight(policy->related_cpus);
	num_cpus = cpumask_weight(&tempmask);
	voltage = voltage / 1000;
	temperature  = temperature / 1000;

	for (volt_index = 0; volt_index <= cpufreq_cdev->var_volt_size; volt_index++) {
		if (voltage < cpufreq_cdev->var_table[volt_index
						* ((int)cpufreq_cdev->var_temp_size + 1)]) {
			volt_index = volt_index - 1;
			break;
		}
	}

	if (volt_index == 0)
		volt_index = 1;

	if (volt_index > cpufreq_cdev->var_volt_size)
		volt_index = cpufreq_cdev->var_volt_size;

	for (temp_index = 0; temp_index <= cpufreq_cdev->var_temp_size; temp_index++) {
		if (temperature < cpufreq_cdev->var_table[temp_index]) {
			temp_index = temp_index - 1;
			break;
		}
	}

	if (temp_index == 0)
		temp_index = 1;

	if (temp_index > cpufreq_cdev->var_temp_size)
		temp_index = cpufreq_cdev->var_temp_size;

	index = (int)(volt_index * (cpufreq_cdev->var_temp_size + 1) + temp_index);
	*power = (unsigned int)cpufreq_cdev->var_table[index];

	return 0;
}

static u32 cpu_freq_to_power(struct exynos_cpu_cooling_device *cpufreq_cdev,
			     u32 freq)
{
	int i;
	struct freq_table *freq_table = cpufreq_cdev->freq_table;

	for (i = 1; i <= cpufreq_cdev->max_level; i++)
		if (freq > freq_table[i].frequency)
			break;

	return freq_table[i - 1].power;
}

static u32 cpu_power_to_freq(struct exynos_cpu_cooling_device *cpufreq_cdev,
			     u32 power)
{
	int i;
	struct freq_table *freq_table = cpufreq_cdev->freq_table;

	for (i = 1; i <= cpufreq_cdev->max_level; i++)
		if (power > freq_table[i].power)
			break;

	return freq_table[i - 1].frequency;
}

/**
 * get_load() - get load for a cpu since last updated
 * @cpufreq_cdev:	&struct exynos_cpu_cooling_device for this cpu
 * @cpu:	cpu number
 * @cpu_idx:	index of the cpu in time_in_idle*
 *
 * Return: The average load of cpu @cpu in percentage since this
 * function was last called.
 */
static u32 get_load(struct exynos_cpu_cooling_device *cpufreq_cdev, int cpu,
		    int cpu_idx)
{
	u32 load;
	u64 now, now_idle, delta_time, delta_idle;
	struct time_in_idle *idle_time = &cpufreq_cdev->idle_time[cpu_idx];

	now_idle = get_cpu_idle_time(cpu, &now, 0);
	delta_idle = now_idle - idle_time->time;
	delta_time = now - idle_time->timestamp;

	if (delta_time <= delta_idle)
		load = 0;
	else
		load = div64_u64(100 * (delta_time - delta_idle), delta_time);

	idle_time->time = now_idle;
	idle_time->timestamp = now;

	return load;
}

/**
 * get_static_power() - calculate the static power consumed by the cpus
 * @cpufreq_cdev:	struct &cpufreq_cooling_device for this cpu cdev
 * @freq:	frequency in KHz
 * @power:	pointer in which to store the calculated static power
 *
 * Calculate the static power consumed by the cpus described by
 * @cpu_actor running at frequency @freq.  This function relies on a
 * platform specific function that should have been provided when the
 * actor was registered.  If it wasn't, the static power is assumed to
 * be negligible.  The calculated static power is stored in @power.
 *
 * Return: 0 on success, -E* on failure.
 */
static int get_static_power(struct exynos_cpu_cooling_device *cpufreq_cdev,
			    unsigned long freq, u32 *power)
{
	struct thermal_zone_device *tz = cpufreq_cdev->tzd;
	struct dev_pm_opp *opp;
	unsigned long voltage;
	struct cpufreq_policy *policy = cpufreq_cdev->policy;
	unsigned long freq_hz = freq * 1000;
	struct device *dev;
	cpumask_t tempmask;
	int num_cpus, max_cpus;
	u32 raw_cpu_power;

	*power = 0;

	dev = get_cpu_device(policy->cpu);

	if (!dev || !cpu_online(policy->cpu) || !cpufreq_cdev->has_static)
		return 0;

	opp = dev_pm_opp_find_freq_exact(dev, freq_hz, true);
	if (IS_ERR(opp)) {
		dev_warn_ratelimited(dev, "Failed to find OPP for frequency %lu: %ld\n",
				     freq_hz, PTR_ERR(opp));
		return -EINVAL;
	}

	voltage = dev_pm_opp_get_voltage(opp);
	dev_pm_opp_put(opp);

	if (voltage == 0) {
		dev_err_ratelimited(dev, "Failed to get voltage for frequency %lu\n",
				    freq_hz);
		return -EINVAL;
	}

	lookup_static_power(cpufreq_cdev, voltage, tz->temperature, &raw_cpu_power);

	cpumask_and(&tempmask, policy->related_cpus, cpu_online_mask);
	num_cpus = cpumask_weight(&tempmask);
	max_cpus = cpumask_weight(policy->related_cpus);

	*power = (raw_cpu_power * (num_cpus + 1)) / (max_cpus + 1);

	return 0;
}

/**
 * get_dynamic_power() - calculate the dynamic power
 * @cpufreq_cdev:	&exynos_cpu_cooling_device for this cdev
 * @freq:	current frequency
 *
 * Return: the dynamic power consumed by the cpus described by
 * @cpufreq_cdev.
 */
static u32 get_dynamic_power(struct exynos_cpu_cooling_device *cpufreq_cdev,
			     unsigned long freq)
{
	u32 raw_cpu_power;

	raw_cpu_power = cpu_freq_to_power(cpufreq_cdev, freq);
	return (raw_cpu_power * cpufreq_cdev->last_load) / 100;
}

/* cpufreq cooling device callback functions are defined below */

/**
 * cpufreq_get_max_state - callback function to get the max cooling state.
 * @cdev: thermal cooling device pointer.
 * @state: fill this variable with the max cooling state.
 *
 * Callback for the thermal cooling device to return the cpufreq
 * max cooling state.
 *
 * Return: 0 on success, an error code otherwise.
 */
static int cpufreq_get_max_state(struct thermal_cooling_device *cdev,
				 unsigned long *state)
{
	struct exynos_cpu_cooling_device *cpufreq_cdev = cdev->devdata;

	*state = cpufreq_cdev->max_level;
	return 0;
}

/**
 * cpufreq_get_cur_state - callback function to get the current cooling state.
 * @cdev: thermal cooling device pointer.
 * @state: fill this variable with the current cooling state.
 *
 * Callback for the thermal cooling device to return the cpufreq
 * current cooling state.
 *
 * Return: 0 on success, an error code otherwise.
 */
static int cpufreq_get_cur_state(struct thermal_cooling_device *cdev,
				 unsigned long *state)
{
	struct exynos_cpu_cooling_device *cpufreq_cdev = cdev->devdata;

	*state = cpufreq_cdev->cpufreq_state;

	return 0;
}

/**
 * cpufreq_set_cur_state - callback function to set the current cooling state.
 * @cdev: thermal cooling device pointer.
 * @state: set this variable to the current cooling state.
 *
 * Callback for the thermal cooling device to change the cpufreq
 * current cooling state.
 *
 * Return: 0 on success, an error code otherwise.
 */
static int cpufreq_set_cur_state(struct thermal_cooling_device *cdev,
				 unsigned long state)
{
	struct exynos_cpu_cooling_device *cpufreq_cdev = cdev->devdata;
	int ret = 0;

	/* Request state should be less than max_level */
	if (WARN_ON(state > cpufreq_cdev->max_level))
		return -EINVAL;

	state = max(cpufreq_cdev->sysfs_req, state);
	/* Check if the old cooling action is same as new cooling action */
	if (cpufreq_cdev->cpufreq_state == state)
		return -EALREADY;

	cpufreq_cdev->cpufreq_state = state;

	ret = freq_qos_update_request(&cpufreq_cdev->qos_req,
				      cpufreq_cdev->freq_table[state].frequency);

	if (ret == 1) {
		ret = 0;
		trace_vendor_cdev_update(cdev->type, cpufreq_cdev->sysfs_req, state);
	}

	return ret;
}

/**
 * cpufreq_get_requested_power() - get the current power
 * @cdev:	&thermal_cooling_device pointer
 * @power:	pointer in which to store the resulting power
 *
 * Calculate the current power consumption of the cpus in milliwatts
 * and store it in @power.  This function should actually calculate
 * the requested power, but it's hard to get the frequency that
 * cpufreq would have assigned if there were no thermal limits.
 * Instead, we calculate the current power on the assumption that the
 * immediate future will look like the immediate past.
 *
 * We use the current frequency and the average load since this
 * function was last called.  In reality, there could have been
 * multiple opps since this function was last called and that affects
 * the load calculation.  While it's not perfectly accurate, this
 * simplification is good enough and works.  REVISIT this, as more
 * complex code may be needed if experiments show that it's not
 * accurate enough.
 *
 * Return: 0 on success, -E* if getting the static power failed.
 */
static int cpufreq_get_requested_power(struct thermal_cooling_device *cdev,
				       u32 *power)
{
	unsigned long freq;
	int i = 0, cpu, ret;
	u32 static_power, dynamic_power, total_load = 0;
	struct exynos_cpu_cooling_device *cpufreq_cdev = cdev->devdata;
	struct cpufreq_policy *policy = cpufreq_cdev->policy;
	u32 *load_cpu = NULL;
	u32 ncpus;
	struct thermal_zone_device *tz = cpufreq_cdev->tzd;

	freq = cpufreq_quick_get(policy->cpu);

	if (freq == 0) {
		*power = 0;
		return 0;
	}

	if (trace_thermal_exynos_power_cpu_get_power_enabled()) {
		ncpus = cpumask_weight(policy->related_cpus);
		load_cpu = kcalloc(ncpus, sizeof(*load_cpu), GFP_KERNEL);
	}

	for_each_cpu(cpu, policy->related_cpus) {
		u32 load;

		if (cpu_online(cpu))
			load = get_load(cpufreq_cdev, cpu, i);
		else
			load = 0;

		total_load += load;
		if (load_cpu)
			load_cpu[i] = load;

		i++;
	}

	cpufreq_cdev->last_load = total_load;

	dynamic_power = get_dynamic_power(cpufreq_cdev, freq);
	ret = get_static_power(cpufreq_cdev, freq, &static_power);
	if (ret) {
		kfree(load_cpu);
		return ret;
	}

	if (load_cpu) {
		trace_thermal_exynos_power_cpu_get_power(tz->id, policy->cpu, freq,
							 load_cpu, i, dynamic_power,
							 static_power);

		kfree(load_cpu);
	}

	*power = static_power + dynamic_power;
	return 0;
}

/**
 * cpufreq_state2power() - convert a cpu cdev state to power consumed
 * @cdev:	&thermal_cooling_device pointer
 * @state:	cooling device state to be converted
 * @power:	pointer in which to store the resulting power
 *
 * Convert cooling device state @state into power consumption in
 * milliwatts assuming 100% load.  Store the calculated power in
 * @power.
 *
 * Return: 0 on success, -EINVAL if the cooling device state could not
 * be converted into a frequency or other -E* if there was an error
 * when calculating the static power.
 */
static int cpufreq_state2power(struct thermal_cooling_device *cdev,
			       unsigned long state, u32 *power)
{
	unsigned int freq, num_cpus;
	struct exynos_cpu_cooling_device *cpufreq_cdev = cdev->devdata;
	u32 static_power, dynamic_power;
	int ret;

	/* Request state should be less than max_level */
	if (WARN_ON(state > cpufreq_cdev->max_level))
		return -EINVAL;

	num_cpus = cpumask_weight(cpufreq_cdev->policy->related_cpus);

	freq = cpufreq_cdev->freq_table[state].frequency;
	dynamic_power = cpu_freq_to_power(cpufreq_cdev, freq) * num_cpus;
	ret = get_static_power(cpufreq_cdev, freq, &static_power);
	if (ret)
		return ret;

	*power = static_power + dynamic_power;
	return ret;
}

/**
 * cpufreq_power2state() - convert power to a cooling device state
 * @cdev:	&thermal_cooling_device pointer
 * @power:	power in milliwatts to be converted
 * @state:	pointer in which to store the resulting state
 *
 * Calculate a cooling device state for the cpus described by @cdev
 * that would allow them to consume at most @power mW and store it in
 * @state.  Note that this calculation depends on external factors
 * such as the cpu load or the current static power.  Calling this
 * function with the same power as input can yield different cooling
 * device states depending on those external factors.
 *
 * Return: 0 on success, -ENODEV if no cpus are online or -EINVAL if
 * the calculated frequency could not be converted to a valid state.
 * The latter should not happen unless the frequencies available to
 * cpufreq have changed since the initialization of the cpu cooling
 * device.
 */
static int cpufreq_power2state(struct thermal_cooling_device *cdev,
			       u32 power, unsigned long *state)
{
	unsigned int cpu, cur_freq, target_freq;
	int ret;
	s32 dyn_power;
	u32 normalised_power, static_power;
	struct exynos_cpu_cooling_device *cpufreq_cdev = cdev->devdata;
	struct cpufreq_policy *policy = cpufreq_cdev->policy;
	int num_cpus;
	struct thermal_zone_device *tz = cpufreq_cdev->tzd;

	num_cpus = cpumask_weight(policy->related_cpus);
	cpu = cpumask_first(policy->related_cpus);

	/* None of our cpus are online */
	if (cpu >= nr_cpu_ids)
		return -ENODEV;

	cur_freq = cpufreq_quick_get(policy->cpu);
	ret = get_static_power(cpufreq_cdev, cur_freq, &static_power);
	if (ret)
		return ret;

	dyn_power = power - static_power;
	dyn_power = dyn_power > 0 ? dyn_power : 0;
	normalised_power = dyn_power / num_cpus;
	target_freq = cpu_power_to_freq(cpufreq_cdev, normalised_power);

	*state = get_level(cpufreq_cdev, target_freq);
	trace_thermal_exynos_power_cpu_limit(tz->id, policy->cpu, target_freq, *state,
					     power);
	return 0;
}

/* Bind cpufreq callbacks to thermal cooling device ops */

static struct thermal_cooling_device_ops exynos_cpu_cooling_ops = {
	.get_max_state = cpufreq_get_max_state,
	.get_cur_state = cpufreq_get_cur_state,
	.set_cur_state = cpufreq_set_cur_state,
};

static struct thermal_cooling_device_ops exynos_cpu_power_cooling_ops = {
	.get_max_state		= cpufreq_get_max_state,
	.get_cur_state		= cpufreq_get_cur_state,
	.set_cur_state		= cpufreq_set_cur_state,
	.get_requested_power	= cpufreq_get_requested_power,
	.state2power		= cpufreq_state2power,
	.power2state		= cpufreq_power2state,
};

static unsigned int find_next_max(struct cpufreq_frequency_table *table,
				  unsigned int prev_max)
{
	struct cpufreq_frequency_table *pos;
	unsigned int max = 0;

	cpufreq_for_each_valid_entry(pos, table) {
		if (pos->frequency > max && pos->frequency < prev_max)
			max = pos->frequency;
	}

	return max;
}

static struct thermal_zone_device *parse_ect_cooling_level(
	struct thermal_cooling_device *cdev, char *cooling_name)
{
	struct thermal_instance *instance;
	struct thermal_zone_device *tz = NULL;
	bool foundtz = false;
	void *thermal_block;
	struct ect_ap_thermal_function *function;
	int i, temperature;
	unsigned int freq;

	mutex_lock(&cdev->lock);
	list_for_each_entry(instance, &cdev->thermal_instances, cdev_node) {
		tz = instance->tz;
		if (!strncasecmp(cooling_name, tz->type, THERMAL_NAME_LENGTH)) {
			foundtz = true;
			break;
		}
	}
	mutex_unlock(&cdev->lock);

	if (!foundtz)
		goto skip_ect;

	thermal_block = ect_get_block(BLOCK_AP_THERMAL);
	if (!thermal_block)
		goto skip_ect;

	function = ect_ap_thermal_get_function(thermal_block, cooling_name);
	if (!function)
		goto skip_ect;

	for (i = 0; i < function->num_of_range; ++i) {
		struct exynos_cpu_cooling_device *cpufreq_cdev = cdev->devdata;
		unsigned long max_level = 0;
		int level;

		temperature = function->range_list[i].lower_bound_temperature;
		freq = function->range_list[i].max_frequency;

		instance = get_thermal_instance(tz, cdev, i);
		if (!instance) {
			pr_err("%s: (%s, %d)instance isn't valid\n", __func__, cooling_name, i);
			goto skip_ect;
		}

		cdev->ops->get_max_state(cdev, &max_level);
		level = get_level(cpufreq_cdev, freq);

		if (level == THERMAL_CSTATE_INVALID)
			level = max_level;

		instance->upper = level;

		pr_info("Parsed From ECT : %s: [%d] Temperature : %d, frequency : %u, level: %d\n",
			cooling_name, i, temperature, freq, level);
	}
skip_ect:
	return tz;
}

ssize_t
user_vote_show(struct device *dev, struct device_attribute *attr, char *buf)
{
	struct thermal_cooling_device *cdev = to_cooling_device(dev);
	struct exynos_cpu_cooling_device *cpufreq_cdev = cdev->devdata;

	if (!cpufreq_cdev)
		return -ENODEV;

	return sprintf(buf, "%lu\n", cpufreq_cdev->sysfs_req);
}

ssize_t user_vote_store(struct device *dev, struct device_attribute *attr,
			const char *buf, size_t count)
{
	struct thermal_cooling_device *cdev = to_cooling_device(dev);
	struct exynos_cpu_cooling_device *cpufreq_cdev = cdev->devdata;
	int ret;
	unsigned long state;

	if (!cpufreq_cdev)
		return -ENODEV;

	ret = kstrtoul(buf, 0, &state);
	if (ret)
		return ret;

	if (state > cpufreq_cdev->max_level)
		return -EINVAL;

	mutex_lock(&cdev->lock);
	cpufreq_cdev->sysfs_req = state;
	cdev->updated = false;
	mutex_unlock(&cdev->lock);
	thermal_cdev_update(cdev);
	return count;
}

static DEVICE_ATTR_RW(user_vote);

/**
 * __exynos_cpu_cooling_register - helper function to create cpufreq cooling device
 * @np: a valid struct device_node to the cooling device device tree node
 * @policy: cpufreq policy
 * Normally this should be same as cpufreq policy->related_cpus.
 * @capacitance: dynamic power coefficient for these cpus
 *
 * This interface function registers the cpufreq cooling device with the name
 * "thermal-cpufreq-%x". This api can support multiple instances of cpufreq
 * cooling devices. It also gives the opportunity to link the cooling device
 * with a device tree node, in order to bind it via the thermal DT code.
 *
 * Return: a valid struct thermal_cooling_device pointer on success,
 * on failure, it returns a corresponding ERR_PTR().
 */
static struct thermal_cooling_device *
__exynos_cpu_cooling_register(struct device_node *np,
			      struct cpufreq_policy *policy, u32 capacitance, char *cooling_name)
{
	struct thermal_cooling_device *cdev;
	struct exynos_cpu_cooling_device *cpufreq_cdev;
	char dev_name[THERMAL_NAME_LENGTH];
	unsigned int freq, i, num_cpus;
	struct device *dev;
	int ret;
	struct thermal_cooling_device_ops *cooling_ops = &exynos_cpu_cooling_ops;

	dev = get_cpu_device(policy->cpu);
	if (unlikely(!dev)) {
		pr_warn("No cpu device for cpu %d\n", policy->cpu);
		return ERR_PTR(-ENODEV);
	}

	if (IS_ERR_OR_NULL(policy)) {
		pr_err("%s: cpufreq policy isn't valid: %p\n", __func__, policy);
		return ERR_PTR(-EINVAL);
	}

	i = cpufreq_table_count_valid_entries(policy);
	if (!i) {
		pr_debug("%s: CPUFreq table not found or has no valid entries\n",
			 __func__);
		return ERR_PTR(-ENODEV);
	}

	cpufreq_cdev = kzalloc(sizeof(*cpufreq_cdev), GFP_KERNEL);
	if (!cpufreq_cdev)
		return ERR_PTR(-ENOMEM);

	cpufreq_cdev->policy = policy;
	num_cpus = cpumask_weight(policy->related_cpus);
	cpufreq_cdev->idle_time = kcalloc(num_cpus,
					  sizeof(*cpufreq_cdev->idle_time),
					  GFP_KERNEL);
	if (!cpufreq_cdev->idle_time) {
		cdev = ERR_PTR(-ENOMEM);
		goto free_cdev;
	}

	/* max_level is an index, not a counter */
	cpufreq_cdev->max_level = i - 1;

	cpufreq_cdev->freq_table = kmalloc_array(i,
						 sizeof(*cpufreq_cdev->freq_table),
						 GFP_KERNEL);
	if (!cpufreq_cdev->freq_table) {
		cdev = ERR_PTR(-ENOMEM);
		goto free_idle_time;
	}

	ret = ida_simple_get(&cpufreq_ida, 0, 0, GFP_KERNEL);
	if (ret < 0) {
		cdev = ERR_PTR(ret);
		goto free_table;
	}
	cpufreq_cdev->id = ret;

	snprintf(dev_name, sizeof(dev_name), "thermal-cpufreq-%d",
		 cpufreq_cdev->id);

	/* Fill freq-table in descending order of frequencies */
	for (i = 0, freq = -1; i <= cpufreq_cdev->max_level; i++) {
		freq = find_next_max(policy->freq_table, freq);
		cpufreq_cdev->freq_table[i].frequency = freq;

		/* Warn for duplicate entries */
		if (!freq)
			pr_warn("%s: table has duplicate entries\n", __func__);
		else
			pr_info("cpu_cooling %d: freq:%u KHz\n", policy->cpu,
				freq);
	}

	if (capacitance && !update_freq_table(cpufreq_cdev, capacitance)) {
		cooling_ops = &exynos_cpu_power_cooling_ops;
		cpufreq_cdev->has_static = !build_static_power_table(np, cpufreq_cdev, cooling_name);
	}

	ret = freq_qos_add_request(&policy->constraints,
				   &cpufreq_cdev->qos_req, FREQ_QOS_MAX,
				   cpufreq_cdev->freq_table[0].frequency);
	if (ret < 0) {
		pr_err("%s: Failed to add freq constraint (%d)\n", __func__,
		       ret);
		cdev = ERR_PTR(ret);
		goto remove_ida;
	}

	cdev = thermal_of_cooling_device_register(np, dev_name, cpufreq_cdev,
						  cooling_ops);
	if (IS_ERR(cdev))
		goto remove_qos_req;

<<<<<<< HEAD
	cpufreq_cdev->tzd = parse_ect_cooling_level(cdev, cooling_name);
=======
	ret = device_create_file(&cdev->device, &dev_attr_user_vote);
	if (ret) {
		thermal_cooling_device_unregister(cdev);
		goto remove_qos_req;
	}
	parse_ect_cooling_level(cdev, cooling_name);
>>>>>>> 1d72dea5

	mutex_lock(&cooling_list_lock);
	list_add(&cpufreq_cdev->node, &cpufreq_cdev_list);
	mutex_unlock(&cooling_list_lock);

	pr_info("cpu cooling registered for cpu: %d, capacitance: %d, power_callback: %s, static_power: %s\n",
		policy->cpu, capacitance,
		cooling_ops == &exynos_cpu_power_cooling_ops ? "true" : "false",
		cpufreq_cdev->has_static ? "true" : "false");
	return cdev;

remove_qos_req:
	freq_qos_remove_request(&cpufreq_cdev->qos_req);
remove_ida:
	ida_simple_remove(&cpufreq_ida, cpufreq_cdev->id);
free_table:
	kfree(cpufreq_cdev->freq_table);
free_idle_time:
	kfree(cpufreq_cdev->idle_time);
free_cdev:
	kfree(cpufreq_cdev);
	return cdev;
}

/**
 * exynos_cpu_cooling_register - function to create cpufreq cooling device.
 * @policy: cpufreq policy
 *
 * This interface function registers the cpufreq cooling device with the name
 * "thermal-cpufreq-%x". This api can support multiple instances of cpufreq
 * cooling devices.
 *
 * Return: a valid struct thermal_cooling_device pointer on success,
 * on failure, it returns a corresponding ERR_PTR().
 */
struct thermal_cooling_device *
exynos_cpufreq_cooling_register(struct device_node *np, struct cpufreq_policy *policy)
{
	void *gen_block;
	struct ect_gen_param_table *pwr_coeff;
	u32 capacitance = 0;
	u32 index = 0;
	const char *name;
	char cooling_name[THERMAL_NAME_LENGTH];
	struct device_node *cpu_np = of_get_cpu_node(policy->cpu, NULL);

	if (!np)
		return ERR_PTR(-EINVAL);

	if (!cpu_np) {
		pr_err("cpu_cooling: OF node not available for cpu%d\n",
		       policy->cpu);
		of_node_put(cpu_np);
		return ERR_PTR(-EINVAL);
	}
	of_property_read_u32(cpu_np, "dynamic-power-coefficient", &capacitance);
	of_node_put(cpu_np);

	if (of_property_read_string(np, "tz-cooling-name", &name)) {
		pr_err("%s: could not find tz-cooling-name\n", __func__);
		return ERR_PTR(-EINVAL);
	}
	strncpy(cooling_name, name, sizeof(cooling_name));

	if (of_property_read_bool(np, "use-em-coeff"))
		goto regist;

	if (!of_property_read_u32(np, "ect-coeff-index", &index)) {
		gen_block = ect_get_block("GEN");
		if (!gen_block) {
			pr_err("%s: Failed to get gen block from ECT\n", __func__);
			goto regist;
		}
		pwr_coeff = ect_gen_param_get_table(gen_block, "DTM_PWR_Coeff");
		if (!pwr_coeff) {
			pr_err("%s: Failed to get power coeff from ECT\n", __func__);
			goto regist;
		}
		capacitance = pwr_coeff->parameter[index];
	} else {
		pr_err("%s: could not find ect-coeff-index\n", __func__);
	}

regist:
	return __exynos_cpu_cooling_register(np, policy, capacitance, cooling_name);
}
EXPORT_SYMBOL_GPL(exynos_cpufreq_cooling_register);<|MERGE_RESOLUTION|>--- conflicted
+++ resolved
@@ -101,12 +101,9 @@
 	int *asv_coeff;
 	unsigned int var_volt_size;
 	unsigned int var_temp_size;
-<<<<<<< HEAD
 
 	struct thermal_zone_device *tzd;
-=======
 	unsigned long sysfs_req;
->>>>>>> 1d72dea5
 };
 
 static DEFINE_IDA(cpufreq_ida);
@@ -1001,16 +998,12 @@
 	if (IS_ERR(cdev))
 		goto remove_qos_req;
 
-<<<<<<< HEAD
-	cpufreq_cdev->tzd = parse_ect_cooling_level(cdev, cooling_name);
-=======
 	ret = device_create_file(&cdev->device, &dev_attr_user_vote);
 	if (ret) {
 		thermal_cooling_device_unregister(cdev);
 		goto remove_qos_req;
 	}
-	parse_ect_cooling_level(cdev, cooling_name);
->>>>>>> 1d72dea5
+	cpufreq_cdev->tzd = parse_ect_cooling_level(cdev, cooling_name);
 
 	mutex_lock(&cooling_list_lock);
 	list_add(&cpufreq_cdev->node, &cpufreq_cdev_list);
