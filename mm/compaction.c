// SPDX-License-Identifier: GPL-2.0
/*
 * linux/mm/compaction.c
 *
 * Memory compaction for the reduction of external fragmentation. Note that
 * this heavily depends upon page migration to do all the real heavy
 * lifting
 *
 * Copyright IBM Corp. 2007-2010 Mel Gorman <mel@csn.ul.ie>
 */
#include <linux/cpu.h>
#include <linux/swap.h>
#include <linux/migrate.h>
#include <linux/compaction.h>
#include <linux/mm_inline.h>
#include <linux/sched/signal.h>
#include <linux/backing-dev.h>
#include <linux/sysctl.h>
#include <linux/sysfs.h>
#include <linux/page-isolation.h>
#include <linux/kasan.h>
#include <linux/kthread.h>
#include <linux/freezer.h>
#include <linux/page_owner.h>
#include <linux/psi.h>
#include "internal.h"

#ifdef CONFIG_COMPACTION
static inline void count_compact_event(enum vm_event_item item)
{
	count_vm_event(item);
}

static inline void count_compact_events(enum vm_event_item item, long delta)
{
	count_vm_events(item, delta);
}
#else
#define count_compact_event(item) do { } while (0)
#define count_compact_events(item, delta) do { } while (0)
#endif

#if defined CONFIG_COMPACTION || defined CONFIG_CMA

#define CREATE_TRACE_POINTS
#include <trace/events/compaction.h>
#undef CREATE_TRACE_POINTS
#include <trace/hooks/mm.h>

#define block_start_pfn(pfn, order)	round_down(pfn, 1UL << (order))
#define block_end_pfn(pfn, order)	ALIGN((pfn) + 1, 1UL << (order))
#define pageblock_start_pfn(pfn)	block_start_pfn(pfn, pageblock_order)
#define pageblock_end_pfn(pfn)		block_end_pfn(pfn, pageblock_order)

/*
 * Fragmentation score check interval for proactive compaction purposes.
 */
static const unsigned int HPAGE_FRAG_CHECK_INTERVAL_MSEC = 500;

/*
 * Page order with-respect-to which proactive compaction
 * calculates external fragmentation, which is used as
 * the "fragmentation score" of a node/zone.
 */
#if defined CONFIG_TRANSPARENT_HUGEPAGE
#define COMPACTION_HPAGE_ORDER	HPAGE_PMD_ORDER
#elif defined CONFIG_HUGETLBFS
#define COMPACTION_HPAGE_ORDER	HUGETLB_PAGE_ORDER
#else
#define COMPACTION_HPAGE_ORDER	(PMD_SHIFT - PAGE_SHIFT)
#endif

static unsigned long release_freepages(struct list_head *freelist)
{
	struct page *page, *next;
	unsigned long high_pfn = 0;

	list_for_each_entry_safe(page, next, freelist, lru) {
		unsigned long pfn = page_to_pfn(page);
		list_del(&page->lru);
		__free_page(page);
		if (pfn > high_pfn)
			high_pfn = pfn;
	}

	return high_pfn;
}

static void split_map_pages(struct list_head *list)
{
	unsigned int i, order, nr_pages;
	struct page *page, *next;
	LIST_HEAD(tmp_list);

	list_for_each_entry_safe(page, next, list, lru) {
		list_del(&page->lru);

		order = page_private(page);
		nr_pages = 1 << order;

		post_alloc_hook(page, order, __GFP_MOVABLE);
		if (order)
			split_page(page, order);

		for (i = 0; i < nr_pages; i++) {
			list_add(&page->lru, &tmp_list);
			page++;
		}
	}

	list_splice(&tmp_list, list);
}

#ifdef CONFIG_COMPACTION

int PageMovable(struct page *page)
{
	struct address_space *mapping;

	VM_BUG_ON_PAGE(!PageLocked(page), page);
	if (!__PageMovable(page))
		return 0;

	mapping = page_mapping(page);
	if (mapping && mapping->a_ops && mapping->a_ops->isolate_page)
		return 1;

	return 0;
}
EXPORT_SYMBOL(PageMovable);

void __SetPageMovable(struct page *page, struct address_space *mapping)
{
	VM_BUG_ON_PAGE(!PageLocked(page), page);
	VM_BUG_ON_PAGE((unsigned long)mapping & PAGE_MAPPING_MOVABLE, page);
	page->mapping = (void *)((unsigned long)mapping | PAGE_MAPPING_MOVABLE);
}
EXPORT_SYMBOL(__SetPageMovable);

void __ClearPageMovable(struct page *page)
{
	VM_BUG_ON_PAGE(!PageLocked(page), page);
	VM_BUG_ON_PAGE(!PageMovable(page), page);
	/*
	 * Clear registered address_space val with keeping PAGE_MAPPING_MOVABLE
	 * flag so that VM can catch up released page by driver after isolation.
	 * With it, VM migration doesn't try to put it back.
	 */
	page->mapping = (void *)((unsigned long)page->mapping &
				PAGE_MAPPING_MOVABLE);
}
EXPORT_SYMBOL(__ClearPageMovable);

/* Do not skip compaction more than 64 times */
#define COMPACT_MAX_DEFER_SHIFT 6

/*
 * Compaction is deferred when compaction fails to result in a page
 * allocation success. 1 << compact_defer_shift, compactions are skipped up
 * to a limit of 1 << COMPACT_MAX_DEFER_SHIFT
 */
void defer_compaction(struct zone *zone, int order)
{
	zone->compact_considered = 0;
	zone->compact_defer_shift++;

	if (order < zone->compact_order_failed)
		zone->compact_order_failed = order;

	if (zone->compact_defer_shift > COMPACT_MAX_DEFER_SHIFT)
		zone->compact_defer_shift = COMPACT_MAX_DEFER_SHIFT;

	trace_mm_compaction_defer_compaction(zone, order);
}

/* Returns true if compaction should be skipped this time */
bool compaction_deferred(struct zone *zone, int order)
{
	unsigned long defer_limit = 1UL << zone->compact_defer_shift;

	if (order < zone->compact_order_failed)
		return false;

	/* Avoid possible overflow */
	if (++zone->compact_considered >= defer_limit) {
		zone->compact_considered = defer_limit;
		return false;
	}

	trace_mm_compaction_deferred(zone, order);

	return true;
}

/*
 * Update defer tracking counters after successful compaction of given order,
 * which means an allocation either succeeded (alloc_success == true) or is
 * expected to succeed.
 */
void compaction_defer_reset(struct zone *zone, int order,
		bool alloc_success)
{
	if (alloc_success) {
		zone->compact_considered = 0;
		zone->compact_defer_shift = 0;
	}
	if (order >= zone->compact_order_failed)
		zone->compact_order_failed = order + 1;

	trace_mm_compaction_defer_reset(zone, order);
}

/* Returns true if restarting compaction after many failures */
bool compaction_restarting(struct zone *zone, int order)
{
	if (order < zone->compact_order_failed)
		return false;

	return zone->compact_defer_shift == COMPACT_MAX_DEFER_SHIFT &&
		zone->compact_considered >= 1UL << zone->compact_defer_shift;
}

/* Returns true if the pageblock should be scanned for pages to isolate. */
static inline bool isolation_suitable(struct compact_control *cc,
					struct page *page)
{
	if (cc->ignore_skip_hint)
		return true;

	return !get_pageblock_skip(page);
}

static void reset_cached_positions(struct zone *zone)
{
	zone->compact_cached_migrate_pfn[0] = zone->zone_start_pfn;
	zone->compact_cached_migrate_pfn[1] = zone->zone_start_pfn;
	zone->compact_cached_free_pfn =
				pageblock_start_pfn(zone_end_pfn(zone) - 1);
}

/*
 * Compound pages of >= pageblock_order should consistenly be skipped until
 * released. It is always pointless to compact pages of such order (if they are
 * migratable), and the pageblocks they occupy cannot contain any free pages.
 */
static bool pageblock_skip_persistent(struct page *page)
{
	if (!PageCompound(page))
		return false;

	page = compound_head(page);

	if (compound_order(page) >= pageblock_order)
		return true;

	return false;
}

static bool
__reset_isolation_pfn(struct zone *zone, unsigned long pfn, bool check_source,
							bool check_target)
{
	struct page *page = pfn_to_online_page(pfn);
	struct page *block_page;
	struct page *end_page;
	unsigned long block_pfn;

	if (!page)
		return false;
	if (zone != page_zone(page))
		return false;
	if (pageblock_skip_persistent(page))
		return false;

	/*
	 * If skip is already cleared do no further checking once the
	 * restart points have been set.
	 */
	if (check_source && check_target && !get_pageblock_skip(page))
		return true;

	/*
	 * If clearing skip for the target scanner, do not select a
	 * non-movable pageblock as the starting point.
	 */
	if (!check_source && check_target &&
	    get_pageblock_migratetype(page) != MIGRATE_MOVABLE)
		return false;

	/* Ensure the start of the pageblock or zone is online and valid */
	block_pfn = pageblock_start_pfn(pfn);
	block_pfn = max(block_pfn, zone->zone_start_pfn);
	block_page = pfn_to_online_page(block_pfn);
	if (block_page) {
		page = block_page;
		pfn = block_pfn;
	}

	/* Ensure the end of the pageblock or zone is online and valid */
	block_pfn = pageblock_end_pfn(pfn) - 1;
	block_pfn = min(block_pfn, zone_end_pfn(zone) - 1);
	end_page = pfn_to_online_page(block_pfn);
	if (!end_page)
		return false;

	/*
	 * Only clear the hint if a sample indicates there is either a
	 * free page or an LRU page in the block. One or other condition
	 * is necessary for the block to be a migration source/target.
	 */
	do {
		if (pfn_valid_within(pfn)) {
			if (check_source && PageLRU(page)) {
				clear_pageblock_skip(page);
				return true;
			}

			if (check_target && PageBuddy(page)) {
				clear_pageblock_skip(page);
				return true;
			}
		}

		page += (1 << PAGE_ALLOC_COSTLY_ORDER);
		pfn += (1 << PAGE_ALLOC_COSTLY_ORDER);
	} while (page <= end_page);

	return false;
}

/*
 * This function is called to clear all cached information on pageblocks that
 * should be skipped for page isolation when the migrate and free page scanner
 * meet.
 */
static void __reset_isolation_suitable(struct zone *zone)
{
	unsigned long migrate_pfn = zone->zone_start_pfn;
	unsigned long free_pfn = zone_end_pfn(zone) - 1;
	unsigned long reset_migrate = free_pfn;
	unsigned long reset_free = migrate_pfn;
	bool source_set = false;
	bool free_set = false;

	if (!zone->compact_blockskip_flush)
		return;

	zone->compact_blockskip_flush = false;

	/*
	 * Walk the zone and update pageblock skip information. Source looks
	 * for PageLRU while target looks for PageBuddy. When the scanner
	 * is found, both PageBuddy and PageLRU are checked as the pageblock
	 * is suitable as both source and target.
	 */
	for (; migrate_pfn < free_pfn; migrate_pfn += pageblock_nr_pages,
					free_pfn -= pageblock_nr_pages) {
		cond_resched();

		/* Update the migrate PFN */
		if (__reset_isolation_pfn(zone, migrate_pfn, true, source_set) &&
		    migrate_pfn < reset_migrate) {
			source_set = true;
			reset_migrate = migrate_pfn;
			zone->compact_init_migrate_pfn = reset_migrate;
			zone->compact_cached_migrate_pfn[0] = reset_migrate;
			zone->compact_cached_migrate_pfn[1] = reset_migrate;
		}

		/* Update the free PFN */
		if (__reset_isolation_pfn(zone, free_pfn, free_set, true) &&
		    free_pfn > reset_free) {
			free_set = true;
			reset_free = free_pfn;
			zone->compact_init_free_pfn = reset_free;
			zone->compact_cached_free_pfn = reset_free;
		}
	}

	/* Leave no distance if no suitable block was reset */
	if (reset_migrate >= reset_free) {
		zone->compact_cached_migrate_pfn[0] = migrate_pfn;
		zone->compact_cached_migrate_pfn[1] = migrate_pfn;
		zone->compact_cached_free_pfn = free_pfn;
	}
}

void reset_isolation_suitable(pg_data_t *pgdat)
{
	int zoneid;

	for (zoneid = 0; zoneid < MAX_NR_ZONES; zoneid++) {
		struct zone *zone = &pgdat->node_zones[zoneid];
		if (!populated_zone(zone))
			continue;

		/* Only flush if a full compaction finished recently */
		if (zone->compact_blockskip_flush)
			__reset_isolation_suitable(zone);
	}
}

/*
 * Sets the pageblock skip bit if it was clear. Note that this is a hint as
 * locks are not required for read/writers. Returns true if it was already set.
 */
static bool test_and_set_skip(struct compact_control *cc, struct page *page,
							unsigned long pfn)
{
	bool skip;

	/* Do no update if skip hint is being ignored */
	if (cc->ignore_skip_hint)
		return false;

	if (!IS_ALIGNED(pfn, pageblock_nr_pages))
		return false;

	skip = get_pageblock_skip(page);
	if (!skip && !cc->no_set_skip_hint)
		set_pageblock_skip(page);

	return skip;
}

static void update_cached_migrate(struct compact_control *cc, unsigned long pfn)
{
	struct zone *zone = cc->zone;

	pfn = pageblock_end_pfn(pfn);

	/* Set for isolation rather than compaction */
	if (cc->no_set_skip_hint)
		return;

	if (pfn > zone->compact_cached_migrate_pfn[0])
		zone->compact_cached_migrate_pfn[0] = pfn;
	if (cc->mode != MIGRATE_ASYNC &&
	    pfn > zone->compact_cached_migrate_pfn[1])
		zone->compact_cached_migrate_pfn[1] = pfn;
}

/*
 * If no pages were isolated then mark this pageblock to be skipped in the
 * future. The information is later cleared by __reset_isolation_suitable().
 */
static void update_pageblock_skip(struct compact_control *cc,
			struct page *page, unsigned long pfn)
{
	struct zone *zone = cc->zone;

	if (cc->no_set_skip_hint)
		return;

	if (!page)
		return;

	set_pageblock_skip(page);

	/* Update where async and sync compaction should restart */
	if (pfn < zone->compact_cached_free_pfn)
		zone->compact_cached_free_pfn = pfn;
}
#else
static inline bool isolation_suitable(struct compact_control *cc,
					struct page *page)
{
	return true;
}

static inline bool pageblock_skip_persistent(struct page *page)
{
	return false;
}

static inline void update_pageblock_skip(struct compact_control *cc,
			struct page *page, unsigned long pfn)
{
}

static void update_cached_migrate(struct compact_control *cc, unsigned long pfn)
{
}

static bool test_and_set_skip(struct compact_control *cc, struct page *page,
							unsigned long pfn)
{
	return false;
}
#endif /* CONFIG_COMPACTION */

/*
 * Compaction requires the taking of some coarse locks that are potentially
 * very heavily contended. For async compaction, trylock and record if the
 * lock is contended. The lock will still be acquired but compaction will
 * abort when the current block is finished regardless of success rate.
 * Sync compaction acquires the lock.
 *
 * Always returns true which makes it easier to track lock state in callers.
 */
static bool compact_lock_irqsave(spinlock_t *lock, unsigned long *flags,
						struct compact_control *cc)
	__acquires(lock)
{
	/* Track if the lock is contended in async mode */
	if (cc->mode == MIGRATE_ASYNC && !cc->contended) {
		if (spin_trylock_irqsave(lock, *flags))
			return true;

		cc->contended = true;
	}

	spin_lock_irqsave(lock, *flags);
	return true;
}

/*
 * Compaction requires the taking of some coarse locks that are potentially
 * very heavily contended. The lock should be periodically unlocked to avoid
 * having disabled IRQs for a long time, even when there is nobody waiting on
 * the lock. It might also be that allowing the IRQs will result in
 * need_resched() becoming true. If scheduling is needed, async compaction
 * aborts. Sync compaction schedules.
 * Either compaction type will also abort if a fatal signal is pending.
 * In either case if the lock was locked, it is dropped and not regained.
 *
 * Returns true if compaction should abort due to fatal signal pending, or
 *		async compaction due to need_resched()
 * Returns false when compaction can continue (sync compaction might have
 *		scheduled)
 */
static bool compact_unlock_should_abort(spinlock_t *lock,
		unsigned long flags, bool *locked, struct compact_control *cc)
{
	if (*locked) {
		spin_unlock_irqrestore(lock, flags);
		*locked = false;
	}

	if (fatal_signal_pending(current)) {
		cc->contended = true;
		return true;
	}

	cond_resched();

	return false;
}

/*
 * Isolate free pages onto a private freelist. If @strict is true, will abort
 * returning 0 on any invalid PFNs or non-free pages inside of the pageblock
 * (even though it may still end up isolating some pages).
 */
static unsigned long isolate_freepages_block(struct compact_control *cc,
				unsigned long *start_pfn,
				unsigned long end_pfn,
				struct list_head *freelist,
				unsigned int stride,
				bool strict)
{
	int nr_scanned = 0, total_isolated = 0;
	struct page *cursor;
	unsigned long flags = 0;
	bool locked = false;
	unsigned long blockpfn = *start_pfn;
	unsigned int order;

	/* Strict mode is for isolation, speed is secondary */
	if (strict)
		stride = 1;

	cursor = pfn_to_page(blockpfn);

	/* Isolate free pages. */
	for (; blockpfn < end_pfn; blockpfn += stride, cursor += stride) {
		int isolated;
		struct page *page = cursor;

		/*
		 * Periodically drop the lock (if held) regardless of its
		 * contention, to give chance to IRQs. Abort if fatal signal
		 * pending or async compaction detects need_resched()
		 */
		if (!(blockpfn % SWAP_CLUSTER_MAX)
		    && compact_unlock_should_abort(&cc->zone->lock, flags,
								&locked, cc))
			break;

		nr_scanned++;
		if (!pfn_valid_within(blockpfn))
			goto isolate_fail;

		/*
		 * For compound pages such as THP and hugetlbfs, we can save
		 * potentially a lot of iterations if we skip them at once.
		 * The check is racy, but we can consider only valid values
		 * and the only danger is skipping too much.
		 */
		if (PageCompound(page)) {
			const unsigned int order = compound_order(page);

			if (likely(order < MAX_ORDER)) {
				blockpfn += (1UL << order) - 1;
				cursor += (1UL << order) - 1;
			}
			goto isolate_fail;
		}

		if (!PageBuddy(page))
			goto isolate_fail;

		/*
		 * If we already hold the lock, we can skip some rechecking.
		 * Note that if we hold the lock now, checked_pageblock was
		 * already set in some previous iteration (or strict is true),
		 * so it is correct to skip the suitable migration target
		 * recheck as well.
		 */
		if (!locked) {
			locked = compact_lock_irqsave(&cc->zone->lock,
								&flags, cc);

			/* Recheck this is a buddy page under lock */
			if (!PageBuddy(page))
				goto isolate_fail;
		}

		/* Found a free page, will break it into order-0 pages */
		order = buddy_order(page);
		isolated = __isolate_free_page(page, order);
		if (!isolated)
			break;
		set_page_private(page, order);

		total_isolated += isolated;
		cc->nr_freepages += isolated;
		list_add_tail(&page->lru, freelist);

		if (!strict && cc->nr_migratepages <= cc->nr_freepages) {
			blockpfn += isolated;
			break;
		}
		/* Advance to the end of split page */
		blockpfn += isolated - 1;
		cursor += isolated - 1;
		continue;

isolate_fail:
		if (strict)
			break;
		else
			continue;

	}

	if (locked)
		spin_unlock_irqrestore(&cc->zone->lock, flags);

	/*
	 * There is a tiny chance that we have read bogus compound_order(),
	 * so be careful to not go outside of the pageblock.
	 */
	if (unlikely(blockpfn > end_pfn))
		blockpfn = end_pfn;

	trace_mm_compaction_isolate_freepages(*start_pfn, blockpfn,
					nr_scanned, total_isolated);

	/* Record how far we have got within the block */
	*start_pfn = blockpfn;

	/*
	 * If strict isolation is requested by CMA then check that all the
	 * pages requested were isolated. If there were any failures, 0 is
	 * returned and CMA will fail.
	 */
	if (strict && blockpfn < end_pfn)
		total_isolated = 0;

	cc->total_free_scanned += nr_scanned;
	if (total_isolated)
		count_compact_events(COMPACTISOLATED, total_isolated);
	return total_isolated;
}

/**
 * isolate_freepages_range() - isolate free pages.
 * @cc:        Compaction control structure.
 * @start_pfn: The first PFN to start isolating.
 * @end_pfn:   The one-past-last PFN.
 *
 * Non-free pages, invalid PFNs, or zone boundaries within the
 * [start_pfn, end_pfn) range are considered errors, cause function to
 * undo its actions and return zero.
 *
 * Otherwise, function returns one-past-the-last PFN of isolated page
 * (which may be greater then end_pfn if end fell in a middle of
 * a free page).
 */
unsigned long
isolate_freepages_range(struct compact_control *cc,
			unsigned long start_pfn, unsigned long end_pfn)
{
	unsigned long isolated, pfn, block_start_pfn, block_end_pfn;
	LIST_HEAD(freelist);

	pfn = start_pfn;
	block_start_pfn = pageblock_start_pfn(pfn);
	if (block_start_pfn < cc->zone->zone_start_pfn)
		block_start_pfn = cc->zone->zone_start_pfn;
	block_end_pfn = pageblock_end_pfn(pfn);

	for (; pfn < end_pfn; pfn += isolated,
				block_start_pfn = block_end_pfn,
				block_end_pfn += pageblock_nr_pages) {
		/* Protect pfn from changing by isolate_freepages_block */
		unsigned long isolate_start_pfn = pfn;

		block_end_pfn = min(block_end_pfn, end_pfn);

		/*
		 * pfn could pass the block_end_pfn if isolated freepage
		 * is more than pageblock order. In this case, we adjust
		 * scanning range to right one.
		 */
		if (pfn >= block_end_pfn) {
			block_start_pfn = pageblock_start_pfn(pfn);
			block_end_pfn = pageblock_end_pfn(pfn);
			block_end_pfn = min(block_end_pfn, end_pfn);
		}

		if (!pageblock_pfn_to_page(block_start_pfn,
					block_end_pfn, cc->zone))
			break;

		isolated = isolate_freepages_block(cc, &isolate_start_pfn,
					block_end_pfn, &freelist, 0, true);

		/*
		 * In strict mode, isolate_freepages_block() returns 0 if
		 * there are any holes in the block (ie. invalid PFNs or
		 * non-free pages).
		 */
		if (!isolated)
			break;

		/*
		 * If we managed to isolate pages, it is always (1 << n) *
		 * pageblock_nr_pages for some non-negative n.  (Max order
		 * page may span two pageblocks).
		 */
	}

	/* __isolate_free_page() does not map the pages */
	split_map_pages(&freelist);

	if (pfn < end_pfn) {
		/* Loop terminated early, cleanup. */
		release_freepages(&freelist);
		return 0;
	}

	/* We don't use freelists for anything. */
	return pfn;
}

#ifdef CONFIG_COMPACTION
unsigned long isolate_and_split_free_page(struct page *page,
						struct list_head *list)
{
	unsigned long isolated;
	unsigned int order;

	if (!PageBuddy(page))
		return 0;

	order = buddy_order(page);
	isolated = __isolate_free_page(page, order);
	if (!isolated)
		return 0;

	set_page_private(page, order);
	list_add(&page->lru, list);

	split_map_pages(list);

	return isolated;
}
EXPORT_SYMBOL_GPL(isolate_and_split_free_page);
#endif

/* Similar to reclaim, but different enough that they don't share logic */
static bool too_many_isolated(pg_data_t *pgdat)
{
	unsigned long active, inactive, isolated;

	inactive = node_page_state(pgdat, NR_INACTIVE_FILE) +
			node_page_state(pgdat, NR_INACTIVE_ANON);
	active = node_page_state(pgdat, NR_ACTIVE_FILE) +
			node_page_state(pgdat, NR_ACTIVE_ANON);
	isolated = node_page_state(pgdat, NR_ISOLATED_FILE) +
			node_page_state(pgdat, NR_ISOLATED_ANON);

	return isolated > (inactive + active) / 2;
}

/**
 * isolate_migratepages_block() - isolate all migrate-able pages within
 *				  a single pageblock
 * @cc:		Compaction control structure.
 * @low_pfn:	The first PFN to isolate
 * @end_pfn:	The one-past-the-last PFN to isolate, within same pageblock
 * @isolate_mode: Isolation mode to be used.
 *
 * Isolate all pages that can be migrated from the range specified by
 * [low_pfn, end_pfn). The range is expected to be within same pageblock.
 * Returns zero if there is a fatal signal pending, otherwise PFN of the
 * first page that was not scanned (which may be both less, equal to or more
 * than end_pfn).
 *
 * The pages are isolated on cc->migratepages list (not required to be empty),
 * and cc->nr_migratepages is updated accordingly. The cc->migrate_pfn field
 * is neither read nor updated.
 */
static unsigned long
isolate_migratepages_block(struct compact_control_ext *cc_ext, unsigned long low_pfn,
			unsigned long end_pfn, isolate_mode_t isolate_mode)
{
	struct compact_control *cc = cc_ext->cc;
	pg_data_t *pgdat = cc->zone->zone_pgdat;
	unsigned long nr_scanned = 0, nr_isolated = 0;
	struct lruvec *lruvec;
	unsigned long flags = 0;
	bool locked = false;
	struct page *page = NULL, *valid_page = NULL;
	unsigned long start_pfn = low_pfn;
	bool skip_on_failure = false;
	unsigned long next_skip_pfn = 0;
	bool skip_updated = false;

	/*
	 * Ensure that there are not too many pages isolated from the LRU
	 * list by either parallel reclaimers or compaction. If there are,
	 * delay for some time until fewer pages are isolated
	 */
	while (unlikely(too_many_isolated(pgdat))) {
		/* stop isolation if there are still pages not migrated */
		if (cc->nr_migratepages)
			return 0;

		/* async migration should just abort */
		if (cc->mode == MIGRATE_ASYNC)
			return 0;

		congestion_wait(BLK_RW_ASYNC, HZ/10);

		if (fatal_signal_pending(current))
			return 0;
	}

	cond_resched();

	if (cc->direct_compaction && (cc->mode == MIGRATE_ASYNC)) {
		skip_on_failure = true;
		next_skip_pfn = block_end_pfn(low_pfn, cc->order);
	}

	/* Time to isolate some pages for migration */
	for (; low_pfn < end_pfn; low_pfn++) {

		if (skip_on_failure && low_pfn >= next_skip_pfn) {
			/*
			 * We have isolated all migration candidates in the
			 * previous order-aligned block, and did not skip it due
			 * to failure. We should migrate the pages now and
			 * hopefully succeed compaction.
			 */
			if (nr_isolated)
				break;

			/*
			 * We failed to isolate in the previous order-aligned
			 * block. Set the new boundary to the end of the
			 * current block. Note we can't simply increase
			 * next_skip_pfn by 1 << order, as low_pfn might have
			 * been incremented by a higher number due to skipping
			 * a compound or a high-order buddy page in the
			 * previous loop iteration.
			 */
			next_skip_pfn = block_end_pfn(low_pfn, cc->order);
		}

		/*
		 * Periodically drop the lock (if held) regardless of its
		 * contention, to give chance to IRQs. Abort completely if
		 * a fatal signal is pending.
		 */
		if (!(low_pfn % SWAP_CLUSTER_MAX)
		    && compact_unlock_should_abort(&pgdat->lru_lock,
					    flags, &locked, cc)) {
			low_pfn = 0;
			goto fatal_pending;
		}

		if (!pfn_valid_within(low_pfn))
			goto isolate_fail;
		nr_scanned++;

		page = pfn_to_page(low_pfn);

		/*
		 * Check if the pageblock has already been marked skipped.
		 * Only the aligned PFN is checked as the caller isolates
		 * COMPACT_CLUSTER_MAX at a time so the second call must
		 * not falsely conclude that the block should be skipped.
		 */
		if (!valid_page && IS_ALIGNED(low_pfn, pageblock_nr_pages)) {
			if (!cc->ignore_skip_hint && get_pageblock_skip(page)) {
				low_pfn = end_pfn;
				goto isolate_abort;
			}
			valid_page = page;
		}

		/*
		 * Skip if free. We read page order here without zone lock
		 * which is generally unsafe, but the race window is small and
		 * the worst thing that can happen is that we skip some
		 * potential isolation targets.
		 */
		if (PageBuddy(page)) {
			unsigned long freepage_order = buddy_order_unsafe(page);

			/*
			 * Without lock, we cannot be sure that what we got is
			 * a valid page order. Consider only values in the
			 * valid order range to prevent low_pfn overflow.
			 */
			if (freepage_order > 0 && freepage_order < MAX_ORDER)
				low_pfn += (1UL << freepage_order) - 1;
			continue;
		}

		/*
		 * Regardless of being on LRU, compound pages such as THP and
		 * hugetlbfs are not to be compacted unless we are attempting
		 * an allocation much larger than the huge page size (eg CMA).
		 * We can potentially save a lot of iterations if we skip them
		 * at once. The check is racy, but we can consider only valid
		 * values and the only danger is skipping too much.
		 */
		if (PageCompound(page) && !cc->alloc_contig) {
			const unsigned int order = compound_order(page);

			if (likely(order < MAX_ORDER))
				low_pfn += (1UL << order) - 1;
			goto isolate_fail;
		}

		/*
		 * Check may be lockless but that's ok as we recheck later.
		 * It's possible to migrate LRU and non-lru movable pages.
		 * Skip any other type of page
		 */
		if (!PageLRU(page)) {
			/*
			 * __PageMovable can return false positive so we need
			 * to verify it under page_lock.
			 */
			if (unlikely(__PageMovable(page)) &&
					!PageIsolated(page)) {
				if (locked) {
					spin_unlock_irqrestore(&pgdat->lru_lock,
									flags);
					locked = false;
				}

				if (!isolate_movable_page(page, isolate_mode))
					goto isolate_success;
			}

			goto isolate_fail;
		}

		/*
		 * Migration will fail if an anonymous page is pinned in memory,
		 * so avoid taking lru_lock and isolating it unnecessarily in an
		 * admittedly racy check.
		 */
		if (!page_mapping(page) &&
		    page_count(page) > page_mapcount(page))
			goto isolate_fail;

		/*
		 * Only allow to migrate anonymous pages in GFP_NOFS context
		 * because those do not depend on fs locks.
		 */
		if (!(cc->gfp_mask & __GFP_FS) && page_mapping(page))
			goto isolate_fail;

		/* If we already hold the lock, we can skip some rechecking */
		if (!locked) {
			locked = compact_lock_irqsave(&pgdat->lru_lock,
								&flags, cc);

			/* Try get exclusive access under lock */
			if (!skip_updated) {
				skip_updated = true;
				if (test_and_set_skip(cc, page, low_pfn))
					goto isolate_abort;
			}

			/* Recheck PageLRU and PageCompound under lock */
			if (!PageLRU(page))
				goto isolate_fail;

			/*
			 * Page become compound since the non-locked check,
			 * and it's on LRU. It can only be a THP so the order
			 * is safe to read and it's 0 for tail pages.
			 */
			if (unlikely(PageCompound(page) && !cc->alloc_contig)) {
				low_pfn += compound_nr(page) - 1;
				goto isolate_fail;
			}
		}

		lruvec = mem_cgroup_page_lruvec(page, pgdat);

		/* Try isolate the page */
		if (__isolate_lru_page(page, isolate_mode) != 0)
			goto isolate_fail;

		/* The whole page is taken off the LRU; skip the tail pages. */
		if (PageCompound(page))
			low_pfn += compound_nr(page) - 1;

		/* Successfully isolated */
		del_page_from_lru_list(page, lruvec);
		mod_node_page_state(page_pgdat(page),
				NR_ISOLATED_ANON + page_is_file_lru(page),
				thp_nr_pages(page));

isolate_success:
		list_add(&page->lru, &cc->migratepages);
		cc->nr_migratepages += compound_nr(page);
		if (!PageAnon(page))
<<<<<<< HEAD
			cc->nr_migrate_file_pages += compound_nr(page);
=======
			cc_ext->nr_migrate_file_pages += compound_nr(page);
>>>>>>> 9c2ce76d
		nr_isolated += compound_nr(page);

		/*
		 * Avoid isolating too much unless this block is being
		 * rescanned (e.g. dirty/writeback pages, parallel allocation)
		 * or a lock is contended. For contention, isolate quickly to
		 * potentially remove one source of contention.
		 */
		if (cc->nr_migratepages >= COMPACT_CLUSTER_MAX &&
		    !cc->rescan && !cc->contended) {
			++low_pfn;
			break;
		}

		continue;
isolate_fail:
		if (!skip_on_failure)
			continue;

		/*
		 * We have isolated some pages, but then failed. Release them
		 * instead of migrating, as we cannot form the cc->order buddy
		 * page anyway.
		 */
		if (nr_isolated) {
			if (locked) {
				spin_unlock_irqrestore(&pgdat->lru_lock, flags);
				locked = false;
			}
			putback_movable_pages(&cc->migratepages);
			cc->nr_migratepages = 0;
<<<<<<< HEAD
			cc->nr_migrate_file_pages = 0;
=======
			cc_ext->nr_migrate_file_pages = 0;
>>>>>>> 9c2ce76d
			nr_isolated = 0;
		}

		if (low_pfn < next_skip_pfn) {
			low_pfn = next_skip_pfn - 1;
			/*
			 * The check near the loop beginning would have updated
			 * next_skip_pfn too, but this is a bit simpler.
			 */
			next_skip_pfn += 1UL << cc->order;
		}
	}

	/*
	 * The PageBuddy() check could have potentially brought us outside
	 * the range to be scanned.
	 */
	if (unlikely(low_pfn > end_pfn))
		low_pfn = end_pfn;

isolate_abort:
	if (locked)
		spin_unlock_irqrestore(&pgdat->lru_lock, flags);

	/*
	 * Updated the cached scanner pfn once the pageblock has been scanned
	 * Pages will either be migrated in which case there is no point
	 * scanning in the near future or migration failed in which case the
	 * failure reason may persist. The block is marked for skipping if
	 * there were no pages isolated in the block or if the block is
	 * rescanned twice in a row.
	 */
	if (low_pfn == end_pfn && (!nr_isolated || cc->rescan)) {
		if (valid_page && !skip_updated)
			set_pageblock_skip(valid_page);
		update_cached_migrate(cc, low_pfn);
	}

	trace_mm_compaction_isolate_migratepages(start_pfn, low_pfn,
						nr_scanned, nr_isolated);

fatal_pending:
	cc->total_migrate_scanned += nr_scanned;
	if (nr_isolated)
		count_compact_events(COMPACTISOLATED, nr_isolated);

	return low_pfn;
}

/**
 * isolate_migratepages_range() - isolate migrate-able pages in a PFN range
 * @cc:        Compaction control structure.
 * @start_pfn: The first PFN to start isolating.
 * @end_pfn:   The one-past-last PFN.
 *
 * Returns zero if isolation fails fatally due to e.g. pending signal.
 * Otherwise, function returns one-past-the-last PFN of isolated page
 * (which may be greater than end_pfn if end fell in a middle of a THP page).
 */
unsigned long
isolate_migratepages_range(struct compact_control *cc, unsigned long start_pfn,
							unsigned long end_pfn)
{
	struct compact_control_ext cc_ext = { .cc = cc };
	unsigned long pfn, block_start_pfn, block_end_pfn;

	/* Scan block by block. First and last block may be incomplete */
	pfn = start_pfn;
	block_start_pfn = pageblock_start_pfn(pfn);
	if (block_start_pfn < cc->zone->zone_start_pfn)
		block_start_pfn = cc->zone->zone_start_pfn;
	block_end_pfn = pageblock_end_pfn(pfn);

	for (; pfn < end_pfn; pfn = block_end_pfn,
				block_start_pfn = block_end_pfn,
				block_end_pfn += pageblock_nr_pages) {

		block_end_pfn = min(block_end_pfn, end_pfn);

		if (!pageblock_pfn_to_page(block_start_pfn,
					block_end_pfn, cc->zone))
			continue;

		pfn = isolate_migratepages_block(&cc_ext, pfn, block_end_pfn,
							ISOLATE_UNEVICTABLE);

		if (!pfn)
			break;

		if (cc->nr_migratepages >= COMPACT_CLUSTER_MAX)
			break;
	}

	return pfn;
}

#endif /* CONFIG_COMPACTION || CONFIG_CMA */
#ifdef CONFIG_COMPACTION

static bool suitable_migration_source(struct compact_control *cc,
							struct page *page)
{
	int block_mt;

	if (pageblock_skip_persistent(page))
		return false;

	if ((cc->mode != MIGRATE_ASYNC) || !cc->direct_compaction)
		return true;

	block_mt = get_pageblock_migratetype(page);

	if (cc->migratetype == MIGRATE_MOVABLE)
		return is_migrate_movable(block_mt);
	else
		return block_mt == cc->migratetype;
}

/* Returns true if the page is within a block suitable for migration to */
static bool suitable_migration_target(struct compact_control_ext *cc_ext,
							struct page *page)
{
	struct compact_control *cc = cc_ext->cc;
	/* If the page is a large free page, then disallow migration */
	if (PageBuddy(page)) {
		/*
		 * We are checking page_order without zone->lock taken. But
		 * the only small danger is that we skip a potentially suitable
		 * pageblock, so it's not worth to check order for valid range.
		 */
		if (buddy_order_unsafe(page) >= pageblock_order)
			return false;
	}

	if (cc->ignore_block_suitable)
		return true;

<<<<<<< HEAD
	if (cc->nr_migrate_file_pages) {
		if (get_pageblock_migratetype(page) == MIGRATE_MOVABLE)
			return true;
	} else {
		/* If the block is MIGRATE_MOVABLE or MIGRATE_CMA, allow migration */
		if (is_migrate_movable(get_pageblock_migratetype(page)))
			return true;
	}
=======
	/* Allow file pages to migrate only into MIGRATE_MOVABLE blocks */
	if (cc_ext->nr_migrate_file_pages)
		return get_pageblock_migratetype(page) == MIGRATE_MOVABLE;

	/* If the block is MIGRATE_MOVABLE or MIGRATE_CMA, allow migration */
	if (is_migrate_movable(get_pageblock_migratetype(page)))
		return true;
>>>>>>> 9c2ce76d

	/* Otherwise skip the block */
	return false;
}

static inline unsigned int
freelist_scan_limit(struct compact_control *cc)
{
	unsigned short shift = BITS_PER_LONG - 1;

	return (COMPACT_CLUSTER_MAX >> min(shift, cc->fast_search_fail)) + 1;
}

/*
 * Test whether the free scanner has reached the same or lower pageblock than
 * the migration scanner, and compaction should thus terminate.
 */
static inline bool compact_scanners_met(struct compact_control *cc)
{
	return (cc->free_pfn >> pageblock_order)
		<= (cc->migrate_pfn >> pageblock_order);
}

/*
 * Used when scanning for a suitable migration target which scans freelists
 * in reverse. Reorders the list such as the unscanned pages are scanned
 * first on the next iteration of the free scanner
 */
static void
move_freelist_head(struct list_head *freelist, struct page *freepage)
{
	LIST_HEAD(sublist);

	if (!list_is_last(freelist, &freepage->lru)) {
		list_cut_before(&sublist, freelist, &freepage->lru);
		if (!list_empty(&sublist))
			list_splice_tail(&sublist, freelist);
	}
}

/*
 * Similar to move_freelist_head except used by the migration scanner
 * when scanning forward. It's possible for these list operations to
 * move against each other if they search the free list exactly in
 * lockstep.
 */
static void
move_freelist_tail(struct list_head *freelist, struct page *freepage)
{
	LIST_HEAD(sublist);

	if (!list_is_first(freelist, &freepage->lru)) {
		list_cut_position(&sublist, freelist, &freepage->lru);
		if (!list_empty(&sublist))
			list_splice_tail(&sublist, freelist);
	}
}

static void
fast_isolate_around(struct compact_control *cc, unsigned long pfn)
{
	unsigned long start_pfn, end_pfn;
	struct page *page;

	/* Do not search around if there are enough pages already */
	if (cc->nr_freepages >= cc->nr_migratepages)
		return;

	/* Minimise scanning during async compaction */
	if (cc->direct_compaction && cc->mode == MIGRATE_ASYNC)
		return;

	/* Pageblock boundaries */
	start_pfn = max(pageblock_start_pfn(pfn), cc->zone->zone_start_pfn);
	end_pfn = min(pageblock_end_pfn(pfn), zone_end_pfn(cc->zone));

	page = pageblock_pfn_to_page(start_pfn, end_pfn, cc->zone);
	if (!page)
		return;

	isolate_freepages_block(cc, &start_pfn, end_pfn, &cc->freepages, 1, false);

	/* Skip this pageblock in the future as it's full or nearly full */
	if (cc->nr_freepages < cc->nr_migratepages)
		set_pageblock_skip(page);

	return;
}

/* Search orders in round-robin fashion */
static int next_search_order(struct compact_control *cc, int order)
{
	order--;
	if (order < 0)
		order = cc->order - 1;

	/* Search wrapped around? */
	if (order == cc->search_order) {
		cc->search_order--;
		if (cc->search_order < 0)
			cc->search_order = cc->order - 1;
		return -1;
	}

	return order;
}

static unsigned long
fast_isolate_freepages(struct compact_control *cc)
{
	unsigned int limit = min(1U, freelist_scan_limit(cc) >> 1);
	unsigned int nr_scanned = 0;
	unsigned long low_pfn, min_pfn, highest = 0;
	unsigned long nr_isolated = 0;
	unsigned long distance;
	struct page *page = NULL;
	bool scan_start = false;
	int order;

	/* Full compaction passes in a negative order */
	if (cc->order <= 0)
		return cc->free_pfn;

	/*
	 * If starting the scan, use a deeper search and use the highest
	 * PFN found if a suitable one is not found.
	 */
	if (cc->free_pfn >= cc->zone->compact_init_free_pfn) {
		limit = pageblock_nr_pages >> 1;
		scan_start = true;
	}

	/*
	 * Preferred point is in the top quarter of the scan space but take
	 * a pfn from the top half if the search is problematic.
	 */
	distance = (cc->free_pfn - cc->migrate_pfn);
	low_pfn = pageblock_start_pfn(cc->free_pfn - (distance >> 2));
	min_pfn = pageblock_start_pfn(cc->free_pfn - (distance >> 1));

	if (WARN_ON_ONCE(min_pfn > low_pfn))
		low_pfn = min_pfn;

	/*
	 * Search starts from the last successful isolation order or the next
	 * order to search after a previous failure
	 */
	cc->search_order = min_t(unsigned int, cc->order - 1, cc->search_order);

	for (order = cc->search_order;
	     !page && order >= 0;
	     order = next_search_order(cc, order)) {
		struct free_area *area = &cc->zone->free_area[order];
		struct list_head *freelist;
		struct page *freepage;
		unsigned long flags;
		unsigned int order_scanned = 0;
		unsigned long high_pfn = 0;

		if (!area->nr_free)
			continue;

		spin_lock_irqsave(&cc->zone->lock, flags);
		freelist = &area->free_list[MIGRATE_MOVABLE];
		list_for_each_entry_reverse(freepage, freelist, lru) {
			unsigned long pfn;

			order_scanned++;
			nr_scanned++;
			pfn = page_to_pfn(freepage);

			if (pfn >= highest)
				highest = max(pageblock_start_pfn(pfn),
					      cc->zone->zone_start_pfn);

			if (pfn >= low_pfn) {
				cc->fast_search_fail = 0;
				cc->search_order = order;
				page = freepage;
				break;
			}

			if (pfn >= min_pfn && pfn > high_pfn) {
				high_pfn = pfn;

				/* Shorten the scan if a candidate is found */
				limit >>= 1;
			}

			if (order_scanned >= limit)
				break;
		}

		/* Use a minimum pfn if a preferred one was not found */
		if (!page && high_pfn) {
			page = pfn_to_page(high_pfn);

			/* Update freepage for the list reorder below */
			freepage = page;
		}

		/* Reorder to so a future search skips recent pages */
		move_freelist_head(freelist, freepage);

		/* Isolate the page if available */
		if (page) {
			if (__isolate_free_page(page, order)) {
				set_page_private(page, order);
				nr_isolated = 1 << order;
				cc->nr_freepages += nr_isolated;
				list_add_tail(&page->lru, &cc->freepages);
				count_compact_events(COMPACTISOLATED, nr_isolated);
			} else {
				/* If isolation fails, abort the search */
				order = cc->search_order + 1;
				page = NULL;
			}
		}

		spin_unlock_irqrestore(&cc->zone->lock, flags);

		/*
		 * Smaller scan on next order so the total scan ig related
		 * to freelist_scan_limit.
		 */
		if (order_scanned >= limit)
			limit = min(1U, limit >> 1);
	}

	if (!page) {
		cc->fast_search_fail++;
		if (scan_start) {
			/*
			 * Use the highest PFN found above min. If one was
			 * not found, be pessimistic for direct compaction
			 * and use the min mark.
			 */
			if (highest) {
				page = pfn_to_page(highest);
				cc->free_pfn = highest;
			} else {
				if (cc->direct_compaction && pfn_valid(min_pfn)) {
					page = pageblock_pfn_to_page(min_pfn,
						min(pageblock_end_pfn(min_pfn),
						    zone_end_pfn(cc->zone)),
						cc->zone);
					cc->free_pfn = min_pfn;
				}
			}
		}
	}

	if (highest && highest >= cc->zone->compact_cached_free_pfn) {
		highest -= pageblock_nr_pages;
		cc->zone->compact_cached_free_pfn = highest;
	}

	cc->total_free_scanned += nr_scanned;
	if (!page)
		return cc->free_pfn;

	low_pfn = page_to_pfn(page);
	fast_isolate_around(cc, low_pfn);
	return low_pfn;
}

/*
 * Based on information in the current compact_control, find blocks
 * suitable for isolating free pages from and then isolate them.
 */
static void isolate_freepages(struct compact_control_ext *cc_ext)
{
	struct compact_control *cc = cc_ext->cc;
	struct zone *zone = cc->zone;
	struct page *page;
	unsigned long block_start_pfn;	/* start of current pageblock */
	unsigned long isolate_start_pfn; /* exact pfn we start at */
	unsigned long block_end_pfn;	/* end of current pageblock */
	unsigned long low_pfn;	     /* lowest pfn scanner is able to scan */
	struct list_head *freelist = &cc->freepages;
	unsigned int stride;

	/* Try a small search of the free lists for a candidate */
	isolate_start_pfn = fast_isolate_freepages(cc);
	if (cc->nr_freepages)
		goto splitmap;

	/*
	 * Initialise the free scanner. The starting point is where we last
	 * successfully isolated from, zone-cached value, or the end of the
	 * zone when isolating for the first time. For looping we also need
	 * this pfn aligned down to the pageblock boundary, because we do
	 * block_start_pfn -= pageblock_nr_pages in the for loop.
	 * For ending point, take care when isolating in last pageblock of a
	 * zone which ends in the middle of a pageblock.
	 * The low boundary is the end of the pageblock the migration scanner
	 * is using.
	 */
	isolate_start_pfn = cc->free_pfn;
	block_start_pfn = pageblock_start_pfn(isolate_start_pfn);
	block_end_pfn = min(block_start_pfn + pageblock_nr_pages,
						zone_end_pfn(zone));
	low_pfn = pageblock_end_pfn(cc->migrate_pfn);
	stride = cc->mode == MIGRATE_ASYNC ? COMPACT_CLUSTER_MAX : 1;

	/*
	 * Isolate free pages until enough are available to migrate the
	 * pages on cc->migratepages. We stop searching if the migrate
	 * and free page scanners meet or enough free pages are isolated.
	 */
	for (; block_start_pfn >= low_pfn;
				block_end_pfn = block_start_pfn,
				block_start_pfn -= pageblock_nr_pages,
				isolate_start_pfn = block_start_pfn) {
		unsigned long nr_isolated;

		/*
		 * This can iterate a massively long zone without finding any
		 * suitable migration targets, so periodically check resched.
		 */
		if (!(block_start_pfn % (SWAP_CLUSTER_MAX * pageblock_nr_pages)))
			cond_resched();

		page = pageblock_pfn_to_page(block_start_pfn, block_end_pfn,
									zone);
		if (!page)
			continue;

		/* Check the block is suitable for migration */
		if (!suitable_migration_target(cc_ext, page))
			continue;

		/* If isolation recently failed, do not retry */
		if (!isolation_suitable(cc, page))
			continue;

		/* Found a block suitable for isolating free pages from. */
		nr_isolated = isolate_freepages_block(cc, &isolate_start_pfn,
					block_end_pfn, freelist, stride, false);

		/* Update the skip hint if the full pageblock was scanned */
		if (isolate_start_pfn == block_end_pfn)
			update_pageblock_skip(cc, page, block_start_pfn);

		/* Are enough freepages isolated? */
		if (cc->nr_freepages >= cc->nr_migratepages) {
			if (isolate_start_pfn >= block_end_pfn) {
				/*
				 * Restart at previous pageblock if more
				 * freepages can be isolated next time.
				 */
				isolate_start_pfn =
					block_start_pfn - pageblock_nr_pages;
			}
			break;
		} else if (isolate_start_pfn < block_end_pfn) {
			/*
			 * If isolation failed early, do not continue
			 * needlessly.
			 */
			break;
		}

		/* Adjust stride depending on isolation */
		if (nr_isolated) {
			stride = 1;
			continue;
		}
		stride = min_t(unsigned int, COMPACT_CLUSTER_MAX, stride << 1);
	}

	/*
	 * Record where the free scanner will restart next time. Either we
	 * broke from the loop and set isolate_start_pfn based on the last
	 * call to isolate_freepages_block(), or we met the migration scanner
	 * and the loop terminated due to isolate_start_pfn < low_pfn
	 */
	cc->free_pfn = isolate_start_pfn;

splitmap:
	/* __isolate_free_page() does not map the pages */
	split_map_pages(freelist);
}

/*
 * This is a migrate-callback that "allocates" freepages by taking pages
 * from the isolated freelists in the block we are migrating to.
 */
static struct page *compaction_alloc(struct page *migratepage,
					unsigned long data)
{
	struct compact_control_ext *cc_ext = (struct compact_control_ext *)data;
	struct compact_control *cc = cc_ext->cc;
	struct page *freepage;

	if (list_empty(&cc->freepages)) {
		isolate_freepages(cc_ext);

		if (list_empty(&cc->freepages))
			return NULL;
	}

	freepage = list_entry(cc->freepages.next, struct page, lru);
	list_del(&freepage->lru);
	cc->nr_freepages--;

	return freepage;
}

/*
 * This is a migrate-callback that "frees" freepages back to the isolated
 * freelist.  All pages on the freelist are from the same zone, so there is no
 * special handling needed for NUMA.
 */
static void compaction_free(struct page *page, unsigned long data)
{
	struct compact_control_ext *cc_ext = (struct compact_control_ext *)data;
	struct compact_control *cc = cc_ext->cc;

	list_add(&page->lru, &cc->freepages);
	cc->nr_freepages++;
}

/* possible outcome of isolate_migratepages */
typedef enum {
	ISOLATE_ABORT,		/* Abort compaction now */
	ISOLATE_NONE,		/* No pages isolated, continue scanning */
	ISOLATE_SUCCESS,	/* Pages isolated, migrate */
} isolate_migrate_t;

/*
 * Allow userspace to control policy on scanning the unevictable LRU for
 * compactable pages.
 */
#ifdef CONFIG_PREEMPT_RT
int sysctl_compact_unevictable_allowed __read_mostly = 0;
#else
int sysctl_compact_unevictable_allowed __read_mostly = 1;
#endif

static inline void
update_fast_start_pfn(struct compact_control *cc, unsigned long pfn)
{
	if (cc->fast_start_pfn == ULONG_MAX)
		return;

	if (!cc->fast_start_pfn)
		cc->fast_start_pfn = pfn;

	cc->fast_start_pfn = min(cc->fast_start_pfn, pfn);
}

static inline unsigned long
reinit_migrate_pfn(struct compact_control *cc)
{
	if (!cc->fast_start_pfn || cc->fast_start_pfn == ULONG_MAX)
		return cc->migrate_pfn;

	cc->migrate_pfn = cc->fast_start_pfn;
	cc->fast_start_pfn = ULONG_MAX;

	return cc->migrate_pfn;
}

/*
 * Briefly search the free lists for a migration source that already has
 * some free pages to reduce the number of pages that need migration
 * before a pageblock is free.
 */
static unsigned long fast_find_migrateblock(struct compact_control *cc)
{
	unsigned int limit = freelist_scan_limit(cc);
	unsigned int nr_scanned = 0;
	unsigned long distance;
	unsigned long pfn = cc->migrate_pfn;
	unsigned long high_pfn;
	int order;
	bool found_block = false;

	/* Skip hints are relied on to avoid repeats on the fast search */
	if (cc->ignore_skip_hint)
		return pfn;

	/*
	 * If the migrate_pfn is not at the start of a zone or the start
	 * of a pageblock then assume this is a continuation of a previous
	 * scan restarted due to COMPACT_CLUSTER_MAX.
	 */
	if (pfn != cc->zone->zone_start_pfn && pfn != pageblock_start_pfn(pfn))
		return pfn;

	/*
	 * For smaller orders, just linearly scan as the number of pages
	 * to migrate should be relatively small and does not necessarily
	 * justify freeing up a large block for a small allocation.
	 */
	if (cc->order <= PAGE_ALLOC_COSTLY_ORDER)
		return pfn;

	/*
	 * Only allow kcompactd and direct requests for movable pages to
	 * quickly clear out a MOVABLE pageblock for allocation. This
	 * reduces the risk that a large movable pageblock is freed for
	 * an unmovable/reclaimable small allocation.
	 */
	if (cc->direct_compaction && cc->migratetype != MIGRATE_MOVABLE)
		return pfn;

	/*
	 * When starting the migration scanner, pick any pageblock within the
	 * first half of the search space. Otherwise try and pick a pageblock
	 * within the first eighth to reduce the chances that a migration
	 * target later becomes a source.
	 */
	distance = (cc->free_pfn - cc->migrate_pfn) >> 1;
	if (cc->migrate_pfn != cc->zone->zone_start_pfn)
		distance >>= 2;
	high_pfn = pageblock_start_pfn(cc->migrate_pfn + distance);

	for (order = cc->order - 1;
	     order >= PAGE_ALLOC_COSTLY_ORDER && !found_block && nr_scanned < limit;
	     order--) {
		struct free_area *area = &cc->zone->free_area[order];
		struct list_head *freelist;
		unsigned long flags;
		struct page *freepage;

		if (!area->nr_free)
			continue;

		spin_lock_irqsave(&cc->zone->lock, flags);
		freelist = &area->free_list[MIGRATE_MOVABLE];
		list_for_each_entry(freepage, freelist, lru) {
			unsigned long free_pfn;

			if (nr_scanned++ >= limit) {
				move_freelist_tail(freelist, freepage);
				break;
			}

			free_pfn = page_to_pfn(freepage);
			if (free_pfn < high_pfn) {
				/*
				 * Avoid if skipped recently. Ideally it would
				 * move to the tail but even safe iteration of
				 * the list assumes an entry is deleted, not
				 * reordered.
				 */
				if (get_pageblock_skip(freepage))
					continue;

				/* Reorder to so a future search skips recent pages */
				move_freelist_tail(freelist, freepage);

				update_fast_start_pfn(cc, free_pfn);
				pfn = pageblock_start_pfn(free_pfn);
				if (pfn < cc->zone->zone_start_pfn)
					pfn = cc->zone->zone_start_pfn;
				cc->fast_search_fail = 0;
				found_block = true;
				set_pageblock_skip(freepage);
				break;
			}
		}
		spin_unlock_irqrestore(&cc->zone->lock, flags);
	}

	cc->total_migrate_scanned += nr_scanned;

	/*
	 * If fast scanning failed then use a cached entry for a page block
	 * that had free pages as the basis for starting a linear scan.
	 */
	if (!found_block) {
		cc->fast_search_fail++;
		pfn = reinit_migrate_pfn(cc);
	}
	return pfn;
}

/*
 * Isolate all pages that can be migrated from the first suitable block,
 * starting at the block pointed to by the migrate scanner pfn within
 * compact_control.
 */
static isolate_migrate_t isolate_migratepages(struct compact_control_ext *cc_ext)
{
	struct compact_control *cc = cc_ext->cc;
	unsigned long block_start_pfn;
	unsigned long block_end_pfn;
	unsigned long low_pfn;
	struct page *page;
	const isolate_mode_t isolate_mode =
		(sysctl_compact_unevictable_allowed ? ISOLATE_UNEVICTABLE : 0) |
		(cc->mode != MIGRATE_SYNC ? ISOLATE_ASYNC_MIGRATE : 0);
	bool fast_find_block;

	/*
	 * Start at where we last stopped, or beginning of the zone as
	 * initialized by compact_zone(). The first failure will use
	 * the lowest PFN as the starting point for linear scanning.
	 */
	low_pfn = fast_find_migrateblock(cc);
	block_start_pfn = pageblock_start_pfn(low_pfn);
	if (block_start_pfn < cc->zone->zone_start_pfn)
		block_start_pfn = cc->zone->zone_start_pfn;

	/*
	 * fast_find_migrateblock marks a pageblock skipped so to avoid
	 * the isolation_suitable check below, check whether the fast
	 * search was successful.
	 */
	fast_find_block = low_pfn != cc->migrate_pfn && !cc->fast_search_fail;

	/* Only scan within a pageblock boundary */
	block_end_pfn = pageblock_end_pfn(low_pfn);

	/*
	 * Iterate over whole pageblocks until we find the first suitable.
	 * Do not cross the free scanner.
	 */
	for (; block_end_pfn <= cc->free_pfn;
			fast_find_block = false,
			low_pfn = block_end_pfn,
			block_start_pfn = block_end_pfn,
			block_end_pfn += pageblock_nr_pages) {

		/*
		 * This can potentially iterate a massively long zone with
		 * many pageblocks unsuitable, so periodically check if we
		 * need to schedule.
		 */
		if (!(low_pfn % (SWAP_CLUSTER_MAX * pageblock_nr_pages)))
			cond_resched();

		page = pageblock_pfn_to_page(block_start_pfn,
						block_end_pfn, cc->zone);
		if (!page)
			continue;

		/*
		 * If isolation recently failed, do not retry. Only check the
		 * pageblock once. COMPACT_CLUSTER_MAX causes a pageblock
		 * to be visited multiple times. Assume skip was checked
		 * before making it "skip" so other compaction instances do
		 * not scan the same block.
		 */
		if (IS_ALIGNED(low_pfn, pageblock_nr_pages) &&
		    !fast_find_block && !isolation_suitable(cc, page))
			continue;

		/*
		 * For async compaction, also only scan in MOVABLE blocks
		 * without huge pages. Async compaction is optimistic to see
		 * if the minimum amount of work satisfies the allocation.
		 * The cached PFN is updated as it's possible that all
		 * remaining blocks between source and target are unsuitable
		 * and the compaction scanners fail to meet.
		 */
		if (!suitable_migration_source(cc, page)) {
			update_cached_migrate(cc, block_end_pfn);
			continue;
		}

		/* Perform the isolation */
		low_pfn = isolate_migratepages_block(cc_ext, low_pfn,
						block_end_pfn, isolate_mode);

		if (!low_pfn)
			return ISOLATE_ABORT;

		/*
		 * Either we isolated something and proceed with migration. Or
		 * we failed and compact_zone should decide if we should
		 * continue or not.
		 */
		break;
	}

	/* Record where migration scanner will be restarted. */
	cc->migrate_pfn = low_pfn;

	return cc->nr_migratepages ? ISOLATE_SUCCESS : ISOLATE_NONE;
}

/*
 * order == -1 is expected when compacting via
 * /proc/sys/vm/compact_memory
 */
static inline bool is_via_compact_memory(int order)
{
	return order == -1;
}

static bool kswapd_is_running(pg_data_t *pgdat)
{
	return pgdat->kswapd && (pgdat->kswapd->state == TASK_RUNNING);
}

/*
 * A zone's fragmentation score is the external fragmentation wrt to the
 * COMPACTION_HPAGE_ORDER scaled by the zone's size. It returns a value
 * in the range [0, 100].
 *
 * The scaling factor ensures that proactive compaction focuses on larger
 * zones like ZONE_NORMAL, rather than smaller, specialized zones like
 * ZONE_DMA32. For smaller zones, the score value remains close to zero,
 * and thus never exceeds the high threshold for proactive compaction.
 */
static unsigned int fragmentation_score_zone(struct zone *zone)
{
	unsigned long score;

	score = zone->present_pages *
			extfrag_for_order(zone, COMPACTION_HPAGE_ORDER);
	return div64_ul(score, zone->zone_pgdat->node_present_pages + 1);
}

/*
 * The per-node proactive (background) compaction process is started by its
 * corresponding kcompactd thread when the node's fragmentation score
 * exceeds the high threshold. The compaction process remains active till
 * the node's score falls below the low threshold, or one of the back-off
 * conditions is met.
 */
static unsigned int fragmentation_score_node(pg_data_t *pgdat)
{
	unsigned int score = 0;
	int zoneid;

	for (zoneid = 0; zoneid < MAX_NR_ZONES; zoneid++) {
		struct zone *zone;

		zone = &pgdat->node_zones[zoneid];
		score += fragmentation_score_zone(zone);
	}

	return score;
}

static unsigned int fragmentation_score_wmark(pg_data_t *pgdat, bool low)
{
	unsigned int wmark_low;

	/*
	 * Cap the low watermak to avoid excessive compaction
	 * activity in case a user sets the proactivess tunable
	 * close to 100 (maximum).
	 */
	wmark_low = max(100U - sysctl_compaction_proactiveness, 5U);
	return low ? wmark_low : min(wmark_low + 10, 100U);
}

static bool should_proactive_compact_node(pg_data_t *pgdat)
{
	int wmark_high;

	if (!sysctl_compaction_proactiveness || kswapd_is_running(pgdat))
		return false;

	wmark_high = fragmentation_score_wmark(pgdat, false);
	return fragmentation_score_node(pgdat) > wmark_high;
}

static enum compact_result __compact_finished(struct compact_control *cc)
{
	unsigned int order;
	const int migratetype = cc->migratetype;
	int ret;

	/* Compaction run completes if the migrate and free scanner meet */
	if (compact_scanners_met(cc)) {
		/* Let the next compaction start anew. */
		reset_cached_positions(cc->zone);

		/*
		 * Mark that the PG_migrate_skip information should be cleared
		 * by kswapd when it goes to sleep. kcompactd does not set the
		 * flag itself as the decision to be clear should be directly
		 * based on an allocation request.
		 */
		if (cc->direct_compaction)
			cc->zone->compact_blockskip_flush = true;

		if (cc->whole_zone)
			return COMPACT_COMPLETE;
		else
			return COMPACT_PARTIAL_SKIPPED;
	}

	if (cc->proactive_compaction) {
		int score, wmark_low;
		pg_data_t *pgdat;

		pgdat = cc->zone->zone_pgdat;
		if (kswapd_is_running(pgdat))
			return COMPACT_PARTIAL_SKIPPED;

		score = fragmentation_score_zone(cc->zone);
		wmark_low = fragmentation_score_wmark(pgdat, true);

		if (score > wmark_low)
			ret = COMPACT_CONTINUE;
		else
			ret = COMPACT_SUCCESS;

		goto out;
	}

	if (is_via_compact_memory(cc->order))
		return COMPACT_CONTINUE;

	/*
	 * Always finish scanning a pageblock to reduce the possibility of
	 * fallbacks in the future. This is particularly important when
	 * migration source is unmovable/reclaimable but it's not worth
	 * special casing.
	 */
	if (!IS_ALIGNED(cc->migrate_pfn, pageblock_nr_pages))
		return COMPACT_CONTINUE;

	/* Direct compactor: Is a suitable page free? */
	ret = COMPACT_NO_SUITABLE_PAGE;
	for (order = cc->order; order < MAX_ORDER; order++) {
		struct free_area *area = &cc->zone->free_area[order];
		bool can_steal;

		/* Job done if page is free of the right migratetype */
		if (!free_area_empty(area, migratetype))
			return COMPACT_SUCCESS;

#ifdef CONFIG_CMA
		/* MIGRATE_MOVABLE can fallback on MIGRATE_CMA */
		if (migratetype == MIGRATE_MOVABLE &&
			!free_area_empty(area, MIGRATE_CMA))
			return COMPACT_SUCCESS;
#endif
		/*
		 * Job done if allocation would steal freepages from
		 * other migratetype buddy lists.
		 */
		if (find_suitable_fallback(area, order, migratetype,
						true, &can_steal) != -1) {

			/* movable pages are OK in any pageblock */
			if (migratetype == MIGRATE_MOVABLE)
				return COMPACT_SUCCESS;

			/*
			 * We are stealing for a non-movable allocation. Make
			 * sure we finish compacting the current pageblock
			 * first so it is as free as possible and we won't
			 * have to steal another one soon. This only applies
			 * to sync compaction, as async compaction operates
			 * on pageblocks of the same migratetype.
			 */
			if (cc->mode == MIGRATE_ASYNC ||
					IS_ALIGNED(cc->migrate_pfn,
							pageblock_nr_pages)) {
				return COMPACT_SUCCESS;
			}

			ret = COMPACT_CONTINUE;
			break;
		}
	}

out:
	if (cc->contended || fatal_signal_pending(current))
		ret = COMPACT_CONTENDED;

	return ret;
}

static enum compact_result compact_finished(struct compact_control *cc)
{
	int ret;

	ret = __compact_finished(cc);
	trace_mm_compaction_finished(cc->zone, cc->order, ret);
	if (ret == COMPACT_NO_SUITABLE_PAGE)
		ret = COMPACT_CONTINUE;

	return ret;
}

/*
 * compaction_suitable: Is this suitable to run compaction on this zone now?
 * Returns
 *   COMPACT_SKIPPED  - If there are too few free pages for compaction
 *   COMPACT_SUCCESS  - If the allocation would succeed without compaction
 *   COMPACT_CONTINUE - If compaction should run now
 */
static enum compact_result __compaction_suitable(struct zone *zone, int order,
					unsigned int alloc_flags,
					int highest_zoneidx,
					unsigned long wmark_target)
{
	unsigned long watermark;

	if (is_via_compact_memory(order))
		return COMPACT_CONTINUE;

	watermark = wmark_pages(zone, alloc_flags & ALLOC_WMARK_MASK);
	/*
	 * If watermarks for high-order allocation are already met, there
	 * should be no need for compaction at all.
	 */
	if (zone_watermark_ok(zone, order, watermark, highest_zoneidx,
								alloc_flags))
		return COMPACT_SUCCESS;

	/*
	 * Watermarks for order-0 must be met for compaction to be able to
	 * isolate free pages for migration targets. This means that the
	 * watermark and alloc_flags have to match, or be more pessimistic than
	 * the check in __isolate_free_page(). We don't use the direct
	 * compactor's alloc_flags, as they are not relevant for freepage
	 * isolation. We however do use the direct compactor's highest_zoneidx
	 * to skip over zones where lowmem reserves would prevent allocation
	 * even if compaction succeeds.
	 * For costly orders, we require low watermark instead of min for
	 * compaction to proceed to increase its chances.
	 * ALLOC_CMA is used, as pages in CMA pageblocks are considered
	 * suitable migration targets
	 */
	watermark = (order > PAGE_ALLOC_COSTLY_ORDER) ?
				low_wmark_pages(zone) : min_wmark_pages(zone);
	watermark += compact_gap(order);
	if (!__zone_watermark_ok(zone, 0, watermark, highest_zoneidx,
						ALLOC_CMA, wmark_target))
		return COMPACT_SKIPPED;

	return COMPACT_CONTINUE;
}

enum compact_result compaction_suitable(struct zone *zone, int order,
					unsigned int alloc_flags,
					int highest_zoneidx)
{
	enum compact_result ret;
	int fragindex;

	ret = __compaction_suitable(zone, order, alloc_flags, highest_zoneidx,
				    zone_page_state(zone, NR_FREE_PAGES));
	/*
	 * fragmentation index determines if allocation failures are due to
	 * low memory or external fragmentation
	 *
	 * index of -1000 would imply allocations might succeed depending on
	 * watermarks, but we already failed the high-order watermark check
	 * index towards 0 implies failure is due to lack of memory
	 * index towards 1000 implies failure is due to fragmentation
	 *
	 * Only compact if a failure would be due to fragmentation. Also
	 * ignore fragindex for non-costly orders where the alternative to
	 * a successful reclaim/compaction is OOM. Fragindex and the
	 * vm.extfrag_threshold sysctl is meant as a heuristic to prevent
	 * excessive compaction for costly orders, but it should not be at the
	 * expense of system stability.
	 */
	if (ret == COMPACT_CONTINUE && (order > PAGE_ALLOC_COSTLY_ORDER)) {
		fragindex = fragmentation_index(zone, order);
		if (fragindex >= 0 && fragindex <= sysctl_extfrag_threshold)
			ret = COMPACT_NOT_SUITABLE_ZONE;
	}

	trace_mm_compaction_suitable(zone, order, ret);
	if (ret == COMPACT_NOT_SUITABLE_ZONE)
		ret = COMPACT_SKIPPED;

	return ret;
}

bool compaction_zonelist_suitable(struct alloc_context *ac, int order,
		int alloc_flags)
{
	struct zone *zone;
	struct zoneref *z;

	/*
	 * Make sure at least one zone would pass __compaction_suitable if we continue
	 * retrying the reclaim.
	 */
	for_each_zone_zonelist_nodemask(zone, z, ac->zonelist,
				ac->highest_zoneidx, ac->nodemask) {
		unsigned long available;
		enum compact_result compact_result;

		/*
		 * Do not consider all the reclaimable memory because we do not
		 * want to trash just for a single high order allocation which
		 * is even not guaranteed to appear even if __compaction_suitable
		 * is happy about the watermark check.
		 */
		available = zone_reclaimable_pages(zone) / order;
		available += zone_page_state_snapshot(zone, NR_FREE_PAGES);
		compact_result = __compaction_suitable(zone, order, alloc_flags,
				ac->highest_zoneidx, available);
		if (compact_result != COMPACT_SKIPPED)
			return true;
	}

	return false;
}

static enum compact_result
compact_zone(struct compact_control *cc, struct capture_control *capc)
{
	enum compact_result ret;
	unsigned long start_pfn = cc->zone->zone_start_pfn;
	unsigned long end_pfn = zone_end_pfn(cc->zone);
	unsigned long last_migrated_pfn;
	const bool sync = cc->mode != MIGRATE_ASYNC;
	bool update_cached;
	long vendor_ret;
	struct compact_control_ext cc_ext = {
		.cc = cc,
		.nr_migrate_file_pages = 0,
	};

	/*
	 * These counters track activities during zone compaction.  Initialize
	 * them before compacting a new zone.
	 */
	cc->total_migrate_scanned = 0;
	cc->total_free_scanned = 0;
	cc->nr_migratepages = 0;
	cc->nr_migrate_file_pages = 0;
	cc->nr_freepages = 0;
	INIT_LIST_HEAD(&cc->freepages);
	INIT_LIST_HEAD(&cc->migratepages);

	cc->migratetype = gfp_migratetype(cc->gfp_mask);
	ret = compaction_suitable(cc->zone, cc->order, cc->alloc_flags,
							cc->highest_zoneidx);
	/* Compaction is likely to fail */
	if (ret == COMPACT_SUCCESS || ret == COMPACT_SKIPPED)
		return ret;

	/* huh, compaction_suitable is returning something unexpected */
	VM_BUG_ON(ret != COMPACT_CONTINUE);

	/*
	 * Clear pageblock skip if there were failures recently and compaction
	 * is about to be retried after being deferred.
	 */
	if (compaction_restarting(cc->zone, cc->order))
		__reset_isolation_suitable(cc->zone);

	/*
	 * Setup to move all movable pages to the end of the zone. Used cached
	 * information on where the scanners should start (unless we explicitly
	 * want to compact the whole zone), but check that it is initialised
	 * by ensuring the values are within zone boundaries.
	 */
	cc->fast_start_pfn = 0;
	if (cc->whole_zone) {
		cc->migrate_pfn = start_pfn;
		cc->free_pfn = pageblock_start_pfn(end_pfn - 1);
	} else {
		cc->migrate_pfn = cc->zone->compact_cached_migrate_pfn[sync];
		cc->free_pfn = cc->zone->compact_cached_free_pfn;
		if (cc->free_pfn < start_pfn || cc->free_pfn >= end_pfn) {
			cc->free_pfn = pageblock_start_pfn(end_pfn - 1);
			cc->zone->compact_cached_free_pfn = cc->free_pfn;
		}
		if (cc->migrate_pfn < start_pfn || cc->migrate_pfn >= end_pfn) {
			cc->migrate_pfn = start_pfn;
			cc->zone->compact_cached_migrate_pfn[0] = cc->migrate_pfn;
			cc->zone->compact_cached_migrate_pfn[1] = cc->migrate_pfn;
		}

		if (cc->migrate_pfn <= cc->zone->compact_init_migrate_pfn)
			cc->whole_zone = true;
	}

	last_migrated_pfn = 0;

	/*
	 * Migrate has separate cached PFNs for ASYNC and SYNC* migration on
	 * the basis that some migrations will fail in ASYNC mode. However,
	 * if the cached PFNs match and pageblocks are skipped due to having
	 * no isolation candidates, then the sync state does not matter.
	 * Until a pageblock with isolation candidates is found, keep the
	 * cached PFNs in sync to avoid revisiting the same blocks.
	 */
	update_cached = !sync &&
		cc->zone->compact_cached_migrate_pfn[0] == cc->zone->compact_cached_migrate_pfn[1];

	trace_mm_compaction_begin(start_pfn, cc->migrate_pfn,
				cc->free_pfn, end_pfn, sync);
	trace_android_vh_mm_compaction_begin(cc, &vendor_ret);

	/* lru_add_drain_all could be expensive with involving other CPUs */
	lru_add_drain();

	while ((ret = compact_finished(cc)) == COMPACT_CONTINUE) {
		int err;
		unsigned long start_pfn = cc->migrate_pfn;

		/*
		 * Avoid multiple rescans which can happen if a page cannot be
		 * isolated (dirty/writeback in async mode) or if the migrated
		 * pages are being allocated before the pageblock is cleared.
		 * The first rescan will capture the entire pageblock for
		 * migration. If it fails, it'll be marked skip and scanning
		 * will proceed as normal.
		 */
		cc->rescan = false;
		if (pageblock_start_pfn(last_migrated_pfn) ==
		    pageblock_start_pfn(start_pfn)) {
			cc->rescan = true;
		}

		switch (isolate_migratepages(&cc_ext)) {
		case ISOLATE_ABORT:
			ret = COMPACT_CONTENDED;
			putback_movable_pages(&cc->migratepages);
			cc->nr_migratepages = 0;
<<<<<<< HEAD
			cc->nr_migrate_file_pages = 0;
=======
			cc_ext.nr_migrate_file_pages = 0;
>>>>>>> 9c2ce76d
			goto out;
		case ISOLATE_NONE:
			if (update_cached) {
				cc->zone->compact_cached_migrate_pfn[1] =
					cc->zone->compact_cached_migrate_pfn[0];
			}

			/*
			 * We haven't isolated and migrated anything, but
			 * there might still be unflushed migrations from
			 * previous cc->order aligned block.
			 */
			goto check_drain;
		case ISOLATE_SUCCESS:
			update_cached = false;
			last_migrated_pfn = start_pfn;
			;
		}

		err = migrate_pages(&cc->migratepages, compaction_alloc,
				compaction_free, (unsigned long)&cc_ext, cc->mode,
				MR_COMPACTION);

		trace_mm_compaction_migratepages(cc->nr_migratepages, err,
							&cc->migratepages);

		/* All pages were either migrated or will be released */
		cc->nr_migratepages = 0;
<<<<<<< HEAD
		cc->nr_migrate_file_pages = 0;
=======
		cc_ext.nr_migrate_file_pages = 0;
>>>>>>> 9c2ce76d
		if (err) {
			putback_movable_pages(&cc->migratepages);
			/*
			 * migrate_pages() may return -ENOMEM when scanners meet
			 * and we want compact_finished() to detect it
			 */
			if (err == -ENOMEM && !compact_scanners_met(cc)) {
				ret = COMPACT_CONTENDED;
				goto out;
			}
			/*
			 * We failed to migrate at least one page in the current
			 * order-aligned block, so skip the rest of it.
			 */
			if (cc->direct_compaction &&
						(cc->mode == MIGRATE_ASYNC)) {
				cc->migrate_pfn = block_end_pfn(
						cc->migrate_pfn - 1, cc->order);
				/* Draining pcplists is useless in this case */
				last_migrated_pfn = 0;
			}
		}

check_drain:
		/*
		 * Has the migration scanner moved away from the previous
		 * cc->order aligned block where we migrated from? If yes,
		 * flush the pages that were freed, so that they can merge and
		 * compact_finished() can detect immediately if allocation
		 * would succeed.
		 */
		if (cc->order > 0 && last_migrated_pfn) {
			unsigned long current_block_start =
				block_start_pfn(cc->migrate_pfn, cc->order);

			if (last_migrated_pfn < current_block_start) {
				lru_add_drain_cpu_zone(cc->zone);
				/* No more flushing until we migrate again */
				last_migrated_pfn = 0;
			}
		}

		/* Stop if a page has been captured */
		if (capc && capc->page) {
			ret = COMPACT_SUCCESS;
			break;
		}
	}

out:
	/*
	 * Release free pages and update where the free scanner should restart,
	 * so we don't leave any returned pages behind in the next attempt.
	 */
	if (cc->nr_freepages > 0) {
		unsigned long free_pfn = release_freepages(&cc->freepages);

		cc->nr_freepages = 0;
		VM_BUG_ON(free_pfn == 0);
		/* The cached pfn is always the first in a pageblock */
		free_pfn = pageblock_start_pfn(free_pfn);
		/*
		 * Only go back, not forward. The cached pfn might have been
		 * already reset to zone end in compact_finished()
		 */
		if (free_pfn > cc->zone->compact_cached_free_pfn)
			cc->zone->compact_cached_free_pfn = free_pfn;
	}

	count_compact_events(COMPACTMIGRATE_SCANNED, cc->total_migrate_scanned);
	count_compact_events(COMPACTFREE_SCANNED, cc->total_free_scanned);

	trace_android_vh_mm_compaction_end(cc, vendor_ret);
	trace_mm_compaction_end(start_pfn, cc->migrate_pfn,
				cc->free_pfn, end_pfn, sync, ret);

	return ret;
}

static enum compact_result compact_zone_order(struct zone *zone, int order,
		gfp_t gfp_mask, enum compact_priority prio,
		unsigned int alloc_flags, int highest_zoneidx,
		struct page **capture)
{
	enum compact_result ret;
	struct compact_control cc = {
		.order = order,
		.search_order = order,
		.gfp_mask = gfp_mask,
		.zone = zone,
		.mode = (prio == COMPACT_PRIO_ASYNC) ?
					MIGRATE_ASYNC :	MIGRATE_SYNC_LIGHT,
		.alloc_flags = alloc_flags,
		.highest_zoneidx = highest_zoneidx,
		.direct_compaction = true,
		.whole_zone = (prio == MIN_COMPACT_PRIORITY),
		.ignore_skip_hint = (prio == MIN_COMPACT_PRIORITY),
		.ignore_block_suitable = (prio == MIN_COMPACT_PRIORITY)
	};
	struct capture_control capc = {
		.cc = &cc,
		.page = NULL,
	};

	/*
	 * Make sure the structs are really initialized before we expose the
	 * capture control, in case we are interrupted and the interrupt handler
	 * frees a page.
	 */
	barrier();
	WRITE_ONCE(current->capture_control, &capc);

	ret = compact_zone(&cc, &capc);

	VM_BUG_ON(!list_empty(&cc.freepages));
	VM_BUG_ON(!list_empty(&cc.migratepages));

	/*
	 * Make sure we hide capture control first before we read the captured
	 * page pointer, otherwise an interrupt could free and capture a page
	 * and we would leak it.
	 */
	WRITE_ONCE(current->capture_control, NULL);
	*capture = READ_ONCE(capc.page);

	return ret;
}

int sysctl_extfrag_threshold = 500;

/**
 * try_to_compact_pages - Direct compact to satisfy a high-order allocation
 * @gfp_mask: The GFP mask of the current allocation
 * @order: The order of the current allocation
 * @alloc_flags: The allocation flags of the current allocation
 * @ac: The context of current allocation
 * @prio: Determines how hard direct compaction should try to succeed
 * @capture: Pointer to free page created by compaction will be stored here
 *
 * This is the main entry point for direct page compaction.
 */
enum compact_result try_to_compact_pages(gfp_t gfp_mask, unsigned int order,
		unsigned int alloc_flags, const struct alloc_context *ac,
		enum compact_priority prio, struct page **capture)
{
	int may_perform_io = gfp_mask & __GFP_IO;
	struct zoneref *z;
	struct zone *zone;
	enum compact_result rc = COMPACT_SKIPPED;

	/*
	 * Check if the GFP flags allow compaction - GFP_NOIO is really
	 * tricky context because the migration might require IO
	 */
	if (!may_perform_io)
		return COMPACT_SKIPPED;

	trace_mm_compaction_try_to_compact_pages(order, gfp_mask, prio);

	/* Compact each zone in the list */
	for_each_zone_zonelist_nodemask(zone, z, ac->zonelist,
					ac->highest_zoneidx, ac->nodemask) {
		enum compact_result status;

		if (prio > MIN_COMPACT_PRIORITY
					&& compaction_deferred(zone, order)) {
			rc = max_t(enum compact_result, COMPACT_DEFERRED, rc);
			continue;
		}

		status = compact_zone_order(zone, order, gfp_mask, prio,
				alloc_flags, ac->highest_zoneidx, capture);
		rc = max(status, rc);

		/* The allocation should succeed, stop compacting */
		if (status == COMPACT_SUCCESS) {
			/*
			 * We think the allocation will succeed in this zone,
			 * but it is not certain, hence the false. The caller
			 * will repeat this with true if allocation indeed
			 * succeeds in this zone.
			 */
			compaction_defer_reset(zone, order, false);

			break;
		}

		if (prio != COMPACT_PRIO_ASYNC && (status == COMPACT_COMPLETE ||
					status == COMPACT_PARTIAL_SKIPPED))
			/*
			 * We think that allocation won't succeed in this zone
			 * so we defer compaction there. If it ends up
			 * succeeding after all, it will be reset.
			 */
			defer_compaction(zone, order);

		/*
		 * We might have stopped compacting due to need_resched() in
		 * async compaction, or due to a fatal signal detected. In that
		 * case do not try further zones
		 */
		if ((prio == COMPACT_PRIO_ASYNC && need_resched())
					|| fatal_signal_pending(current))
			break;
	}

	return rc;
}

/*
 * Compact all zones within a node till each zone's fragmentation score
 * reaches within proactive compaction thresholds (as determined by the
 * proactiveness tunable).
 *
 * It is possible that the function returns before reaching score targets
 * due to various back-off conditions, such as, contention on per-node or
 * per-zone locks.
 */
static void proactive_compact_node(pg_data_t *pgdat)
{
	int zoneid;
	struct zone *zone;
	struct compact_control cc = {
		.order = -1,
		.mode = MIGRATE_SYNC_LIGHT,
		.ignore_skip_hint = true,
		.whole_zone = true,
		.gfp_mask = GFP_KERNEL,
		.proactive_compaction = true,
	};

	for (zoneid = 0; zoneid < MAX_NR_ZONES; zoneid++) {
		zone = &pgdat->node_zones[zoneid];
		if (!populated_zone(zone))
			continue;

		cc.zone = zone;

		compact_zone(&cc, NULL);

		VM_BUG_ON(!list_empty(&cc.freepages));
		VM_BUG_ON(!list_empty(&cc.migratepages));
	}
}

/* Compact all zones within a node */
static void compact_node(int nid)
{
	pg_data_t *pgdat = NODE_DATA(nid);
	int zoneid;
	struct zone *zone;
	struct compact_control cc = {
		.order = -1,
		.mode = MIGRATE_SYNC,
		.ignore_skip_hint = true,
		.whole_zone = true,
		.gfp_mask = GFP_KERNEL,
	};


	for (zoneid = 0; zoneid < MAX_NR_ZONES; zoneid++) {

		zone = &pgdat->node_zones[zoneid];
		if (!populated_zone(zone))
			continue;

		cc.zone = zone;

		compact_zone(&cc, NULL);

		VM_BUG_ON(!list_empty(&cc.freepages));
		VM_BUG_ON(!list_empty(&cc.migratepages));
	}
}

/* Compact all nodes in the system */
static void compact_nodes(void)
{
	int nid;

	/* Flush pending updates to the LRU lists */
	lru_add_drain_all();

	for_each_online_node(nid)
		compact_node(nid);
}

/* The written value is actually unused, all memory is compacted */
int sysctl_compact_memory;

/*
 * Tunable for proactive compaction. It determines how
 * aggressively the kernel should compact memory in the
 * background. It takes values in the range [0, 100].
 */
unsigned int __read_mostly sysctl_compaction_proactiveness = 20;

int compaction_proactiveness_sysctl_handler(struct ctl_table *table, int write,
		void *buffer, size_t *length, loff_t *ppos)
{
	int rc, nid;

	rc = proc_dointvec_minmax(table, write, buffer, length, ppos);
	if (rc)
		return rc;

	if (write && sysctl_compaction_proactiveness) {
		for_each_online_node(nid) {
			pg_data_t *pgdat = NODE_DATA(nid);

			if (pgdat->proactive_compact_trigger)
				continue;

			pgdat->proactive_compact_trigger = true;
			wake_up_interruptible(&pgdat->kcompactd_wait);
		}
	}

	return 0;
}

/*
 * This is the entry point for compacting all nodes via
 * /proc/sys/vm/compact_memory
 */
int sysctl_compaction_handler(struct ctl_table *table, int write,
			void *buffer, size_t *length, loff_t *ppos)
{
	if (write)
		compact_nodes();

	return 0;
}

#if defined(CONFIG_SYSFS) && defined(CONFIG_NUMA)
static ssize_t sysfs_compact_node(struct device *dev,
			struct device_attribute *attr,
			const char *buf, size_t count)
{
	int nid = dev->id;

	if (nid >= 0 && nid < nr_node_ids && node_online(nid)) {
		/* Flush pending updates to the LRU lists */
		lru_add_drain_all();

		compact_node(nid);
	}

	return count;
}
static DEVICE_ATTR(compact, 0200, NULL, sysfs_compact_node);

int compaction_register_node(struct node *node)
{
	return device_create_file(&node->dev, &dev_attr_compact);
}

void compaction_unregister_node(struct node *node)
{
	return device_remove_file(&node->dev, &dev_attr_compact);
}
#endif /* CONFIG_SYSFS && CONFIG_NUMA */

static inline bool kcompactd_work_requested(pg_data_t *pgdat)
{
	return pgdat->kcompactd_max_order > 0 || kthread_should_stop() ||
		pgdat->proactive_compact_trigger;
}

static bool kcompactd_node_suitable(pg_data_t *pgdat)
{
	int zoneid;
	struct zone *zone;
	enum zone_type highest_zoneidx = pgdat->kcompactd_highest_zoneidx;

	for (zoneid = 0; zoneid <= highest_zoneidx; zoneid++) {
		zone = &pgdat->node_zones[zoneid];

		if (!populated_zone(zone))
			continue;

		if (compaction_suitable(zone, pgdat->kcompactd_max_order, 0,
					highest_zoneidx) == COMPACT_CONTINUE)
			return true;
	}

	return false;
}

static void kcompactd_do_work(pg_data_t *pgdat)
{
	/*
	 * With no special task, compact all zones so that a page of requested
	 * order is allocatable.
	 */
	int zoneid;
	struct zone *zone;
	struct compact_control cc = {
		.order = pgdat->kcompactd_max_order,
		.search_order = pgdat->kcompactd_max_order,
		.highest_zoneidx = pgdat->kcompactd_highest_zoneidx,
		.mode = MIGRATE_SYNC_LIGHT,
		.ignore_skip_hint = false,
		.gfp_mask = GFP_KERNEL,
	};
	trace_mm_compaction_kcompactd_wake(pgdat->node_id, cc.order,
							cc.highest_zoneidx);
	count_compact_event(KCOMPACTD_WAKE);

	for (zoneid = 0; zoneid <= cc.highest_zoneidx; zoneid++) {
		int status;

		zone = &pgdat->node_zones[zoneid];
		if (!populated_zone(zone))
			continue;

		if (compaction_deferred(zone, cc.order))
			continue;

		if (compaction_suitable(zone, cc.order, 0, zoneid) !=
							COMPACT_CONTINUE)
			continue;

		if (kthread_should_stop())
			return;

		cc.zone = zone;
		status = compact_zone(&cc, NULL);

		if (status == COMPACT_SUCCESS) {
			compaction_defer_reset(zone, cc.order, false);
		} else if (status == COMPACT_PARTIAL_SKIPPED || status == COMPACT_COMPLETE) {
			/*
			 * Buddy pages may become stranded on pcps that could
			 * otherwise coalesce on the zone's free area for
			 * order >= cc.order.  This is ratelimited by the
			 * upcoming deferral.
			 */
			drain_all_pages(zone);

			/*
			 * We use sync migration mode here, so we defer like
			 * sync direct compaction does.
			 */
			defer_compaction(zone, cc.order);
		}

		count_compact_events(KCOMPACTD_MIGRATE_SCANNED,
				     cc.total_migrate_scanned);
		count_compact_events(KCOMPACTD_FREE_SCANNED,
				     cc.total_free_scanned);

		VM_BUG_ON(!list_empty(&cc.freepages));
		VM_BUG_ON(!list_empty(&cc.migratepages));
	}

	/*
	 * Regardless of success, we are done until woken up next. But remember
	 * the requested order/highest_zoneidx in case it was higher/tighter
	 * than our current ones
	 */
	if (pgdat->kcompactd_max_order <= cc.order)
		pgdat->kcompactd_max_order = 0;
	if (pgdat->kcompactd_highest_zoneidx >= cc.highest_zoneidx)
		pgdat->kcompactd_highest_zoneidx = pgdat->nr_zones - 1;
}

void wakeup_kcompactd(pg_data_t *pgdat, int order, int highest_zoneidx)
{
	if (!order)
		return;

	if (pgdat->kcompactd_max_order < order)
		pgdat->kcompactd_max_order = order;

	if (pgdat->kcompactd_highest_zoneidx > highest_zoneidx)
		pgdat->kcompactd_highest_zoneidx = highest_zoneidx;

	/*
	 * Pairs with implicit barrier in wait_event_freezable()
	 * such that wakeups are not missed.
	 */
	if (!wq_has_sleeper(&pgdat->kcompactd_wait))
		return;

	if (!kcompactd_node_suitable(pgdat))
		return;

	trace_mm_compaction_wakeup_kcompactd(pgdat->node_id, order,
							highest_zoneidx);
	wake_up_interruptible(&pgdat->kcompactd_wait);
}

/*
 * The background compaction daemon, started as a kernel thread
 * from the init process.
 */
static int kcompactd(void *p)
{
	pg_data_t *pgdat = (pg_data_t*)p;
	struct task_struct *tsk = current;
	unsigned int proactive_defer = 0;

	const struct cpumask *cpumask = cpumask_of_node(pgdat->node_id);

	if (!cpumask_empty(cpumask))
		set_cpus_allowed_ptr(tsk, cpumask);

	set_freezable();

	pgdat->kcompactd_max_order = 0;
	pgdat->kcompactd_highest_zoneidx = pgdat->nr_zones - 1;

	while (!kthread_should_stop()) {
		unsigned long pflags;
		long timeout;

		timeout = sysctl_compaction_proactiveness ?
			msecs_to_jiffies(HPAGE_FRAG_CHECK_INTERVAL_MSEC) :
			MAX_SCHEDULE_TIMEOUT;
		trace_mm_compaction_kcompactd_sleep(pgdat->node_id);
		if (wait_event_freezable_timeout(pgdat->kcompactd_wait,
			kcompactd_work_requested(pgdat), timeout) &&
			!pgdat->proactive_compact_trigger) {

			psi_memstall_enter(&pflags);
			kcompactd_do_work(pgdat);
			psi_memstall_leave(&pflags);
			continue;
		}

		/* kcompactd wait timeout */
		if (should_proactive_compact_node(pgdat)) {
			unsigned int prev_score, score;

			/*
			 * On wakeup of proactive compaction by sysctl
			 * write, ignore the accumulated defer score.
			 * Anyway, if the proactive compaction didn't
			 * make any progress for the new value, it will
			 * be further deferred by 2^COMPACT_MAX_DEFER_SHIFT
			 * times.
			 */
			if (proactive_defer &&
				!pgdat->proactive_compact_trigger) {
				proactive_defer--;
				continue;
			}

			prev_score = fragmentation_score_node(pgdat);
			proactive_compact_node(pgdat);
			score = fragmentation_score_node(pgdat);
			/*
			 * Defer proactive compaction if the fragmentation
			 * score did not go down i.e. no progress made.
			 */
			proactive_defer = score < prev_score ?
					0 : 1 << COMPACT_MAX_DEFER_SHIFT;
		}
		if (pgdat->proactive_compact_trigger)
			pgdat->proactive_compact_trigger = false;
	}

	return 0;
}

/*
 * This kcompactd start function will be called by init and node-hot-add.
 * On node-hot-add, kcompactd will moved to proper cpus if cpus are hot-added.
 */
int kcompactd_run(int nid)
{
	pg_data_t *pgdat = NODE_DATA(nid);
	int ret = 0;

	if (pgdat->kcompactd)
		return 0;

	pgdat->kcompactd = kthread_run(kcompactd, pgdat, "kcompactd%d", nid);
	if (IS_ERR(pgdat->kcompactd)) {
		pr_err("Failed to start kcompactd on node %d\n", nid);
		ret = PTR_ERR(pgdat->kcompactd);
		pgdat->kcompactd = NULL;
	}
	return ret;
}

/*
 * Called by memory hotplug when all memory in a node is offlined. Caller must
 * hold mem_hotplug_begin/end().
 */
void kcompactd_stop(int nid)
{
	struct task_struct *kcompactd = NODE_DATA(nid)->kcompactd;

	if (kcompactd) {
		kthread_stop(kcompactd);
		NODE_DATA(nid)->kcompactd = NULL;
	}
}

/*
 * It's optimal to keep kcompactd on the same CPUs as their memory, but
 * not required for correctness. So if the last cpu in a node goes
 * away, we get changed to run anywhere: as the first one comes back,
 * restore their cpu bindings.
 */
static int kcompactd_cpu_online(unsigned int cpu)
{
	int nid;

	for_each_node_state(nid, N_MEMORY) {
		pg_data_t *pgdat = NODE_DATA(nid);
		const struct cpumask *mask;

		mask = cpumask_of_node(pgdat->node_id);

		if (cpumask_any_and(cpu_online_mask, mask) < nr_cpu_ids)
			/* One of our CPUs online: restore mask */
			set_cpus_allowed_ptr(pgdat->kcompactd, mask);
	}
	return 0;
}

static int __init kcompactd_init(void)
{
	int nid;
	int ret;

	ret = cpuhp_setup_state_nocalls(CPUHP_AP_ONLINE_DYN,
					"mm/compaction:online",
					kcompactd_cpu_online, NULL);
	if (ret < 0) {
		pr_err("kcompactd: failed to register hotplug callbacks.\n");
		return ret;
	}

	for_each_node_state(nid, N_MEMORY)
		kcompactd_run(nid);
	return 0;
}
subsys_initcall(kcompactd_init)

#endif /* CONFIG_COMPACTION */<|MERGE_RESOLUTION|>--- conflicted
+++ resolved
@@ -1046,11 +1046,7 @@
 		list_add(&page->lru, &cc->migratepages);
 		cc->nr_migratepages += compound_nr(page);
 		if (!PageAnon(page))
-<<<<<<< HEAD
-			cc->nr_migrate_file_pages += compound_nr(page);
-=======
 			cc_ext->nr_migrate_file_pages += compound_nr(page);
->>>>>>> 9c2ce76d
 		nr_isolated += compound_nr(page);
 
 		/*
@@ -1082,11 +1078,7 @@
 			}
 			putback_movable_pages(&cc->migratepages);
 			cc->nr_migratepages = 0;
-<<<<<<< HEAD
-			cc->nr_migrate_file_pages = 0;
-=======
 			cc_ext->nr_migrate_file_pages = 0;
->>>>>>> 9c2ce76d
 			nr_isolated = 0;
 		}
 
@@ -1224,16 +1216,6 @@
 	if (cc->ignore_block_suitable)
 		return true;
 
-<<<<<<< HEAD
-	if (cc->nr_migrate_file_pages) {
-		if (get_pageblock_migratetype(page) == MIGRATE_MOVABLE)
-			return true;
-	} else {
-		/* If the block is MIGRATE_MOVABLE or MIGRATE_CMA, allow migration */
-		if (is_migrate_movable(get_pageblock_migratetype(page)))
-			return true;
-	}
-=======
 	/* Allow file pages to migrate only into MIGRATE_MOVABLE blocks */
 	if (cc_ext->nr_migrate_file_pages)
 		return get_pageblock_migratetype(page) == MIGRATE_MOVABLE;
@@ -1241,7 +1223,6 @@
 	/* If the block is MIGRATE_MOVABLE or MIGRATE_CMA, allow migration */
 	if (is_migrate_movable(get_pageblock_migratetype(page)))
 		return true;
->>>>>>> 9c2ce76d
 
 	/* Otherwise skip the block */
 	return false;
@@ -2362,11 +2343,7 @@
 			ret = COMPACT_CONTENDED;
 			putback_movable_pages(&cc->migratepages);
 			cc->nr_migratepages = 0;
-<<<<<<< HEAD
-			cc->nr_migrate_file_pages = 0;
-=======
 			cc_ext.nr_migrate_file_pages = 0;
->>>>>>> 9c2ce76d
 			goto out;
 		case ISOLATE_NONE:
 			if (update_cached) {
@@ -2395,11 +2372,7 @@
 
 		/* All pages were either migrated or will be released */
 		cc->nr_migratepages = 0;
-<<<<<<< HEAD
-		cc->nr_migrate_file_pages = 0;
-=======
 		cc_ext.nr_migrate_file_pages = 0;
->>>>>>> 9c2ce76d
 		if (err) {
 			putback_movable_pages(&cc->migratepages);
 			/*
