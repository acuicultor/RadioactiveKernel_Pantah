# SPDX-License-Identifier: GPL-2.0
#
# Makefile for the linux memory manager.
#
subdir-ccflags-y += -mcpu=cortex-x1+crypto

KASAN_SANITIZE_slab_common.o := n
KASAN_SANITIZE_slab.o := n
KASAN_SANITIZE_slub.o := n
KCSAN_SANITIZE_kmemleak.o := n

# These produce frequent data race reports: most of them are due to races on
# the same word but accesses to different bits of that word. Re-enable KCSAN
# for these when we have more consensus on what to do about them.
KCSAN_SANITIZE_slab_common.o := n
KCSAN_SANITIZE_slab.o := n
KCSAN_SANITIZE_slub.o := n
KCSAN_SANITIZE_page_alloc.o := n

# These files are disabled because they produce non-interesting and/or
# flaky coverage that is not a function of syscall inputs. E.g. slab is out of
# free pages, or a task is migrated between nodes.
KCOV_INSTRUMENT_slab_common.o := n
KCOV_INSTRUMENT_slob.o := n
KCOV_INSTRUMENT_slab.o := n
KCOV_INSTRUMENT_slub.o := n
KCOV_INSTRUMENT_page_alloc.o := n
KCOV_INSTRUMENT_debug-pagealloc.o := n
KCOV_INSTRUMENT_kmemleak.o := n
KCOV_INSTRUMENT_memcontrol.o := n
KCOV_INSTRUMENT_mmzone.o := n
KCOV_INSTRUMENT_vmstat.o := n
KCOV_INSTRUMENT_failslab.o := n

CFLAGS_init-mm.o += $(call cc-disable-warning, override-init)
CFLAGS_init-mm.o += $(call cc-disable-warning, initializer-overrides)

mmu-y			:= nommu.o
mmu-$(CONFIG_MMU)	:= highmem.o memory.o mincore.o \
			   mlock.o mmap.o mmu_gather.o mprotect.o mremap.o \
			   msync.o page_vma_mapped.o pagewalk.o \
			   pgtable-generic.o rmap.o vmalloc.o ioremap.o


ifdef CONFIG_CROSS_MEMORY_ATTACH
mmu-$(CONFIG_MMU)	+= process_vm_access.o
endif

obj-y			:= filemap.o mempool.o oom_kill.o fadvise.o \
			   maccess.o page-writeback.o \
			   readahead.o swap.o truncate.o vmscan.o shmem.o \
			   util.o mmzone.o vmstat.o backing-dev.o \
			   mm_init.o percpu.o slab_common.o \
			   compaction.o vmacache.o \
			   interval_tree.o list_lru.o workingset.o \
<<<<<<< HEAD
			   debug.o gup.o $(mmu-y) vmpressure.o
=======
			   debug.o gup.o pgsize_migration.o $(mmu-y)
>>>>>>> 92e94fca

# Give 'page_alloc' its own module-parameter namespace
page-alloc-y := page_alloc.o
page-alloc-$(CONFIG_SHUFFLE_PAGE_ALLOCATOR) += shuffle.o
CFLAGS_page_alloc.o += -DDYNAMIC_DEBUG_MODULE

obj-y += page-alloc.o
obj-y += init-mm.o
obj-y += memblock.o

ifdef CONFIG_MMU
	obj-$(CONFIG_ADVISE_SYSCALLS)	+= madvise.o
endif

obj-$(CONFIG_SWAP)	+= page_io.o swap_state.o swapfile.o swap_slots.o
obj-$(CONFIG_FRONTSWAP)	+= frontswap.o
obj-$(CONFIG_ZSWAP)	+= zswap.o
obj-$(CONFIG_HAS_DMA)	+= dmapool.o
obj-$(CONFIG_HUGETLBFS)	+= hugetlb.o
obj-$(CONFIG_NUMA) 	+= mempolicy.o
obj-$(CONFIG_SPARSEMEM)	+= sparse.o
obj-$(CONFIG_SPARSEMEM_VMEMMAP) += sparse-vmemmap.o
obj-$(CONFIG_SLOB) += slob.o
obj-$(CONFIG_MMU_NOTIFIER) += mmu_notifier.o
obj-$(CONFIG_KSM) += ksm.o
obj-$(CONFIG_PAGE_POISONING) += page_poison.o
obj-$(CONFIG_SLAB) += slab.o
obj-$(CONFIG_SLUB) += slub.o
obj-$(CONFIG_KASAN)	+= kasan/
obj-$(CONFIG_KFENCE) += kfence/
obj-$(CONFIG_FAILSLAB) += failslab.o
obj-$(CONFIG_MEMORY_HOTPLUG) += memory_hotplug.o
obj-$(CONFIG_MEMTEST)		+= memtest.o
obj-$(CONFIG_MIGRATION) += migrate.o
obj-$(CONFIG_TRANSPARENT_HUGEPAGE) += huge_memory.o khugepaged.o
obj-$(CONFIG_PAGE_COUNTER) += page_counter.o
obj-$(CONFIG_MEMCG) += memcontrol.o
obj-$(CONFIG_MEMCG_SWAP) += swap_cgroup.o
obj-$(CONFIG_CGROUP_HUGETLB) += hugetlb_cgroup.o
obj-$(CONFIG_GUP_BENCHMARK) += gup_benchmark.o
obj-$(CONFIG_MEMORY_FAILURE) += memory-failure.o
obj-$(CONFIG_HWPOISON_INJECT) += hwpoison-inject.o
obj-$(CONFIG_DEBUG_KMEMLEAK) += kmemleak.o
obj-$(CONFIG_DEBUG_RODATA_TEST) += rodata_test.o
obj-$(CONFIG_DEBUG_VM_PGTABLE) += debug_vm_pgtable.o
obj-$(CONFIG_PAGE_OWNER) += page_owner.o
obj-$(CONFIG_PAGE_PINNER) += page_pinner.o
obj-$(CONFIG_CLEANCACHE) += cleancache.o
obj-$(CONFIG_MEMORY_ISOLATION) += page_isolation.o
obj-$(CONFIG_ZPOOL)	+= zpool.o
obj-$(CONFIG_ZBUD)	+= zbud.o
obj-$(CONFIG_ZSMALLOC)	+= zsmalloc.o
obj-$(CONFIG_Z3FOLD)	+= z3fold.o
obj-$(CONFIG_GENERIC_EARLY_IOREMAP) += early_ioremap.o
obj-$(CONFIG_CMA)	+= cma.o
obj-$(CONFIG_MEMORY_BALLOON) += balloon_compaction.o
obj-$(CONFIG_PAGE_EXTENSION) += page_ext.o
obj-$(CONFIG_CMA_DEBUGFS) += cma_debug.o
obj-$(CONFIG_CMA_SYSFS) += cma_sysfs.o
obj-$(CONFIG_USERFAULTFD) += userfaultfd.o
obj-$(CONFIG_IDLE_PAGE_TRACKING) += page_idle.o
obj-$(CONFIG_FRAME_VECTOR) += frame_vector.o
obj-$(CONFIG_DEBUG_PAGE_REF) += debug_page_ref.o
obj-$(CONFIG_DAMON) += damon/
obj-$(CONFIG_HARDENED_USERCOPY) += usercopy.o
obj-$(CONFIG_PERCPU_STATS) += percpu-stats.o
obj-$(CONFIG_ZONE_DEVICE) += memremap.o
obj-$(CONFIG_HMM_MIRROR) += hmm.o
obj-$(CONFIG_MEMFD_CREATE) += memfd.o
obj-$(CONFIG_MAPPING_DIRTY_HELPERS) += mapping_dirty_helpers.o
obj-$(CONFIG_PTDUMP_CORE) += ptdump.o
obj-$(CONFIG_PAGE_REPORTING) += page_reporting.o<|MERGE_RESOLUTION|>--- conflicted
+++ resolved
@@ -53,11 +53,7 @@
 			   mm_init.o percpu.o slab_common.o \
 			   compaction.o vmacache.o \
 			   interval_tree.o list_lru.o workingset.o \
-<<<<<<< HEAD
-			   debug.o gup.o $(mmu-y) vmpressure.o
-=======
 			   debug.o gup.o pgsize_migration.o $(mmu-y)
->>>>>>> 92e94fca
 
 # Give 'page_alloc' its own module-parameter namespace
 page-alloc-y := page_alloc.o
