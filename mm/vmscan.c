/*
 *  linux/mm/vmscan.c
 *
 *  Copyright (C) 1991, 1992, 1993, 1994  Linus Torvalds
 *
 *  Swap reorganised 29.12.95, Stephen Tweedie.
 *  kswapd added: 7.1.96  sct
 *  Removed kswapd_ctl limits, and swap out as many pages as needed
 *  to bring the system back to freepages.high: 2.4.97, Rik van Riel.
 *  Zone aware kswapd started 02/00, Kanoj Sarcar (kanoj@sgi.com).
 *  Multiqueue VM started 5.8.00, Rik van Riel.
 */

#include <linux/mm.h>
#include <linux/module.h>
#include <linux/gfp.h>
#include <linux/kernel_stat.h>
#include <linux/swap.h>
#include <linux/pagemap.h>
#include <linux/init.h>
#include <linux/highmem.h>
#include <linux/vmstat.h>
#include <linux/file.h>
#include <linux/writeback.h>
#include <linux/blkdev.h>
#include <linux/buffer_head.h>	/* for try_to_release_page(),
					buffer_heads_over_limit */
#include <linux/mm_inline.h>
#include <linux/backing-dev.h>
#include <linux/rmap.h>
#include <linux/topology.h>
#include <linux/cpu.h>
#include <linux/cpuset.h>
#include <linux/compaction.h>
#include <linux/notifier.h>
#include <linux/rwsem.h>
#include <linux/delay.h>
#include <linux/kthread.h>
#include <linux/freezer.h>
#include <linux/memcontrol.h>
#include <linux/delayacct.h>
#include <linux/sysctl.h>
#include <linux/oom.h>
#include <linux/prefetch.h>

#include <asm/tlbflush.h>
#include <asm/div64.h>

#include <linux/swapops.h>

#include "internal.h"

#define CREATE_TRACE_POINTS
#include <trace/events/vmscan.h>

/*
 * reclaim_mode determines how the inactive list is shrunk
 * RECLAIM_MODE_SINGLE: Reclaim only order-0 pages
 * RECLAIM_MODE_ASYNC:  Do not block
 * RECLAIM_MODE_SYNC:   Allow blocking e.g. call wait_on_page_writeback
 * RECLAIM_MODE_LUMPYRECLAIM: For high-order allocations, take a reference
 *			page from the LRU and reclaim all pages within a
 *			naturally aligned range
 * RECLAIM_MODE_COMPACTION: For high-order allocations, reclaim a number of
 *			order-0 pages and then compact the zone
 */
typedef unsigned __bitwise__ reclaim_mode_t;
#define RECLAIM_MODE_SINGLE		((__force reclaim_mode_t)0x01u)
#define RECLAIM_MODE_ASYNC		((__force reclaim_mode_t)0x02u)
#define RECLAIM_MODE_SYNC		((__force reclaim_mode_t)0x04u)
#define RECLAIM_MODE_LUMPYRECLAIM	((__force reclaim_mode_t)0x08u)
#define RECLAIM_MODE_COMPACTION		((__force reclaim_mode_t)0x10u)

struct scan_control {
	/* Incremented by the number of inactive pages that were scanned */
	unsigned long nr_scanned;

	/* Number of pages freed so far during a call to shrink_zones() */
	unsigned long nr_reclaimed;

	/* How many pages shrink_list() should reclaim */
	unsigned long nr_to_reclaim;

	unsigned long hibernation_mode;

	/* This context's GFP mask */
	gfp_t gfp_mask;

	int may_writepage;

	/* Can mapped pages be reclaimed? */
	int may_unmap;

	/* Can pages be swapped as part of reclaim? */
	int may_swap;

	int order;

	/*
	 * Intend to reclaim enough continuous memory rather than reclaim
	 * enough amount of memory. i.e, mode for high order allocation.
	 */
	reclaim_mode_t reclaim_mode;

	/*
	 * The memory cgroup that hit its limit and as a result is the
	 * primary target of this reclaim invocation.
	 */
	struct mem_cgroup *target_mem_cgroup;

	/*
	 * Nodemask of nodes allowed by the caller. If NULL, all nodes
	 * are scanned.
	 */
	nodemask_t	*nodemask;
};

struct mem_cgroup_zone {
	struct mem_cgroup *mem_cgroup;
	struct zone *zone;
};

#define lru_to_page(_head) (list_entry((_head)->prev, struct page, lru))

#ifdef ARCH_HAS_PREFETCH
#define prefetch_prev_lru_page(_page, _base, _field)			\
	do {								\
		if ((_page)->lru.prev != _base) {			\
			struct page *prev;				\
									\
			prev = lru_to_page(&(_page->lru));		\
			prefetch(&prev->_field);			\
		}							\
	} while (0)
#else
#define prefetch_prev_lru_page(_page, _base, _field) do { } while (0)
#endif

#ifdef ARCH_HAS_PREFETCHW
#define prefetchw_prev_lru_page(_page, _base, _field)			\
	do {								\
		if ((_page)->lru.prev != _base) {			\
			struct page *prev;				\
									\
			prev = lru_to_page(&(_page->lru));		\
			prefetchw(&prev->_field);			\
		}							\
	} while (0)
#else
#define prefetchw_prev_lru_page(_page, _base, _field) do { } while (0)
#endif

/*
 * From 0 .. 100.  Higher means more swappy.
 */
int vm_swappiness = 60;
long vm_total_pages;	/* The total number of pages which the VM controls */

static LIST_HEAD(shrinker_list);
static DECLARE_RWSEM(shrinker_rwsem);

#ifdef CONFIG_CGROUP_MEM_RES_CTLR
static bool global_reclaim(struct scan_control *sc)
{
	return !sc->target_mem_cgroup;
}

static bool scanning_global_lru(struct mem_cgroup_zone *mz)
{
	return !mz->mem_cgroup;
}
#else
static bool global_reclaim(struct scan_control *sc)
{
	return true;
}

static bool scanning_global_lru(struct mem_cgroup_zone *mz)
{
	return true;
}
#endif

static struct zone_reclaim_stat *get_reclaim_stat(struct mem_cgroup_zone *mz)
{
	if (!scanning_global_lru(mz))
		return mem_cgroup_get_reclaim_stat(mz->mem_cgroup, mz->zone);

	return &mz->zone->reclaim_stat;
}

static unsigned long zone_nr_lru_pages(struct mem_cgroup_zone *mz,
				       enum lru_list lru)
{
	if (!scanning_global_lru(mz))
		return mem_cgroup_zone_nr_lru_pages(mz->mem_cgroup,
						    zone_to_nid(mz->zone),
						    zone_idx(mz->zone),
						    BIT(lru));

	return zone_page_state(mz->zone, NR_LRU_BASE + lru);
}


/*
 * Add a shrinker callback to be called from the vm
 */
void register_shrinker(struct shrinker *shrinker)
{
	atomic_long_set(&shrinker->nr_in_batch, 0);
	down_write(&shrinker_rwsem);
	list_add_tail(&shrinker->list, &shrinker_list);
	up_write(&shrinker_rwsem);
}
EXPORT_SYMBOL(register_shrinker);

/*
 * Remove one
 */
void unregister_shrinker(struct shrinker *shrinker)
{
	down_write(&shrinker_rwsem);
	list_del(&shrinker->list);
	up_write(&shrinker_rwsem);
}
EXPORT_SYMBOL(unregister_shrinker);

static inline int do_shrinker_shrink(struct shrinker *shrinker,
				     struct shrink_control *sc,
				     unsigned long nr_to_scan)
{
	sc->nr_to_scan = nr_to_scan;
	return (*shrinker->shrink)(shrinker, sc);
}

#define SHRINK_BATCH 128
/*
 * Call the shrink functions to age shrinkable caches
 *
 * Here we assume it costs one seek to replace a lru page and that it also
 * takes a seek to recreate a cache object.  With this in mind we age equal
 * percentages of the lru and ageable caches.  This should balance the seeks
 * generated by these structures.
 *
 * If the vm encountered mapped pages on the LRU it increase the pressure on
 * slab to avoid swapping.
 *
 * We do weird things to avoid (scanned*seeks*entries) overflowing 32 bits.
 *
 * `lru_pages' represents the number of on-LRU pages in all the zones which
 * are eligible for the caller's allocation attempt.  It is used for balancing
 * slab reclaim versus page reclaim.
 *
 * Returns the number of slab objects which we shrunk.
 */
unsigned long shrink_slab(struct shrink_control *shrink,
			  unsigned long nr_pages_scanned,
			  unsigned long lru_pages)
{
	struct shrinker *shrinker;
	unsigned long ret = 0;

	if (nr_pages_scanned == 0)
		nr_pages_scanned = SWAP_CLUSTER_MAX;

	if (!down_read_trylock(&shrinker_rwsem)) {
		/* Assume we'll be able to shrink next time */
		ret = 1;
		goto out;
	}

	list_for_each_entry(shrinker, &shrinker_list, list) {
		unsigned long long delta;
		long total_scan;
		long max_pass;
		int shrink_ret = 0;
		long nr;
		long new_nr;
		long batch_size = shrinker->batch ? shrinker->batch
						  : SHRINK_BATCH;

		max_pass = do_shrinker_shrink(shrinker, shrink, 0);
		if (max_pass <= 0)
			continue;

		/*
		 * copy the current shrinker scan count into a local variable
		 * and zero it so that other concurrent shrinker invocations
		 * don't also do this scanning work.
		 */
		nr = atomic_long_xchg(&shrinker->nr_in_batch, 0);

		total_scan = nr;
		delta = (4 * nr_pages_scanned) / shrinker->seeks;
		delta *= max_pass;
		do_div(delta, lru_pages + 1);
		total_scan += delta;
		if (total_scan < 0) {
			printk(KERN_ERR "shrink_slab: %pF negative objects to "
			       "delete nr=%ld\n",
			       shrinker->shrink, total_scan);
			total_scan = max_pass;
		}

		/*
		 * We need to avoid excessive windup on filesystem shrinkers
		 * due to large numbers of GFP_NOFS allocations causing the
		 * shrinkers to return -1 all the time. This results in a large
		 * nr being built up so when a shrink that can do some work
		 * comes along it empties the entire cache due to nr >>>
		 * max_pass.  This is bad for sustaining a working set in
		 * memory.
		 *
		 * Hence only allow the shrinker to scan the entire cache when
		 * a large delta change is calculated directly.
		 */
		if (delta < max_pass / 4)
			total_scan = min(total_scan, max_pass / 2);

		/*
		 * Avoid risking looping forever due to too large nr value:
		 * never try to free more than twice the estimate number of
		 * freeable entries.
		 */
		if (total_scan > max_pass * 2)
			total_scan = max_pass * 2;

		trace_mm_shrink_slab_start(shrinker, shrink, nr,
					nr_pages_scanned, lru_pages,
					max_pass, delta, total_scan);

		while (total_scan >= batch_size) {
			int nr_before;

			nr_before = do_shrinker_shrink(shrinker, shrink, 0);
			shrink_ret = do_shrinker_shrink(shrinker, shrink,
							batch_size);
			if (shrink_ret == -1)
				break;
			if (shrink_ret < nr_before)
				ret += nr_before - shrink_ret;
			count_vm_events(SLABS_SCANNED, batch_size);
			total_scan -= batch_size;

			cond_resched();
		}

		/*
		 * move the unused scan count back into the shrinker in a
		 * manner that handles concurrent updates. If we exhausted the
		 * scan, there is no need to do an update.
		 */
		if (total_scan > 0)
			new_nr = atomic_long_add_return(total_scan,
					&shrinker->nr_in_batch);
		else
			new_nr = atomic_long_read(&shrinker->nr_in_batch);

		trace_mm_shrink_slab_end(shrinker, shrink_ret, nr, new_nr);
	}
	up_read(&shrinker_rwsem);
out:
	cond_resched();
	return ret;
}

static void set_reclaim_mode(int priority, struct scan_control *sc,
				   bool sync)
{
	reclaim_mode_t syncmode = sync ? RECLAIM_MODE_SYNC : RECLAIM_MODE_ASYNC;

	/*
	 * Initially assume we are entering either lumpy reclaim or
	 * reclaim/compaction.Depending on the order, we will either set the
	 * sync mode or just reclaim order-0 pages later.
	 */
	if (COMPACTION_BUILD)
		sc->reclaim_mode = RECLAIM_MODE_COMPACTION;
	else
		sc->reclaim_mode = RECLAIM_MODE_LUMPYRECLAIM;

	/*
	 * Avoid using lumpy reclaim or reclaim/compaction if possible by
	 * restricting when its set to either costly allocations or when
	 * under memory pressure
	 */
	if (sc->order > PAGE_ALLOC_COSTLY_ORDER)
		sc->reclaim_mode |= syncmode;
	else if (sc->order && priority < DEF_PRIORITY - 2)
		sc->reclaim_mode |= syncmode;
	else
		sc->reclaim_mode = RECLAIM_MODE_SINGLE | RECLAIM_MODE_ASYNC;
}

static void reset_reclaim_mode(struct scan_control *sc)
{
	sc->reclaim_mode = RECLAIM_MODE_SINGLE | RECLAIM_MODE_ASYNC;
}

static inline int is_page_cache_freeable(struct page *page)
{
	/*
	 * A freeable page cache page is referenced only by the caller
	 * that isolated the page, the page cache radix tree and
	 * optional buffer heads at page->private.
	 */
	return page_count(page) - page_has_private(page) == 2;
}

static int may_write_to_queue(struct backing_dev_info *bdi,
			      struct scan_control *sc)
{
	if (current->flags & PF_SWAPWRITE)
		return 1;
	if (!bdi_write_congested(bdi))
		return 1;
	if (bdi == current->backing_dev_info)
		return 1;

	/* lumpy reclaim for hugepage often need a lot of write */
	if (sc->order > PAGE_ALLOC_COSTLY_ORDER)
		return 1;
	return 0;
}

/*
 * We detected a synchronous write error writing a page out.  Probably
 * -ENOSPC.  We need to propagate that into the address_space for a subsequent
 * fsync(), msync() or close().
 *
 * The tricky part is that after writepage we cannot touch the mapping: nothing
 * prevents it from being freed up.  But we have a ref on the page and once
 * that page is locked, the mapping is pinned.
 *
 * We're allowed to run sleeping lock_page() here because we know the caller has
 * __GFP_FS.
 */
static void handle_write_error(struct address_space *mapping,
				struct page *page, int error)
{
	lock_page(page);
	if (page_mapping(page) == mapping)
		mapping_set_error(mapping, error);
	unlock_page(page);
}

/* possible outcome of pageout() */
typedef enum {
	/* failed to write page out, page is locked */
	PAGE_KEEP,
	/* move page to the active list, page is locked */
	PAGE_ACTIVATE,
	/* page has been sent to the disk successfully, page is unlocked */
	PAGE_SUCCESS,
	/* page is clean and locked */
	PAGE_CLEAN,
} pageout_t;

/*
 * pageout is called by shrink_page_list() for each dirty page.
 * Calls ->writepage().
 */
static pageout_t pageout(struct page *page, struct address_space *mapping,
			 struct scan_control *sc)
{
	/*
	 * If the page is dirty, only perform writeback if that write
	 * will be non-blocking.  To prevent this allocation from being
	 * stalled by pagecache activity.  But note that there may be
	 * stalls if we need to run get_block().  We could test
	 * PagePrivate for that.
	 *
	 * If this process is currently in __generic_file_aio_write() against
	 * this page's queue, we can perform writeback even if that
	 * will block.
	 *
	 * If the page is swapcache, write it back even if that would
	 * block, for some throttling. This happens by accident, because
	 * swap_backing_dev_info is bust: it doesn't reflect the
	 * congestion state of the swapdevs.  Easy to fix, if needed.
	 */
	if (!is_page_cache_freeable(page))
		return PAGE_KEEP;
	if (!mapping) {
		/*
		 * Some data journaling orphaned pages can have
		 * page->mapping == NULL while being dirty with clean buffers.
		 */
		if (page_has_private(page)) {
			if (try_to_free_buffers(page)) {
				ClearPageDirty(page);
				printk("%s: orphaned page\n", __func__);
				return PAGE_CLEAN;
			}
		}
		return PAGE_KEEP;
	}
	if (mapping->a_ops->writepage == NULL)
		return PAGE_ACTIVATE;
	if (!may_write_to_queue(mapping->backing_dev_info, sc))
		return PAGE_KEEP;

	if (clear_page_dirty_for_io(page)) {
		int res;
		struct writeback_control wbc = {
			.sync_mode = WB_SYNC_NONE,
			.nr_to_write = SWAP_CLUSTER_MAX,
			.range_start = 0,
			.range_end = LLONG_MAX,
			.for_reclaim = 1,
		};

		SetPageReclaim(page);
		res = mapping->a_ops->writepage(page, &wbc);
		if (res < 0)
			handle_write_error(mapping, page, res);
		if (res == AOP_WRITEPAGE_ACTIVATE) {
			ClearPageReclaim(page);
			return PAGE_ACTIVATE;
		}

		if (!PageWriteback(page)) {
			/* synchronous write or broken a_ops? */
			ClearPageReclaim(page);
		}
		trace_mm_vmscan_writepage(page,
			trace_reclaim_flags(page, sc->reclaim_mode));
		inc_zone_page_state(page, NR_VMSCAN_WRITE);
		return PAGE_SUCCESS;
	}

	return PAGE_CLEAN;
}

/*
 * Same as remove_mapping, but if the page is removed from the mapping, it
 * gets returned with a refcount of 0.
 */
static int __remove_mapping(struct address_space *mapping, struct page *page)
{
	BUG_ON(!PageLocked(page));
	BUG_ON(mapping != page_mapping(page));

	spin_lock_irq(&mapping->tree_lock);
	/*
	 * The non racy check for a busy page.
	 *
	 * Must be careful with the order of the tests. When someone has
	 * a ref to the page, it may be possible that they dirty it then
	 * drop the reference. So if PageDirty is tested before page_count
	 * here, then the following race may occur:
	 *
	 * get_user_pages(&page);
	 * [user mapping goes away]
	 * write_to(page);
	 *				!PageDirty(page)    [good]
	 * SetPageDirty(page);
	 * put_page(page);
	 *				!page_count(page)   [good, discard it]
	 *
	 * [oops, our write_to data is lost]
	 *
	 * Reversing the order of the tests ensures such a situation cannot
	 * escape unnoticed. The smp_rmb is needed to ensure the page->flags
	 * load is not satisfied before that of page->_count.
	 *
	 * Note that if SetPageDirty is always performed via set_page_dirty,
	 * and thus under tree_lock, then this ordering is not required.
	 */
	if (!page_freeze_refs(page, 2))
		goto cannot_free;
	/* note: atomic_cmpxchg in page_freeze_refs provides the smp_rmb */
	if (unlikely(PageDirty(page))) {
		page_unfreeze_refs(page, 2);
		goto cannot_free;
	}

	if (PageSwapCache(page)) {
		swp_entry_t swap = { .val = page_private(page) };
		__delete_from_swap_cache(page);
		spin_unlock_irq(&mapping->tree_lock);
		swapcache_free(swap, page);
	} else {
		void (*freepage)(struct page *);

		freepage = mapping->a_ops->freepage;

		__delete_from_page_cache(page);
		spin_unlock_irq(&mapping->tree_lock);
		mem_cgroup_uncharge_cache_page(page);

		if (freepage != NULL)
			freepage(page);
	}

	return 1;

cannot_free:
	spin_unlock_irq(&mapping->tree_lock);
	return 0;
}

/*
 * Attempt to detach a locked page from its ->mapping.  If it is dirty or if
 * someone else has a ref on the page, abort and return 0.  If it was
 * successfully detached, return 1.  Assumes the caller has a single ref on
 * this page.
 */
int remove_mapping(struct address_space *mapping, struct page *page)
{
	if (__remove_mapping(mapping, page)) {
		/*
		 * Unfreezing the refcount with 1 rather than 2 effectively
		 * drops the pagecache ref for us without requiring another
		 * atomic operation.
		 */
		page_unfreeze_refs(page, 1);
		return 1;
	}
	return 0;
}

/**
 * putback_lru_page - put previously isolated page onto appropriate LRU list
 * @page: page to be put back to appropriate lru list
 *
 * Add previously isolated @page to appropriate LRU list.
 * Page may still be unevictable for other reasons.
 *
 * lru_lock must not be held, interrupts must be enabled.
 */
void putback_lru_page(struct page *page)
{
	int lru;
	int active = !!TestClearPageActive(page);
	int was_unevictable = PageUnevictable(page);

	VM_BUG_ON(PageLRU(page));

redo:
	ClearPageUnevictable(page);

	if (page_evictable(page, NULL)) {
		/*
		 * For evictable pages, we can use the cache.
		 * In event of a race, worst case is we end up with an
		 * unevictable page on [in]active list.
		 * We know how to handle that.
		 */
		lru = active + page_lru_base_type(page);
		lru_cache_add_lru(page, lru);
	} else {
		/*
		 * Put unevictable pages directly on zone's unevictable
		 * list.
		 */
		lru = LRU_UNEVICTABLE;
		add_page_to_unevictable_list(page);
		/*
		 * When racing with an mlock or AS_UNEVICTABLE clearing
		 * (page is unlocked) make sure that if the other thread
		 * does not observe our setting of PG_lru and fails
		 * isolation/check_move_unevictable_pages,
		 * we see PG_mlocked/AS_UNEVICTABLE cleared below and move
		 * the page back to the evictable list.
		 *
		 * The other side is TestClearPageMlocked() or shmem_lock().
		 */
		smp_mb();
	}

	/*
	 * page's status can change while we move it among lru. If an evictable
	 * page is on unevictable list, it never be freed. To avoid that,
	 * check after we added it to the list, again.
	 */
	if (lru == LRU_UNEVICTABLE && page_evictable(page, NULL)) {
		if (!isolate_lru_page(page)) {
			put_page(page);
			goto redo;
		}
		/* This means someone else dropped this page from LRU
		 * So, it will be freed or putback to LRU again. There is
		 * nothing to do here.
		 */
	}

	if (was_unevictable && lru != LRU_UNEVICTABLE)
		count_vm_event(UNEVICTABLE_PGRESCUED);
	else if (!was_unevictable && lru == LRU_UNEVICTABLE)
		count_vm_event(UNEVICTABLE_PGCULLED);

	put_page(page);		/* drop ref from isolate */
}

enum page_references {
	PAGEREF_RECLAIM,
	PAGEREF_RECLAIM_CLEAN,
	PAGEREF_KEEP,
	PAGEREF_ACTIVATE,
};

static enum page_references page_check_references(struct page *page,
						  struct mem_cgroup_zone *mz,
						  struct scan_control *sc)
{
	int referenced_ptes, referenced_page;
	unsigned long vm_flags;

	referenced_ptes = page_referenced(page, 1, mz->mem_cgroup, &vm_flags);
	referenced_page = TestClearPageReferenced(page);

	/* Lumpy reclaim - ignore references */
	if (sc->reclaim_mode & RECLAIM_MODE_LUMPYRECLAIM)
		return PAGEREF_RECLAIM;

	/*
	 * Mlock lost the isolation race with us.  Let try_to_unmap()
	 * move the page to the unevictable list.
	 */
	if (vm_flags & VM_LOCKED)
		return PAGEREF_RECLAIM;

	if (referenced_ptes) {
		if (PageAnon(page))
			return PAGEREF_ACTIVATE;
		/*
		 * All mapped pages start out with page table
		 * references from the instantiating fault, so we need
		 * to look twice if a mapped file page is used more
		 * than once.
		 *
		 * Mark it and spare it for another trip around the
		 * inactive list.  Another page table reference will
		 * lead to its activation.
		 *
		 * Note: the mark is set for activated pages as well
		 * so that recently deactivated but used pages are
		 * quickly recovered.
		 */
		SetPageReferenced(page);

		if (referenced_page || referenced_ptes > 1)
			return PAGEREF_ACTIVATE;

		/*
		 * Activate file-backed executable pages after first usage.
		 */
		if (vm_flags & VM_EXEC)
			return PAGEREF_ACTIVATE;

		return PAGEREF_KEEP;
	}

	/* Reclaim if clean, defer dirty pages to writeback */
	if (referenced_page && !PageSwapBacked(page))
		return PAGEREF_RECLAIM_CLEAN;

	return PAGEREF_RECLAIM;
}

/*
 * shrink_page_list() returns the number of reclaimed pages
 */
static unsigned long shrink_page_list(struct list_head *page_list,
				      struct mem_cgroup_zone *mz,
				      struct scan_control *sc,
				      int priority,
				      unsigned long *ret_nr_dirty,
				      unsigned long *ret_nr_writeback)
{
	LIST_HEAD(ret_pages);
	LIST_HEAD(free_pages);
	int pgactivate = 0;
	unsigned long nr_dirty = 0;
	unsigned long nr_congested = 0;
	unsigned long nr_reclaimed = 0;
	unsigned long nr_writeback = 0;

	cond_resched();

	while (!list_empty(page_list)) {
		enum page_references references;
		struct address_space *mapping;
		struct page *page;
		int may_enter_fs;

		cond_resched();

		page = lru_to_page(page_list);
		list_del(&page->lru);

		if (!trylock_page(page))
			goto keep;

		VM_BUG_ON(PageActive(page));
		VM_BUG_ON(page_zone(page) != mz->zone);

		sc->nr_scanned++;

		if (unlikely(!page_evictable(page, NULL)))
			goto cull_mlocked;

		if (!sc->may_unmap && page_mapped(page))
			goto keep_locked;

		/* Double the slab pressure for mapped and swapcache pages */
		if (page_mapped(page) || PageSwapCache(page))
			sc->nr_scanned++;

		may_enter_fs = (sc->gfp_mask & __GFP_FS) ||
			(PageSwapCache(page) && (sc->gfp_mask & __GFP_IO));

		if (PageWriteback(page)) {
			nr_writeback++;
			/*
			 * Synchronous reclaim cannot queue pages for
			 * writeback due to the possibility of stack overflow
			 * but if it encounters a page under writeback, wait
			 * for the IO to complete.
			 */
			if ((sc->reclaim_mode & RECLAIM_MODE_SYNC) &&
			    may_enter_fs)
				wait_on_page_writeback(page);
			else {
				unlock_page(page);
				goto keep_lumpy;
			}
		}

		references = page_check_references(page, mz, sc);
		switch (references) {
		case PAGEREF_ACTIVATE:
			goto activate_locked;
		case PAGEREF_KEEP:
			goto keep_locked;
		case PAGEREF_RECLAIM:
		case PAGEREF_RECLAIM_CLEAN:
			; /* try to reclaim the page below */
		}

		/*
		 * Anonymous process memory has backing store?
		 * Try to allocate it some swap space here.
		 */
		if (PageAnon(page) && !PageSwapCache(page)) {
			if (!(sc->gfp_mask & __GFP_IO))
				goto keep_locked;
			if (!add_to_swap(page))
				goto activate_locked;
			may_enter_fs = 1;
		}

		mapping = page_mapping(page);

		/*
		 * The page is mapped into the page tables of one or more
		 * processes. Try to unmap it here.
		 */
		if (page_mapped(page) && mapping) {
			switch (try_to_unmap(page, TTU_UNMAP)) {
			case SWAP_FAIL:
				goto activate_locked;
			case SWAP_AGAIN:
				goto keep_locked;
			case SWAP_MLOCK:
				goto cull_mlocked;
			case SWAP_SUCCESS:
				; /* try to free the page below */
			}
		}

		if (PageDirty(page)) {
			nr_dirty++;

			/*
			 * Only kswapd can writeback filesystem pages to
			 * avoid risk of stack overflow but do not writeback
			 * unless under significant pressure.
			 */
			if (page_is_file_cache(page) &&
					(!current_is_kswapd() || priority >= DEF_PRIORITY - 2)) {
				/*
				 * Immediately reclaim when written back.
				 * Similar in principal to deactivate_page()
				 * except we already have the page isolated
				 * and know it's dirty
				 */
				inc_zone_page_state(page, NR_VMSCAN_IMMEDIATE);
				SetPageReclaim(page);

				goto keep_locked;
			}

			if (references == PAGEREF_RECLAIM_CLEAN)
				goto keep_locked;
			if (!may_enter_fs)
				goto keep_locked;
			if (!sc->may_writepage)
				goto keep_locked;

			/* Page is dirty, try to write it out here */
			switch (pageout(page, mapping, sc)) {
			case PAGE_KEEP:
				nr_congested++;
				goto keep_locked;
			case PAGE_ACTIVATE:
				goto activate_locked;
			case PAGE_SUCCESS:
				if (PageWriteback(page))
					goto keep_lumpy;
				if (PageDirty(page))
					goto keep;

				/*
				 * A synchronous write - probably a ramdisk.  Go
				 * ahead and try to reclaim the page.
				 */
				if (!trylock_page(page))
					goto keep;
				if (PageDirty(page) || PageWriteback(page))
					goto keep_locked;
				mapping = page_mapping(page);
			case PAGE_CLEAN:
				; /* try to free the page below */
			}
		}

		/*
		 * If the page has buffers, try to free the buffer mappings
		 * associated with this page. If we succeed we try to free
		 * the page as well.
		 *
		 * We do this even if the page is PageDirty().
		 * try_to_release_page() does not perform I/O, but it is
		 * possible for a page to have PageDirty set, but it is actually
		 * clean (all its buffers are clean).  This happens if the
		 * buffers were written out directly, with submit_bh(). ext3
		 * will do this, as well as the blockdev mapping.
		 * try_to_release_page() will discover that cleanness and will
		 * drop the buffers and mark the page clean - it can be freed.
		 *
		 * Rarely, pages can have buffers and no ->mapping.  These are
		 * the pages which were not successfully invalidated in
		 * truncate_complete_page().  We try to drop those buffers here
		 * and if that worked, and the page is no longer mapped into
		 * process address space (page_count == 1) it can be freed.
		 * Otherwise, leave the page on the LRU so it is swappable.
		 */
		if (page_has_private(page)) {
			if (!try_to_release_page(page, sc->gfp_mask))
				goto activate_locked;
			if (!mapping && page_count(page) == 1) {
				unlock_page(page);
				if (put_page_testzero(page))
					goto free_it;
				else {
					/*
					 * rare race with speculative reference.
					 * the speculative reference will free
					 * this page shortly, so we may
					 * increment nr_reclaimed here (and
					 * leave it off the LRU).
					 */
					nr_reclaimed++;
					continue;
				}
			}
		}

		if (!mapping || !__remove_mapping(mapping, page))
			goto keep_locked;

		/*
		 * At this point, we have no other references and there is
		 * no way to pick any more up (removed from LRU, removed
		 * from pagecache). Can use non-atomic bitops now (and
		 * we obviously don't have to worry about waking up a process
		 * waiting on the page lock, because there are no references.
		 */
		__clear_page_locked(page);
free_it:
		nr_reclaimed++;

		/*
		 * Is there need to periodically free_page_list? It would
		 * appear not as the counts should be low
		 */
		list_add(&page->lru, &free_pages);
		continue;

cull_mlocked:
		if (PageSwapCache(page))
			try_to_free_swap(page);
		unlock_page(page);
		putback_lru_page(page);
		reset_reclaim_mode(sc);
		continue;

activate_locked:
		/* Not a candidate for swapping, so reclaim swap space. */
		if (PageSwapCache(page) && vm_swap_full())
			try_to_free_swap(page);
		VM_BUG_ON(PageActive(page));
		SetPageActive(page);
		pgactivate++;
keep_locked:
		unlock_page(page);
keep:
		reset_reclaim_mode(sc);
keep_lumpy:
		list_add(&page->lru, &ret_pages);
		VM_BUG_ON(PageLRU(page) || PageUnevictable(page));
	}

	/*
	 * Tag a zone as congested if all the dirty pages encountered were
	 * backed by a congested BDI. In this case, reclaimers should just
	 * back off and wait for congestion to clear because further reclaim
	 * will encounter the same problem
	 */
	if (nr_dirty && nr_dirty == nr_congested && global_reclaim(sc))
		zone_set_flag(mz->zone, ZONE_CONGESTED);

	free_hot_cold_page_list(&free_pages, 1);

	list_splice(&ret_pages, page_list);
	count_vm_events(PGACTIVATE, pgactivate);
	*ret_nr_dirty += nr_dirty;
	*ret_nr_writeback += nr_writeback;
	return nr_reclaimed;
}

/*
 * Attempt to remove the specified page from its LRU.  Only take this page
 * if it is of the appropriate PageActive status.  Pages which are being
 * freed elsewhere are also ignored.
 *
 * page:	page to consider
 * mode:	one of the LRU isolation modes defined above
 *
 * returns 0 on success, -ve errno on failure.
 */
int __isolate_lru_page(struct page *page, isolate_mode_t mode, int file)
{
	bool all_lru_mode;
	int ret = -EINVAL;

	/* Only take pages on the LRU. */
	if (!PageLRU(page))
		return ret;

	all_lru_mode = (mode & (ISOLATE_ACTIVE|ISOLATE_INACTIVE)) ==
		(ISOLATE_ACTIVE|ISOLATE_INACTIVE);

	/*
	 * When checking the active state, we need to be sure we are
	 * dealing with comparible boolean values.  Take the logical not
	 * of each.
	 */
	if (!all_lru_mode && !PageActive(page) != !(mode & ISOLATE_ACTIVE))
		return ret;

	if (!all_lru_mode && !!page_is_file_cache(page) != file)
		return ret;

	/*
	 * When this function is being called for lumpy reclaim, we
	 * initially look into all LRU pages, active, inactive and
	 * unevictable; only give shrink_page_list evictable pages.
	 */
	if (PageUnevictable(page))
		return ret;

	ret = -EBUSY;

	/*
	 * To minimise LRU disruption, the caller can indicate that it only
	 * wants to isolate pages it will be able to operate on without
	 * blocking - clean pages for the most part.
	 *
	 * ISOLATE_CLEAN means that only clean pages should be isolated. This
	 * is used by reclaim when it is cannot write to backing storage
	 *
	 * ISOLATE_ASYNC_MIGRATE is used to indicate that it only wants to pages
	 * that it is possible to migrate without blocking
	 */
	if (mode & (ISOLATE_CLEAN|ISOLATE_ASYNC_MIGRATE)) {
		/* All the caller can do on PageWriteback is block */
		if (PageWriteback(page))
			return ret;

		if (PageDirty(page)) {
			struct address_space *mapping;

			/* ISOLATE_CLEAN means only clean pages */
			if (mode & ISOLATE_CLEAN)
				return ret;

			/*
			 * Only pages without mappings or that have a
			 * ->migratepage callback are possible to migrate
			 * without blocking
			 */
			mapping = page_mapping(page);
			if (mapping && !mapping->a_ops->migratepage)
				return ret;
		}
	}

	if ((mode & ISOLATE_UNMAPPED) && page_mapped(page))
		return ret;

	if (likely(get_page_unless_zero(page))) {
		/*
		 * Be careful not to clear PageLRU until after we're
		 * sure the page is not being freed elsewhere -- the
		 * page release code relies on it.
		 */
		ClearPageLRU(page);
		ret = 0;
	}

	return ret;
}

/*
 * zone->lru_lock is heavily contended.  Some of the functions that
 * shrink the lists perform better by taking out a batch of pages
 * and working on them outside the LRU lock.
 *
 * For pagecache intensive workloads, this function is the hottest
 * spot in the kernel (apart from copy_*_user functions).
 *
 * Appropriate locks must be held before calling this function.
 *
 * @nr_to_scan:	The number of pages to look through on the list.
 * @mz:		The mem_cgroup_zone to pull pages from.
 * @dst:	The temp list to put pages on to.
 * @nr_scanned:	The number of pages that were scanned.
 * @order:	The caller's attempted allocation order
 * @mode:	One of the LRU isolation modes
 * @active:	True [1] if isolating active pages
 * @file:	True [1] if isolating file [!anon] pages
 *
 * returns how many pages were moved onto *@dst.
 */
static unsigned long isolate_lru_pages(unsigned long nr_to_scan,
		struct mem_cgroup_zone *mz, struct list_head *dst,
		unsigned long *nr_scanned, int order, isolate_mode_t mode,
		int active, int file)
{
	struct lruvec *lruvec;
	struct list_head *src;
	unsigned long nr_taken = 0;
	unsigned long nr_lumpy_taken = 0;
	unsigned long nr_lumpy_dirty = 0;
	unsigned long nr_lumpy_failed = 0;
	unsigned long scan;
	int lru = LRU_BASE;

	lruvec = mem_cgroup_zone_lruvec(mz->zone, mz->mem_cgroup);
	if (active)
		lru += LRU_ACTIVE;
	if (file)
		lru += LRU_FILE;
	src = &lruvec->lists[lru];

	for (scan = 0; scan < nr_to_scan && !list_empty(src); scan++) {
		struct page *page;
		unsigned long pfn;
		unsigned long end_pfn;
		unsigned long page_pfn;
		int zone_id;

		page = lru_to_page(src);
		prefetchw_prev_lru_page(page, src, flags);

		VM_BUG_ON(!PageLRU(page));

		switch (__isolate_lru_page(page, mode, file)) {
		case 0:
			mem_cgroup_lru_del(page);
			list_move(&page->lru, dst);
			nr_taken += hpage_nr_pages(page);
			break;

		case -EBUSY:
			/* else it is being freed elsewhere */
			list_move(&page->lru, src);
			continue;

		default:
			BUG();
		}

		if (!order)
			continue;

		/*
		 * Attempt to take all pages in the order aligned region
		 * surrounding the tag page.  Only take those pages of
		 * the same active state as that tag page.  We may safely
		 * round the target page pfn down to the requested order
		 * as the mem_map is guaranteed valid out to MAX_ORDER,
		 * where that page is in a different zone we will detect
		 * it from its zone id and abort this block scan.
		 */
		zone_id = page_zone_id(page);
		page_pfn = page_to_pfn(page);
		pfn = page_pfn & ~((1 << order) - 1);
		end_pfn = pfn + (1 << order);
		for (; pfn < end_pfn; pfn++) {
			struct page *cursor_page;

			/* The target page is in the block, ignore it. */
			if (unlikely(pfn == page_pfn))
				continue;

			/* Avoid holes within the zone. */
			if (unlikely(!pfn_valid_within(pfn)))
				break;

			cursor_page = pfn_to_page(pfn);

			/* Check that we have not crossed a zone boundary. */
			if (unlikely(page_zone_id(cursor_page) != zone_id))
				break;

			/*
			 * If we don't have enough swap space, reclaiming of
			 * anon page which don't already have a swap slot is
			 * pointless.
			 */
			if (nr_swap_pages <= 0 && PageSwapBacked(cursor_page) &&
			    !PageSwapCache(cursor_page))
				break;

			if (__isolate_lru_page(cursor_page, mode, file) == 0) {
				unsigned int isolated_pages;

				mem_cgroup_lru_del(cursor_page);
				list_move(&cursor_page->lru, dst);
				isolated_pages = hpage_nr_pages(cursor_page);
				nr_taken += isolated_pages;
				nr_lumpy_taken += isolated_pages;
				if (PageDirty(cursor_page))
					nr_lumpy_dirty += isolated_pages;
				scan++;
				pfn += isolated_pages - 1;
			} else {
				/*
				 * Check if the page is freed already.
				 *
				 * We can't use page_count() as that
				 * requires compound_head and we don't
				 * have a pin on the page here. If a
				 * page is tail, we may or may not
				 * have isolated the head, so assume
				 * it's not free, it'd be tricky to
				 * track the head status without a
				 * page pin.
				 */
				if (!PageTail(cursor_page) &&
				    !atomic_read(&cursor_page->_count))
					continue;
				break;
			}
		}

		/* If we break out of the loop above, lumpy reclaim failed */
		if (pfn < end_pfn)
			nr_lumpy_failed++;
	}

	*nr_scanned = scan;

	trace_mm_vmscan_lru_isolate(order,
			nr_to_scan, scan,
			nr_taken,
			nr_lumpy_taken, nr_lumpy_dirty, nr_lumpy_failed,
			mode, file);
	return nr_taken;
}

/**
 * isolate_lru_page - tries to isolate a page from its LRU list
 * @page: page to isolate from its LRU list
 *
 * Isolates a @page from an LRU list, clears PageLRU and adjusts the
 * vmstat statistic corresponding to whatever LRU list the page was on.
 *
 * Returns 0 if the page was removed from an LRU list.
 * Returns -EBUSY if the page was not on an LRU list.
 *
 * The returned page will have PageLRU() cleared.  If it was found on
 * the active list, it will have PageActive set.  If it was found on
 * the unevictable list, it will have the PageUnevictable bit set. That flag
 * may need to be cleared by the caller before letting the page go.
 *
 * The vmstat statistic corresponding to the list on which the page was
 * found will be decremented.
 *
 * Restrictions:
 * (1) Must be called with an elevated refcount on the page. This is a
 *     fundamentnal difference from isolate_lru_pages (which is called
 *     without a stable reference).
 * (2) the lru_lock must not be held.
 * (3) interrupts must be enabled.
 */
int isolate_lru_page(struct page *page)
{
	int ret = -EBUSY;

	VM_BUG_ON(!page_count(page));

	if (PageLRU(page)) {
		struct zone *zone = page_zone(page);

		spin_lock_irq(&zone->lru_lock);
		if (PageLRU(page)) {
			int lru = page_lru(page);
			ret = 0;
			get_page(page);
			ClearPageLRU(page);

			del_page_from_lru_list(zone, page, lru);
		}
		spin_unlock_irq(&zone->lru_lock);
	}
	return ret;
}

/*
 * Are there way too many processes in the direct reclaim path already?
 */
static int too_many_isolated(struct zone *zone, int file,
		struct scan_control *sc)
{
	unsigned long inactive, isolated;

	if (current_is_kswapd())
		return 0;

	if (!global_reclaim(sc))
		return 0;

	if (file) {
		inactive = zone_page_state(zone, NR_INACTIVE_FILE);
		isolated = zone_page_state(zone, NR_ISOLATED_FILE);
	} else {
		inactive = zone_page_state(zone, NR_INACTIVE_ANON);
		isolated = zone_page_state(zone, NR_ISOLATED_ANON);
	}

	return isolated > inactive;
}

static noinline_for_stack void
putback_inactive_pages(struct mem_cgroup_zone *mz,
		       struct list_head *page_list)
{
	struct zone_reclaim_stat *reclaim_stat = get_reclaim_stat(mz);
	struct zone *zone = mz->zone;
	LIST_HEAD(pages_to_free);

	/*
	 * Put back any unfreeable pages.
	 */
	while (!list_empty(page_list)) {
		struct page *page = lru_to_page(page_list);
		int lru;

		VM_BUG_ON(PageLRU(page));
		list_del(&page->lru);
		if (unlikely(!page_evictable(page, NULL))) {
			spin_unlock_irq(&zone->lru_lock);
			putback_lru_page(page);
			spin_lock_irq(&zone->lru_lock);
			continue;
		}
		SetPageLRU(page);
		lru = page_lru(page);
		add_page_to_lru_list(zone, page, lru);
		if (is_active_lru(lru)) {
			int file = is_file_lru(lru);
			int numpages = hpage_nr_pages(page);
			reclaim_stat->recent_rotated[file] += numpages;
		}
		if (put_page_testzero(page)) {
			__ClearPageLRU(page);
			__ClearPageActive(page);
			del_page_from_lru_list(zone, page, lru);

			if (unlikely(PageCompound(page))) {
				spin_unlock_irq(&zone->lru_lock);
				(*get_compound_page_dtor(page))(page);
				spin_lock_irq(&zone->lru_lock);
			} else
				list_add(&page->lru, &pages_to_free);
		}
	}

	/*
	 * To save our caller's stack, now use input list for pages to free.
	 */
	list_splice(&pages_to_free, page_list);
}

static noinline_for_stack void
update_isolated_counts(struct mem_cgroup_zone *mz,
		       struct list_head *page_list,
		       unsigned long *nr_anon,
		       unsigned long *nr_file)
{
	struct zone_reclaim_stat *reclaim_stat = get_reclaim_stat(mz);
	struct zone *zone = mz->zone;
	unsigned int count[NR_LRU_LISTS] = { 0, };
	unsigned long nr_active = 0;
	struct page *page;
	int lru;

	/*
	 * Count pages and clear active flags
	 */
	list_for_each_entry(page, page_list, lru) {
		int numpages = hpage_nr_pages(page);
		lru = page_lru_base_type(page);
		if (PageActive(page)) {
			lru += LRU_ACTIVE;
			ClearPageActive(page);
			nr_active += numpages;
		}
		count[lru] += numpages;
	}

	__count_vm_events(PGDEACTIVATE, nr_active);

	__mod_zone_page_state(zone, NR_ACTIVE_FILE,
			      -count[LRU_ACTIVE_FILE]);
	__mod_zone_page_state(zone, NR_INACTIVE_FILE,
			      -count[LRU_INACTIVE_FILE]);
	__mod_zone_page_state(zone, NR_ACTIVE_ANON,
			      -count[LRU_ACTIVE_ANON]);
	__mod_zone_page_state(zone, NR_INACTIVE_ANON,
			      -count[LRU_INACTIVE_ANON]);

	*nr_anon = count[LRU_ACTIVE_ANON] + count[LRU_INACTIVE_ANON];
	*nr_file = count[LRU_ACTIVE_FILE] + count[LRU_INACTIVE_FILE];

	reclaim_stat->recent_scanned[0] += *nr_anon;
	reclaim_stat->recent_scanned[1] += *nr_file;
}

/*
 * Returns true if a direct reclaim should wait on pages under writeback.
 *
 * If we are direct reclaiming for contiguous pages and we do not reclaim
 * everything in the list, try again and wait for writeback IO to complete.
 * This will stall high-order allocations noticeably. Only do that when really
 * need to free the pages under high memory pressure.
 */
static inline bool should_reclaim_stall(unsigned long nr_taken,
					unsigned long nr_freed,
					int priority,
					struct scan_control *sc)
{
	int lumpy_stall_priority;

	/* kswapd should not stall on sync IO */
	if (current_is_kswapd())
		return false;

	/* Only stall on lumpy reclaim */
	if (sc->reclaim_mode & RECLAIM_MODE_SINGLE)
		return false;

	/* If we have reclaimed everything on the isolated list, no stall */
	if (nr_freed == nr_taken)
		return false;

	/*
	 * For high-order allocations, there are two stall thresholds.
	 * High-cost allocations stall immediately where as lower
	 * order allocations such as stacks require the scanning
	 * priority to be much higher before stalling.
	 */
	if (sc->order > PAGE_ALLOC_COSTLY_ORDER)
		lumpy_stall_priority = DEF_PRIORITY;
	else
		lumpy_stall_priority = DEF_PRIORITY / 3;

	return priority <= lumpy_stall_priority;
}

/*
 * shrink_inactive_list() is a helper for shrink_zone().  It returns the number
 * of reclaimed pages
 */
static noinline_for_stack unsigned long
shrink_inactive_list(unsigned long nr_to_scan, struct mem_cgroup_zone *mz,
		     struct scan_control *sc, int priority, int file)
{
	LIST_HEAD(page_list);
	unsigned long nr_scanned;
	unsigned long nr_reclaimed = 0;
	unsigned long nr_taken;
	unsigned long nr_anon;
	unsigned long nr_file;
	unsigned long nr_dirty = 0;
	unsigned long nr_writeback = 0;
	isolate_mode_t reclaim_mode = ISOLATE_INACTIVE;
	struct zone *zone = mz->zone;

	while (unlikely(too_many_isolated(zone, file, sc))) {
		congestion_wait(BLK_RW_ASYNC, HZ/10);

		/* We are about to die and free our memory. Return now. */
		if (fatal_signal_pending(current))
			return SWAP_CLUSTER_MAX;
	}

	set_reclaim_mode(priority, sc, false);
	if (sc->reclaim_mode & RECLAIM_MODE_LUMPYRECLAIM)
		reclaim_mode |= ISOLATE_ACTIVE;

	lru_add_drain();

	if (!sc->may_unmap)
		reclaim_mode |= ISOLATE_UNMAPPED;
	if (!sc->may_writepage)
		reclaim_mode |= ISOLATE_CLEAN;

	spin_lock_irq(&zone->lru_lock);

	nr_taken = isolate_lru_pages(nr_to_scan, mz, &page_list,
				     &nr_scanned, sc->order,
				     reclaim_mode, 0, file);
	if (global_reclaim(sc)) {
		zone->pages_scanned += nr_scanned;
		if (current_is_kswapd())
			__count_zone_vm_events(PGSCAN_KSWAPD, zone,
					       nr_scanned);
		else
			__count_zone_vm_events(PGSCAN_DIRECT, zone,
					       nr_scanned);
	}

	if (nr_taken == 0) {
		spin_unlock_irq(&zone->lru_lock);
		return 0;
	}

	update_isolated_counts(mz, &page_list, &nr_anon, &nr_file);

	__mod_zone_page_state(zone, NR_ISOLATED_ANON, nr_anon);
	__mod_zone_page_state(zone, NR_ISOLATED_FILE, nr_file);

	spin_unlock_irq(&zone->lru_lock);

	nr_reclaimed = shrink_page_list(&page_list, mz, sc, priority,
						&nr_dirty, &nr_writeback);

	/* Check if we should syncronously wait for writeback */
	if (should_reclaim_stall(nr_taken, nr_reclaimed, priority, sc)) {
		set_reclaim_mode(priority, sc, true);
		nr_reclaimed += shrink_page_list(&page_list, mz, sc,
					priority, &nr_dirty, &nr_writeback);
	}

	spin_lock_irq(&zone->lru_lock);

	if (current_is_kswapd())
		__count_vm_events(KSWAPD_STEAL, nr_reclaimed);
	__count_zone_vm_events(PGSTEAL, zone, nr_reclaimed);

	putback_inactive_pages(mz, &page_list);

	__mod_zone_page_state(zone, NR_ISOLATED_ANON, -nr_anon);
	__mod_zone_page_state(zone, NR_ISOLATED_FILE, -nr_file);

	spin_unlock_irq(&zone->lru_lock);

	free_hot_cold_page_list(&page_list, 1);

	/*
	 * If reclaim is isolating dirty pages under writeback, it implies
	 * that the long-lived page allocation rate is exceeding the page
	 * laundering rate. Either the global limits are not being effective
	 * at throttling processes due to the page distribution throughout
	 * zones or there is heavy usage of a slow backing device. The
	 * only option is to throttle from reclaim context which is not ideal
	 * as there is no guarantee the dirtying process is throttled in the
	 * same way balance_dirty_pages() manages.
	 *
	 * This scales the number of dirty pages that must be under writeback
	 * before throttling depending on priority. It is a simple backoff
	 * function that has the most effect in the range DEF_PRIORITY to
	 * DEF_PRIORITY-2 which is the priority reclaim is considered to be
	 * in trouble and reclaim is considered to be in trouble.
	 *
	 * DEF_PRIORITY   100% isolated pages must be PageWriteback to throttle
	 * DEF_PRIORITY-1  50% must be PageWriteback
	 * DEF_PRIORITY-2  25% must be PageWriteback, kswapd in trouble
	 * ...
	 * DEF_PRIORITY-6 For SWAP_CLUSTER_MAX isolated pages, throttle if any
	 *                     isolated page is PageWriteback
	 */
	if (nr_writeback && nr_writeback >= (nr_taken >> (DEF_PRIORITY-priority)))
		wait_iff_congested(zone, BLK_RW_ASYNC, HZ/10);

	trace_mm_vmscan_lru_shrink_inactive(zone->zone_pgdat->node_id,
		zone_idx(zone),
		nr_scanned, nr_reclaimed,
		priority,
		trace_shrink_flags(file, sc->reclaim_mode));
	return nr_reclaimed;
}

/*
 * This moves pages from the active list to the inactive list.
 *
 * We move them the other way if the page is referenced by one or more
 * processes, from rmap.
 *
 * If the pages are mostly unmapped, the processing is fast and it is
 * appropriate to hold zone->lru_lock across the whole operation.  But if
 * the pages are mapped, the processing is slow (page_referenced()) so we
 * should drop zone->lru_lock around each page.  It's impossible to balance
 * this, so instead we remove the pages from the LRU while processing them.
 * It is safe to rely on PG_active against the non-LRU pages in here because
 * nobody will play with that bit on a non-LRU page.
 *
 * The downside is that we have to touch page->_count against each page.
 * But we had to alter page->flags anyway.
 */

static void move_active_pages_to_lru(struct zone *zone,
				     struct list_head *list,
				     struct list_head *pages_to_free,
				     enum lru_list lru)
{
	unsigned long pgmoved = 0;
	struct page *page;

	if (buffer_heads_over_limit) {
		spin_unlock_irq(&zone->lru_lock);
		list_for_each_entry(page, list, lru) {
			if (page_has_private(page) && trylock_page(page)) {
				if (page_has_private(page))
					try_to_release_page(page, 0);
				unlock_page(page);
			}
		}
		spin_lock_irq(&zone->lru_lock);
	}

	while (!list_empty(list)) {
		struct lruvec *lruvec;

		page = lru_to_page(list);

		VM_BUG_ON(PageLRU(page));
		SetPageLRU(page);

		lruvec = mem_cgroup_lru_add_list(zone, page, lru);
		list_move(&page->lru, &lruvec->lists[lru]);
		pgmoved += hpage_nr_pages(page);

		if (put_page_testzero(page)) {
			__ClearPageLRU(page);
			__ClearPageActive(page);
			del_page_from_lru_list(zone, page, lru);

			if (unlikely(PageCompound(page))) {
				spin_unlock_irq(&zone->lru_lock);
				(*get_compound_page_dtor(page))(page);
				spin_lock_irq(&zone->lru_lock);
			} else
				list_add(&page->lru, pages_to_free);
		}
	}
	__mod_zone_page_state(zone, NR_LRU_BASE + lru, pgmoved);
	if (!is_active_lru(lru))
		__count_vm_events(PGDEACTIVATE, pgmoved);
}

static void shrink_active_list(unsigned long nr_to_scan,
			       struct mem_cgroup_zone *mz,
			       struct scan_control *sc,
			       int priority, int file)
{
	unsigned long nr_taken;
	unsigned long nr_scanned;
	unsigned long vm_flags;
	LIST_HEAD(l_hold);	/* The pages which were snipped off */
	LIST_HEAD(l_active);
	LIST_HEAD(l_inactive);
	struct page *page;
	struct zone_reclaim_stat *reclaim_stat = get_reclaim_stat(mz);
	unsigned long nr_rotated = 0;
	isolate_mode_t reclaim_mode = ISOLATE_ACTIVE;
	struct zone *zone = mz->zone;

	lru_add_drain();

	if (!sc->may_unmap)
		reclaim_mode |= ISOLATE_UNMAPPED;
	if (!sc->may_writepage)
		reclaim_mode |= ISOLATE_CLEAN;

	spin_lock_irq(&zone->lru_lock);

	nr_taken = isolate_lru_pages(nr_to_scan, mz, &l_hold,
				     &nr_scanned, sc->order,
				     reclaim_mode, 1, file);
	if (global_reclaim(sc))
		zone->pages_scanned += nr_scanned;

	reclaim_stat->recent_scanned[file] += nr_taken;

	__count_zone_vm_events(PGREFILL, zone, nr_scanned);
	if (file)
		__mod_zone_page_state(zone, NR_ACTIVE_FILE, -nr_taken);
	else
		__mod_zone_page_state(zone, NR_ACTIVE_ANON, -nr_taken);
	__mod_zone_page_state(zone, NR_ISOLATED_ANON + file, nr_taken);
	spin_unlock_irq(&zone->lru_lock);

	while (!list_empty(&l_hold)) {
		cond_resched();
		page = lru_to_page(&l_hold);
		list_del(&page->lru);

		if (unlikely(!page_evictable(page, NULL))) {
			putback_lru_page(page);
			continue;
		}

		if (page_referenced(page, 0, mz->mem_cgroup, &vm_flags)) {
			nr_rotated += hpage_nr_pages(page);
			/*
			 * Identify referenced, file-backed active pages and
			 * give them one more trip around the active list. So
			 * that executable code get better chances to stay in
			 * memory under moderate memory pressure.  Anon pages
			 * are not likely to be evicted by use-once streaming
			 * IO, plus JVM can create lots of anon VM_EXEC pages,
			 * so we ignore them here.
			 */
			if ((vm_flags & VM_EXEC) && page_is_file_cache(page)) {
				list_add(&page->lru, &l_active);
				continue;
			}
		}

		ClearPageActive(page);	/* we are de-activating */
		list_add(&page->lru, &l_inactive);
	}

	/*
	 * Move pages back to the lru list.
	 */
	spin_lock_irq(&zone->lru_lock);
	/*
	 * Count referenced pages from currently used mappings as rotated,
	 * even though only some of them are actually re-activated.  This
	 * helps balance scan pressure between file and anonymous pages in
	 * get_scan_ratio.
	 */
	reclaim_stat->recent_rotated[file] += nr_rotated;

	move_active_pages_to_lru(zone, &l_active, &l_hold,
						LRU_ACTIVE + file * LRU_FILE);
	move_active_pages_to_lru(zone, &l_inactive, &l_hold,
						LRU_BASE   + file * LRU_FILE);
	__mod_zone_page_state(zone, NR_ISOLATED_ANON + file, -nr_taken);
	spin_unlock_irq(&zone->lru_lock);

	free_hot_cold_page_list(&l_hold, 1);
}

#ifdef CONFIG_SWAP
static int inactive_anon_is_low_global(struct zone *zone)
{
	unsigned long active, inactive;

	active = zone_page_state(zone, NR_ACTIVE_ANON);
	inactive = zone_page_state(zone, NR_INACTIVE_ANON);

	if (inactive * zone->inactive_ratio < active)
		return 1;

	return 0;
}

/**
 * inactive_anon_is_low - check if anonymous pages need to be deactivated
 * @zone: zone to check
 * @sc:   scan control of this context
 *
 * Returns true if the zone does not have enough inactive anon pages,
 * meaning some active anon pages need to be deactivated.
 */
static int inactive_anon_is_low(struct mem_cgroup_zone *mz)
{
	/*
	 * If we don't have swap space, anonymous page deactivation
	 * is pointless.
	 */
	if (!total_swap_pages)
		return 0;

	if (!scanning_global_lru(mz))
		return mem_cgroup_inactive_anon_is_low(mz->mem_cgroup,
						       mz->zone);

	return inactive_anon_is_low_global(mz->zone);
}
#else
static inline int inactive_anon_is_low(struct mem_cgroup_zone *mz)
{
	return 0;
}
#endif

static int inactive_file_is_low_global(struct zone *zone)
{
	unsigned long active, inactive;

	active = zone_page_state(zone, NR_ACTIVE_FILE);
	inactive = zone_page_state(zone, NR_INACTIVE_FILE);

	return (active > inactive);
}

/**
 * inactive_file_is_low - check if file pages need to be deactivated
 * @mz: memory cgroup and zone to check
 *
 * When the system is doing streaming IO, memory pressure here
 * ensures that active file pages get deactivated, until more
 * than half of the file pages are on the inactive list.
 *
 * Once we get to that situation, protect the system's working
 * set from being evicted by disabling active file page aging.
 *
 * This uses a different ratio than the anonymous pages, because
 * the page cache uses a use-once replacement algorithm.
 */
static int inactive_file_is_low(struct mem_cgroup_zone *mz)
{
	if (!scanning_global_lru(mz))
		return mem_cgroup_inactive_file_is_low(mz->mem_cgroup,
						       mz->zone);

	return inactive_file_is_low_global(mz->zone);
}

static int inactive_list_is_low(struct mem_cgroup_zone *mz, int file)
{
	if (file)
		return inactive_file_is_low(mz);
	else
		return inactive_anon_is_low(mz);
}

static unsigned long shrink_list(enum lru_list lru, unsigned long nr_to_scan,
				 struct mem_cgroup_zone *mz,
				 struct scan_control *sc, int priority)
{
	int file = is_file_lru(lru);

	if (is_active_lru(lru)) {
		if (inactive_list_is_low(mz, file))
			shrink_active_list(nr_to_scan, mz, sc, priority, file);
		return 0;
	}

	return shrink_inactive_list(nr_to_scan, mz, sc, priority, file);
}

static int vmscan_swappiness(struct mem_cgroup_zone *mz,
			     struct scan_control *sc)
{
	if (global_reclaim(sc))
		return vm_swappiness;
	return mem_cgroup_swappiness(mz->mem_cgroup);
}

/*
 * Determine how aggressively the anon and file LRU lists should be
 * scanned.  The relative value of each set of LRU lists is determined
 * by looking at the fraction of the pages scanned we did rotate back
 * onto the active list instead of evict.
 *
 * nr[0] = anon pages to scan; nr[1] = file pages to scan
 */
static void get_scan_count(struct mem_cgroup_zone *mz, struct scan_control *sc,
			   unsigned long *nr, int priority)
{
	unsigned long anon, file, free;
	unsigned long anon_prio, file_prio;
	unsigned long ap, fp;
	struct zone_reclaim_stat *reclaim_stat = get_reclaim_stat(mz);
	u64 fraction[2], denominator;
	enum lru_list lru;
	int noswap = 0;
	bool force_scan = false;

	/*
	 * If the zone or memcg is small, nr[l] can be 0.  This
	 * results in no scanning on this priority and a potential
	 * priority drop.  Global direct reclaim can go to the next
	 * zone and tends to have no problems. Global kswapd is for
	 * zone balancing and it needs to scan a minimum amount. When
	 * reclaiming for a memcg, a priority drop can cause high
	 * latencies, so it's better to scan a minimum amount there as
	 * well.
	 */
	if (current_is_kswapd() && mz->zone->all_unreclaimable)
		force_scan = true;
	if (!global_reclaim(sc))
		force_scan = true;

	/* If we have no swap space, do not bother scanning anon pages. */
	if (!sc->may_swap || (nr_swap_pages <= 0)) {
		noswap = 1;
		fraction[0] = 0;
		fraction[1] = 1;
		denominator = 1;
		goto out;
	}

	anon  = zone_nr_lru_pages(mz, LRU_ACTIVE_ANON) +
		zone_nr_lru_pages(mz, LRU_INACTIVE_ANON);
	file  = zone_nr_lru_pages(mz, LRU_ACTIVE_FILE) +
		zone_nr_lru_pages(mz, LRU_INACTIVE_FILE);

	if (global_reclaim(sc)) {
		free  = zone_page_state(mz->zone, NR_FREE_PAGES);
		/* If we have very few page cache pages,
		   force-scan anon pages. */
		if (unlikely(file + free <= high_wmark_pages(mz->zone))) {
			fraction[0] = 1;
			fraction[1] = 0;
			denominator = 1;
			goto out;
		}
	}

	/*
	 * With swappiness at 100, anonymous and file have the same priority.
	 * This scanning priority is essentially the inverse of IO cost.
	 */
	anon_prio = vmscan_swappiness(mz, sc);
	file_prio = 200 - vmscan_swappiness(mz, sc);

	/*
	 * OK, so we have swap space and a fair amount of page cache
	 * pages.  We use the recently rotated / recently scanned
	 * ratios to determine how valuable each cache is.
	 *
	 * Because workloads change over time (and to avoid overflow)
	 * we keep these statistics as a floating average, which ends
	 * up weighing recent references more than old ones.
	 *
	 * anon in [0], file in [1]
	 */
	spin_lock_irq(&mz->zone->lru_lock);
	if (unlikely(reclaim_stat->recent_scanned[0] > anon / 4)) {
		reclaim_stat->recent_scanned[0] /= 2;
		reclaim_stat->recent_rotated[0] /= 2;
	}

	if (unlikely(reclaim_stat->recent_scanned[1] > file / 4)) {
		reclaim_stat->recent_scanned[1] /= 2;
		reclaim_stat->recent_rotated[1] /= 2;
	}

	/*
	 * The amount of pressure on anon vs file pages is inversely
	 * proportional to the fraction of recently scanned pages on
	 * each list that were recently referenced and in active use.
	 */
	ap = (anon_prio + 1) * (reclaim_stat->recent_scanned[0] + 1);
	ap /= reclaim_stat->recent_rotated[0] + 1;

	fp = (file_prio + 1) * (reclaim_stat->recent_scanned[1] + 1);
	fp /= reclaim_stat->recent_rotated[1] + 1;
	spin_unlock_irq(&mz->zone->lru_lock);

	fraction[0] = ap;
	fraction[1] = fp;
	denominator = ap + fp + 1;
out:
	for_each_evictable_lru(lru) {
		int file = is_file_lru(lru);
		unsigned long scan;

		scan = zone_nr_lru_pages(mz, lru);
		if (priority || noswap) {
			scan >>= priority;
			if (!scan && force_scan)
				scan = SWAP_CLUSTER_MAX;
			scan = div64_u64(scan * fraction[file], denominator);
		}
		nr[lru] = scan;
	}
}

/*
 * Reclaim/compaction depends on a number of pages being freed. To avoid
 * disruption to the system, a small number of order-0 pages continue to be
 * rotated and reclaimed in the normal fashion. However, by the time we get
 * back to the allocator and call try_to_compact_zone(), we ensure that
 * there are enough free pages for it to be likely successful
 */
static inline bool should_continue_reclaim(struct mem_cgroup_zone *mz,
					unsigned long nr_reclaimed,
					unsigned long nr_scanned,
					struct scan_control *sc)
{
	unsigned long pages_for_compaction;
	unsigned long inactive_lru_pages;

	/* If not in reclaim/compaction mode, stop */
	if (!(sc->reclaim_mode & RECLAIM_MODE_COMPACTION))
		return false;

	/* Consider stopping depending on scan and reclaim activity */
	if (sc->gfp_mask & __GFP_REPEAT) {
		/*
		 * For __GFP_REPEAT allocations, stop reclaiming if the
		 * full LRU list has been scanned and we are still failing
		 * to reclaim pages. This full LRU scan is potentially
		 * expensive but a __GFP_REPEAT caller really wants to succeed
		 */
		if (!nr_reclaimed && !nr_scanned)
			return false;
	} else {
		/*
		 * For non-__GFP_REPEAT allocations which can presumably
		 * fail without consequence, stop if we failed to reclaim
		 * any pages from the last SWAP_CLUSTER_MAX number of
		 * pages that were scanned. This will return to the
		 * caller faster at the risk reclaim/compaction and
		 * the resulting allocation attempt fails
		 */
		if (!nr_reclaimed)
			return false;
	}

	/*
	 * If we have not reclaimed enough pages for compaction and the
	 * inactive lists are large enough, continue reclaiming
	 */
	pages_for_compaction = (2UL << sc->order);
	inactive_lru_pages = zone_nr_lru_pages(mz, LRU_INACTIVE_FILE);
	if (nr_swap_pages > 0)
		inactive_lru_pages += zone_nr_lru_pages(mz, LRU_INACTIVE_ANON);
	if (sc->nr_reclaimed < pages_for_compaction &&
			inactive_lru_pages > pages_for_compaction)
		return true;

	/* If compaction would go ahead or the allocation would succeed, stop */
	switch (compaction_suitable(mz->zone, sc->order)) {
	case COMPACT_PARTIAL:
	case COMPACT_CONTINUE:
		return false;
	default:
		return true;
	}
}

/*
 * This is a basic per-zone page freer.  Used by both kswapd and direct reclaim.
 */
static void shrink_mem_cgroup_zone(int priority, struct mem_cgroup_zone *mz,
				   struct scan_control *sc)
{
	unsigned long nr[NR_LRU_LISTS];
	unsigned long nr_to_scan;
	enum lru_list lru;
	unsigned long nr_reclaimed, nr_scanned;
	unsigned long nr_to_reclaim = sc->nr_to_reclaim;
	struct blk_plug plug;

restart:
	nr_reclaimed = 0;
	nr_scanned = sc->nr_scanned;
	get_scan_count(mz, sc, nr, priority);

	blk_start_plug(&plug);
	while (nr[LRU_INACTIVE_ANON] || nr[LRU_ACTIVE_FILE] ||
					nr[LRU_INACTIVE_FILE]) {
		for_each_evictable_lru(lru) {
			if (nr[lru]) {
				nr_to_scan = min_t(unsigned long,
						   nr[lru], SWAP_CLUSTER_MAX);
				nr[lru] -= nr_to_scan;

				nr_reclaimed += shrink_list(lru, nr_to_scan,
							    mz, sc, priority);
			}
		}
		/*
		 * On large memory systems, scan >> priority can become
		 * really large. This is fine for the starting priority;
		 * we want to put equal scanning pressure on each zone.
		 * However, if the VM has a harder time of freeing pages,
		 * with multiple processes reclaiming pages, the total
		 * freeing target can get unreasonably large.
		 */
		if (nr_reclaimed >= nr_to_reclaim && priority < DEF_PRIORITY)
			break;
	}
	blk_finish_plug(&plug);
	sc->nr_reclaimed += nr_reclaimed;

	/*
	 * Even if we did not try to evict anon pages at all, we want to
	 * rebalance the anon lru active/inactive ratio.
	 */
	if (inactive_anon_is_low(mz))
		shrink_active_list(SWAP_CLUSTER_MAX, mz, sc, priority, 0);

	/* reclaim/compaction might need reclaim to continue */
	if (should_continue_reclaim(mz, nr_reclaimed,
					sc->nr_scanned - nr_scanned, sc))
		goto restart;

	throttle_vm_writeout(sc->gfp_mask);
}

static void shrink_zone(int priority, struct zone *zone,
			struct scan_control *sc)
{
	struct mem_cgroup *root = sc->target_mem_cgroup;
	struct mem_cgroup_reclaim_cookie reclaim = {
		.zone = zone,
		.priority = priority,
	};
	struct mem_cgroup *memcg;

	memcg = mem_cgroup_iter(root, NULL, &reclaim);
	do {
		struct mem_cgroup_zone mz = {
			.mem_cgroup = memcg,
			.zone = zone,
		};

		shrink_mem_cgroup_zone(priority, &mz, sc);
		/*
		 * Limit reclaim has historically picked one memcg and
		 * scanned it with decreasing priority levels until
		 * nr_to_reclaim had been reclaimed.  This priority
		 * cycle is thus over after a single memcg.
		 *
		 * Direct reclaim and kswapd, on the other hand, have
		 * to scan all memory cgroups to fulfill the overall
		 * scan target for the zone.
		 */
		if (!global_reclaim(sc)) {
			mem_cgroup_iter_break(root, memcg);
			break;
		}
		memcg = mem_cgroup_iter(root, memcg, &reclaim);
	} while (memcg);
}

/* Returns true if compaction should go ahead for a high-order request */
static inline bool compaction_ready(struct zone *zone, struct scan_control *sc)
{
	unsigned long balance_gap, watermark;
	bool watermark_ok;

	/* Do not consider compaction for orders reclaim is meant to satisfy */
	if (sc->order <= PAGE_ALLOC_COSTLY_ORDER)
		return false;

	/*
	 * Compaction takes time to run and there are potentially other
	 * callers using the pages just freed. Continue reclaiming until
	 * there is a buffer of free pages available to give compaction
	 * a reasonable chance of completing and allocating the page
	 */
	balance_gap = min(low_wmark_pages(zone),
		(zone->present_pages + KSWAPD_ZONE_BALANCE_GAP_RATIO-1) /
			KSWAPD_ZONE_BALANCE_GAP_RATIO);
	watermark = high_wmark_pages(zone) + balance_gap + (2UL << sc->order);
	watermark_ok = zone_watermark_ok_safe(zone, 0, watermark, 0, 0);

	/*
	 * If compaction is deferred, reclaim up to a point where
	 * compaction will have a chance of success when re-enabled
	 */
	if (compaction_deferred(zone))
		return watermark_ok;

	/* If compaction is not ready to start, keep reclaiming */
	if (!compaction_suitable(zone, sc->order))
		return false;

	return watermark_ok;
}

/*
 * This is the direct reclaim path, for page-allocating processes.  We only
 * try to reclaim pages from zones which will satisfy the caller's allocation
 * request.
 *
 * We reclaim from a zone even if that zone is over high_wmark_pages(zone).
 * Because:
 * a) The caller may be trying to free *extra* pages to satisfy a higher-order
 *    allocation or
 * b) The target zone may be at high_wmark_pages(zone) but the lower zones
 *    must go *over* high_wmark_pages(zone) to satisfy the `incremental min'
 *    zone defense algorithm.
 *
 * If a zone is deemed to be full of pinned pages then just give it a light
 * scan then give up on it.
 *
 * This function returns true if a zone is being reclaimed for a costly
 * high-order allocation and compaction is ready to begin. This indicates to
 * the caller that it should consider retrying the allocation instead of
 * further reclaim.
 */
static bool shrink_zones(int priority, struct zonelist *zonelist,
					struct scan_control *sc)
{
	struct zoneref *z;
	struct zone *zone;
	unsigned long nr_soft_reclaimed;
	unsigned long nr_soft_scanned;
	bool aborted_reclaim = false;

	for_each_zone_zonelist_nodemask(zone, z, zonelist,
					gfp_zone(sc->gfp_mask), sc->nodemask) {
		if (!populated_zone(zone))
			continue;
		/*
		 * Take care memory controller reclaiming has small influence
		 * to global LRU.
		 */
		if (global_reclaim(sc)) {
			if (!cpuset_zone_allowed_hardwall(zone, GFP_KERNEL))
				continue;
			if (zone->all_unreclaimable && priority != DEF_PRIORITY)
				continue;	/* Let kswapd poll it */
			if (COMPACTION_BUILD) {
				/*
				 * If we already have plenty of memory free for
				 * compaction in this zone, don't free any more.
				 * Even though compaction is invoked for any
				 * non-zero order, only frequent costly order
				 * reclamation is disruptive enough to become a
				 * noticable problem, like transparent huge page
				 * allocations.
				 */
				if (compaction_ready(zone, sc)) {
					aborted_reclaim = true;
					continue;
				}
			}
			/*
			 * This steals pages from memory cgroups over softlimit
			 * and returns the number of reclaimed pages and
			 * scanned pages. This works for global memory pressure
			 * and balancing, not for a memcg's limit.
			 */
			nr_soft_scanned = 0;
			nr_soft_reclaimed = mem_cgroup_soft_limit_reclaim(zone,
						sc->order, sc->gfp_mask,
						&nr_soft_scanned);
			sc->nr_reclaimed += nr_soft_reclaimed;
			sc->nr_scanned += nr_soft_scanned;
			/* need some check for avoid more shrink_zone() */
		}

		shrink_zone(priority, zone, sc);
	}

	return aborted_reclaim;
}

static bool zone_reclaimable(struct zone *zone)
{
	return zone->pages_scanned < zone_reclaimable_pages(zone) * 6;
}

/* All zones in zonelist are unreclaimable? */
static bool all_unreclaimable(struct zonelist *zonelist,
		struct scan_control *sc)
{
	struct zoneref *z;
	struct zone *zone;

	for_each_zone_zonelist_nodemask(zone, z, zonelist,
			gfp_zone(sc->gfp_mask), sc->nodemask) {
		if (!populated_zone(zone))
			continue;
		if (!cpuset_zone_allowed_hardwall(zone, GFP_KERNEL))
			continue;
		if (!zone->all_unreclaimable)
			return false;
	}

	return true;
}

/*
 * This is the main entry point to direct page reclaim.
 *
 * If a full scan of the inactive list fails to free enough memory then we
 * are "out of memory" and something needs to be killed.
 *
 * If the caller is !__GFP_FS then the probability of a failure is reasonably
 * high - the zone may be full of dirty or under-writeback pages, which this
 * caller can't do much about.  We kick the writeback threads and take explicit
 * naps in the hope that some of these pages can be written.  But if the
 * allocating task holds filesystem locks which prevent writeout this might not
 * work, and the allocation attempt will fail.
 *
 * returns:	0, if no pages reclaimed
 * 		else, the number of pages reclaimed
 */
static unsigned long do_try_to_free_pages(struct zonelist *zonelist,
					struct scan_control *sc,
					struct shrink_control *shrink)
{
	int priority;
	unsigned long total_scanned = 0;
	struct reclaim_state *reclaim_state = current->reclaim_state;
	struct zoneref *z;
	struct zone *zone;
	unsigned long writeback_threshold;
	bool aborted_reclaim;

	get_mems_allowed();
	delayacct_freepages_start();

	if (global_reclaim(sc))
		count_vm_event(ALLOCSTALL);

	for (priority = DEF_PRIORITY; priority >= 0; priority--) {
		sc->nr_scanned = 0;
		if (!priority)
			disable_swap_token(sc->target_mem_cgroup);
		aborted_reclaim = shrink_zones(priority, zonelist, sc);

		/*
		 * Don't shrink slabs when reclaiming memory from
		 * over limit cgroups
		 */
		if (global_reclaim(sc)) {
			unsigned long lru_pages = 0;
			for_each_zone_zonelist(zone, z, zonelist,
					gfp_zone(sc->gfp_mask)) {
				if (!cpuset_zone_allowed_hardwall(zone, GFP_KERNEL))
					continue;

				lru_pages += zone_reclaimable_pages(zone);
			}

			shrink_slab(shrink, sc->nr_scanned, lru_pages);
			if (reclaim_state) {
				sc->nr_reclaimed += reclaim_state->reclaimed_slab;
				reclaim_state->reclaimed_slab = 0;
			}
		}
		total_scanned += sc->nr_scanned;
		if (sc->nr_reclaimed >= sc->nr_to_reclaim)
			goto out;

		/*
		 * Try to write back as many pages as we just scanned.  This
		 * tends to cause slow streaming writers to write data to the
		 * disk smoothly, at the dirtying rate, which is nice.   But
		 * that's undesirable in laptop mode, where we *want* lumpy
		 * writeout.  So in laptop mode, write out the whole world.
		 */
		writeback_threshold = sc->nr_to_reclaim + sc->nr_to_reclaim / 2;
		if (total_scanned > writeback_threshold) {
			wakeup_flusher_threads(laptop_mode ? 0 : total_scanned,
						WB_REASON_TRY_TO_FREE_PAGES);
			sc->may_writepage = 1;
		}

		/* Take a nap, wait for some writeback to complete */
		if (!sc->hibernation_mode && sc->nr_scanned &&
		    priority < DEF_PRIORITY - 2) {
			struct zone *preferred_zone;

			first_zones_zonelist(zonelist, gfp_zone(sc->gfp_mask),
						&cpuset_current_mems_allowed,
						&preferred_zone);
			wait_iff_congested(preferred_zone, BLK_RW_ASYNC, HZ/10);
		}
	}

out:
	delayacct_freepages_end();
	put_mems_allowed();

	if (sc->nr_reclaimed)
		return sc->nr_reclaimed;

	/*
	 * As hibernation is going on, kswapd is freezed so that it can't mark
	 * the zone into all_unreclaimable. Thus bypassing all_unreclaimable
	 * check.
	 */
	if (oom_killer_disabled)
		return 0;

	/* Aborted reclaim to try compaction? don't OOM, then */
	if (aborted_reclaim)
		return 1;

	/* top priority shrink_zones still had more to do? don't OOM, then */
	if (global_reclaim(sc) && !all_unreclaimable(zonelist, sc))
		return 1;

	return 0;
}

unsigned long try_to_free_pages(struct zonelist *zonelist, int order,
				gfp_t gfp_mask, nodemask_t *nodemask)
{
	unsigned long nr_reclaimed;
	struct scan_control sc = {
		.gfp_mask = gfp_mask,
		.may_writepage = !laptop_mode,
		.nr_to_reclaim = SWAP_CLUSTER_MAX,
		.may_unmap = 1,
		.may_swap = 1,
		.order = order,
		.target_mem_cgroup = NULL,
		.nodemask = nodemask,
	};
	struct shrink_control shrink = {
		.gfp_mask = sc.gfp_mask,
	};

	trace_mm_vmscan_direct_reclaim_begin(order,
				sc.may_writepage,
				gfp_mask);

	nr_reclaimed = do_try_to_free_pages(zonelist, &sc, &shrink);

	trace_mm_vmscan_direct_reclaim_end(nr_reclaimed);

	return nr_reclaimed;
}

#ifdef CONFIG_CGROUP_MEM_RES_CTLR

unsigned long mem_cgroup_shrink_node_zone(struct mem_cgroup *memcg,
						gfp_t gfp_mask, bool noswap,
						struct zone *zone,
						unsigned long *nr_scanned)
{
	struct scan_control sc = {
		.nr_scanned = 0,
		.nr_to_reclaim = SWAP_CLUSTER_MAX,
		.may_writepage = !laptop_mode,
		.may_unmap = 1,
		.may_swap = !noswap,
		.order = 0,
		.target_mem_cgroup = memcg,
	};
	struct mem_cgroup_zone mz = {
		.mem_cgroup = memcg,
		.zone = zone,
	};

	sc.gfp_mask = (gfp_mask & GFP_RECLAIM_MASK) |
			(GFP_HIGHUSER_MOVABLE & ~GFP_RECLAIM_MASK);

	trace_mm_vmscan_memcg_softlimit_reclaim_begin(0,
						      sc.may_writepage,
						      sc.gfp_mask);

	/*
	 * NOTE: Although we can get the priority field, using it
	 * here is not a good idea, since it limits the pages we can scan.
	 * if we don't reclaim here, the shrink_zone from balance_pgdat
	 * will pick up pages from other mem cgroup's as well. We hack
	 * the priority and make it zero.
	 */
	shrink_mem_cgroup_zone(0, &mz, &sc);

	trace_mm_vmscan_memcg_softlimit_reclaim_end(sc.nr_reclaimed);

	*nr_scanned = sc.nr_scanned;
	return sc.nr_reclaimed;
}

unsigned long try_to_free_mem_cgroup_pages(struct mem_cgroup *memcg,
					   gfp_t gfp_mask,
					   bool noswap)
{
	struct zonelist *zonelist;
	unsigned long nr_reclaimed;
	int nid;
	struct scan_control sc = {
		.may_writepage = !laptop_mode,
		.may_unmap = 1,
		.may_swap = !noswap,
		.nr_to_reclaim = SWAP_CLUSTER_MAX,
		.order = 0,
		.target_mem_cgroup = memcg,
		.nodemask = NULL, /* we don't care the placement */
		.gfp_mask = (gfp_mask & GFP_RECLAIM_MASK) |
				(GFP_HIGHUSER_MOVABLE & ~GFP_RECLAIM_MASK),
	};
	struct shrink_control shrink = {
		.gfp_mask = sc.gfp_mask,
	};

	/*
	 * Unlike direct reclaim via alloc_pages(), memcg's reclaim doesn't
	 * take care of from where we get pages. So the node where we start the
	 * scan does not need to be the current node.
	 */
	nid = mem_cgroup_select_victim_node(memcg);

	zonelist = NODE_DATA(nid)->node_zonelists;

	trace_mm_vmscan_memcg_reclaim_begin(0,
					    sc.may_writepage,
					    sc.gfp_mask);

	nr_reclaimed = do_try_to_free_pages(zonelist, &sc, &shrink);

	trace_mm_vmscan_memcg_reclaim_end(nr_reclaimed);

	return nr_reclaimed;
}
#endif

static void age_active_anon(struct zone *zone, struct scan_control *sc,
			    int priority)
{
	struct mem_cgroup *memcg;

	if (!total_swap_pages)
		return;

	memcg = mem_cgroup_iter(NULL, NULL, NULL);
	do {
		struct mem_cgroup_zone mz = {
			.mem_cgroup = memcg,
			.zone = zone,
		};

		if (inactive_anon_is_low(&mz))
			shrink_active_list(SWAP_CLUSTER_MAX, &mz,
					   sc, priority, 0);

		memcg = mem_cgroup_iter(NULL, memcg, NULL);
	} while (memcg);
}

/*
 * pgdat_balanced is used when checking if a node is balanced for high-order
 * allocations. Only zones that meet watermarks and are in a zone allowed
 * by the callers classzone_idx are added to balanced_pages. The total of
 * balanced pages must be at least 25% of the zones allowed by classzone_idx
 * for the node to be considered balanced. Forcing all zones to be balanced
 * for high orders can cause excessive reclaim when there are imbalanced zones.
 * The choice of 25% is due to
 *   o a 16M DMA zone that is balanced will not balance a zone on any
 *     reasonable sized machine
 *   o On all other machines, the top zone must be at least a reasonable
 *     percentage of the middle zones. For example, on 32-bit x86, highmem
 *     would need to be at least 256M for it to be balance a whole node.
 *     Similarly, on x86-64 the Normal zone would need to be at least 1G
 *     to balance a node on its own. These seemed like reasonable ratios.
 */
static bool pgdat_balanced(pg_data_t *pgdat, unsigned long balanced_pages,
						int classzone_idx)
{
	unsigned long present_pages = 0;
	int i;

	for (i = 0; i <= classzone_idx; i++)
		present_pages += pgdat->node_zones[i].present_pages;

	/* A special case here: if zone has no page, we think it's balanced */
	return balanced_pages >= (present_pages >> 2);
}

/* is kswapd sleeping prematurely? */
static bool sleeping_prematurely(pg_data_t *pgdat, int order, long remaining,
					int classzone_idx)
{
	int i;
	unsigned long balanced = 0;
	bool all_zones_ok = true;

	/* If a direct reclaimer woke kswapd within HZ/10, it's premature */
	if (remaining)
		return true;

	/* Check the watermark levels */
	for (i = 0; i <= classzone_idx; i++) {
		struct zone *zone = pgdat->node_zones + i;

		if (!populated_zone(zone))
			continue;

		/*
		 * balance_pgdat() skips over all_unreclaimable after
		 * DEF_PRIORITY. Effectively, it considers them balanced so
		 * they must be considered balanced here as well if kswapd
		 * is to sleep
		 */
		if (zone->all_unreclaimable) {
			balanced += zone->present_pages;
			continue;
		}

		if (!zone_watermark_ok_safe(zone, order, high_wmark_pages(zone),
							i, 0))
			all_zones_ok = false;
		else
			balanced += zone->present_pages;
	}

	/*
	 * For high-order requests, the balanced zones must contain at least
	 * 25% of the nodes pages for kswapd to sleep. For order-0, all zones
	 * must be balanced
	 */
	if (order)
		return !pgdat_balanced(pgdat, balanced, classzone_idx);
	else
		return !all_zones_ok;
}

/*
 * For kswapd, balance_pgdat() will work across all this node's zones until
 * they are all at high_wmark_pages(zone).
 *
 * Returns the final order kswapd was reclaiming at
 *
 * There is special handling here for zones which are full of pinned pages.
 * This can happen if the pages are all mlocked, or if they are all used by
 * device drivers (say, ZONE_DMA).  Or if they are all in use by hugetlb.
 * What we do is to detect the case where all pages in the zone have been
 * scanned twice and there has been zero successful reclaim.  Mark the zone as
 * dead and from now on, only perform a short scan.  Basically we're polling
 * the zone for when the problem goes away.
 *
 * kswapd scans the zones in the highmem->normal->dma direction.  It skips
 * zones which have free_pages > high_wmark_pages(zone), but once a zone is
 * found to have free_pages <= high_wmark_pages(zone), we scan that zone and the
 * lower zones regardless of the number of free pages in the lower zones. This
 * interoperates with the page allocator fallback scheme to ensure that aging
 * of pages is balanced across the zones.
 */
static unsigned long balance_pgdat(pg_data_t *pgdat, int order,
							int *classzone_idx)
{
	int all_zones_ok;
	unsigned long balanced;
	int priority;
	int i;
	int end_zone = 0;	/* Inclusive.  0 = ZONE_DMA */
	unsigned long total_scanned;
	struct reclaim_state *reclaim_state = current->reclaim_state;
	unsigned long nr_soft_reclaimed;
	unsigned long nr_soft_scanned;
	struct scan_control sc = {
		.gfp_mask = GFP_KERNEL,
		.may_unmap = 1,
		.may_swap = 1,
		/*
		 * kswapd doesn't want to be bailed out while reclaim. because
		 * we want to put equal scanning pressure on each zone.
		 */
		.nr_to_reclaim = ULONG_MAX,
		.order = order,
		.target_mem_cgroup = NULL,
	};
	struct shrink_control shrink = {
		.gfp_mask = sc.gfp_mask,
	};
loop_again:
	total_scanned = 0;
	sc.nr_reclaimed = 0;
	sc.may_writepage = !laptop_mode;
	count_vm_event(PAGEOUTRUN);

	for (priority = DEF_PRIORITY; priority >= 0; priority--) {
		unsigned long lru_pages = 0;
		int has_under_min_watermark_zone = 0;

		/* The swap token gets in the way of swapout... */
		if (!priority)
			disable_swap_token(NULL);

		all_zones_ok = 1;
		balanced = 0;

		/*
		 * Scan in the highmem->dma direction for the highest
		 * zone which needs scanning
		 */
		for (i = pgdat->nr_zones - 1; i >= 0; i--) {
			struct zone *zone = pgdat->node_zones + i;

			if (!populated_zone(zone))
				continue;

			if (zone->all_unreclaimable && priority != DEF_PRIORITY)
				continue;

			/*
			 * Do some background aging of the anon list, to give
			 * pages a chance to be referenced before reclaiming.
			 */
			age_active_anon(zone, &sc, priority);

			if (!zone_watermark_ok_safe(zone, order,
					high_wmark_pages(zone), 0, 0)) {
				end_zone = i;
				break;
			} else {
				/* If balanced, clear the congested flag */
				zone_clear_flag(zone, ZONE_CONGESTED);
			}
		}
		if (i < 0)
			goto out;

		for (i = 0; i <= end_zone; i++) {
			struct zone *zone = pgdat->node_zones + i;

			lru_pages += zone_reclaimable_pages(zone);
		}

		/*
		 * Now scan the zone in the dma->highmem direction, stopping
		 * at the last zone which needs scanning.
		 *
		 * We do this because the page allocator works in the opposite
		 * direction.  This prevents the page allocator from allocating
		 * pages behind kswapd's direction of progress, which would
		 * cause too much scanning of the lower zones.
		 */
		for (i = 0; i <= end_zone; i++) {
			struct zone *zone = pgdat->node_zones + i;
			int nr_slab;
			unsigned long balance_gap;

			if (!populated_zone(zone))
				continue;

			if (zone->all_unreclaimable && priority != DEF_PRIORITY)
				continue;

			sc.nr_scanned = 0;

			nr_soft_scanned = 0;
			/*
			 * Call soft limit reclaim before calling shrink_zone.
			 */
			nr_soft_reclaimed = mem_cgroup_soft_limit_reclaim(zone,
							order, sc.gfp_mask,
							&nr_soft_scanned);
			sc.nr_reclaimed += nr_soft_reclaimed;
			total_scanned += nr_soft_scanned;

			/*
			 * We put equal pressure on every zone, unless
			 * one zone has way too many pages free
			 * already. The "too many pages" is defined
			 * as the high wmark plus a "gap" where the
			 * gap is either the low watermark or 1%
			 * of the zone, whichever is smaller.
			 */
			balance_gap = min(low_wmark_pages(zone),
				(zone->present_pages +
					KSWAPD_ZONE_BALANCE_GAP_RATIO-1) /
				KSWAPD_ZONE_BALANCE_GAP_RATIO);
			if (!zone_watermark_ok_safe(zone, order,
					high_wmark_pages(zone) + balance_gap,
					end_zone, 0)) {
				shrink_zone(priority, zone, &sc);

				reclaim_state->reclaimed_slab = 0;
				nr_slab = shrink_slab(&shrink, sc.nr_scanned, lru_pages);
				sc.nr_reclaimed += reclaim_state->reclaimed_slab;
				total_scanned += sc.nr_scanned;

				if (nr_slab == 0 && !zone_reclaimable(zone))
					zone->all_unreclaimable = 1;
			}

			/*
			 * If we've done a decent amount of scanning and
			 * the reclaim ratio is low, start doing writepage
			 * even in laptop mode
			 */
			if (total_scanned > SWAP_CLUSTER_MAX * 2 &&
			    total_scanned > sc.nr_reclaimed + sc.nr_reclaimed / 2)
				sc.may_writepage = 1;

			if (zone->all_unreclaimable) {
				if (end_zone && end_zone == i)
					end_zone--;
				continue;
			}

			if (!zone_watermark_ok_safe(zone, order,
					high_wmark_pages(zone), end_zone, 0)) {
				all_zones_ok = 0;
				/*
				 * We are still under min water mark.  This
				 * means that we have a GFP_ATOMIC allocation
				 * failure risk. Hurry up!
				 */
				if (!zone_watermark_ok_safe(zone, order,
					    min_wmark_pages(zone), end_zone, 0))
					has_under_min_watermark_zone = 1;
			} else {
				/*
				 * If a zone reaches its high watermark,
				 * consider it to be no longer congested. It's
				 * possible there are dirty pages backed by
				 * congested BDIs but as pressure is relieved,
				 * spectulatively avoid congestion waits
				 */
				zone_clear_flag(zone, ZONE_CONGESTED);
				if (i <= *classzone_idx)
					balanced += zone->present_pages;
			}

		}
		if (all_zones_ok || (order && pgdat_balanced(pgdat, balanced, *classzone_idx)))
			break;		/* kswapd: all done */
		/*
		 * OK, kswapd is getting into trouble.  Take a nap, then take
		 * another pass across the zones.
		 */
		if (total_scanned && (priority < DEF_PRIORITY - 2)) {
			if (has_under_min_watermark_zone)
				count_vm_event(KSWAPD_SKIP_CONGESTION_WAIT);
			else
				congestion_wait(BLK_RW_ASYNC, HZ/10);
		}

		/*
		 * We do this so kswapd doesn't build up large priorities for
		 * example when it is freeing in parallel with allocators. It
		 * matches the direct reclaim path behaviour in terms of impact
		 * on zone->*_priority.
		 */
		if (sc.nr_reclaimed >= SWAP_CLUSTER_MAX)
			break;
	}
out:

	/*
	 * order-0: All zones must meet high watermark for a balanced node
	 * high-order: Balanced zones must make up at least 25% of the node
	 *             for the node to be balanced
	 */
	if (!(all_zones_ok || (order && pgdat_balanced(pgdat, balanced, *classzone_idx)))) {
		cond_resched();

		try_to_freeze();

		/*
		 * Fragmentation may mean that the system cannot be
		 * rebalanced for high-order allocations in all zones.
		 * At this point, if nr_reclaimed < SWAP_CLUSTER_MAX,
		 * it means the zones have been fully scanned and are still
		 * not balanced. For high-order allocations, there is
		 * little point trying all over again as kswapd may
		 * infinite loop.
		 *
		 * Instead, recheck all watermarks at order-0 as they
		 * are the most important. If watermarks are ok, kswapd will go
		 * back to sleep. High-order users can still perform direct
		 * reclaim if they wish.
		 */
		if (sc.nr_reclaimed < SWAP_CLUSTER_MAX)
			order = sc.order = 0;

		goto loop_again;
	}

	/*
	 * If kswapd was reclaiming at a higher order, it has the option of
	 * sleeping without all zones being balanced. Before it does, it must
	 * ensure that the watermarks for order-0 on *all* zones are met and
	 * that the congestion flags are cleared. The congestion flag must
	 * be cleared as kswapd is the only mechanism that clears the flag
	 * and it is potentially going to sleep here.
	 */
	if (order) {
		for (i = 0; i <= end_zone; i++) {
			struct zone *zone = pgdat->node_zones + i;

			if (!populated_zone(zone))
				continue;

			if (zone->all_unreclaimable && priority != DEF_PRIORITY)
				continue;

			/* Confirm the zone is balanced for order-0 */
			if (!zone_watermark_ok(zone, 0,
					high_wmark_pages(zone), 0, 0)) {
				order = sc.order = 0;
				goto loop_again;
			}

			/* If balanced, clear the congested flag */
			zone_clear_flag(zone, ZONE_CONGESTED);
			if (i <= *classzone_idx)
				balanced += zone->present_pages;
		}
	}

	/*
	 * Return the order we were reclaiming at so sleeping_prematurely()
	 * makes a decision on the order we were last reclaiming at. However,
	 * if another caller entered the allocator slow path while kswapd
	 * was awake, order will remain at the higher level
	 */
	*classzone_idx = end_zone;
	return order;
}

static void kswapd_try_to_sleep(pg_data_t *pgdat, int order, int classzone_idx)
{
	long remaining = 0;
	DEFINE_WAIT(wait);

	if (freezing(current) || kthread_should_stop())
		return;

	prepare_to_wait(&pgdat->kswapd_wait, &wait, TASK_INTERRUPTIBLE);

	/* Try to sleep for a short interval */
	if (!sleeping_prematurely(pgdat, order, remaining, classzone_idx)) {
		remaining = schedule_timeout(HZ/10);
		finish_wait(&pgdat->kswapd_wait, &wait);
		prepare_to_wait(&pgdat->kswapd_wait, &wait, TASK_INTERRUPTIBLE);
	}

	/*
	 * After a short sleep, check if it was a premature sleep. If not, then
	 * go fully to sleep until explicitly woken up.
	 */
	if (!sleeping_prematurely(pgdat, order, remaining, classzone_idx)) {
		trace_mm_vmscan_kswapd_sleep(pgdat->node_id);

		/*
		 * vmstat counters are not perfectly accurate and the estimated
		 * value for counters such as NR_FREE_PAGES can deviate from the
		 * true value by nr_online_cpus * threshold. To avoid the zone
		 * watermarks being breached while under pressure, we reduce the
		 * per-cpu vmstat threshold while kswapd is awake and restore
		 * them before going back to sleep.
		 */
		set_pgdat_percpu_threshold(pgdat, calculate_normal_threshold);
		schedule();
		set_pgdat_percpu_threshold(pgdat, calculate_pressure_threshold);
	} else {
		if (remaining)
			count_vm_event(KSWAPD_LOW_WMARK_HIT_QUICKLY);
		else
			count_vm_event(KSWAPD_HIGH_WMARK_HIT_QUICKLY);
	}
	finish_wait(&pgdat->kswapd_wait, &wait);
}

/*
 * The background pageout daemon, started as a kernel thread
 * from the init process.
 *
 * This basically trickles out pages so that we have _some_
 * free memory available even if there is no other activity
 * that frees anything up. This is needed for things like routing
 * etc, where we otherwise might have all activity going on in
 * asynchronous contexts that cannot page things out.
 *
 * If there are applications that are active memory-allocators
 * (most normal use), this basically shouldn't matter.
 */
static int kswapd(void *p)
{
	unsigned long order, new_order;
	unsigned balanced_order;
	int classzone_idx, new_classzone_idx;
	int balanced_classzone_idx;
	pg_data_t *pgdat = (pg_data_t*)p;
	struct task_struct *tsk = current;

	struct reclaim_state reclaim_state = {
		.reclaimed_slab = 0,
	};
	const struct cpumask *cpumask = cpumask_of_node(pgdat->node_id);

	lockdep_set_current_reclaim_state(GFP_KERNEL);

	if (!cpumask_empty(cpumask))
		set_cpus_allowed_ptr(tsk, cpumask);
	current->reclaim_state = &reclaim_state;

	/*
	 * Tell the memory management that we're a "memory allocator",
	 * and that if we need more memory we should get access to it
	 * regardless (see "__alloc_pages()"). "kswapd" should
	 * never get caught in the normal page freeing logic.
	 *
	 * (Kswapd normally doesn't need memory anyway, but sometimes
	 * you need a small amount of memory in order to be able to
	 * page out something else, and this flag essentially protects
	 * us from recursively trying to free more memory as we're
	 * trying to free the first piece of memory in the first place).
	 */
	tsk->flags |= PF_MEMALLOC | PF_SWAPWRITE | PF_KSWAPD;
	set_freezable();

	order = new_order = 0;
	balanced_order = 0;
	classzone_idx = new_classzone_idx = pgdat->nr_zones - 1;
	balanced_classzone_idx = classzone_idx;
	for ( ; ; ) {
		int ret;

		/*
		 * If the last balance_pgdat was unsuccessful it's unlikely a
		 * new request of a similar or harder type will succeed soon
		 * so consider going to sleep on the basis we reclaimed at
		 */
		if (balanced_classzone_idx >= new_classzone_idx &&
					balanced_order == new_order) {
			new_order = pgdat->kswapd_max_order;
			new_classzone_idx = pgdat->classzone_idx;
			pgdat->kswapd_max_order =  0;
			pgdat->classzone_idx = pgdat->nr_zones - 1;
		}

		if (order < new_order || classzone_idx > new_classzone_idx) {
			/*
			 * Don't sleep if someone wants a larger 'order'
			 * allocation or has tigher zone constraints
			 */
			order = new_order;
			classzone_idx = new_classzone_idx;
		} else {
			kswapd_try_to_sleep(pgdat, balanced_order,
						balanced_classzone_idx);
			order = pgdat->kswapd_max_order;
			classzone_idx = pgdat->classzone_idx;
			new_order = order;
			new_classzone_idx = classzone_idx;
			pgdat->kswapd_max_order = 0;
			pgdat->classzone_idx = pgdat->nr_zones - 1;
		}

		ret = try_to_freeze();
		if (kthread_should_stop())
			break;

		/*
		 * We can speed up thawing tasks if we don't call balance_pgdat
		 * after returning from the refrigerator
		 */
		if (!ret) {
			trace_mm_vmscan_kswapd_wake(pgdat->node_id, order);
			balanced_classzone_idx = classzone_idx;
			balanced_order = balance_pgdat(pgdat, order,
						&balanced_classzone_idx);
		}
	}
	return 0;
}

/*
 * A zone is low on free memory, so wake its kswapd task to service it.
 */
void wakeup_kswapd(struct zone *zone, int order, enum zone_type classzone_idx)
{
	pg_data_t *pgdat;

	if (!populated_zone(zone))
		return;

	if (!cpuset_zone_allowed_hardwall(zone, GFP_KERNEL))
		return;
	pgdat = zone->zone_pgdat;
	if (pgdat->kswapd_max_order < order) {
		pgdat->kswapd_max_order = order;
		pgdat->classzone_idx = min(pgdat->classzone_idx, classzone_idx);
	}
	if (!waitqueue_active(&pgdat->kswapd_wait))
		return;
	if (zone_watermark_ok_safe(zone, order, low_wmark_pages(zone), 0, 0))
		return;

	trace_mm_vmscan_wakeup_kswapd(pgdat->node_id, zone_idx(zone), order);
	wake_up_interruptible(&pgdat->kswapd_wait);
}

/*
 * The reclaimable count would be mostly accurate.
 * The less reclaimable pages may be
 * - mlocked pages, which will be moved to unevictable list when encountered
 * - mapped pages, which may require several travels to be reclaimed
 * - dirty pages, which is not "instantly" reclaimable
 */
unsigned long global_reclaimable_pages(void)
{
	int nr;

	nr = global_page_state(NR_ACTIVE_FILE) +
	     global_page_state(NR_INACTIVE_FILE);

	if (nr_swap_pages > 0)
		nr += global_page_state(NR_ACTIVE_ANON) +
		      global_page_state(NR_INACTIVE_ANON);

	return nr;
}

unsigned long zone_reclaimable_pages(struct zone *zone)
{
	int nr;

	nr = zone_page_state(zone, NR_ACTIVE_FILE) +
	     zone_page_state(zone, NR_INACTIVE_FILE);

	if (nr_swap_pages > 0)
		nr += zone_page_state(zone, NR_ACTIVE_ANON) +
		      zone_page_state(zone, NR_INACTIVE_ANON);

	return nr;
}

#ifdef CONFIG_HIBERNATION
/*
 * Try to free `nr_to_reclaim' of memory, system-wide, and return the number of
 * freed pages.
 *
 * Rather than trying to age LRUs the aim is to preserve the overall
 * LRU order by reclaiming preferentially
 * inactive > active > active referenced > active mapped
 */
unsigned long shrink_all_memory(unsigned long nr_to_reclaim)
{
	struct reclaim_state reclaim_state;
	struct scan_control sc = {
		.gfp_mask = GFP_HIGHUSER_MOVABLE,
		.may_swap = 1,
		.may_unmap = 1,
		.may_writepage = 1,
		.nr_to_reclaim = nr_to_reclaim,
		.hibernation_mode = 1,
		.order = 0,
	};
	struct shrink_control shrink = {
		.gfp_mask = sc.gfp_mask,
	};
	struct zonelist *zonelist = node_zonelist(numa_node_id(), sc.gfp_mask);
	struct task_struct *p = current;
	unsigned long nr_reclaimed;

	p->flags |= PF_MEMALLOC;
	lockdep_set_current_reclaim_state(sc.gfp_mask);
	reclaim_state.reclaimed_slab = 0;
	p->reclaim_state = &reclaim_state;

	nr_reclaimed = do_try_to_free_pages(zonelist, &sc, &shrink);

	p->reclaim_state = NULL;
	lockdep_clear_current_reclaim_state();
	p->flags &= ~PF_MEMALLOC;

	return nr_reclaimed;
}
#endif /* CONFIG_HIBERNATION */

/* It's optimal to keep kswapds on the same CPUs as their memory, but
   not required for correctness.  So if the last cpu in a node goes
   away, we get changed to run anywhere: as the first one comes back,
   restore their cpu bindings. */
static int __devinit cpu_callback(struct notifier_block *nfb,
				  unsigned long action, void *hcpu)
{
	int nid;

	if (action == CPU_ONLINE || action == CPU_ONLINE_FROZEN) {
		for_each_node_state(nid, N_HIGH_MEMORY) {
			pg_data_t *pgdat = NODE_DATA(nid);
			const struct cpumask *mask;

			mask = cpumask_of_node(pgdat->node_id);

			if (cpumask_any_and(cpu_online_mask, mask) < nr_cpu_ids)
				/* One of our CPUs online: restore mask */
				set_cpus_allowed_ptr(pgdat->kswapd, mask);
		}
	}
	return NOTIFY_OK;
}

/*
 * This kswapd start function will be called by init and node-hot-add.
 * On node-hot-add, kswapd will moved to proper cpus if cpus are hot-added.
 */
int kswapd_run(int nid)
{
	pg_data_t *pgdat = NODE_DATA(nid);
	int ret = 0;

	if (pgdat->kswapd)
		return 0;

	pgdat->kswapd = kthread_run(kswapd, pgdat, "kswapd%d", nid);
	if (IS_ERR(pgdat->kswapd)) {
		/* failure at boot is fatal */
		BUG_ON(system_state == SYSTEM_BOOTING);
		printk("Failed to start kswapd on node %d\n",nid);
		ret = -1;
	}
	return ret;
}

/*
 * Called by memory hotplug when all memory in a node is offlined.
 */
void kswapd_stop(int nid)
{
	struct task_struct *kswapd = NODE_DATA(nid)->kswapd;

	if (kswapd)
		kthread_stop(kswapd);
}

static int __init kswapd_init(void)
{
	int nid;

	swap_setup();
	for_each_node_state(nid, N_HIGH_MEMORY)
 		kswapd_run(nid);
	hotcpu_notifier(cpu_callback, 0);
	return 0;
}

module_init(kswapd_init)

#ifdef CONFIG_NUMA
/*
 * Zone reclaim mode
 *
 * If non-zero call zone_reclaim when the number of free pages falls below
 * the watermarks.
 */
int zone_reclaim_mode __read_mostly;

#define RECLAIM_OFF 0
#define RECLAIM_ZONE (1<<0)	/* Run shrink_inactive_list on the zone */
#define RECLAIM_WRITE (1<<1)	/* Writeout pages during reclaim */
#define RECLAIM_SWAP (1<<2)	/* Swap pages out during reclaim */

/*
 * Priority for ZONE_RECLAIM. This determines the fraction of pages
 * of a node considered for each zone_reclaim. 4 scans 1/16th of
 * a zone.
 */
#define ZONE_RECLAIM_PRIORITY 4

/*
 * Percentage of pages in a zone that must be unmapped for zone_reclaim to
 * occur.
 */
int sysctl_min_unmapped_ratio = 1;

/*
 * If the number of slab pages in a zone grows beyond this percentage then
 * slab reclaim needs to occur.
 */
int sysctl_min_slab_ratio = 5;

static inline unsigned long zone_unmapped_file_pages(struct zone *zone)
{
	unsigned long file_mapped = zone_page_state(zone, NR_FILE_MAPPED);
	unsigned long file_lru = zone_page_state(zone, NR_INACTIVE_FILE) +
		zone_page_state(zone, NR_ACTIVE_FILE);

	/*
	 * It's possible for there to be more file mapped pages than
	 * accounted for by the pages on the file LRU lists because
	 * tmpfs pages accounted for as ANON can also be FILE_MAPPED
	 */
	return (file_lru > file_mapped) ? (file_lru - file_mapped) : 0;
}

/* Work out how many page cache pages we can reclaim in this reclaim_mode */
static long zone_pagecache_reclaimable(struct zone *zone)
{
	long nr_pagecache_reclaimable;
	long delta = 0;

	/*
	 * If RECLAIM_SWAP is set, then all file pages are considered
	 * potentially reclaimable. Otherwise, we have to worry about
	 * pages like swapcache and zone_unmapped_file_pages() provides
	 * a better estimate
	 */
	if (zone_reclaim_mode & RECLAIM_SWAP)
		nr_pagecache_reclaimable = zone_page_state(zone, NR_FILE_PAGES);
	else
		nr_pagecache_reclaimable = zone_unmapped_file_pages(zone);

	/* If we can't clean pages, remove dirty pages from consideration */
	if (!(zone_reclaim_mode & RECLAIM_WRITE))
		delta += zone_page_state(zone, NR_FILE_DIRTY);

	/* Watch for any possible underflows due to delta */
	if (unlikely(delta > nr_pagecache_reclaimable))
		delta = nr_pagecache_reclaimable;

	return nr_pagecache_reclaimable - delta;
}

/*
 * Try to free up some pages from this zone through reclaim.
 */
static int __zone_reclaim(struct zone *zone, gfp_t gfp_mask, unsigned int order)
{
	/* Minimum pages needed in order to stay on node */
	const unsigned long nr_pages = 1 << order;
	struct task_struct *p = current;
	struct reclaim_state reclaim_state;
	int priority;
	struct scan_control sc = {
		.may_writepage = !!(zone_reclaim_mode & RECLAIM_WRITE),
		.may_unmap = !!(zone_reclaim_mode & RECLAIM_SWAP),
		.may_swap = 1,
		.nr_to_reclaim = max_t(unsigned long, nr_pages,
				       SWAP_CLUSTER_MAX),
		.gfp_mask = gfp_mask,
		.order = order,
	};
	struct shrink_control shrink = {
		.gfp_mask = sc.gfp_mask,
	};
	unsigned long nr_slab_pages0, nr_slab_pages1;

	cond_resched();
	/*
	 * We need to be able to allocate from the reserves for RECLAIM_SWAP
	 * and we also need to be able to write out pages for RECLAIM_WRITE
	 * and RECLAIM_SWAP.
	 */
	p->flags |= PF_MEMALLOC | PF_SWAPWRITE;
	lockdep_set_current_reclaim_state(gfp_mask);
	reclaim_state.reclaimed_slab = 0;
	p->reclaim_state = &reclaim_state;

	if (zone_pagecache_reclaimable(zone) > zone->min_unmapped_pages) {
		/*
		 * Free memory by calling shrink zone with increasing
		 * priorities until we have enough memory freed.
		 */
		priority = ZONE_RECLAIM_PRIORITY;
		do {
			shrink_zone(priority, zone, &sc);
			priority--;
		} while (priority >= 0 && sc.nr_reclaimed < nr_pages);
	}

	nr_slab_pages0 = zone_page_state(zone, NR_SLAB_RECLAIMABLE);
	if (nr_slab_pages0 > zone->min_slab_pages) {
		/*
		 * shrink_slab() does not currently allow us to determine how
		 * many pages were freed in this zone. So we take the current
		 * number of slab pages and shake the slab until it is reduced
		 * by the same nr_pages that we used for reclaiming unmapped
		 * pages.
		 *
		 * Note that shrink_slab will free memory on all zones and may
		 * take a long time.
		 */
		for (;;) {
			unsigned long lru_pages = zone_reclaimable_pages(zone);

			/* No reclaimable slab or very low memory pressure */
			if (!shrink_slab(&shrink, sc.nr_scanned, lru_pages))
				break;

			/* Freed enough memory */
			nr_slab_pages1 = zone_page_state(zone,
							NR_SLAB_RECLAIMABLE);
			if (nr_slab_pages1 + nr_pages <= nr_slab_pages0)
				break;
		}

		/*
		 * Update nr_reclaimed by the number of slab pages we
		 * reclaimed from this zone.
		 */
		nr_slab_pages1 = zone_page_state(zone, NR_SLAB_RECLAIMABLE);
		if (nr_slab_pages1 < nr_slab_pages0)
			sc.nr_reclaimed += nr_slab_pages0 - nr_slab_pages1;
	}

	p->reclaim_state = NULL;
	current->flags &= ~(PF_MEMALLOC | PF_SWAPWRITE);
	lockdep_clear_current_reclaim_state();
	return sc.nr_reclaimed >= nr_pages;
}

int zone_reclaim(struct zone *zone, gfp_t gfp_mask, unsigned int order)
{
	int node_id;
	int ret;

	/*
	 * Zone reclaim reclaims unmapped file backed pages and
	 * slab pages if we are over the defined limits.
	 *
	 * A small portion of unmapped file backed pages is needed for
	 * file I/O otherwise pages read by file I/O will be immediately
	 * thrown out if the zone is overallocated. So we do not reclaim
	 * if less than a specified percentage of the zone is used by
	 * unmapped file backed pages.
	 */
	if (zone_pagecache_reclaimable(zone) <= zone->min_unmapped_pages &&
	    zone_page_state(zone, NR_SLAB_RECLAIMABLE) <= zone->min_slab_pages)
		return ZONE_RECLAIM_FULL;

	if (zone->all_unreclaimable)
		return ZONE_RECLAIM_FULL;

	/*
	 * Do not scan if the allocation should not be delayed.
	 */
	if (!(gfp_mask & __GFP_WAIT) || (current->flags & PF_MEMALLOC))
		return ZONE_RECLAIM_NOSCAN;

	/*
	 * Only run zone reclaim on the local zone or on zones that do not
	 * have associated processors. This will favor the local processor
	 * over remote processors and spread off node memory allocations
	 * as wide as possible.
	 */
	node_id = zone_to_nid(zone);
	if (node_state(node_id, N_CPU) && node_id != numa_node_id())
		return ZONE_RECLAIM_NOSCAN;

	if (zone_test_and_set_flag(zone, ZONE_RECLAIM_LOCKED))
		return ZONE_RECLAIM_NOSCAN;

	ret = __zone_reclaim(zone, gfp_mask, order);
	zone_clear_flag(zone, ZONE_RECLAIM_LOCKED);

	if (!ret)
		count_vm_event(PGSCAN_ZONE_RECLAIM_FAILED);

	return ret;
}
#endif

/*
 * page_evictable - test whether a page is evictable
 * @page: the page to test
 * @vma: the VMA in which the page is or will be mapped, may be NULL
 *
 * Test whether page is evictable--i.e., should be placed on active/inactive
 * lists vs unevictable list.  The vma argument is !NULL when called from the
 * fault path to determine how to instantate a new page.
 *
 * Reasons page might not be evictable:
 * (1) page's mapping marked unevictable
 * (2) page is part of an mlocked VMA
 *
 */
int page_evictable(struct page *page, struct vm_area_struct *vma)
{

	if (mapping_unevictable(page_mapping(page)))
		return 0;

	if (PageMlocked(page) || (vma && is_mlocked_vma(vma, page)))
		return 0;

	return 1;
}

#ifdef CONFIG_SHMEM
/**
 * check_move_unevictable_pages - check pages for evictability and move to appropriate zone lru list
 * @pages:	array of pages to check
 * @nr_pages:	number of pages to check
 *
<<<<<<< HEAD
 * Restrictions: zone->lru_lock must be held, page must be on LRU and must
 * have PageUnevictable set.
 */
static void check_move_unevictable_page(struct page *page, struct zone *zone)
{
	struct lruvec *lruvec;

	VM_BUG_ON(PageActive(page));
retry:
	ClearPageUnevictable(page);
	if (page_evictable(page, NULL)) {
		enum lru_list l = page_lru_base_type(page);

		__dec_zone_state(zone, NR_UNEVICTABLE);
		lruvec = mem_cgroup_lru_move_lists(zone, page,
						   LRU_UNEVICTABLE, l);
		list_move(&page->lru, &lruvec->lists[l]);
		__inc_zone_state(zone, NR_INACTIVE_ANON + l);
		__count_vm_event(UNEVICTABLE_PGRESCUED);
	} else {
		/*
		 * rotate unevictable list
		 */
		SetPageUnevictable(page);
		lruvec = mem_cgroup_lru_move_lists(zone, page, LRU_UNEVICTABLE,
						   LRU_UNEVICTABLE);
		list_move(&page->lru, &lruvec->lists[LRU_UNEVICTABLE]);
		if (page_evictable(page, NULL))
			goto retry;
	}
}

/**
 * scan_mapping_unevictable_pages - scan an address space for evictable pages
 * @mapping: struct address_space to scan for evictable pages
=======
 * Checks pages for evictability and moves them to the appropriate lru list.
>>>>>>> c16fa4f2
 *
 * This function is only used for SysV IPC SHM_UNLOCK.
 */
void check_move_unevictable_pages(struct page **pages, int nr_pages)
{
	struct lruvec *lruvec;
	struct zone *zone = NULL;
	int pgscanned = 0;
	int pgrescued = 0;
	int i;

	for (i = 0; i < nr_pages; i++) {
		struct page *page = pages[i];
		struct zone *pagezone;

		pgscanned++;
		pagezone = page_zone(page);
		if (pagezone != zone) {
			if (zone)
				spin_unlock_irq(&zone->lru_lock);
			zone = pagezone;
			spin_lock_irq(&zone->lru_lock);
		}

		if (!PageLRU(page) || !PageUnevictable(page))
			continue;

		if (page_evictable(page, NULL)) {
			enum lru_list lru = page_lru_base_type(page);

			VM_BUG_ON(PageActive(page));
			ClearPageUnevictable(page);
			__dec_zone_state(zone, NR_UNEVICTABLE);
			lruvec = mem_cgroup_lru_move_lists(zone, page,
						LRU_UNEVICTABLE, lru);
			list_move(&page->lru, &lruvec->lists[lru]);
			__inc_zone_state(zone, NR_INACTIVE_ANON + lru);
			pgrescued++;
		}
	}

	if (zone) {
		__count_vm_events(UNEVICTABLE_PGRESCUED, pgrescued);
		__count_vm_events(UNEVICTABLE_PGSCANNED, pgscanned);
		spin_unlock_irq(&zone->lru_lock);
	}
}
#endif /* CONFIG_SHMEM */

static void warn_scan_unevictable_pages(void)
{
	printk_once(KERN_WARNING
		    "%s: The scan_unevictable_pages sysctl/node-interface has been "
		    "disabled for lack of a legitimate use case.  If you have "
		    "one, please send an email to linux-mm@kvack.org.\n",
		    current->comm);
}

/*
 * scan_unevictable_pages [vm] sysctl handler.  On demand re-scan of
 * all nodes' unevictable lists for evictable pages
 */
unsigned long scan_unevictable_pages;

int scan_unevictable_handler(struct ctl_table *table, int write,
			   void __user *buffer,
			   size_t *length, loff_t *ppos)
{
	warn_scan_unevictable_pages();
	proc_doulongvec_minmax(table, write, buffer, length, ppos);
	scan_unevictable_pages = 0;
	return 0;
}

#ifdef CONFIG_NUMA
/*
 * per node 'scan_unevictable_pages' attribute.  On demand re-scan of
 * a specified node's per zone unevictable lists for evictable pages.
 */

static ssize_t read_scan_unevictable_node(struct device *dev,
					  struct device_attribute *attr,
					  char *buf)
{
	warn_scan_unevictable_pages();
	return sprintf(buf, "0\n");	/* always zero; should fit... */
}

static ssize_t write_scan_unevictable_node(struct device *dev,
					   struct device_attribute *attr,
					const char *buf, size_t count)
{
	warn_scan_unevictable_pages();
	return 1;
}


static DEVICE_ATTR(scan_unevictable_pages, S_IRUGO | S_IWUSR,
			read_scan_unevictable_node,
			write_scan_unevictable_node);

int scan_unevictable_register_node(struct node *node)
{
	return device_create_file(&node->dev, &dev_attr_scan_unevictable_pages);
}

void scan_unevictable_unregister_node(struct node *node)
{
	device_remove_file(&node->dev, &dev_attr_scan_unevictable_pages);
}
#endif<|MERGE_RESOLUTION|>--- conflicted
+++ resolved
@@ -3504,45 +3504,7 @@
  * @pages:	array of pages to check
  * @nr_pages:	number of pages to check
  *
-<<<<<<< HEAD
- * Restrictions: zone->lru_lock must be held, page must be on LRU and must
- * have PageUnevictable set.
- */
-static void check_move_unevictable_page(struct page *page, struct zone *zone)
-{
-	struct lruvec *lruvec;
-
-	VM_BUG_ON(PageActive(page));
-retry:
-	ClearPageUnevictable(page);
-	if (page_evictable(page, NULL)) {
-		enum lru_list l = page_lru_base_type(page);
-
-		__dec_zone_state(zone, NR_UNEVICTABLE);
-		lruvec = mem_cgroup_lru_move_lists(zone, page,
-						   LRU_UNEVICTABLE, l);
-		list_move(&page->lru, &lruvec->lists[l]);
-		__inc_zone_state(zone, NR_INACTIVE_ANON + l);
-		__count_vm_event(UNEVICTABLE_PGRESCUED);
-	} else {
-		/*
-		 * rotate unevictable list
-		 */
-		SetPageUnevictable(page);
-		lruvec = mem_cgroup_lru_move_lists(zone, page, LRU_UNEVICTABLE,
-						   LRU_UNEVICTABLE);
-		list_move(&page->lru, &lruvec->lists[LRU_UNEVICTABLE]);
-		if (page_evictable(page, NULL))
-			goto retry;
-	}
-}
-
-/**
- * scan_mapping_unevictable_pages - scan an address space for evictable pages
- * @mapping: struct address_space to scan for evictable pages
-=======
  * Checks pages for evictability and moves them to the appropriate lru list.
->>>>>>> c16fa4f2
  *
  * This function is only used for SysV IPC SHM_UNLOCK.
  */
