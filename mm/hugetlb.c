/*
 * Generic hugetlb support.
 * (C) Nadia Yvette Chambers, April 2004
 */
#include <linux/list.h>
#include <linux/init.h>
#include <linux/mm.h>
#include <linux/seq_file.h>
#include <linux/sysctl.h>
#include <linux/highmem.h>
#include <linux/mmu_notifier.h>
#include <linux/nodemask.h>
#include <linux/pagemap.h>
#include <linux/mempolicy.h>
#include <linux/compiler.h>
#include <linux/cpuset.h>
#include <linux/mutex.h>
#include <linux/bootmem.h>
#include <linux/sysfs.h>
#include <linux/slab.h>
#include <linux/sched/signal.h>
#include <linux/rmap.h>
#include <linux/string_helpers.h>
#include <linux/swap.h>
#include <linux/swapops.h>
#include <linux/jhash.h>

#include <asm/page.h>
#include <asm/pgtable.h>
#include <asm/tlb.h>

#include <linux/io.h>
#include <linux/hugetlb.h>
#include <linux/hugetlb_cgroup.h>
#include <linux/node.h>
#include <linux/userfaultfd_k.h>
#include "internal.h"

int hugepages_treat_as_movable;

int hugetlb_max_hstate __read_mostly;
unsigned int default_hstate_idx;
struct hstate hstates[HUGE_MAX_HSTATE];
/*
 * Minimum page order among possible hugepage sizes, set to a proper value
 * at boot time.
 */
static unsigned int minimum_order __read_mostly = UINT_MAX;

__initdata LIST_HEAD(huge_boot_pages);

/* for command line parsing */
static struct hstate * __initdata parsed_hstate;
static unsigned long __initdata default_hstate_max_huge_pages;
static unsigned long __initdata default_hstate_size;
static bool __initdata parsed_valid_hugepagesz = true;

/*
 * Protects updates to hugepage_freelists, hugepage_activelist, nr_huge_pages,
 * free_huge_pages, and surplus_huge_pages.
 */
DEFINE_SPINLOCK(hugetlb_lock);

/*
 * Serializes faults on the same logical page.  This is used to
 * prevent spurious OOMs when the hugepage pool is fully utilized.
 */
static int num_fault_mutexes;
struct mutex *hugetlb_fault_mutex_table ____cacheline_aligned_in_smp;

/* Forward declaration */
static int hugetlb_acct_memory(struct hstate *h, long delta);

static inline void unlock_or_release_subpool(struct hugepage_subpool *spool)
{
	bool free = (spool->count == 0) && (spool->used_hpages == 0);

	spin_unlock(&spool->lock);

	/* If no pages are used, and no other handles to the subpool
	 * remain, give up any reservations mased on minimum size and
	 * free the subpool */
	if (free) {
		if (spool->min_hpages != -1)
			hugetlb_acct_memory(spool->hstate,
						-spool->min_hpages);
		kfree(spool);
	}
}

struct hugepage_subpool *hugepage_new_subpool(struct hstate *h, long max_hpages,
						long min_hpages)
{
	struct hugepage_subpool *spool;

	spool = kzalloc(sizeof(*spool), GFP_KERNEL);
	if (!spool)
		return NULL;

	spin_lock_init(&spool->lock);
	spool->count = 1;
	spool->max_hpages = max_hpages;
	spool->hstate = h;
	spool->min_hpages = min_hpages;

	if (min_hpages != -1 && hugetlb_acct_memory(h, min_hpages)) {
		kfree(spool);
		return NULL;
	}
	spool->rsv_hpages = min_hpages;

	return spool;
}

void hugepage_put_subpool(struct hugepage_subpool *spool)
{
	spin_lock(&spool->lock);
	BUG_ON(!spool->count);
	spool->count--;
	unlock_or_release_subpool(spool);
}

/*
 * Subpool accounting for allocating and reserving pages.
 * Return -ENOMEM if there are not enough resources to satisfy the
 * the request.  Otherwise, return the number of pages by which the
 * global pools must be adjusted (upward).  The returned value may
 * only be different than the passed value (delta) in the case where
 * a subpool minimum size must be manitained.
 */
static long hugepage_subpool_get_pages(struct hugepage_subpool *spool,
				      long delta)
{
	long ret = delta;

	if (!spool)
		return ret;

	spin_lock(&spool->lock);

	if (spool->max_hpages != -1) {		/* maximum size accounting */
		if ((spool->used_hpages + delta) <= spool->max_hpages)
			spool->used_hpages += delta;
		else {
			ret = -ENOMEM;
			goto unlock_ret;
		}
	}

	/* minimum size accounting */
	if (spool->min_hpages != -1 && spool->rsv_hpages) {
		if (delta > spool->rsv_hpages) {
			/*
			 * Asking for more reserves than those already taken on
			 * behalf of subpool.  Return difference.
			 */
			ret = delta - spool->rsv_hpages;
			spool->rsv_hpages = 0;
		} else {
			ret = 0;	/* reserves already accounted for */
			spool->rsv_hpages -= delta;
		}
	}

unlock_ret:
	spin_unlock(&spool->lock);
	return ret;
}

/*
 * Subpool accounting for freeing and unreserving pages.
 * Return the number of global page reservations that must be dropped.
 * The return value may only be different than the passed value (delta)
 * in the case where a subpool minimum size must be maintained.
 */
static long hugepage_subpool_put_pages(struct hugepage_subpool *spool,
				       long delta)
{
	long ret = delta;

	if (!spool)
		return delta;

	spin_lock(&spool->lock);

	if (spool->max_hpages != -1)		/* maximum size accounting */
		spool->used_hpages -= delta;

	 /* minimum size accounting */
	if (spool->min_hpages != -1 && spool->used_hpages < spool->min_hpages) {
		if (spool->rsv_hpages + delta <= spool->min_hpages)
			ret = 0;
		else
			ret = spool->rsv_hpages + delta - spool->min_hpages;

		spool->rsv_hpages += delta;
		if (spool->rsv_hpages > spool->min_hpages)
			spool->rsv_hpages = spool->min_hpages;
	}

	/*
	 * If hugetlbfs_put_super couldn't free spool due to an outstanding
	 * quota reference, free it now.
	 */
	unlock_or_release_subpool(spool);

	return ret;
}

static inline struct hugepage_subpool *subpool_inode(struct inode *inode)
{
	return HUGETLBFS_SB(inode->i_sb)->spool;
}

static inline struct hugepage_subpool *subpool_vma(struct vm_area_struct *vma)
{
	return subpool_inode(file_inode(vma->vm_file));
}

/*
 * Region tracking -- allows tracking of reservations and instantiated pages
 *                    across the pages in a mapping.
 *
 * The region data structures are embedded into a resv_map and protected
 * by a resv_map's lock.  The set of regions within the resv_map represent
 * reservations for huge pages, or huge pages that have already been
 * instantiated within the map.  The from and to elements are huge page
 * indicies into the associated mapping.  from indicates the starting index
 * of the region.  to represents the first index past the end of  the region.
 *
 * For example, a file region structure with from == 0 and to == 4 represents
 * four huge pages in a mapping.  It is important to note that the to element
 * represents the first element past the end of the region. This is used in
 * arithmetic as 4(to) - 0(from) = 4 huge pages in the region.
 *
 * Interval notation of the form [from, to) will be used to indicate that
 * the endpoint from is inclusive and to is exclusive.
 */
struct file_region {
	struct list_head link;
	long from;
	long to;
};

/*
 * Add the huge page range represented by [f, t) to the reserve
 * map.  In the normal case, existing regions will be expanded
 * to accommodate the specified range.  Sufficient regions should
 * exist for expansion due to the previous call to region_chg
 * with the same range.  However, it is possible that region_del
 * could have been called after region_chg and modifed the map
 * in such a way that no region exists to be expanded.  In this
 * case, pull a region descriptor from the cache associated with
 * the map and use that for the new range.
 *
 * Return the number of new huge pages added to the map.  This
 * number is greater than or equal to zero.
 */
static long region_add(struct resv_map *resv, long f, long t)
{
	struct list_head *head = &resv->regions;
	struct file_region *rg, *nrg, *trg;
	long add = 0;

	spin_lock(&resv->lock);
	/* Locate the region we are either in or before. */
	list_for_each_entry(rg, head, link)
		if (f <= rg->to)
			break;

	/*
	 * If no region exists which can be expanded to include the
	 * specified range, the list must have been modified by an
	 * interleving call to region_del().  Pull a region descriptor
	 * from the cache and use it for this range.
	 */
	if (&rg->link == head || t < rg->from) {
		VM_BUG_ON(resv->region_cache_count <= 0);

		resv->region_cache_count--;
		nrg = list_first_entry(&resv->region_cache, struct file_region,
					link);
		list_del(&nrg->link);

		nrg->from = f;
		nrg->to = t;
		list_add(&nrg->link, rg->link.prev);

		add += t - f;
		goto out_locked;
	}

	/* Round our left edge to the current segment if it encloses us. */
	if (f > rg->from)
		f = rg->from;

	/* Check for and consume any regions we now overlap with. */
	nrg = rg;
	list_for_each_entry_safe(rg, trg, rg->link.prev, link) {
		if (&rg->link == head)
			break;
		if (rg->from > t)
			break;

		/* If this area reaches higher then extend our area to
		 * include it completely.  If this is not the first area
		 * which we intend to reuse, free it. */
		if (rg->to > t)
			t = rg->to;
		if (rg != nrg) {
			/* Decrement return value by the deleted range.
			 * Another range will span this area so that by
			 * end of routine add will be >= zero
			 */
			add -= (rg->to - rg->from);
			list_del(&rg->link);
			kfree(rg);
		}
	}

	add += (nrg->from - f);		/* Added to beginning of region */
	nrg->from = f;
	add += t - nrg->to;		/* Added to end of region */
	nrg->to = t;

out_locked:
	resv->adds_in_progress--;
	spin_unlock(&resv->lock);
	VM_BUG_ON(add < 0);
	return add;
}

/*
 * Examine the existing reserve map and determine how many
 * huge pages in the specified range [f, t) are NOT currently
 * represented.  This routine is called before a subsequent
 * call to region_add that will actually modify the reserve
 * map to add the specified range [f, t).  region_chg does
 * not change the number of huge pages represented by the
 * map.  However, if the existing regions in the map can not
 * be expanded to represent the new range, a new file_region
 * structure is added to the map as a placeholder.  This is
 * so that the subsequent region_add call will have all the
 * regions it needs and will not fail.
 *
 * Upon entry, region_chg will also examine the cache of region descriptors
 * associated with the map.  If there are not enough descriptors cached, one
 * will be allocated for the in progress add operation.
 *
 * Returns the number of huge pages that need to be added to the existing
 * reservation map for the range [f, t).  This number is greater or equal to
 * zero.  -ENOMEM is returned if a new file_region structure or cache entry
 * is needed and can not be allocated.
 */
static long region_chg(struct resv_map *resv, long f, long t)
{
	struct list_head *head = &resv->regions;
	struct file_region *rg, *nrg = NULL;
	long chg = 0;

retry:
	spin_lock(&resv->lock);
retry_locked:
	resv->adds_in_progress++;

	/*
	 * Check for sufficient descriptors in the cache to accommodate
	 * the number of in progress add operations.
	 */
	if (resv->adds_in_progress > resv->region_cache_count) {
		struct file_region *trg;

		VM_BUG_ON(resv->adds_in_progress - resv->region_cache_count > 1);
		/* Must drop lock to allocate a new descriptor. */
		resv->adds_in_progress--;
		spin_unlock(&resv->lock);

		trg = kmalloc(sizeof(*trg), GFP_KERNEL);
		if (!trg) {
			kfree(nrg);
			return -ENOMEM;
		}

		spin_lock(&resv->lock);
		list_add(&trg->link, &resv->region_cache);
		resv->region_cache_count++;
		goto retry_locked;
	}

	/* Locate the region we are before or in. */
	list_for_each_entry(rg, head, link)
		if (f <= rg->to)
			break;

	/* If we are below the current region then a new region is required.
	 * Subtle, allocate a new region at the position but make it zero
	 * size such that we can guarantee to record the reservation. */
	if (&rg->link == head || t < rg->from) {
		if (!nrg) {
			resv->adds_in_progress--;
			spin_unlock(&resv->lock);
			nrg = kmalloc(sizeof(*nrg), GFP_KERNEL);
			if (!nrg)
				return -ENOMEM;

			nrg->from = f;
			nrg->to   = f;
			INIT_LIST_HEAD(&nrg->link);
			goto retry;
		}

		list_add(&nrg->link, rg->link.prev);
		chg = t - f;
		goto out_nrg;
	}

	/* Round our left edge to the current segment if it encloses us. */
	if (f > rg->from)
		f = rg->from;
	chg = t - f;

	/* Check for and consume any regions we now overlap with. */
	list_for_each_entry(rg, rg->link.prev, link) {
		if (&rg->link == head)
			break;
		if (rg->from > t)
			goto out;

		/* We overlap with this area, if it extends further than
		 * us then we must extend ourselves.  Account for its
		 * existing reservation. */
		if (rg->to > t) {
			chg += rg->to - t;
			t = rg->to;
		}
		chg -= rg->to - rg->from;
	}

out:
	spin_unlock(&resv->lock);
	/*  We already know we raced and no longer need the new region */
	kfree(nrg);
	return chg;
out_nrg:
	spin_unlock(&resv->lock);
	return chg;
}

/*
 * Abort the in progress add operation.  The adds_in_progress field
 * of the resv_map keeps track of the operations in progress between
 * calls to region_chg and region_add.  Operations are sometimes
 * aborted after the call to region_chg.  In such cases, region_abort
 * is called to decrement the adds_in_progress counter.
 *
 * NOTE: The range arguments [f, t) are not needed or used in this
 * routine.  They are kept to make reading the calling code easier as
 * arguments will match the associated region_chg call.
 */
static void region_abort(struct resv_map *resv, long f, long t)
{
	spin_lock(&resv->lock);
	VM_BUG_ON(!resv->region_cache_count);
	resv->adds_in_progress--;
	spin_unlock(&resv->lock);
}

/*
 * Delete the specified range [f, t) from the reserve map.  If the
 * t parameter is LONG_MAX, this indicates that ALL regions after f
 * should be deleted.  Locate the regions which intersect [f, t)
 * and either trim, delete or split the existing regions.
 *
 * Returns the number of huge pages deleted from the reserve map.
 * In the normal case, the return value is zero or more.  In the
 * case where a region must be split, a new region descriptor must
 * be allocated.  If the allocation fails, -ENOMEM will be returned.
 * NOTE: If the parameter t == LONG_MAX, then we will never split
 * a region and possibly return -ENOMEM.  Callers specifying
 * t == LONG_MAX do not need to check for -ENOMEM error.
 */
static long region_del(struct resv_map *resv, long f, long t)
{
	struct list_head *head = &resv->regions;
	struct file_region *rg, *trg;
	struct file_region *nrg = NULL;
	long del = 0;

retry:
	spin_lock(&resv->lock);
	list_for_each_entry_safe(rg, trg, head, link) {
		/*
		 * Skip regions before the range to be deleted.  file_region
		 * ranges are normally of the form [from, to).  However, there
		 * may be a "placeholder" entry in the map which is of the form
		 * (from, to) with from == to.  Check for placeholder entries
		 * at the beginning of the range to be deleted.
		 */
		if (rg->to <= f && (rg->to != rg->from || rg->to != f))
			continue;

		if (rg->from >= t)
			break;

		if (f > rg->from && t < rg->to) { /* Must split region */
			/*
			 * Check for an entry in the cache before dropping
			 * lock and attempting allocation.
			 */
			if (!nrg &&
			    resv->region_cache_count > resv->adds_in_progress) {
				nrg = list_first_entry(&resv->region_cache,
							struct file_region,
							link);
				list_del(&nrg->link);
				resv->region_cache_count--;
			}

			if (!nrg) {
				spin_unlock(&resv->lock);
				nrg = kmalloc(sizeof(*nrg), GFP_KERNEL);
				if (!nrg)
					return -ENOMEM;
				goto retry;
			}

			del += t - f;

			/* New entry for end of split region */
			nrg->from = t;
			nrg->to = rg->to;
			INIT_LIST_HEAD(&nrg->link);

			/* Original entry is trimmed */
			rg->to = f;

			list_add(&nrg->link, &rg->link);
			nrg = NULL;
			break;
		}

		if (f <= rg->from && t >= rg->to) { /* Remove entire region */
			del += rg->to - rg->from;
			list_del(&rg->link);
			kfree(rg);
			continue;
		}

		if (f <= rg->from) {	/* Trim beginning of region */
			del += t - rg->from;
			rg->from = t;
		} else {		/* Trim end of region */
			del += rg->to - f;
			rg->to = f;
		}
	}

	spin_unlock(&resv->lock);
	kfree(nrg);
	return del;
}

/*
 * A rare out of memory error was encountered which prevented removal of
 * the reserve map region for a page.  The huge page itself was free'ed
 * and removed from the page cache.  This routine will adjust the subpool
 * usage count, and the global reserve count if needed.  By incrementing
 * these counts, the reserve map entry which could not be deleted will
 * appear as a "reserved" entry instead of simply dangling with incorrect
 * counts.
 */
void hugetlb_fix_reserve_counts(struct inode *inode)
{
	struct hugepage_subpool *spool = subpool_inode(inode);
	long rsv_adjust;

	rsv_adjust = hugepage_subpool_get_pages(spool, 1);
	if (rsv_adjust) {
		struct hstate *h = hstate_inode(inode);

		hugetlb_acct_memory(h, 1);
	}
}

/*
 * Count and return the number of huge pages in the reserve map
 * that intersect with the range [f, t).
 */
static long region_count(struct resv_map *resv, long f, long t)
{
	struct list_head *head = &resv->regions;
	struct file_region *rg;
	long chg = 0;

	spin_lock(&resv->lock);
	/* Locate each segment we overlap with, and count that overlap. */
	list_for_each_entry(rg, head, link) {
		long seg_from;
		long seg_to;

		if (rg->to <= f)
			continue;
		if (rg->from >= t)
			break;

		seg_from = max(rg->from, f);
		seg_to = min(rg->to, t);

		chg += seg_to - seg_from;
	}
	spin_unlock(&resv->lock);

	return chg;
}

/*
 * Convert the address within this vma to the page offset within
 * the mapping, in pagecache page units; huge pages here.
 */
static pgoff_t vma_hugecache_offset(struct hstate *h,
			struct vm_area_struct *vma, unsigned long address)
{
	return ((address - vma->vm_start) >> huge_page_shift(h)) +
			(vma->vm_pgoff >> huge_page_order(h));
}

pgoff_t linear_hugepage_index(struct vm_area_struct *vma,
				     unsigned long address)
{
	return vma_hugecache_offset(hstate_vma(vma), vma, address);
}
EXPORT_SYMBOL_GPL(linear_hugepage_index);

/*
 * Return the size of the pages allocated when backing a VMA. In the majority
 * cases this will be same size as used by the page table entries.
 */
unsigned long vma_kernel_pagesize(struct vm_area_struct *vma)
{
	struct hstate *hstate;

	if (!is_vm_hugetlb_page(vma))
		return PAGE_SIZE;

	hstate = hstate_vma(vma);

	return 1UL << huge_page_shift(hstate);
}
EXPORT_SYMBOL_GPL(vma_kernel_pagesize);

/*
 * Return the page size being used by the MMU to back a VMA. In the majority
 * of cases, the page size used by the kernel matches the MMU size. On
 * architectures where it differs, an architecture-specific version of this
 * function is required.
 */
#ifndef vma_mmu_pagesize
unsigned long vma_mmu_pagesize(struct vm_area_struct *vma)
{
	return vma_kernel_pagesize(vma);
}
#endif

/*
 * Flags for MAP_PRIVATE reservations.  These are stored in the bottom
 * bits of the reservation map pointer, which are always clear due to
 * alignment.
 */
#define HPAGE_RESV_OWNER    (1UL << 0)
#define HPAGE_RESV_UNMAPPED (1UL << 1)
#define HPAGE_RESV_MASK (HPAGE_RESV_OWNER | HPAGE_RESV_UNMAPPED)

/*
 * These helpers are used to track how many pages are reserved for
 * faults in a MAP_PRIVATE mapping. Only the process that called mmap()
 * is guaranteed to have their future faults succeed.
 *
 * With the exception of reset_vma_resv_huge_pages() which is called at fork(),
 * the reserve counters are updated with the hugetlb_lock held. It is safe
 * to reset the VMA at fork() time as it is not in use yet and there is no
 * chance of the global counters getting corrupted as a result of the values.
 *
 * The private mapping reservation is represented in a subtly different
 * manner to a shared mapping.  A shared mapping has a region map associated
 * with the underlying file, this region map represents the backing file
 * pages which have ever had a reservation assigned which this persists even
 * after the page is instantiated.  A private mapping has a region map
 * associated with the original mmap which is attached to all VMAs which
 * reference it, this region map represents those offsets which have consumed
 * reservation ie. where pages have been instantiated.
 */
static unsigned long get_vma_private_data(struct vm_area_struct *vma)
{
	return (unsigned long)vma->vm_private_data;
}

static void set_vma_private_data(struct vm_area_struct *vma,
							unsigned long value)
{
	vma->vm_private_data = (void *)value;
}

struct resv_map *resv_map_alloc(void)
{
	struct resv_map *resv_map = kmalloc(sizeof(*resv_map), GFP_KERNEL);
	struct file_region *rg = kmalloc(sizeof(*rg), GFP_KERNEL);

	if (!resv_map || !rg) {
		kfree(resv_map);
		kfree(rg);
		return NULL;
	}

	kref_init(&resv_map->refs);
	spin_lock_init(&resv_map->lock);
	INIT_LIST_HEAD(&resv_map->regions);

	resv_map->adds_in_progress = 0;

	INIT_LIST_HEAD(&resv_map->region_cache);
	list_add(&rg->link, &resv_map->region_cache);
	resv_map->region_cache_count = 1;

	return resv_map;
}

void resv_map_release(struct kref *ref)
{
	struct resv_map *resv_map = container_of(ref, struct resv_map, refs);
	struct list_head *head = &resv_map->region_cache;
	struct file_region *rg, *trg;

	/* Clear out any active regions before we release the map. */
	region_del(resv_map, 0, LONG_MAX);

	/* ... and any entries left in the cache */
	list_for_each_entry_safe(rg, trg, head, link) {
		list_del(&rg->link);
		kfree(rg);
	}

	VM_BUG_ON(resv_map->adds_in_progress);

	kfree(resv_map);
}

static inline struct resv_map *inode_resv_map(struct inode *inode)
{
	return inode->i_mapping->private_data;
}

static struct resv_map *vma_resv_map(struct vm_area_struct *vma)
{
	VM_BUG_ON_VMA(!is_vm_hugetlb_page(vma), vma);
	if (vma->vm_flags & VM_MAYSHARE) {
		struct address_space *mapping = vma->vm_file->f_mapping;
		struct inode *inode = mapping->host;

		return inode_resv_map(inode);

	} else {
		return (struct resv_map *)(get_vma_private_data(vma) &
							~HPAGE_RESV_MASK);
	}
}

static void set_vma_resv_map(struct vm_area_struct *vma, struct resv_map *map)
{
	VM_BUG_ON_VMA(!is_vm_hugetlb_page(vma), vma);
	VM_BUG_ON_VMA(vma->vm_flags & VM_MAYSHARE, vma);

	set_vma_private_data(vma, (get_vma_private_data(vma) &
				HPAGE_RESV_MASK) | (unsigned long)map);
}

static void set_vma_resv_flags(struct vm_area_struct *vma, unsigned long flags)
{
	VM_BUG_ON_VMA(!is_vm_hugetlb_page(vma), vma);
	VM_BUG_ON_VMA(vma->vm_flags & VM_MAYSHARE, vma);

	set_vma_private_data(vma, get_vma_private_data(vma) | flags);
}

static int is_vma_resv_set(struct vm_area_struct *vma, unsigned long flag)
{
	VM_BUG_ON_VMA(!is_vm_hugetlb_page(vma), vma);

	return (get_vma_private_data(vma) & flag) != 0;
}

/* Reset counters to 0 and clear all HPAGE_RESV_* flags */
void reset_vma_resv_huge_pages(struct vm_area_struct *vma)
{
	VM_BUG_ON_VMA(!is_vm_hugetlb_page(vma), vma);
	if (!(vma->vm_flags & VM_MAYSHARE))
		vma->vm_private_data = (void *)0;
}

/* Returns true if the VMA has associated reserve pages */
static bool vma_has_reserves(struct vm_area_struct *vma, long chg)
{
	if (vma->vm_flags & VM_NORESERVE) {
		/*
		 * This address is already reserved by other process(chg == 0),
		 * so, we should decrement reserved count. Without decrementing,
		 * reserve count remains after releasing inode, because this
		 * allocated page will go into page cache and is regarded as
		 * coming from reserved pool in releasing step.  Currently, we
		 * don't have any other solution to deal with this situation
		 * properly, so add work-around here.
		 */
		if (vma->vm_flags & VM_MAYSHARE && chg == 0)
			return true;
		else
			return false;
	}

	/* Shared mappings always use reserves */
	if (vma->vm_flags & VM_MAYSHARE) {
		/*
		 * We know VM_NORESERVE is not set.  Therefore, there SHOULD
		 * be a region map for all pages.  The only situation where
		 * there is no region map is if a hole was punched via
		 * fallocate.  In this case, there really are no reverves to
		 * use.  This situation is indicated if chg != 0.
		 */
		if (chg)
			return false;
		else
			return true;
	}

	/*
	 * Only the process that called mmap() has reserves for
	 * private mappings.
	 */
	if (is_vma_resv_set(vma, HPAGE_RESV_OWNER)) {
		/*
		 * Like the shared case above, a hole punch or truncate
		 * could have been performed on the private mapping.
		 * Examine the value of chg to determine if reserves
		 * actually exist or were previously consumed.
		 * Very Subtle - The value of chg comes from a previous
		 * call to vma_needs_reserves().  The reserve map for
		 * private mappings has different (opposite) semantics
		 * than that of shared mappings.  vma_needs_reserves()
		 * has already taken this difference in semantics into
		 * account.  Therefore, the meaning of chg is the same
		 * as in the shared case above.  Code could easily be
		 * combined, but keeping it separate draws attention to
		 * subtle differences.
		 */
		if (chg)
			return false;
		else
			return true;
	}

	return false;
}

static void enqueue_huge_page(struct hstate *h, struct page *page)
{
	int nid = page_to_nid(page);
	list_move(&page->lru, &h->hugepage_freelists[nid]);
	h->free_huge_pages++;
	h->free_huge_pages_node[nid]++;
}

static struct page *dequeue_huge_page_node_exact(struct hstate *h, int nid)
{
	struct page *page;

	list_for_each_entry(page, &h->hugepage_freelists[nid], lru)
		if (!PageHWPoison(page))
			break;
	/*
	 * if 'non-isolated free hugepage' not found on the list,
	 * the allocation fails.
	 */
	if (&h->hugepage_freelists[nid] == &page->lru)
		return NULL;
	list_move(&page->lru, &h->hugepage_activelist);
	set_page_refcounted(page);
	h->free_huge_pages--;
	h->free_huge_pages_node[nid]--;
	return page;
}

static struct page *dequeue_huge_page_nodemask(struct hstate *h, gfp_t gfp_mask, int nid,
		nodemask_t *nmask)
{
	unsigned int cpuset_mems_cookie;
	struct zonelist *zonelist;
	struct zone *zone;
	struct zoneref *z;
	int node = -1;

	zonelist = node_zonelist(nid, gfp_mask);

retry_cpuset:
	cpuset_mems_cookie = read_mems_allowed_begin();
	for_each_zone_zonelist_nodemask(zone, z, zonelist, gfp_zone(gfp_mask), nmask) {
		struct page *page;

		if (!cpuset_zone_allowed(zone, gfp_mask))
			continue;
		/*
		 * no need to ask again on the same node. Pool is node rather than
		 * zone aware
		 */
		if (zone_to_nid(zone) == node)
			continue;
		node = zone_to_nid(zone);

		page = dequeue_huge_page_node_exact(h, node);
		if (page)
			return page;
	}
	if (unlikely(read_mems_allowed_retry(cpuset_mems_cookie)))
		goto retry_cpuset;

	return NULL;
}

/* Movability of hugepages depends on migration support. */
static inline gfp_t htlb_alloc_mask(struct hstate *h)
{
	if (hugepages_treat_as_movable || hugepage_migration_supported(h))
		return GFP_HIGHUSER_MOVABLE;
	else
		return GFP_HIGHUSER;
}

static struct page *dequeue_huge_page_vma(struct hstate *h,
				struct vm_area_struct *vma,
				unsigned long address, int avoid_reserve,
				long chg)
{
	struct page *page;
	struct mempolicy *mpol;
	gfp_t gfp_mask;
	nodemask_t *nodemask;
	int nid;

	/*
	 * A child process with MAP_PRIVATE mappings created by their parent
	 * have no page reserves. This check ensures that reservations are
	 * not "stolen". The child may still get SIGKILLed
	 */
	if (!vma_has_reserves(vma, chg) &&
			h->free_huge_pages - h->resv_huge_pages == 0)
		goto err;

	/* If reserves cannot be used, ensure enough pages are in the pool */
	if (avoid_reserve && h->free_huge_pages - h->resv_huge_pages == 0)
		goto err;

	gfp_mask = htlb_alloc_mask(h);
	nid = huge_node(vma, address, gfp_mask, &mpol, &nodemask);
	page = dequeue_huge_page_nodemask(h, gfp_mask, nid, nodemask);
	if (page && !avoid_reserve && vma_has_reserves(vma, chg)) {
		SetPagePrivate(page);
		h->resv_huge_pages--;
	}

	mpol_cond_put(mpol);
	return page;

err:
	return NULL;
}

/*
 * common helper functions for hstate_next_node_to_{alloc|free}.
 * We may have allocated or freed a huge page based on a different
 * nodes_allowed previously, so h->next_node_to_{alloc|free} might
 * be outside of *nodes_allowed.  Ensure that we use an allowed
 * node for alloc or free.
 */
static int next_node_allowed(int nid, nodemask_t *nodes_allowed)
{
	nid = next_node_in(nid, *nodes_allowed);
	VM_BUG_ON(nid >= MAX_NUMNODES);

	return nid;
}

static int get_valid_node_allowed(int nid, nodemask_t *nodes_allowed)
{
	if (!node_isset(nid, *nodes_allowed))
		nid = next_node_allowed(nid, nodes_allowed);
	return nid;
}

/*
 * returns the previously saved node ["this node"] from which to
 * allocate a persistent huge page for the pool and advance the
 * next node from which to allocate, handling wrap at end of node
 * mask.
 */
static int hstate_next_node_to_alloc(struct hstate *h,
					nodemask_t *nodes_allowed)
{
	int nid;

	VM_BUG_ON(!nodes_allowed);

	nid = get_valid_node_allowed(h->next_nid_to_alloc, nodes_allowed);
	h->next_nid_to_alloc = next_node_allowed(nid, nodes_allowed);

	return nid;
}

/*
 * helper for free_pool_huge_page() - return the previously saved
 * node ["this node"] from which to free a huge page.  Advance the
 * next node id whether or not we find a free huge page to free so
 * that the next attempt to free addresses the next node.
 */
static int hstate_next_node_to_free(struct hstate *h, nodemask_t *nodes_allowed)
{
	int nid;

	VM_BUG_ON(!nodes_allowed);

	nid = get_valid_node_allowed(h->next_nid_to_free, nodes_allowed);
	h->next_nid_to_free = next_node_allowed(nid, nodes_allowed);

	return nid;
}

#define for_each_node_mask_to_alloc(hs, nr_nodes, node, mask)		\
	for (nr_nodes = nodes_weight(*mask);				\
		nr_nodes > 0 &&						\
		((node = hstate_next_node_to_alloc(hs, mask)) || 1);	\
		nr_nodes--)

#define for_each_node_mask_to_free(hs, nr_nodes, node, mask)		\
	for (nr_nodes = nodes_weight(*mask);				\
		nr_nodes > 0 &&						\
		((node = hstate_next_node_to_free(hs, mask)) || 1);	\
		nr_nodes--)

#ifdef CONFIG_ARCH_HAS_GIGANTIC_PAGE
static void destroy_compound_gigantic_page(struct page *page,
					unsigned int order)
{
	int i;
	int nr_pages = 1 << order;
	struct page *p = page + 1;

	atomic_set(compound_mapcount_ptr(page), 0);
	for (i = 1; i < nr_pages; i++, p = mem_map_next(p, page, i)) {
		clear_compound_head(p);
		set_page_refcounted(p);
	}

	set_compound_order(page, 0);
	__ClearPageHead(page);
}

static void free_gigantic_page(struct page *page, unsigned int order)
{
	free_contig_range(page_to_pfn(page), 1 << order);
}

static int __alloc_gigantic_page(unsigned long start_pfn,
				unsigned long nr_pages)
{
	unsigned long end_pfn = start_pfn + nr_pages;
	return alloc_contig_range(start_pfn, end_pfn, MIGRATE_MOVABLE,
				  GFP_KERNEL);
}

static bool pfn_range_valid_gigantic(struct zone *z,
			unsigned long start_pfn, unsigned long nr_pages)
{
	unsigned long i, end_pfn = start_pfn + nr_pages;
	struct page *page;

	for (i = start_pfn; i < end_pfn; i++) {
		if (!pfn_valid(i))
			return false;

		page = pfn_to_page(i);

		if (page_zone(page) != z)
			return false;

		if (PageReserved(page))
			return false;

		if (page_count(page) > 0)
			return false;

		if (PageHuge(page))
			return false;
	}

	return true;
}

static bool zone_spans_last_pfn(const struct zone *zone,
			unsigned long start_pfn, unsigned long nr_pages)
{
	unsigned long last_pfn = start_pfn + nr_pages - 1;
	return zone_spans_pfn(zone, last_pfn);
}

static struct page *alloc_gigantic_page(int nid, unsigned int order)
{
	unsigned long nr_pages = 1 << order;
	unsigned long ret, pfn, flags;
	struct zone *z;

	z = NODE_DATA(nid)->node_zones;
	for (; z - NODE_DATA(nid)->node_zones < MAX_NR_ZONES; z++) {
		spin_lock_irqsave(&z->lock, flags);

		pfn = ALIGN(z->zone_start_pfn, nr_pages);
		while (zone_spans_last_pfn(z, pfn, nr_pages)) {
			if (pfn_range_valid_gigantic(z, pfn, nr_pages)) {
				/*
				 * We release the zone lock here because
				 * alloc_contig_range() will also lock the zone
				 * at some point. If there's an allocation
				 * spinning on this lock, it may win the race
				 * and cause alloc_contig_range() to fail...
				 */
				spin_unlock_irqrestore(&z->lock, flags);
				ret = __alloc_gigantic_page(pfn, nr_pages);
				if (!ret)
					return pfn_to_page(pfn);
				spin_lock_irqsave(&z->lock, flags);
			}
			pfn += nr_pages;
		}

		spin_unlock_irqrestore(&z->lock, flags);
	}

	return NULL;
}

static void prep_new_huge_page(struct hstate *h, struct page *page, int nid);
static void prep_compound_gigantic_page(struct page *page, unsigned int order);

static struct page *alloc_fresh_gigantic_page_node(struct hstate *h, int nid)
{
	struct page *page;

	page = alloc_gigantic_page(nid, huge_page_order(h));
	if (page) {
		prep_compound_gigantic_page(page, huge_page_order(h));
		prep_new_huge_page(h, page, nid);
	}

	return page;
}

static int alloc_fresh_gigantic_page(struct hstate *h,
				nodemask_t *nodes_allowed)
{
	struct page *page = NULL;
	int nr_nodes, node;

	for_each_node_mask_to_alloc(h, nr_nodes, node, nodes_allowed) {
		page = alloc_fresh_gigantic_page_node(h, node);
		if (page)
			return 1;
	}

	return 0;
}

#else /* !CONFIG_ARCH_HAS_GIGANTIC_PAGE */
static inline bool gigantic_page_supported(void) { return false; }
static inline void free_gigantic_page(struct page *page, unsigned int order) { }
static inline void destroy_compound_gigantic_page(struct page *page,
						unsigned int order) { }
static inline int alloc_fresh_gigantic_page(struct hstate *h,
					nodemask_t *nodes_allowed) { return 0; }
#endif

static void update_and_free_page(struct hstate *h, struct page *page)
{
	int i;

	if (hstate_is_gigantic(h) && !gigantic_page_supported())
		return;

	h->nr_huge_pages--;
	h->nr_huge_pages_node[page_to_nid(page)]--;
	for (i = 0; i < pages_per_huge_page(h); i++) {
		page[i].flags &= ~(1 << PG_locked | 1 << PG_error |
				1 << PG_referenced | 1 << PG_dirty |
				1 << PG_active | 1 << PG_private |
				1 << PG_writeback);
	}
	VM_BUG_ON_PAGE(hugetlb_cgroup_from_page(page), page);
	set_compound_page_dtor(page, NULL_COMPOUND_DTOR);
	set_page_refcounted(page);
	if (hstate_is_gigantic(h)) {
		destroy_compound_gigantic_page(page, huge_page_order(h));
		free_gigantic_page(page, huge_page_order(h));
	} else {
		__free_pages(page, huge_page_order(h));
	}
}

struct hstate *size_to_hstate(unsigned long size)
{
	struct hstate *h;

	for_each_hstate(h) {
		if (huge_page_size(h) == size)
			return h;
	}
	return NULL;
}

/*
 * Test to determine whether the hugepage is "active/in-use" (i.e. being linked
 * to hstate->hugepage_activelist.)
 *
 * This function can be called for tail pages, but never returns true for them.
 */
bool page_huge_active(struct page *page)
{
	VM_BUG_ON_PAGE(!PageHuge(page), page);
	return PageHead(page) && PagePrivate(&page[1]);
}

/* never called for tail page */
static void set_page_huge_active(struct page *page)
{
	VM_BUG_ON_PAGE(!PageHeadHuge(page), page);
	SetPagePrivate(&page[1]);
}

static void clear_page_huge_active(struct page *page)
{
	VM_BUG_ON_PAGE(!PageHeadHuge(page), page);
	ClearPagePrivate(&page[1]);
}

void free_huge_page(struct page *page)
{
	/*
	 * Can't pass hstate in here because it is called from the
	 * compound page destructor.
	 */
	struct hstate *h = page_hstate(page);
	int nid = page_to_nid(page);
	struct hugepage_subpool *spool =
		(struct hugepage_subpool *)page_private(page);
	bool restore_reserve;

	set_page_private(page, 0);
	page->mapping = NULL;
	VM_BUG_ON_PAGE(page_count(page), page);
	VM_BUG_ON_PAGE(page_mapcount(page), page);
	restore_reserve = PagePrivate(page);
	ClearPagePrivate(page);

	/*
	 * A return code of zero implies that the subpool will be under its
	 * minimum size if the reservation is not restored after page is free.
	 * Therefore, force restore_reserve operation.
	 */
	if (hugepage_subpool_put_pages(spool, 1) == 0)
		restore_reserve = true;

	spin_lock(&hugetlb_lock);
	clear_page_huge_active(page);
	hugetlb_cgroup_uncharge_page(hstate_index(h),
				     pages_per_huge_page(h), page);
	if (restore_reserve)
		h->resv_huge_pages++;

	if (h->surplus_huge_pages_node[nid]) {
		/* remove the page from active list */
		list_del(&page->lru);
		update_and_free_page(h, page);
		h->surplus_huge_pages--;
		h->surplus_huge_pages_node[nid]--;
	} else {
		arch_clear_hugepage_flags(page);
		enqueue_huge_page(h, page);
	}
	spin_unlock(&hugetlb_lock);
}

static void prep_new_huge_page(struct hstate *h, struct page *page, int nid)
{
	INIT_LIST_HEAD(&page->lru);
	set_compound_page_dtor(page, HUGETLB_PAGE_DTOR);
	spin_lock(&hugetlb_lock);
	set_hugetlb_cgroup(page, NULL);
	h->nr_huge_pages++;
	h->nr_huge_pages_node[nid]++;
	spin_unlock(&hugetlb_lock);
	put_page(page); /* free it into the hugepage allocator */
}

static void prep_compound_gigantic_page(struct page *page, unsigned int order)
{
	int i;
	int nr_pages = 1 << order;
	struct page *p = page + 1;

	/* we rely on prep_new_huge_page to set the destructor */
	set_compound_order(page, order);
	__ClearPageReserved(page);
	__SetPageHead(page);
	for (i = 1; i < nr_pages; i++, p = mem_map_next(p, page, i)) {
		/*
		 * For gigantic hugepages allocated through bootmem at
		 * boot, it's safer to be consistent with the not-gigantic
		 * hugepages and clear the PG_reserved bit from all tail pages
		 * too.  Otherwse drivers using get_user_pages() to access tail
		 * pages may get the reference counting wrong if they see
		 * PG_reserved set on a tail page (despite the head page not
		 * having PG_reserved set).  Enforcing this consistency between
		 * head and tail pages allows drivers to optimize away a check
		 * on the head page when they need know if put_page() is needed
		 * after get_user_pages().
		 */
		__ClearPageReserved(p);
		set_page_count(p, 0);
		set_compound_head(p, page);
	}
	atomic_set(compound_mapcount_ptr(page), -1);
}

/*
 * PageHuge() only returns true for hugetlbfs pages, but not for normal or
 * transparent huge pages.  See the PageTransHuge() documentation for more
 * details.
 */
int PageHuge(struct page *page)
{
	if (!PageCompound(page))
		return 0;

	page = compound_head(page);
	return page[1].compound_dtor == HUGETLB_PAGE_DTOR;
}
EXPORT_SYMBOL_GPL(PageHuge);

/*
 * PageHeadHuge() only returns true for hugetlbfs head page, but not for
 * normal or transparent huge pages.
 */
int PageHeadHuge(struct page *page_head)
{
	if (!PageHead(page_head))
		return 0;

	return get_compound_page_dtor(page_head) == free_huge_page;
}

pgoff_t __basepage_index(struct page *page)
{
	struct page *page_head = compound_head(page);
	pgoff_t index = page_index(page_head);
	unsigned long compound_idx;

	if (!PageHuge(page_head))
		return page_index(page);

	if (compound_order(page_head) >= MAX_ORDER)
		compound_idx = page_to_pfn(page) - page_to_pfn(page_head);
	else
		compound_idx = page - page_head;

	return (index << compound_order(page_head)) + compound_idx;
}

static struct page *alloc_fresh_huge_page_node(struct hstate *h, int nid)
{
	struct page *page;

	page = __alloc_pages_node(nid,
		htlb_alloc_mask(h)|__GFP_COMP|__GFP_THISNODE|
						__GFP_RETRY_MAYFAIL|__GFP_NOWARN,
		huge_page_order(h));
	if (page) {
		prep_new_huge_page(h, page, nid);
	}

	return page;
}

static int alloc_fresh_huge_page(struct hstate *h, nodemask_t *nodes_allowed)
{
	struct page *page;
	int nr_nodes, node;
	int ret = 0;

	for_each_node_mask_to_alloc(h, nr_nodes, node, nodes_allowed) {
		page = alloc_fresh_huge_page_node(h, node);
		if (page) {
			ret = 1;
			break;
		}
	}

	if (ret)
		count_vm_event(HTLB_BUDDY_PGALLOC);
	else
		count_vm_event(HTLB_BUDDY_PGALLOC_FAIL);

	return ret;
}

/*
 * Free huge page from pool from next node to free.
 * Attempt to keep persistent huge pages more or less
 * balanced over allowed nodes.
 * Called with hugetlb_lock locked.
 */
static int free_pool_huge_page(struct hstate *h, nodemask_t *nodes_allowed,
							 bool acct_surplus)
{
	int nr_nodes, node;
	int ret = 0;

	for_each_node_mask_to_free(h, nr_nodes, node, nodes_allowed) {
		/*
		 * If we're returning unused surplus pages, only examine
		 * nodes with surplus pages.
		 */
		if ((!acct_surplus || h->surplus_huge_pages_node[node]) &&
		    !list_empty(&h->hugepage_freelists[node])) {
			struct page *page =
				list_entry(h->hugepage_freelists[node].next,
					  struct page, lru);
			list_del(&page->lru);
			h->free_huge_pages--;
			h->free_huge_pages_node[node]--;
			if (acct_surplus) {
				h->surplus_huge_pages--;
				h->surplus_huge_pages_node[node]--;
			}
			update_and_free_page(h, page);
			ret = 1;
			break;
		}
	}

	return ret;
}

/*
 * Dissolve a given free hugepage into free buddy pages. This function does
 * nothing for in-use (including surplus) hugepages. Returns -EBUSY if the
 * number of free hugepages would be reduced below the number of reserved
 * hugepages.
 */
int dissolve_free_huge_page(struct page *page)
{
	int rc = 0;

	spin_lock(&hugetlb_lock);
	if (PageHuge(page) && !page_count(page)) {
		struct page *head = compound_head(page);
		struct hstate *h = page_hstate(head);
		int nid = page_to_nid(head);
		if (h->free_huge_pages - h->resv_huge_pages == 0) {
			rc = -EBUSY;
			goto out;
		}
		/*
		 * Move PageHWPoison flag from head page to the raw error page,
		 * which makes any subpages rather than the error page reusable.
		 */
		if (PageHWPoison(head) && page != head) {
			SetPageHWPoison(page);
			ClearPageHWPoison(head);
		}
		list_del(&head->lru);
		h->free_huge_pages--;
		h->free_huge_pages_node[nid]--;
		h->max_huge_pages--;
		update_and_free_page(h, head);
	}
out:
	spin_unlock(&hugetlb_lock);
	return rc;
}

/*
 * Dissolve free hugepages in a given pfn range. Used by memory hotplug to
 * make specified memory blocks removable from the system.
 * Note that this will dissolve a free gigantic hugepage completely, if any
 * part of it lies within the given range.
 * Also note that if dissolve_free_huge_page() returns with an error, all
 * free hugepages that were dissolved before that error are lost.
 */
int dissolve_free_huge_pages(unsigned long start_pfn, unsigned long end_pfn)
{
	unsigned long pfn;
	struct page *page;
	int rc = 0;

	if (!hugepages_supported())
		return rc;

	for (pfn = start_pfn; pfn < end_pfn; pfn += 1 << minimum_order) {
		page = pfn_to_page(pfn);
		if (PageHuge(page) && !page_count(page)) {
			rc = dissolve_free_huge_page(page);
			if (rc)
				break;
		}
	}

	return rc;
}

static struct page *__hugetlb_alloc_buddy_huge_page(struct hstate *h,
		gfp_t gfp_mask, int nid, nodemask_t *nmask)
{
	int order = huge_page_order(h);

	gfp_mask |= __GFP_COMP|__GFP_RETRY_MAYFAIL|__GFP_NOWARN;
	if (nid == NUMA_NO_NODE)
		nid = numa_mem_id();
	return __alloc_pages_nodemask(gfp_mask, order, nid, nmask);
}

static struct page *__alloc_buddy_huge_page(struct hstate *h, gfp_t gfp_mask,
		int nid, nodemask_t *nmask)
{
	struct page *page;
	unsigned int r_nid;

	if (hstate_is_gigantic(h))
		return NULL;

	/*
	 * Assume we will successfully allocate the surplus page to
	 * prevent racing processes from causing the surplus to exceed
	 * overcommit
	 *
	 * This however introduces a different race, where a process B
	 * tries to grow the static hugepage pool while alloc_pages() is
	 * called by process A. B will only examine the per-node
	 * counters in determining if surplus huge pages can be
	 * converted to normal huge pages in adjust_pool_surplus(). A
	 * won't be able to increment the per-node counter, until the
	 * lock is dropped by B, but B doesn't drop hugetlb_lock until
	 * no more huge pages can be converted from surplus to normal
	 * state (and doesn't try to convert again). Thus, we have a
	 * case where a surplus huge page exists, the pool is grown, and
	 * the surplus huge page still exists after, even though it
	 * should just have been converted to a normal huge page. This
	 * does not leak memory, though, as the hugepage will be freed
	 * once it is out of use. It also does not allow the counters to
	 * go out of whack in adjust_pool_surplus() as we don't modify
	 * the node values until we've gotten the hugepage and only the
	 * per-node value is checked there.
	 */
	spin_lock(&hugetlb_lock);
	if (h->surplus_huge_pages >= h->nr_overcommit_huge_pages) {
		spin_unlock(&hugetlb_lock);
		return NULL;
	} else {
		h->nr_huge_pages++;
		h->surplus_huge_pages++;
	}
	spin_unlock(&hugetlb_lock);

	page = __hugetlb_alloc_buddy_huge_page(h, gfp_mask, nid, nmask);

	spin_lock(&hugetlb_lock);
	if (page) {
		INIT_LIST_HEAD(&page->lru);
		r_nid = page_to_nid(page);
		set_compound_page_dtor(page, HUGETLB_PAGE_DTOR);
		set_hugetlb_cgroup(page, NULL);
		/*
		 * We incremented the global counters already
		 */
		h->nr_huge_pages_node[r_nid]++;
		h->surplus_huge_pages_node[r_nid]++;
		__count_vm_event(HTLB_BUDDY_PGALLOC);
	} else {
		h->nr_huge_pages--;
		h->surplus_huge_pages--;
		__count_vm_event(HTLB_BUDDY_PGALLOC_FAIL);
	}
	spin_unlock(&hugetlb_lock);

	return page;
}

/*
 * Use the VMA's mpolicy to allocate a huge page from the buddy.
 */
static
struct page *__alloc_buddy_huge_page_with_mpol(struct hstate *h,
		struct vm_area_struct *vma, unsigned long addr)
{
	struct page *page;
	struct mempolicy *mpol;
	gfp_t gfp_mask = htlb_alloc_mask(h);
	int nid;
	nodemask_t *nodemask;

	nid = huge_node(vma, addr, gfp_mask, &mpol, &nodemask);
	page = __alloc_buddy_huge_page(h, gfp_mask, nid, nodemask);
	mpol_cond_put(mpol);

	return page;
}

/*
 * This allocation function is useful in the context where vma is irrelevant.
 * E.g. soft-offlining uses this function because it only cares physical
 * address of error page.
 */
struct page *alloc_huge_page_node(struct hstate *h, int nid)
{
	gfp_t gfp_mask = htlb_alloc_mask(h);
	struct page *page = NULL;

	if (nid != NUMA_NO_NODE)
		gfp_mask |= __GFP_THISNODE;

	spin_lock(&hugetlb_lock);
	if (h->free_huge_pages - h->resv_huge_pages > 0)
		page = dequeue_huge_page_nodemask(h, gfp_mask, nid, NULL);
	spin_unlock(&hugetlb_lock);

	if (!page)
		page = __alloc_buddy_huge_page(h, gfp_mask, nid, NULL);

	return page;
}


struct page *alloc_huge_page_nodemask(struct hstate *h, int preferred_nid,
		nodemask_t *nmask)
{
	gfp_t gfp_mask = htlb_alloc_mask(h);

	spin_lock(&hugetlb_lock);
	if (h->free_huge_pages - h->resv_huge_pages > 0) {
		struct page *page;

		page = dequeue_huge_page_nodemask(h, gfp_mask, preferred_nid, nmask);
		if (page) {
			spin_unlock(&hugetlb_lock);
			return page;
		}
	}
	spin_unlock(&hugetlb_lock);

	/* No reservations, try to overcommit */

	return __alloc_buddy_huge_page(h, gfp_mask, preferred_nid, nmask);
}

/*
 * Increase the hugetlb pool such that it can accommodate a reservation
 * of size 'delta'.
 */
static int gather_surplus_pages(struct hstate *h, int delta)
{
	struct list_head surplus_list;
	struct page *page, *tmp;
	int ret, i;
	int needed, allocated;
	bool alloc_ok = true;

	needed = (h->resv_huge_pages + delta) - h->free_huge_pages;
	if (needed <= 0) {
		h->resv_huge_pages += delta;
		return 0;
	}

	allocated = 0;
	INIT_LIST_HEAD(&surplus_list);

	ret = -ENOMEM;
retry:
	spin_unlock(&hugetlb_lock);
	for (i = 0; i < needed; i++) {
		page = __alloc_buddy_huge_page(h, htlb_alloc_mask(h),
				NUMA_NO_NODE, NULL);
		if (!page) {
			alloc_ok = false;
			break;
		}
		list_add(&page->lru, &surplus_list);
		cond_resched();
	}
	allocated += i;

	/*
	 * After retaking hugetlb_lock, we need to recalculate 'needed'
	 * because either resv_huge_pages or free_huge_pages may have changed.
	 */
	spin_lock(&hugetlb_lock);
	needed = (h->resv_huge_pages + delta) -
			(h->free_huge_pages + allocated);
	if (needed > 0) {
		if (alloc_ok)
			goto retry;
		/*
		 * We were not able to allocate enough pages to
		 * satisfy the entire reservation so we free what
		 * we've allocated so far.
		 */
		goto free;
	}
	/*
	 * The surplus_list now contains _at_least_ the number of extra pages
	 * needed to accommodate the reservation.  Add the appropriate number
	 * of pages to the hugetlb pool and free the extras back to the buddy
	 * allocator.  Commit the entire reservation here to prevent another
	 * process from stealing the pages as they are added to the pool but
	 * before they are reserved.
	 */
	needed += allocated;
	h->resv_huge_pages += delta;
	ret = 0;

	/* Free the needed pages to the hugetlb pool */
	list_for_each_entry_safe(page, tmp, &surplus_list, lru) {
		if ((--needed) < 0)
			break;
		/*
		 * This page is now managed by the hugetlb allocator and has
		 * no users -- drop the buddy allocator's reference.
		 */
		put_page_testzero(page);
		VM_BUG_ON_PAGE(page_count(page), page);
		enqueue_huge_page(h, page);
	}
free:
	spin_unlock(&hugetlb_lock);

	/* Free unnecessary surplus pages to the buddy allocator */
	list_for_each_entry_safe(page, tmp, &surplus_list, lru)
		put_page(page);
	spin_lock(&hugetlb_lock);

	return ret;
}

/*
 * This routine has two main purposes:
 * 1) Decrement the reservation count (resv_huge_pages) by the value passed
 *    in unused_resv_pages.  This corresponds to the prior adjustments made
 *    to the associated reservation map.
 * 2) Free any unused surplus pages that may have been allocated to satisfy
 *    the reservation.  As many as unused_resv_pages may be freed.
 *
 * Called with hugetlb_lock held.  However, the lock could be dropped (and
 * reacquired) during calls to cond_resched_lock.  Whenever dropping the lock,
 * we must make sure nobody else can claim pages we are in the process of
 * freeing.  Do this by ensuring resv_huge_page always is greater than the
 * number of huge pages we plan to free when dropping the lock.
 */
static void return_unused_surplus_pages(struct hstate *h,
					unsigned long unused_resv_pages)
{
	unsigned long nr_pages;

	/* Cannot return gigantic pages currently */
	if (hstate_is_gigantic(h))
		goto out;

	/*
	 * Part (or even all) of the reservation could have been backed
	 * by pre-allocated pages. Only free surplus pages.
	 */
	nr_pages = min(unused_resv_pages, h->surplus_huge_pages);

	/*
	 * We want to release as many surplus pages as possible, spread
	 * evenly across all nodes with memory. Iterate across these nodes
	 * until we can no longer free unreserved surplus pages. This occurs
	 * when the nodes with surplus pages have no free pages.
	 * free_pool_huge_page() will balance the the freed pages across the
	 * on-line nodes with memory and will handle the hstate accounting.
	 *
	 * Note that we decrement resv_huge_pages as we free the pages.  If
	 * we drop the lock, resv_huge_pages will still be sufficiently large
	 * to cover subsequent pages we may free.
	 */
	while (nr_pages--) {
		h->resv_huge_pages--;
		unused_resv_pages--;
		if (!free_pool_huge_page(h, &node_states[N_MEMORY], 1))
			goto out;
		cond_resched_lock(&hugetlb_lock);
	}

out:
	/* Fully uncommit the reservation */
	h->resv_huge_pages -= unused_resv_pages;
}


/*
 * vma_needs_reservation, vma_commit_reservation and vma_end_reservation
 * are used by the huge page allocation routines to manage reservations.
 *
 * vma_needs_reservation is called to determine if the huge page at addr
 * within the vma has an associated reservation.  If a reservation is
 * needed, the value 1 is returned.  The caller is then responsible for
 * managing the global reservation and subpool usage counts.  After
 * the huge page has been allocated, vma_commit_reservation is called
 * to add the page to the reservation map.  If the page allocation fails,
 * the reservation must be ended instead of committed.  vma_end_reservation
 * is called in such cases.
 *
 * In the normal case, vma_commit_reservation returns the same value
 * as the preceding vma_needs_reservation call.  The only time this
 * is not the case is if a reserve map was changed between calls.  It
 * is the responsibility of the caller to notice the difference and
 * take appropriate action.
 *
 * vma_add_reservation is used in error paths where a reservation must
 * be restored when a newly allocated huge page must be freed.  It is
 * to be called after calling vma_needs_reservation to determine if a
 * reservation exists.
 */
enum vma_resv_mode {
	VMA_NEEDS_RESV,
	VMA_COMMIT_RESV,
	VMA_END_RESV,
	VMA_ADD_RESV,
};
static long __vma_reservation_common(struct hstate *h,
				struct vm_area_struct *vma, unsigned long addr,
				enum vma_resv_mode mode)
{
	struct resv_map *resv;
	pgoff_t idx;
	long ret;

	resv = vma_resv_map(vma);
	if (!resv)
		return 1;

	idx = vma_hugecache_offset(h, vma, addr);
	switch (mode) {
	case VMA_NEEDS_RESV:
		ret = region_chg(resv, idx, idx + 1);
		break;
	case VMA_COMMIT_RESV:
		ret = region_add(resv, idx, idx + 1);
		break;
	case VMA_END_RESV:
		region_abort(resv, idx, idx + 1);
		ret = 0;
		break;
	case VMA_ADD_RESV:
		if (vma->vm_flags & VM_MAYSHARE)
			ret = region_add(resv, idx, idx + 1);
		else {
			region_abort(resv, idx, idx + 1);
			ret = region_del(resv, idx, idx + 1);
		}
		break;
	default:
		BUG();
	}

	if (vma->vm_flags & VM_MAYSHARE)
		return ret;
	else if (is_vma_resv_set(vma, HPAGE_RESV_OWNER) && ret >= 0) {
		/*
		 * In most cases, reserves always exist for private mappings.
		 * However, a file associated with mapping could have been
		 * hole punched or truncated after reserves were consumed.
		 * As subsequent fault on such a range will not use reserves.
		 * Subtle - The reserve map for private mappings has the
		 * opposite meaning than that of shared mappings.  If NO
		 * entry is in the reserve map, it means a reservation exists.
		 * If an entry exists in the reserve map, it means the
		 * reservation has already been consumed.  As a result, the
		 * return value of this routine is the opposite of the
		 * value returned from reserve map manipulation routines above.
		 */
		if (ret)
			return 0;
		else
			return 1;
	}
	else
		return ret < 0 ? ret : 0;
}

static long vma_needs_reservation(struct hstate *h,
			struct vm_area_struct *vma, unsigned long addr)
{
	return __vma_reservation_common(h, vma, addr, VMA_NEEDS_RESV);
}

static long vma_commit_reservation(struct hstate *h,
			struct vm_area_struct *vma, unsigned long addr)
{
	return __vma_reservation_common(h, vma, addr, VMA_COMMIT_RESV);
}

static void vma_end_reservation(struct hstate *h,
			struct vm_area_struct *vma, unsigned long addr)
{
	(void)__vma_reservation_common(h, vma, addr, VMA_END_RESV);
}

static long vma_add_reservation(struct hstate *h,
			struct vm_area_struct *vma, unsigned long addr)
{
	return __vma_reservation_common(h, vma, addr, VMA_ADD_RESV);
}

/*
 * This routine is called to restore a reservation on error paths.  In the
 * specific error paths, a huge page was allocated (via alloc_huge_page)
 * and is about to be freed.  If a reservation for the page existed,
 * alloc_huge_page would have consumed the reservation and set PagePrivate
 * in the newly allocated page.  When the page is freed via free_huge_page,
 * the global reservation count will be incremented if PagePrivate is set.
 * However, free_huge_page can not adjust the reserve map.  Adjust the
 * reserve map here to be consistent with global reserve count adjustments
 * to be made by free_huge_page.
 */
static void restore_reserve_on_error(struct hstate *h,
			struct vm_area_struct *vma, unsigned long address,
			struct page *page)
{
	if (unlikely(PagePrivate(page))) {
		long rc = vma_needs_reservation(h, vma, address);

		if (unlikely(rc < 0)) {
			/*
			 * Rare out of memory condition in reserve map
			 * manipulation.  Clear PagePrivate so that
			 * global reserve count will not be incremented
			 * by free_huge_page.  This will make it appear
			 * as though the reservation for this page was
			 * consumed.  This may prevent the task from
			 * faulting in the page at a later time.  This
			 * is better than inconsistent global huge page
			 * accounting of reserve counts.
			 */
			ClearPagePrivate(page);
		} else if (rc) {
			rc = vma_add_reservation(h, vma, address);
			if (unlikely(rc < 0))
				/*
				 * See above comment about rare out of
				 * memory condition.
				 */
				ClearPagePrivate(page);
		} else
			vma_end_reservation(h, vma, address);
	}
}

struct page *alloc_huge_page(struct vm_area_struct *vma,
				    unsigned long addr, int avoid_reserve)
{
	struct hugepage_subpool *spool = subpool_vma(vma);
	struct hstate *h = hstate_vma(vma);
	struct page *page;
	long map_chg, map_commit;
	long gbl_chg;
	int ret, idx;
	struct hugetlb_cgroup *h_cg;

	idx = hstate_index(h);
	/*
	 * Examine the region/reserve map to determine if the process
	 * has a reservation for the page to be allocated.  A return
	 * code of zero indicates a reservation exists (no change).
	 */
	map_chg = gbl_chg = vma_needs_reservation(h, vma, addr);
	if (map_chg < 0)
		return ERR_PTR(-ENOMEM);

	/*
	 * Processes that did not create the mapping will have no
	 * reserves as indicated by the region/reserve map. Check
	 * that the allocation will not exceed the subpool limit.
	 * Allocations for MAP_NORESERVE mappings also need to be
	 * checked against any subpool limit.
	 */
	if (map_chg || avoid_reserve) {
		gbl_chg = hugepage_subpool_get_pages(spool, 1);
		if (gbl_chg < 0) {
			vma_end_reservation(h, vma, addr);
			return ERR_PTR(-ENOSPC);
		}

		/*
		 * Even though there was no reservation in the region/reserve
		 * map, there could be reservations associated with the
		 * subpool that can be used.  This would be indicated if the
		 * return value of hugepage_subpool_get_pages() is zero.
		 * However, if avoid_reserve is specified we still avoid even
		 * the subpool reservations.
		 */
		if (avoid_reserve)
			gbl_chg = 1;
	}

	ret = hugetlb_cgroup_charge_cgroup(idx, pages_per_huge_page(h), &h_cg);
	if (ret)
		goto out_subpool_put;

	spin_lock(&hugetlb_lock);
	/*
	 * glb_chg is passed to indicate whether or not a page must be taken
	 * from the global free pool (global change).  gbl_chg == 0 indicates
	 * a reservation exists for the allocation.
	 */
	page = dequeue_huge_page_vma(h, vma, addr, avoid_reserve, gbl_chg);
	if (!page) {
		spin_unlock(&hugetlb_lock);
		page = __alloc_buddy_huge_page_with_mpol(h, vma, addr);
		if (!page)
			goto out_uncharge_cgroup;
		if (!avoid_reserve && vma_has_reserves(vma, gbl_chg)) {
			SetPagePrivate(page);
			h->resv_huge_pages--;
		}
		spin_lock(&hugetlb_lock);
		list_move(&page->lru, &h->hugepage_activelist);
		/* Fall through */
	}
	hugetlb_cgroup_commit_charge(idx, pages_per_huge_page(h), h_cg, page);
	spin_unlock(&hugetlb_lock);

	set_page_private(page, (unsigned long)spool);

	map_commit = vma_commit_reservation(h, vma, addr);
	if (unlikely(map_chg > map_commit)) {
		/*
		 * The page was added to the reservation map between
		 * vma_needs_reservation and vma_commit_reservation.
		 * This indicates a race with hugetlb_reserve_pages.
		 * Adjust for the subpool count incremented above AND
		 * in hugetlb_reserve_pages for the same page.  Also,
		 * the reservation count added in hugetlb_reserve_pages
		 * no longer applies.
		 */
		long rsv_adjust;

		rsv_adjust = hugepage_subpool_put_pages(spool, 1);
		hugetlb_acct_memory(h, -rsv_adjust);
	}
	return page;

out_uncharge_cgroup:
	hugetlb_cgroup_uncharge_cgroup(idx, pages_per_huge_page(h), h_cg);
out_subpool_put:
	if (map_chg || avoid_reserve)
		hugepage_subpool_put_pages(spool, 1);
	vma_end_reservation(h, vma, addr);
	return ERR_PTR(-ENOSPC);
}

/*
 * alloc_huge_page()'s wrapper which simply returns the page if allocation
 * succeeds, otherwise NULL. This function is called from new_vma_page(),
 * where no ERR_VALUE is expected to be returned.
 */
struct page *alloc_huge_page_noerr(struct vm_area_struct *vma,
				unsigned long addr, int avoid_reserve)
{
	struct page *page = alloc_huge_page(vma, addr, avoid_reserve);
	if (IS_ERR(page))
		page = NULL;
	return page;
}

int __weak alloc_bootmem_huge_page(struct hstate *h)
{
	struct huge_bootmem_page *m;
	int nr_nodes, node;

	for_each_node_mask_to_alloc(h, nr_nodes, node, &node_states[N_MEMORY]) {
		void *addr;

		addr = memblock_virt_alloc_try_nid_nopanic(
				huge_page_size(h), huge_page_size(h),
				0, BOOTMEM_ALLOC_ACCESSIBLE, node);
		if (addr) {
			/*
			 * Use the beginning of the huge page to store the
			 * huge_bootmem_page struct (until gather_bootmem
			 * puts them into the mem_map).
			 */
			m = addr;
			goto found;
		}
	}
	return 0;

found:
	BUG_ON(!IS_ALIGNED(virt_to_phys(m), huge_page_size(h)));
	/* Put them into a private list first because mem_map is not up yet */
	list_add(&m->list, &huge_boot_pages);
	m->hstate = h;
	return 1;
}

static void __init prep_compound_huge_page(struct page *page,
		unsigned int order)
{
	if (unlikely(order > (MAX_ORDER - 1)))
		prep_compound_gigantic_page(page, order);
	else
		prep_compound_page(page, order);
}

/* Put bootmem huge pages into the standard lists after mem_map is up */
static void __init gather_bootmem_prealloc(void)
{
	struct huge_bootmem_page *m;

	list_for_each_entry(m, &huge_boot_pages, list) {
		struct hstate *h = m->hstate;
		struct page *page;

#ifdef CONFIG_HIGHMEM
		page = pfn_to_page(m->phys >> PAGE_SHIFT);
		memblock_free_late(__pa(m),
				   sizeof(struct huge_bootmem_page));
#else
		page = virt_to_page(m);
#endif
		WARN_ON(page_count(page) != 1);
		prep_compound_huge_page(page, h->order);
		WARN_ON(PageReserved(page));
		prep_new_huge_page(h, page, page_to_nid(page));
		/*
		 * If we had gigantic hugepages allocated at boot time, we need
		 * to restore the 'stolen' pages to totalram_pages in order to
		 * fix confusing memory reports from free(1) and another
		 * side-effects, like CommitLimit going negative.
		 */
		if (hstate_is_gigantic(h))
			adjust_managed_page_count(page, 1 << h->order);
	}
}

static void __init hugetlb_hstate_alloc_pages(struct hstate *h)
{
	unsigned long i;

	for (i = 0; i < h->max_huge_pages; ++i) {
		if (hstate_is_gigantic(h)) {
			if (!alloc_bootmem_huge_page(h))
				break;
		} else if (!alloc_fresh_huge_page(h,
					 &node_states[N_MEMORY]))
			break;
		cond_resched();
	}
	if (i < h->max_huge_pages) {
		char buf[32];

		string_get_size(huge_page_size(h), 1, STRING_UNITS_2, buf, 32);
		pr_warn("HugeTLB: allocating %lu of page size %s failed.  Only allocated %lu hugepages.\n",
			h->max_huge_pages, buf, i);
		h->max_huge_pages = i;
	}
}

static void __init hugetlb_init_hstates(void)
{
	struct hstate *h;

	for_each_hstate(h) {
		if (minimum_order > huge_page_order(h))
			minimum_order = huge_page_order(h);

		/* oversize hugepages were init'ed in early boot */
		if (!hstate_is_gigantic(h))
			hugetlb_hstate_alloc_pages(h);
	}
	VM_BUG_ON(minimum_order == UINT_MAX);
}

static void __init report_hugepages(void)
{
	struct hstate *h;

	for_each_hstate(h) {
		char buf[32];

		string_get_size(huge_page_size(h), 1, STRING_UNITS_2, buf, 32);
		pr_info("HugeTLB registered %s page size, pre-allocated %ld pages\n",
			buf, h->free_huge_pages);
	}
}

#ifdef CONFIG_HIGHMEM
static void try_to_free_low(struct hstate *h, unsigned long count,
						nodemask_t *nodes_allowed)
{
	int i;

	if (hstate_is_gigantic(h))
		return;

	for_each_node_mask(i, *nodes_allowed) {
		struct page *page, *next;
		struct list_head *freel = &h->hugepage_freelists[i];
		list_for_each_entry_safe(page, next, freel, lru) {
			if (count >= h->nr_huge_pages)
				return;
			if (PageHighMem(page))
				continue;
			list_del(&page->lru);
			update_and_free_page(h, page);
			h->free_huge_pages--;
			h->free_huge_pages_node[page_to_nid(page)]--;
		}
	}
}
#else
static inline void try_to_free_low(struct hstate *h, unsigned long count,
						nodemask_t *nodes_allowed)
{
}
#endif

/*
 * Increment or decrement surplus_huge_pages.  Keep node-specific counters
 * balanced by operating on them in a round-robin fashion.
 * Returns 1 if an adjustment was made.
 */
static int adjust_pool_surplus(struct hstate *h, nodemask_t *nodes_allowed,
				int delta)
{
	int nr_nodes, node;

	VM_BUG_ON(delta != -1 && delta != 1);

	if (delta < 0) {
		for_each_node_mask_to_alloc(h, nr_nodes, node, nodes_allowed) {
			if (h->surplus_huge_pages_node[node])
				goto found;
		}
	} else {
		for_each_node_mask_to_free(h, nr_nodes, node, nodes_allowed) {
			if (h->surplus_huge_pages_node[node] <
					h->nr_huge_pages_node[node])
				goto found;
		}
	}
	return 0;

found:
	h->surplus_huge_pages += delta;
	h->surplus_huge_pages_node[node] += delta;
	return 1;
}

#define persistent_huge_pages(h) (h->nr_huge_pages - h->surplus_huge_pages)
static unsigned long set_max_huge_pages(struct hstate *h, unsigned long count,
						nodemask_t *nodes_allowed)
{
	unsigned long min_count, ret;

	if (hstate_is_gigantic(h) && !gigantic_page_supported())
		return h->max_huge_pages;

	/*
	 * Increase the pool size
	 * First take pages out of surplus state.  Then make up the
	 * remaining difference by allocating fresh huge pages.
	 *
	 * We might race with __alloc_buddy_huge_page() here and be unable
	 * to convert a surplus huge page to a normal huge page. That is
	 * not critical, though, it just means the overall size of the
	 * pool might be one hugepage larger than it needs to be, but
	 * within all the constraints specified by the sysctls.
	 */
	spin_lock(&hugetlb_lock);
	while (h->surplus_huge_pages && count > persistent_huge_pages(h)) {
		if (!adjust_pool_surplus(h, nodes_allowed, -1))
			break;
	}

	while (count > persistent_huge_pages(h)) {
		/*
		 * If this allocation races such that we no longer need the
		 * page, free_huge_page will handle it by freeing the page
		 * and reducing the surplus.
		 */
		spin_unlock(&hugetlb_lock);

		/* yield cpu to avoid soft lockup */
		cond_resched();

		if (hstate_is_gigantic(h))
			ret = alloc_fresh_gigantic_page(h, nodes_allowed);
		else
			ret = alloc_fresh_huge_page(h, nodes_allowed);
		spin_lock(&hugetlb_lock);
		if (!ret)
			goto out;

		/* Bail for signals. Probably ctrl-c from user */
		if (signal_pending(current))
			goto out;
	}

	/*
	 * Decrease the pool size
	 * First return free pages to the buddy allocator (being careful
	 * to keep enough around to satisfy reservations).  Then place
	 * pages into surplus state as needed so the pool will shrink
	 * to the desired size as pages become free.
	 *
	 * By placing pages into the surplus state independent of the
	 * overcommit value, we are allowing the surplus pool size to
	 * exceed overcommit. There are few sane options here. Since
	 * __alloc_buddy_huge_page() is checking the global counter,
	 * though, we'll note that we're not allowed to exceed surplus
	 * and won't grow the pool anywhere else. Not until one of the
	 * sysctls are changed, or the surplus pages go out of use.
	 */
	min_count = h->resv_huge_pages + h->nr_huge_pages - h->free_huge_pages;
	min_count = max(count, min_count);
	try_to_free_low(h, min_count, nodes_allowed);
	while (min_count < persistent_huge_pages(h)) {
		if (!free_pool_huge_page(h, nodes_allowed, 0))
			break;
		cond_resched_lock(&hugetlb_lock);
	}
	while (count < persistent_huge_pages(h)) {
		if (!adjust_pool_surplus(h, nodes_allowed, 1))
			break;
	}
out:
	ret = persistent_huge_pages(h);
	spin_unlock(&hugetlb_lock);
	return ret;
}

#define HSTATE_ATTR_RO(_name) \
	static struct kobj_attribute _name##_attr = __ATTR_RO(_name)

#define HSTATE_ATTR(_name) \
	static struct kobj_attribute _name##_attr = \
		__ATTR(_name, 0644, _name##_show, _name##_store)

static struct kobject *hugepages_kobj;
static struct kobject *hstate_kobjs[HUGE_MAX_HSTATE];

static struct hstate *kobj_to_node_hstate(struct kobject *kobj, int *nidp);

static struct hstate *kobj_to_hstate(struct kobject *kobj, int *nidp)
{
	int i;

	for (i = 0; i < HUGE_MAX_HSTATE; i++)
		if (hstate_kobjs[i] == kobj) {
			if (nidp)
				*nidp = NUMA_NO_NODE;
			return &hstates[i];
		}

	return kobj_to_node_hstate(kobj, nidp);
}

static ssize_t nr_hugepages_show_common(struct kobject *kobj,
					struct kobj_attribute *attr, char *buf)
{
	struct hstate *h;
	unsigned long nr_huge_pages;
	int nid;

	h = kobj_to_hstate(kobj, &nid);
	if (nid == NUMA_NO_NODE)
		nr_huge_pages = h->nr_huge_pages;
	else
		nr_huge_pages = h->nr_huge_pages_node[nid];

	return sprintf(buf, "%lu\n", nr_huge_pages);
}

static ssize_t __nr_hugepages_store_common(bool obey_mempolicy,
					   struct hstate *h, int nid,
					   unsigned long count, size_t len)
{
	int err;
	NODEMASK_ALLOC(nodemask_t, nodes_allowed, GFP_KERNEL | __GFP_NORETRY);

	if (hstate_is_gigantic(h) && !gigantic_page_supported()) {
		err = -EINVAL;
		goto out;
	}

	if (nid == NUMA_NO_NODE) {
		/*
		 * global hstate attribute
		 */
		if (!(obey_mempolicy &&
				init_nodemask_of_mempolicy(nodes_allowed))) {
			NODEMASK_FREE(nodes_allowed);
			nodes_allowed = &node_states[N_MEMORY];
		}
	} else if (nodes_allowed) {
		/*
		 * per node hstate attribute: adjust count to global,
		 * but restrict alloc/free to the specified node.
		 */
		count += h->nr_huge_pages - h->nr_huge_pages_node[nid];
		init_nodemask_of_node(nodes_allowed, nid);
	} else
		nodes_allowed = &node_states[N_MEMORY];

	h->max_huge_pages = set_max_huge_pages(h, count, nodes_allowed);

	if (nodes_allowed != &node_states[N_MEMORY])
		NODEMASK_FREE(nodes_allowed);

	return len;
out:
	NODEMASK_FREE(nodes_allowed);
	return err;
}

static ssize_t nr_hugepages_store_common(bool obey_mempolicy,
					 struct kobject *kobj, const char *buf,
					 size_t len)
{
	struct hstate *h;
	unsigned long count;
	int nid;
	int err;

	err = kstrtoul(buf, 10, &count);
	if (err)
		return err;

	h = kobj_to_hstate(kobj, &nid);
	return __nr_hugepages_store_common(obey_mempolicy, h, nid, count, len);
}

static ssize_t nr_hugepages_show(struct kobject *kobj,
				       struct kobj_attribute *attr, char *buf)
{
	return nr_hugepages_show_common(kobj, attr, buf);
}

static ssize_t nr_hugepages_store(struct kobject *kobj,
	       struct kobj_attribute *attr, const char *buf, size_t len)
{
	return nr_hugepages_store_common(false, kobj, buf, len);
}
HSTATE_ATTR(nr_hugepages);

#ifdef CONFIG_NUMA

/*
 * hstate attribute for optionally mempolicy-based constraint on persistent
 * huge page alloc/free.
 */
static ssize_t nr_hugepages_mempolicy_show(struct kobject *kobj,
				       struct kobj_attribute *attr, char *buf)
{
	return nr_hugepages_show_common(kobj, attr, buf);
}

static ssize_t nr_hugepages_mempolicy_store(struct kobject *kobj,
	       struct kobj_attribute *attr, const char *buf, size_t len)
{
	return nr_hugepages_store_common(true, kobj, buf, len);
}
HSTATE_ATTR(nr_hugepages_mempolicy);
#endif


static ssize_t nr_overcommit_hugepages_show(struct kobject *kobj,
					struct kobj_attribute *attr, char *buf)
{
	struct hstate *h = kobj_to_hstate(kobj, NULL);
	return sprintf(buf, "%lu\n", h->nr_overcommit_huge_pages);
}

static ssize_t nr_overcommit_hugepages_store(struct kobject *kobj,
		struct kobj_attribute *attr, const char *buf, size_t count)
{
	int err;
	unsigned long input;
	struct hstate *h = kobj_to_hstate(kobj, NULL);

	if (hstate_is_gigantic(h))
		return -EINVAL;

	err = kstrtoul(buf, 10, &input);
	if (err)
		return err;

	spin_lock(&hugetlb_lock);
	h->nr_overcommit_huge_pages = input;
	spin_unlock(&hugetlb_lock);

	return count;
}
HSTATE_ATTR(nr_overcommit_hugepages);

static ssize_t free_hugepages_show(struct kobject *kobj,
					struct kobj_attribute *attr, char *buf)
{
	struct hstate *h;
	unsigned long free_huge_pages;
	int nid;

	h = kobj_to_hstate(kobj, &nid);
	if (nid == NUMA_NO_NODE)
		free_huge_pages = h->free_huge_pages;
	else
		free_huge_pages = h->free_huge_pages_node[nid];

	return sprintf(buf, "%lu\n", free_huge_pages);
}
HSTATE_ATTR_RO(free_hugepages);

static ssize_t resv_hugepages_show(struct kobject *kobj,
					struct kobj_attribute *attr, char *buf)
{
	struct hstate *h = kobj_to_hstate(kobj, NULL);
	return sprintf(buf, "%lu\n", h->resv_huge_pages);
}
HSTATE_ATTR_RO(resv_hugepages);

static ssize_t surplus_hugepages_show(struct kobject *kobj,
					struct kobj_attribute *attr, char *buf)
{
	struct hstate *h;
	unsigned long surplus_huge_pages;
	int nid;

	h = kobj_to_hstate(kobj, &nid);
	if (nid == NUMA_NO_NODE)
		surplus_huge_pages = h->surplus_huge_pages;
	else
		surplus_huge_pages = h->surplus_huge_pages_node[nid];

	return sprintf(buf, "%lu\n", surplus_huge_pages);
}
HSTATE_ATTR_RO(surplus_hugepages);

static struct attribute *hstate_attrs[] = {
	&nr_hugepages_attr.attr,
	&nr_overcommit_hugepages_attr.attr,
	&free_hugepages_attr.attr,
	&resv_hugepages_attr.attr,
	&surplus_hugepages_attr.attr,
#ifdef CONFIG_NUMA
	&nr_hugepages_mempolicy_attr.attr,
#endif
	NULL,
};

static struct attribute_group hstate_attr_group = {
	.attrs = hstate_attrs,
};

static int hugetlb_sysfs_add_hstate(struct hstate *h, struct kobject *parent,
				    struct kobject **hstate_kobjs,
				    struct attribute_group *hstate_attr_group)
{
	int retval;
	int hi = hstate_index(h);

	hstate_kobjs[hi] = kobject_create_and_add(h->name, parent);
	if (!hstate_kobjs[hi])
		return -ENOMEM;

	retval = sysfs_create_group(hstate_kobjs[hi], hstate_attr_group);
	if (retval)
		kobject_put(hstate_kobjs[hi]);

	return retval;
}

static void __init hugetlb_sysfs_init(void)
{
	struct hstate *h;
	int err;

	hugepages_kobj = kobject_create_and_add("hugepages", mm_kobj);
	if (!hugepages_kobj)
		return;

	for_each_hstate(h) {
		err = hugetlb_sysfs_add_hstate(h, hugepages_kobj,
					 hstate_kobjs, &hstate_attr_group);
		if (err)
			pr_err("Hugetlb: Unable to add hstate %s", h->name);
	}
}

#ifdef CONFIG_NUMA

/*
 * node_hstate/s - associate per node hstate attributes, via their kobjects,
 * with node devices in node_devices[] using a parallel array.  The array
 * index of a node device or _hstate == node id.
 * This is here to avoid any static dependency of the node device driver, in
 * the base kernel, on the hugetlb module.
 */
struct node_hstate {
	struct kobject		*hugepages_kobj;
	struct kobject		*hstate_kobjs[HUGE_MAX_HSTATE];
};
static struct node_hstate node_hstates[MAX_NUMNODES];

/*
 * A subset of global hstate attributes for node devices
 */
static struct attribute *per_node_hstate_attrs[] = {
	&nr_hugepages_attr.attr,
	&free_hugepages_attr.attr,
	&surplus_hugepages_attr.attr,
	NULL,
};

static struct attribute_group per_node_hstate_attr_group = {
	.attrs = per_node_hstate_attrs,
};

/*
 * kobj_to_node_hstate - lookup global hstate for node device hstate attr kobj.
 * Returns node id via non-NULL nidp.
 */
static struct hstate *kobj_to_node_hstate(struct kobject *kobj, int *nidp)
{
	int nid;

	for (nid = 0; nid < nr_node_ids; nid++) {
		struct node_hstate *nhs = &node_hstates[nid];
		int i;
		for (i = 0; i < HUGE_MAX_HSTATE; i++)
			if (nhs->hstate_kobjs[i] == kobj) {
				if (nidp)
					*nidp = nid;
				return &hstates[i];
			}
	}

	BUG();
	return NULL;
}

/*
 * Unregister hstate attributes from a single node device.
 * No-op if no hstate attributes attached.
 */
static void hugetlb_unregister_node(struct node *node)
{
	struct hstate *h;
	struct node_hstate *nhs = &node_hstates[node->dev.id];

	if (!nhs->hugepages_kobj)
		return;		/* no hstate attributes */

	for_each_hstate(h) {
		int idx = hstate_index(h);
		if (nhs->hstate_kobjs[idx]) {
			kobject_put(nhs->hstate_kobjs[idx]);
			nhs->hstate_kobjs[idx] = NULL;
		}
	}

	kobject_put(nhs->hugepages_kobj);
	nhs->hugepages_kobj = NULL;
}


/*
 * Register hstate attributes for a single node device.
 * No-op if attributes already registered.
 */
static void hugetlb_register_node(struct node *node)
{
	struct hstate *h;
	struct node_hstate *nhs = &node_hstates[node->dev.id];
	int err;

	if (nhs->hugepages_kobj)
		return;		/* already allocated */

	nhs->hugepages_kobj = kobject_create_and_add("hugepages",
							&node->dev.kobj);
	if (!nhs->hugepages_kobj)
		return;

	for_each_hstate(h) {
		err = hugetlb_sysfs_add_hstate(h, nhs->hugepages_kobj,
						nhs->hstate_kobjs,
						&per_node_hstate_attr_group);
		if (err) {
			pr_err("Hugetlb: Unable to add hstate %s for node %d\n",
				h->name, node->dev.id);
			hugetlb_unregister_node(node);
			break;
		}
	}
}

/*
 * hugetlb init time:  register hstate attributes for all registered node
 * devices of nodes that have memory.  All on-line nodes should have
 * registered their associated device by this time.
 */
static void __init hugetlb_register_all_nodes(void)
{
	int nid;

	for_each_node_state(nid, N_MEMORY) {
		struct node *node = node_devices[nid];
		if (node->dev.id == nid)
			hugetlb_register_node(node);
	}

	/*
	 * Let the node device driver know we're here so it can
	 * [un]register hstate attributes on node hotplug.
	 */
	register_hugetlbfs_with_node(hugetlb_register_node,
				     hugetlb_unregister_node);
}
#else	/* !CONFIG_NUMA */

static struct hstate *kobj_to_node_hstate(struct kobject *kobj, int *nidp)
{
	BUG();
	if (nidp)
		*nidp = -1;
	return NULL;
}

static void hugetlb_register_all_nodes(void) { }

#endif

static int __init hugetlb_init(void)
{
	int i;

	if (!hugepages_supported())
		return 0;

	if (!size_to_hstate(default_hstate_size)) {
		if (default_hstate_size != 0) {
			pr_err("HugeTLB: unsupported default_hugepagesz %lu. Reverting to %lu\n",
			       default_hstate_size, HPAGE_SIZE);
		}

		default_hstate_size = HPAGE_SIZE;
		if (!size_to_hstate(default_hstate_size))
			hugetlb_add_hstate(HUGETLB_PAGE_ORDER);
	}
	default_hstate_idx = hstate_index(size_to_hstate(default_hstate_size));
	if (default_hstate_max_huge_pages) {
		if (!default_hstate.max_huge_pages)
			default_hstate.max_huge_pages = default_hstate_max_huge_pages;
	}

	hugetlb_init_hstates();
	gather_bootmem_prealloc();
	report_hugepages();

	hugetlb_sysfs_init();
	hugetlb_register_all_nodes();
	hugetlb_cgroup_file_init();

#ifdef CONFIG_SMP
	num_fault_mutexes = roundup_pow_of_two(8 * num_possible_cpus());
#else
	num_fault_mutexes = 1;
#endif
	hugetlb_fault_mutex_table =
		kmalloc(sizeof(struct mutex) * num_fault_mutexes, GFP_KERNEL);
	BUG_ON(!hugetlb_fault_mutex_table);

	for (i = 0; i < num_fault_mutexes; i++)
		mutex_init(&hugetlb_fault_mutex_table[i]);
	return 0;
}
subsys_initcall(hugetlb_init);

/* Should be called on processing a hugepagesz=... option */
void __init hugetlb_bad_size(void)
{
	parsed_valid_hugepagesz = false;
}

void __init hugetlb_add_hstate(unsigned int order)
{
	struct hstate *h;
	unsigned long i;

	if (size_to_hstate(PAGE_SIZE << order)) {
		pr_warn("hugepagesz= specified twice, ignoring\n");
		return;
	}
	BUG_ON(hugetlb_max_hstate >= HUGE_MAX_HSTATE);
	BUG_ON(order == 0);
	h = &hstates[hugetlb_max_hstate++];
	h->order = order;
	h->mask = ~((1ULL << (order + PAGE_SHIFT)) - 1);
	h->nr_huge_pages = 0;
	h->free_huge_pages = 0;
	for (i = 0; i < MAX_NUMNODES; ++i)
		INIT_LIST_HEAD(&h->hugepage_freelists[i]);
	INIT_LIST_HEAD(&h->hugepage_activelist);
	h->next_nid_to_alloc = first_memory_node;
	h->next_nid_to_free = first_memory_node;
	snprintf(h->name, HSTATE_NAME_LEN, "hugepages-%lukB",
					huge_page_size(h)/1024);

	parsed_hstate = h;
}

static int __init hugetlb_nrpages_setup(char *s)
{
	unsigned long *mhp;
	static unsigned long *last_mhp;

	if (!parsed_valid_hugepagesz) {
		pr_warn("hugepages = %s preceded by "
			"an unsupported hugepagesz, ignoring\n", s);
		parsed_valid_hugepagesz = true;
		return 1;
	}
	/*
	 * !hugetlb_max_hstate means we haven't parsed a hugepagesz= parameter yet,
	 * so this hugepages= parameter goes to the "default hstate".
	 */
	else if (!hugetlb_max_hstate)
		mhp = &default_hstate_max_huge_pages;
	else
		mhp = &parsed_hstate->max_huge_pages;

	if (mhp == last_mhp) {
		pr_warn("hugepages= specified twice without interleaving hugepagesz=, ignoring\n");
		return 1;
	}

	if (sscanf(s, "%lu", mhp) <= 0)
		*mhp = 0;

	/*
	 * Global state is always initialized later in hugetlb_init.
	 * But we need to allocate >= MAX_ORDER hstates here early to still
	 * use the bootmem allocator.
	 */
	if (hugetlb_max_hstate && parsed_hstate->order >= MAX_ORDER)
		hugetlb_hstate_alloc_pages(parsed_hstate);

	last_mhp = mhp;

	return 1;
}
__setup("hugepages=", hugetlb_nrpages_setup);

static int __init hugetlb_default_setup(char *s)
{
	default_hstate_size = memparse(s, &s);
	return 1;
}
__setup("default_hugepagesz=", hugetlb_default_setup);

static unsigned int cpuset_mems_nr(unsigned int *array)
{
	int node;
	unsigned int nr = 0;

	for_each_node_mask(node, cpuset_current_mems_allowed)
		nr += array[node];

	return nr;
}

#ifdef CONFIG_SYSCTL
static int hugetlb_sysctl_handler_common(bool obey_mempolicy,
			 struct ctl_table *table, int write,
			 void __user *buffer, size_t *length, loff_t *ppos)
{
	struct hstate *h = &default_hstate;
	unsigned long tmp = h->max_huge_pages;
	int ret;

	if (!hugepages_supported())
		return -EOPNOTSUPP;

	table->data = &tmp;
	table->maxlen = sizeof(unsigned long);
	ret = proc_doulongvec_minmax(table, write, buffer, length, ppos);
	if (ret)
		goto out;

	if (write)
		ret = __nr_hugepages_store_common(obey_mempolicy, h,
						  NUMA_NO_NODE, tmp, *length);
out:
	return ret;
}

int hugetlb_sysctl_handler(struct ctl_table *table, int write,
			  void __user *buffer, size_t *length, loff_t *ppos)
{

	return hugetlb_sysctl_handler_common(false, table, write,
							buffer, length, ppos);
}

#ifdef CONFIG_NUMA
int hugetlb_mempolicy_sysctl_handler(struct ctl_table *table, int write,
			  void __user *buffer, size_t *length, loff_t *ppos)
{
	return hugetlb_sysctl_handler_common(true, table, write,
							buffer, length, ppos);
}
#endif /* CONFIG_NUMA */

int hugetlb_overcommit_handler(struct ctl_table *table, int write,
			void __user *buffer,
			size_t *length, loff_t *ppos)
{
	struct hstate *h = &default_hstate;
	unsigned long tmp;
	int ret;

	if (!hugepages_supported())
		return -EOPNOTSUPP;

	tmp = h->nr_overcommit_huge_pages;

	if (write && hstate_is_gigantic(h))
		return -EINVAL;

	table->data = &tmp;
	table->maxlen = sizeof(unsigned long);
	ret = proc_doulongvec_minmax(table, write, buffer, length, ppos);
	if (ret)
		goto out;

	if (write) {
		spin_lock(&hugetlb_lock);
		h->nr_overcommit_huge_pages = tmp;
		spin_unlock(&hugetlb_lock);
	}
out:
	return ret;
}

#endif /* CONFIG_SYSCTL */

void hugetlb_report_meminfo(struct seq_file *m)
{
	struct hstate *h = &default_hstate;
	if (!hugepages_supported())
		return;
	seq_printf(m,
			"HugePages_Total:   %5lu\n"
			"HugePages_Free:    %5lu\n"
			"HugePages_Rsvd:    %5lu\n"
			"HugePages_Surp:    %5lu\n"
			"Hugepagesize:   %8lu kB\n",
			h->nr_huge_pages,
			h->free_huge_pages,
			h->resv_huge_pages,
			h->surplus_huge_pages,
			1UL << (huge_page_order(h) + PAGE_SHIFT - 10));
}

int hugetlb_report_node_meminfo(int nid, char *buf)
{
	struct hstate *h = &default_hstate;
	if (!hugepages_supported())
		return 0;
	return sprintf(buf,
		"Node %d HugePages_Total: %5u\n"
		"Node %d HugePages_Free:  %5u\n"
		"Node %d HugePages_Surp:  %5u\n",
		nid, h->nr_huge_pages_node[nid],
		nid, h->free_huge_pages_node[nid],
		nid, h->surplus_huge_pages_node[nid]);
}

void hugetlb_show_meminfo(void)
{
	struct hstate *h;
	int nid;

	if (!hugepages_supported())
		return;

	for_each_node_state(nid, N_MEMORY)
		for_each_hstate(h)
			pr_info("Node %d hugepages_total=%u hugepages_free=%u hugepages_surp=%u hugepages_size=%lukB\n",
				nid,
				h->nr_huge_pages_node[nid],
				h->free_huge_pages_node[nid],
				h->surplus_huge_pages_node[nid],
				1UL << (huge_page_order(h) + PAGE_SHIFT - 10));
}

void hugetlb_report_usage(struct seq_file *m, struct mm_struct *mm)
{
	seq_printf(m, "HugetlbPages:\t%8lu kB\n",
		   atomic_long_read(&mm->hugetlb_usage) << (PAGE_SHIFT - 10));
}

/* Return the number pages of memory we physically have, in PAGE_SIZE units. */
unsigned long hugetlb_total_pages(void)
{
	struct hstate *h;
	unsigned long nr_total_pages = 0;

	for_each_hstate(h)
		nr_total_pages += h->nr_huge_pages * pages_per_huge_page(h);
	return nr_total_pages;
}

static int hugetlb_acct_memory(struct hstate *h, long delta)
{
	int ret = -ENOMEM;

	spin_lock(&hugetlb_lock);
	/*
	 * When cpuset is configured, it breaks the strict hugetlb page
	 * reservation as the accounting is done on a global variable. Such
	 * reservation is completely rubbish in the presence of cpuset because
	 * the reservation is not checked against page availability for the
	 * current cpuset. Application can still potentially OOM'ed by kernel
	 * with lack of free htlb page in cpuset that the task is in.
	 * Attempt to enforce strict accounting with cpuset is almost
	 * impossible (or too ugly) because cpuset is too fluid that
	 * task or memory node can be dynamically moved between cpusets.
	 *
	 * The change of semantics for shared hugetlb mapping with cpuset is
	 * undesirable. However, in order to preserve some of the semantics,
	 * we fall back to check against current free page availability as
	 * a best attempt and hopefully to minimize the impact of changing
	 * semantics that cpuset has.
	 */
	if (delta > 0) {
		if (gather_surplus_pages(h, delta) < 0)
			goto out;

		if (delta > cpuset_mems_nr(h->free_huge_pages_node)) {
			return_unused_surplus_pages(h, delta);
			goto out;
		}
	}

	ret = 0;
	if (delta < 0)
		return_unused_surplus_pages(h, (unsigned long) -delta);

out:
	spin_unlock(&hugetlb_lock);
	return ret;
}

static void hugetlb_vm_op_open(struct vm_area_struct *vma)
{
	struct resv_map *resv = vma_resv_map(vma);

	/*
	 * This new VMA should share its siblings reservation map if present.
	 * The VMA will only ever have a valid reservation map pointer where
	 * it is being copied for another still existing VMA.  As that VMA
	 * has a reference to the reservation map it cannot disappear until
	 * after this open call completes.  It is therefore safe to take a
	 * new reference here without additional locking.
	 */
	if (resv && is_vma_resv_set(vma, HPAGE_RESV_OWNER))
		kref_get(&resv->refs);
}

static void hugetlb_vm_op_close(struct vm_area_struct *vma)
{
	struct hstate *h = hstate_vma(vma);
	struct resv_map *resv = vma_resv_map(vma);
	struct hugepage_subpool *spool = subpool_vma(vma);
	unsigned long reserve, start, end;
	long gbl_reserve;

	if (!resv || !is_vma_resv_set(vma, HPAGE_RESV_OWNER))
		return;

	start = vma_hugecache_offset(h, vma, vma->vm_start);
	end = vma_hugecache_offset(h, vma, vma->vm_end);

	reserve = (end - start) - region_count(resv, start, end);

	kref_put(&resv->refs, resv_map_release);

	if (reserve) {
		/*
		 * Decrement reserve counts.  The global reserve count may be
		 * adjusted if the subpool has a minimum size.
		 */
		gbl_reserve = hugepage_subpool_put_pages(spool, reserve);
		hugetlb_acct_memory(h, -gbl_reserve);
	}
}

/*
 * We cannot handle pagefaults against hugetlb pages at all.  They cause
 * handle_mm_fault() to try to instantiate regular-sized pages in the
 * hugegpage VMA.  do_page_fault() is supposed to trap this, so BUG is we get
 * this far.
 */
static int hugetlb_vm_op_fault(struct vm_fault *vmf)
{
	BUG();
	return 0;
}

const struct vm_operations_struct hugetlb_vm_ops = {
	.fault = hugetlb_vm_op_fault,
	.open = hugetlb_vm_op_open,
	.close = hugetlb_vm_op_close,
};

static pte_t make_huge_pte(struct vm_area_struct *vma, struct page *page,
				int writable)
{
	pte_t entry;

	if (writable) {
		entry = huge_pte_mkwrite(huge_pte_mkdirty(mk_huge_pte(page,
					 vma->vm_page_prot)));
	} else {
		entry = huge_pte_wrprotect(mk_huge_pte(page,
					   vma->vm_page_prot));
	}
	entry = pte_mkyoung(entry);
	entry = pte_mkhuge(entry);
	entry = arch_make_huge_pte(entry, vma, page, writable);

	return entry;
}

static void set_huge_ptep_writable(struct vm_area_struct *vma,
				   unsigned long address, pte_t *ptep)
{
	pte_t entry;

	entry = huge_pte_mkwrite(huge_pte_mkdirty(huge_ptep_get(ptep)));
	if (huge_ptep_set_access_flags(vma, address, ptep, entry, 1))
		update_mmu_cache(vma, address, ptep);
}

bool is_hugetlb_entry_migration(pte_t pte)
{
	swp_entry_t swp;

	if (huge_pte_none(pte) || pte_present(pte))
		return false;
	swp = pte_to_swp_entry(pte);
	if (non_swap_entry(swp) && is_migration_entry(swp))
		return true;
	else
		return false;
}

static int is_hugetlb_entry_hwpoisoned(pte_t pte)
{
	swp_entry_t swp;

	if (huge_pte_none(pte) || pte_present(pte))
		return 0;
	swp = pte_to_swp_entry(pte);
	if (non_swap_entry(swp) && is_hwpoison_entry(swp))
		return 1;
	else
		return 0;
}

int copy_hugetlb_page_range(struct mm_struct *dst, struct mm_struct *src,
			    struct vm_area_struct *vma)
{
	pte_t *src_pte, *dst_pte, entry;
	struct page *ptepage;
	unsigned long addr;
	int cow;
	struct hstate *h = hstate_vma(vma);
	unsigned long sz = huge_page_size(h);
	unsigned long mmun_start;	/* For mmu_notifiers */
	unsigned long mmun_end;		/* For mmu_notifiers */
	int ret = 0;

	cow = (vma->vm_flags & (VM_SHARED | VM_MAYWRITE)) == VM_MAYWRITE;

	mmun_start = vma->vm_start;
	mmun_end = vma->vm_end;
	if (cow)
		mmu_notifier_invalidate_range_start(src, mmun_start, mmun_end);

	for (addr = vma->vm_start; addr < vma->vm_end; addr += sz) {
		spinlock_t *src_ptl, *dst_ptl;
		src_pte = huge_pte_offset(src, addr, sz);
		if (!src_pte)
			continue;
		dst_pte = huge_pte_alloc(dst, addr, sz);
		if (!dst_pte) {
			ret = -ENOMEM;
			break;
		}

		/* If the pagetables are shared don't copy or take references */
		if (dst_pte == src_pte)
			continue;

		dst_ptl = huge_pte_lock(h, dst, dst_pte);
		src_ptl = huge_pte_lockptr(h, src, src_pte);
		spin_lock_nested(src_ptl, SINGLE_DEPTH_NESTING);
		entry = huge_ptep_get(src_pte);
		if (huge_pte_none(entry)) { /* skip none entry */
			;
		} else if (unlikely(is_hugetlb_entry_migration(entry) ||
				    is_hugetlb_entry_hwpoisoned(entry))) {
			swp_entry_t swp_entry = pte_to_swp_entry(entry);

			if (is_write_migration_entry(swp_entry) && cow) {
				/*
				 * COW mappings require pages in both
				 * parent and child to be set to read.
				 */
				make_migration_entry_read(&swp_entry);
				entry = swp_entry_to_pte(swp_entry);
				set_huge_swap_pte_at(src, addr, src_pte,
						     entry, sz);
			}
			set_huge_swap_pte_at(dst, addr, dst_pte, entry, sz);
		} else {
			if (cow) {
				huge_ptep_set_wrprotect(src, addr, src_pte);
				mmu_notifier_invalidate_range(src, mmun_start,
								   mmun_end);
			}
			entry = huge_ptep_get(src_pte);
			ptepage = pte_page(entry);
			get_page(ptepage);
			page_dup_rmap(ptepage, true);
			set_huge_pte_at(dst, addr, dst_pte, entry);
			hugetlb_count_add(pages_per_huge_page(h), dst);
		}
		spin_unlock(src_ptl);
		spin_unlock(dst_ptl);
	}

	if (cow)
		mmu_notifier_invalidate_range_end(src, mmun_start, mmun_end);

	return ret;
}

void __unmap_hugepage_range(struct mmu_gather *tlb, struct vm_area_struct *vma,
			    unsigned long start, unsigned long end,
			    struct page *ref_page)
{
	struct mm_struct *mm = vma->vm_mm;
	unsigned long address;
	pte_t *ptep;
	pte_t pte;
	spinlock_t *ptl;
	struct page *page;
	struct hstate *h = hstate_vma(vma);
	unsigned long sz = huge_page_size(h);
	const unsigned long mmun_start = start;	/* For mmu_notifiers */
	const unsigned long mmun_end   = end;	/* For mmu_notifiers */

	WARN_ON(!is_vm_hugetlb_page(vma));
	BUG_ON(start & ~huge_page_mask(h));
	BUG_ON(end & ~huge_page_mask(h));

	/*
	 * This is a hugetlb vma, all the pte entries should point
	 * to huge page.
	 */
	tlb_remove_check_page_size_change(tlb, sz);
	tlb_start_vma(tlb, vma);
	mmu_notifier_invalidate_range_start(mm, mmun_start, mmun_end);
	address = start;
	for (; address < end; address += sz) {
		ptep = huge_pte_offset(mm, address, sz);
		if (!ptep)
			continue;

		ptl = huge_pte_lock(h, mm, ptep);
		if (huge_pmd_unshare(mm, &address, ptep)) {
			spin_unlock(ptl);
			continue;
		}

		pte = huge_ptep_get(ptep);
		if (huge_pte_none(pte)) {
			spin_unlock(ptl);
			continue;
		}

		/*
		 * Migrating hugepage or HWPoisoned hugepage is already
		 * unmapped and its refcount is dropped, so just clear pte here.
		 */
		if (unlikely(!pte_present(pte))) {
			huge_pte_clear(mm, address, ptep, sz);
			spin_unlock(ptl);
			continue;
		}

		page = pte_page(pte);
		/*
		 * If a reference page is supplied, it is because a specific
		 * page is being unmapped, not a range. Ensure the page we
		 * are about to unmap is the actual page of interest.
		 */
		if (ref_page) {
			if (page != ref_page) {
				spin_unlock(ptl);
				continue;
			}
			/*
			 * Mark the VMA as having unmapped its page so that
			 * future faults in this VMA will fail rather than
			 * looking like data was lost
			 */
			set_vma_resv_flags(vma, HPAGE_RESV_UNMAPPED);
		}

		pte = huge_ptep_get_and_clear(mm, address, ptep);
		tlb_remove_huge_tlb_entry(h, tlb, ptep, address);
		if (huge_pte_dirty(pte))
			set_page_dirty(page);

		hugetlb_count_sub(pages_per_huge_page(h), mm);
		page_remove_rmap(page, true);

		spin_unlock(ptl);
		tlb_remove_page_size(tlb, page, huge_page_size(h));
		/*
		 * Bail out after unmapping reference page if supplied
		 */
		if (ref_page)
			break;
	}
	mmu_notifier_invalidate_range_end(mm, mmun_start, mmun_end);
	tlb_end_vma(tlb, vma);
}

void __unmap_hugepage_range_final(struct mmu_gather *tlb,
			  struct vm_area_struct *vma, unsigned long start,
			  unsigned long end, struct page *ref_page)
{
	__unmap_hugepage_range(tlb, vma, start, end, ref_page);

	/*
	 * Clear this flag so that x86's huge_pmd_share page_table_shareable
	 * test will fail on a vma being torn down, and not grab a page table
	 * on its way out.  We're lucky that the flag has such an appropriate
	 * name, and can in fact be safely cleared here. We could clear it
	 * before the __unmap_hugepage_range above, but all that's necessary
	 * is to clear it before releasing the i_mmap_rwsem. This works
	 * because in the context this is called, the VMA is about to be
	 * destroyed and the i_mmap_rwsem is held.
	 */
	vma->vm_flags &= ~VM_MAYSHARE;
}

void unmap_hugepage_range(struct vm_area_struct *vma, unsigned long start,
			  unsigned long end, struct page *ref_page)
{
	struct mm_struct *mm;
	struct mmu_gather tlb;

	mm = vma->vm_mm;

	tlb_gather_mmu(&tlb, mm, start, end);
	__unmap_hugepage_range(&tlb, vma, start, end, ref_page);
	tlb_finish_mmu(&tlb, start, end);
}

/*
 * This is called when the original mapper is failing to COW a MAP_PRIVATE
 * mappping it owns the reserve page for. The intention is to unmap the page
 * from other VMAs and let the children be SIGKILLed if they are faulting the
 * same region.
 */
static void unmap_ref_private(struct mm_struct *mm, struct vm_area_struct *vma,
			      struct page *page, unsigned long address)
{
	struct hstate *h = hstate_vma(vma);
	struct vm_area_struct *iter_vma;
	struct address_space *mapping;
	pgoff_t pgoff;

	/*
	 * vm_pgoff is in PAGE_SIZE units, hence the different calculation
	 * from page cache lookup which is in HPAGE_SIZE units.
	 */
	address = address & huge_page_mask(h);
	pgoff = ((address - vma->vm_start) >> PAGE_SHIFT) +
			vma->vm_pgoff;
	mapping = vma->vm_file->f_mapping;

	/*
	 * Take the mapping lock for the duration of the table walk. As
	 * this mapping should be shared between all the VMAs,
	 * __unmap_hugepage_range() is called as the lock is already held
	 */
	i_mmap_lock_write(mapping);
	vma_interval_tree_foreach(iter_vma, &mapping->i_mmap, pgoff, pgoff) {
		/* Do not unmap the current VMA */
		if (iter_vma == vma)
			continue;

		/*
		 * Shared VMAs have their own reserves and do not affect
		 * MAP_PRIVATE accounting but it is possible that a shared
		 * VMA is using the same page so check and skip such VMAs.
		 */
		if (iter_vma->vm_flags & VM_MAYSHARE)
			continue;

		/*
		 * Unmap the page from other VMAs without their own reserves.
		 * They get marked to be SIGKILLed if they fault in these
		 * areas. This is because a future no-page fault on this VMA
		 * could insert a zeroed page instead of the data existing
		 * from the time of fork. This would look like data corruption
		 */
		if (!is_vma_resv_set(iter_vma, HPAGE_RESV_OWNER))
			unmap_hugepage_range(iter_vma, address,
					     address + huge_page_size(h), page);
	}
	i_mmap_unlock_write(mapping);
}

/*
 * Hugetlb_cow() should be called with page lock of the original hugepage held.
 * Called with hugetlb_instantiation_mutex held and pte_page locked so we
 * cannot race with other handlers or page migration.
 * Keep the pte_same checks anyway to make transition from the mutex easier.
 */
static int hugetlb_cow(struct mm_struct *mm, struct vm_area_struct *vma,
		       unsigned long address, pte_t *ptep,
		       struct page *pagecache_page, spinlock_t *ptl)
{
	pte_t pte;
	struct hstate *h = hstate_vma(vma);
	struct page *old_page, *new_page;
	int ret = 0, outside_reserve = 0;
	unsigned long mmun_start;	/* For mmu_notifiers */
	unsigned long mmun_end;		/* For mmu_notifiers */

	pte = huge_ptep_get(ptep);
	old_page = pte_page(pte);

retry_avoidcopy:
	/* If no-one else is actually using this page, avoid the copy
	 * and just make the page writable */
	if (page_mapcount(old_page) == 1 && PageAnon(old_page)) {
		page_move_anon_rmap(old_page, vma);
		set_huge_ptep_writable(vma, address, ptep);
		return 0;
	}

	/*
	 * If the process that created a MAP_PRIVATE mapping is about to
	 * perform a COW due to a shared page count, attempt to satisfy
	 * the allocation without using the existing reserves. The pagecache
	 * page is used to determine if the reserve at this address was
	 * consumed or not. If reserves were used, a partial faulted mapping
	 * at the time of fork() could consume its reserves on COW instead
	 * of the full address range.
	 */
	if (is_vma_resv_set(vma, HPAGE_RESV_OWNER) &&
			old_page != pagecache_page)
		outside_reserve = 1;

	get_page(old_page);

	/*
	 * Drop page table lock as buddy allocator may be called. It will
	 * be acquired again before returning to the caller, as expected.
	 */
	spin_unlock(ptl);
	new_page = alloc_huge_page(vma, address, outside_reserve);

	if (IS_ERR(new_page)) {
		/*
		 * If a process owning a MAP_PRIVATE mapping fails to COW,
		 * it is due to references held by a child and an insufficient
		 * huge page pool. To guarantee the original mappers
		 * reliability, unmap the page from child processes. The child
		 * may get SIGKILLed if it later faults.
		 */
		if (outside_reserve) {
			put_page(old_page);
			BUG_ON(huge_pte_none(pte));
			unmap_ref_private(mm, vma, old_page, address);
			BUG_ON(huge_pte_none(pte));
			spin_lock(ptl);
			ptep = huge_pte_offset(mm, address & huge_page_mask(h),
					       huge_page_size(h));
			if (likely(ptep &&
				   pte_same(huge_ptep_get(ptep), pte)))
				goto retry_avoidcopy;
			/*
			 * race occurs while re-acquiring page table
			 * lock, and our job is done.
			 */
			return 0;
		}

		ret = (PTR_ERR(new_page) == -ENOMEM) ?
			VM_FAULT_OOM : VM_FAULT_SIGBUS;
		goto out_release_old;
	}

	/*
	 * When the original hugepage is shared one, it does not have
	 * anon_vma prepared.
	 */
	if (unlikely(anon_vma_prepare(vma))) {
		ret = VM_FAULT_OOM;
		goto out_release_all;
	}

	copy_user_huge_page(new_page, old_page, address, vma,
			    pages_per_huge_page(h));
	__SetPageUptodate(new_page);
	set_page_huge_active(new_page);

	mmun_start = address & huge_page_mask(h);
	mmun_end = mmun_start + huge_page_size(h);
	mmu_notifier_invalidate_range_start(mm, mmun_start, mmun_end);

	/*
	 * Retake the page table lock to check for racing updates
	 * before the page tables are altered
	 */
	spin_lock(ptl);
	ptep = huge_pte_offset(mm, address & huge_page_mask(h),
			       huge_page_size(h));
	if (likely(ptep && pte_same(huge_ptep_get(ptep), pte))) {
		ClearPagePrivate(new_page);

		/* Break COW */
		huge_ptep_clear_flush(vma, address, ptep);
		mmu_notifier_invalidate_range(mm, mmun_start, mmun_end);
		set_huge_pte_at(mm, address, ptep,
				make_huge_pte(vma, new_page, 1));
		page_remove_rmap(old_page, true);
		hugepage_add_new_anon_rmap(new_page, vma, address);
		/* Make the old page be freed below */
		new_page = old_page;
	}
	spin_unlock(ptl);
	mmu_notifier_invalidate_range_end(mm, mmun_start, mmun_end);
out_release_all:
	restore_reserve_on_error(h, vma, address, new_page);
	put_page(new_page);
out_release_old:
	put_page(old_page);

	spin_lock(ptl); /* Caller expects lock to be held */
	return ret;
}

/* Return the pagecache page at a given address within a VMA */
static struct page *hugetlbfs_pagecache_page(struct hstate *h,
			struct vm_area_struct *vma, unsigned long address)
{
	struct address_space *mapping;
	pgoff_t idx;

	mapping = vma->vm_file->f_mapping;
	idx = vma_hugecache_offset(h, vma, address);

	return find_lock_page(mapping, idx);
}

/*
 * Return whether there is a pagecache page to back given address within VMA.
 * Caller follow_hugetlb_page() holds page_table_lock so we cannot lock_page.
 */
static bool hugetlbfs_pagecache_present(struct hstate *h,
			struct vm_area_struct *vma, unsigned long address)
{
	struct address_space *mapping;
	pgoff_t idx;
	struct page *page;

	mapping = vma->vm_file->f_mapping;
	idx = vma_hugecache_offset(h, vma, address);

	page = find_get_page(mapping, idx);
	if (page)
		put_page(page);
	return page != NULL;
}

int huge_add_to_page_cache(struct page *page, struct address_space *mapping,
			   pgoff_t idx)
{
	struct inode *inode = mapping->host;
	struct hstate *h = hstate_inode(inode);
	int err = add_to_page_cache(page, mapping, idx, GFP_KERNEL);

	if (err)
		return err;
	ClearPagePrivate(page);

	spin_lock(&inode->i_lock);
	inode->i_blocks += blocks_per_huge_page(h);
	spin_unlock(&inode->i_lock);
	return 0;
}

static int hugetlb_no_page(struct mm_struct *mm, struct vm_area_struct *vma,
			   struct address_space *mapping, pgoff_t idx,
			   unsigned long address, pte_t *ptep, unsigned int flags)
{
	struct hstate *h = hstate_vma(vma);
	int ret = VM_FAULT_SIGBUS;
	int anon_rmap = 0;
	unsigned long size;
	struct page *page;
	pte_t new_pte;
	spinlock_t *ptl;

	/*
	 * Currently, we are forced to kill the process in the event the
	 * original mapper has unmapped pages from the child due to a failed
	 * COW. Warn that such a situation has occurred as it may not be obvious
	 */
	if (is_vma_resv_set(vma, HPAGE_RESV_UNMAPPED)) {
		pr_warn_ratelimited("PID %d killed due to inadequate hugepage pool\n",
			   current->pid);
		return ret;
	}

	/*
	 * Use page lock to guard against racing truncation
	 * before we get page_table_lock.
	 */
retry:
	page = find_lock_page(mapping, idx);
	if (!page) {
		size = i_size_read(mapping->host) >> huge_page_shift(h);
		if (idx >= size)
			goto out;

		/*
		 * Check for page in userfault range
		 */
		if (userfaultfd_missing(vma)) {
			u32 hash;
			struct vm_fault vmf = {
				.vma = vma,
				.address = address,
				.flags = flags,
				/*
				 * Hard to debug if it ends up being
				 * used by a callee that assumes
				 * something about the other
				 * uninitialized fields... same as in
				 * memory.c
				 */
			};

			/*
			 * hugetlb_fault_mutex must be dropped before
			 * handling userfault.  Reacquire after handling
			 * fault to make calling code simpler.
			 */
			hash = hugetlb_fault_mutex_hash(h, mm, vma, mapping,
							idx, address);
			mutex_unlock(&hugetlb_fault_mutex_table[hash]);
			ret = handle_userfault(&vmf, VM_UFFD_MISSING);
			mutex_lock(&hugetlb_fault_mutex_table[hash]);
			goto out;
		}

		page = alloc_huge_page(vma, address, 0);
		if (IS_ERR(page)) {
			ret = PTR_ERR(page);
			if (ret == -ENOMEM)
				ret = VM_FAULT_OOM;
			else
				ret = VM_FAULT_SIGBUS;
			goto out;
		}
		clear_huge_page(page, address, pages_per_huge_page(h));
		__SetPageUptodate(page);
		set_page_huge_active(page);

		if (vma->vm_flags & VM_MAYSHARE) {
			int err = huge_add_to_page_cache(page, mapping, idx);
			if (err) {
				put_page(page);
				if (err == -EEXIST)
					goto retry;
				goto out;
			}
		} else {
			lock_page(page);
			if (unlikely(anon_vma_prepare(vma))) {
				ret = VM_FAULT_OOM;
				goto backout_unlocked;
			}
			anon_rmap = 1;
		}
	} else {
		/*
		 * If memory error occurs between mmap() and fault, some process
		 * don't have hwpoisoned swap entry for errored virtual address.
		 * So we need to block hugepage fault by PG_hwpoison bit check.
		 */
		if (unlikely(PageHWPoison(page))) {
			ret = VM_FAULT_HWPOISON |
				VM_FAULT_SET_HINDEX(hstate_index(h));
			goto backout_unlocked;
		}
	}

	/*
	 * If we are going to COW a private mapping later, we examine the
	 * pending reservations for this page now. This will ensure that
	 * any allocations necessary to record that reservation occur outside
	 * the spinlock.
	 */
	if ((flags & FAULT_FLAG_WRITE) && !(vma->vm_flags & VM_SHARED)) {
		if (vma_needs_reservation(h, vma, address) < 0) {
			ret = VM_FAULT_OOM;
			goto backout_unlocked;
		}
		/* Just decrements count, does not deallocate */
		vma_end_reservation(h, vma, address);
	}

	ptl = huge_pte_lock(h, mm, ptep);
	size = i_size_read(mapping->host) >> huge_page_shift(h);
	if (idx >= size)
		goto backout;

	ret = 0;
	if (!huge_pte_none(huge_ptep_get(ptep)))
		goto backout;

	if (anon_rmap) {
		ClearPagePrivate(page);
		hugepage_add_new_anon_rmap(page, vma, address);
	} else
		page_dup_rmap(page, true);
	new_pte = make_huge_pte(vma, page, ((vma->vm_flags & VM_WRITE)
				&& (vma->vm_flags & VM_SHARED)));
	set_huge_pte_at(mm, address, ptep, new_pte);

	hugetlb_count_add(pages_per_huge_page(h), mm);
	if ((flags & FAULT_FLAG_WRITE) && !(vma->vm_flags & VM_SHARED)) {
		/* Optimization, do the COW without a second fault */
		ret = hugetlb_cow(mm, vma, address, ptep, page, ptl);
	}

	spin_unlock(ptl);
	unlock_page(page);
out:
	return ret;

backout:
	spin_unlock(ptl);
backout_unlocked:
	unlock_page(page);
	restore_reserve_on_error(h, vma, address, page);
	put_page(page);
	goto out;
}

#ifdef CONFIG_SMP
u32 hugetlb_fault_mutex_hash(struct hstate *h, struct mm_struct *mm,
			    struct vm_area_struct *vma,
			    struct address_space *mapping,
			    pgoff_t idx, unsigned long address)
{
	unsigned long key[2];
	u32 hash;

	if (vma->vm_flags & VM_SHARED) {
		key[0] = (unsigned long) mapping;
		key[1] = idx;
	} else {
		key[0] = (unsigned long) mm;
		key[1] = address >> huge_page_shift(h);
	}

	hash = jhash2((u32 *)&key, sizeof(key)/sizeof(u32), 0);

	return hash & (num_fault_mutexes - 1);
}
#else
/*
 * For uniprocesor systems we always use a single mutex, so just
 * return 0 and avoid the hashing overhead.
 */
u32 hugetlb_fault_mutex_hash(struct hstate *h, struct mm_struct *mm,
			    struct vm_area_struct *vma,
			    struct address_space *mapping,
			    pgoff_t idx, unsigned long address)
{
	return 0;
}
#endif

int hugetlb_fault(struct mm_struct *mm, struct vm_area_struct *vma,
			unsigned long address, unsigned int flags)
{
	pte_t *ptep, entry;
	spinlock_t *ptl;
	int ret;
	u32 hash;
	pgoff_t idx;
	struct page *page = NULL;
	struct page *pagecache_page = NULL;
	struct hstate *h = hstate_vma(vma);
	struct address_space *mapping;
	int need_wait_lock = 0;

	address &= huge_page_mask(h);

	ptep = huge_pte_offset(mm, address, huge_page_size(h));
	if (ptep) {
		entry = huge_ptep_get(ptep);
		if (unlikely(is_hugetlb_entry_migration(entry))) {
			migration_entry_wait_huge(vma, mm, ptep);
			return 0;
		} else if (unlikely(is_hugetlb_entry_hwpoisoned(entry)))
			return VM_FAULT_HWPOISON_LARGE |
				VM_FAULT_SET_HINDEX(hstate_index(h));
	} else {
		ptep = huge_pte_alloc(mm, address, huge_page_size(h));
		if (!ptep)
			return VM_FAULT_OOM;
	}

	mapping = vma->vm_file->f_mapping;
	idx = vma_hugecache_offset(h, vma, address);

	/*
	 * Serialize hugepage allocation and instantiation, so that we don't
	 * get spurious allocation failures if two CPUs race to instantiate
	 * the same page in the page cache.
	 */
	hash = hugetlb_fault_mutex_hash(h, mm, vma, mapping, idx, address);
	mutex_lock(&hugetlb_fault_mutex_table[hash]);

	entry = huge_ptep_get(ptep);
	if (huge_pte_none(entry)) {
		ret = hugetlb_no_page(mm, vma, mapping, idx, address, ptep, flags);
		goto out_mutex;
	}

	ret = 0;

	/*
	 * entry could be a migration/hwpoison entry at this point, so this
	 * check prevents the kernel from going below assuming that we have
	 * a active hugepage in pagecache. This goto expects the 2nd page fault,
	 * and is_hugetlb_entry_(migration|hwpoisoned) check will properly
	 * handle it.
	 */
	if (!pte_present(entry))
		goto out_mutex;

	/*
	 * If we are going to COW the mapping later, we examine the pending
	 * reservations for this page now. This will ensure that any
	 * allocations necessary to record that reservation occur outside the
	 * spinlock. For private mappings, we also lookup the pagecache
	 * page now as it is used to determine if a reservation has been
	 * consumed.
	 */
	if ((flags & FAULT_FLAG_WRITE) && !huge_pte_write(entry)) {
		if (vma_needs_reservation(h, vma, address) < 0) {
			ret = VM_FAULT_OOM;
			goto out_mutex;
		}
		/* Just decrements count, does not deallocate */
		vma_end_reservation(h, vma, address);

		if (!(vma->vm_flags & VM_MAYSHARE))
			pagecache_page = hugetlbfs_pagecache_page(h,
								vma, address);
	}

	ptl = huge_pte_lock(h, mm, ptep);

	/* Check for a racing update before calling hugetlb_cow */
	if (unlikely(!pte_same(entry, huge_ptep_get(ptep))))
		goto out_ptl;

	/*
	 * hugetlb_cow() requires page locks of pte_page(entry) and
	 * pagecache_page, so here we need take the former one
	 * when page != pagecache_page or !pagecache_page.
	 */
	page = pte_page(entry);
	if (page != pagecache_page)
		if (!trylock_page(page)) {
			need_wait_lock = 1;
			goto out_ptl;
		}

	get_page(page);

	if (flags & FAULT_FLAG_WRITE) {
		if (!huge_pte_write(entry)) {
			ret = hugetlb_cow(mm, vma, address, ptep,
					  pagecache_page, ptl);
			goto out_put_page;
		}
		entry = huge_pte_mkdirty(entry);
	}
	entry = pte_mkyoung(entry);
	if (huge_ptep_set_access_flags(vma, address, ptep, entry,
						flags & FAULT_FLAG_WRITE))
		update_mmu_cache(vma, address, ptep);
out_put_page:
	if (page != pagecache_page)
		unlock_page(page);
	put_page(page);
out_ptl:
	spin_unlock(ptl);

	if (pagecache_page) {
		unlock_page(pagecache_page);
		put_page(pagecache_page);
	}
out_mutex:
	mutex_unlock(&hugetlb_fault_mutex_table[hash]);
	/*
	 * Generally it's safe to hold refcount during waiting page lock. But
	 * here we just wait to defer the next page fault to avoid busy loop and
	 * the page is not used after unlocked before returning from the current
	 * page fault. So we are safe from accessing freed page, even if we wait
	 * here without taking refcount.
	 */
	if (need_wait_lock)
		wait_on_page_locked(page);
	return ret;
}

/*
 * Used by userfaultfd UFFDIO_COPY.  Based on mcopy_atomic_pte with
 * modifications for huge pages.
 */
int hugetlb_mcopy_atomic_pte(struct mm_struct *dst_mm,
			    pte_t *dst_pte,
			    struct vm_area_struct *dst_vma,
			    unsigned long dst_addr,
			    unsigned long src_addr,
			    struct page **pagep)
{
	int vm_shared = dst_vma->vm_flags & VM_SHARED;
	struct hstate *h = hstate_vma(dst_vma);
	pte_t _dst_pte;
	spinlock_t *ptl;
	int ret;
	struct page *page;

	if (!*pagep) {
		ret = -ENOMEM;
		page = alloc_huge_page(dst_vma, dst_addr, 0);
		if (IS_ERR(page))
			goto out;

		ret = copy_huge_page_from_user(page,
						(const void __user *) src_addr,
						pages_per_huge_page(h), false);

		/* fallback to copy_from_user outside mmap_sem */
		if (unlikely(ret)) {
			ret = -EFAULT;
			*pagep = page;
			/* don't free the page */
			goto out;
		}
	} else {
		page = *pagep;
		*pagep = NULL;
	}

	/*
	 * The memory barrier inside __SetPageUptodate makes sure that
	 * preceding stores to the page contents become visible before
	 * the set_pte_at() write.
	 */
	__SetPageUptodate(page);
	set_page_huge_active(page);

	/*
	 * If shared, add to page cache
	 */
	if (vm_shared) {
		struct address_space *mapping = dst_vma->vm_file->f_mapping;
		pgoff_t idx = vma_hugecache_offset(h, dst_vma, dst_addr);

		ret = huge_add_to_page_cache(page, mapping, idx);
		if (ret)
			goto out_release_nounlock;
	}

	ptl = huge_pte_lockptr(h, dst_mm, dst_pte);
	spin_lock(ptl);

	ret = -EEXIST;
	if (!huge_pte_none(huge_ptep_get(dst_pte)))
		goto out_release_unlock;

	if (vm_shared) {
		page_dup_rmap(page, true);
	} else {
		ClearPagePrivate(page);
		hugepage_add_new_anon_rmap(page, dst_vma, dst_addr);
	}

	_dst_pte = make_huge_pte(dst_vma, page, dst_vma->vm_flags & VM_WRITE);
	if (dst_vma->vm_flags & VM_WRITE)
		_dst_pte = huge_pte_mkdirty(_dst_pte);
	_dst_pte = pte_mkyoung(_dst_pte);

	set_huge_pte_at(dst_mm, dst_addr, dst_pte, _dst_pte);

	(void)huge_ptep_set_access_flags(dst_vma, dst_addr, dst_pte, _dst_pte,
					dst_vma->vm_flags & VM_WRITE);
	hugetlb_count_add(pages_per_huge_page(h), dst_mm);

	/* No need to invalidate - it was non-present before */
	update_mmu_cache(dst_vma, dst_addr, dst_pte);

	spin_unlock(ptl);
	if (vm_shared)
		unlock_page(page);
	ret = 0;
out:
	return ret;
out_release_unlock:
	spin_unlock(ptl);
	if (vm_shared)
		unlock_page(page);
out_release_nounlock:
	put_page(page);
	goto out;
}

long follow_hugetlb_page(struct mm_struct *mm, struct vm_area_struct *vma,
			 struct page **pages, struct vm_area_struct **vmas,
			 unsigned long *position, unsigned long *nr_pages,
			 long i, unsigned int flags, int *nonblocking)
{
	unsigned long pfn_offset;
	unsigned long vaddr = *position;
	unsigned long remainder = *nr_pages;
	struct hstate *h = hstate_vma(vma);
	int err = -EFAULT;

	while (vaddr < vma->vm_end && remainder) {
		pte_t *pte;
		spinlock_t *ptl = NULL;
		int absent;
		struct page *page;

		/*
		 * If we have a pending SIGKILL, don't keep faulting pages and
		 * potentially allocating memory.
		 */
		if (unlikely(fatal_signal_pending(current))) {
			remainder = 0;
			break;
		}

		/*
		 * Some archs (sparc64, sh*) have multiple pte_ts to
		 * each hugepage.  We have to make sure we get the
		 * first, for the page indexing below to work.
		 *
		 * Note that page table lock is not held when pte is null.
		 */
		pte = huge_pte_offset(mm, vaddr & huge_page_mask(h),
				      huge_page_size(h));
		if (pte)
			ptl = huge_pte_lock(h, mm, pte);
		absent = !pte || huge_pte_none(huge_ptep_get(pte));

		/*
		 * When coredumping, it suits get_dump_page if we just return
		 * an error where there's an empty slot with no huge pagecache
		 * to back it.  This way, we avoid allocating a hugepage, and
		 * the sparse dumpfile avoids allocating disk blocks, but its
		 * huge holes still show up with zeroes where they need to be.
		 */
		if (absent && (flags & FOLL_DUMP) &&
		    !hugetlbfs_pagecache_present(h, vma, vaddr)) {
			if (pte)
				spin_unlock(ptl);
			remainder = 0;
			break;
		}

		/*
		 * We need call hugetlb_fault for both hugepages under migration
		 * (in which case hugetlb_fault waits for the migration,) and
		 * hwpoisoned hugepages (in which case we need to prevent the
		 * caller from accessing to them.) In order to do this, we use
		 * here is_swap_pte instead of is_hugetlb_entry_migration and
		 * is_hugetlb_entry_hwpoisoned. This is because it simply covers
		 * both cases, and because we can't follow correct pages
		 * directly from any kind of swap entries.
		 */
		if (absent || is_swap_pte(huge_ptep_get(pte)) ||
		    ((flags & FOLL_WRITE) &&
		      !huge_pte_write(huge_ptep_get(pte)))) {
			int ret;
			unsigned int fault_flags = 0;

			if (pte)
				spin_unlock(ptl);
			if (flags & FOLL_WRITE)
				fault_flags |= FAULT_FLAG_WRITE;
			if (nonblocking)
				fault_flags |= FAULT_FLAG_ALLOW_RETRY;
			if (flags & FOLL_NOWAIT)
				fault_flags |= FAULT_FLAG_ALLOW_RETRY |
					FAULT_FLAG_RETRY_NOWAIT;
			if (flags & FOLL_TRIED) {
				VM_WARN_ON_ONCE(fault_flags &
						FAULT_FLAG_ALLOW_RETRY);
				fault_flags |= FAULT_FLAG_TRIED;
			}
			ret = hugetlb_fault(mm, vma, vaddr, fault_flags);
			if (ret & VM_FAULT_ERROR) {
<<<<<<< HEAD
				int err = vm_fault_to_errno(ret, flags);

				if (err)
					return err;

=======
				err = vm_fault_to_errno(ret, flags);
>>>>>>> a2054256
				remainder = 0;
				break;
			}
			if (ret & VM_FAULT_RETRY) {
				if (nonblocking)
					*nonblocking = 0;
				*nr_pages = 0;
				/*
				 * VM_FAULT_RETRY must not return an
				 * error, it will return zero
				 * instead.
				 *
				 * No need to update "position" as the
				 * caller will not check it after
				 * *nr_pages is set to 0.
				 */
				return i;
			}
			continue;
		}

		pfn_offset = (vaddr & ~huge_page_mask(h)) >> PAGE_SHIFT;
		page = pte_page(huge_ptep_get(pte));
same_page:
		if (pages) {
			pages[i] = mem_map_offset(page, pfn_offset);
			get_page(pages[i]);
		}

		if (vmas)
			vmas[i] = vma;

		vaddr += PAGE_SIZE;
		++pfn_offset;
		--remainder;
		++i;
		if (vaddr < vma->vm_end && remainder &&
				pfn_offset < pages_per_huge_page(h)) {
			/*
			 * We use pfn_offset to avoid touching the pageframes
			 * of this compound page.
			 */
			goto same_page;
		}
		spin_unlock(ptl);
	}
	*nr_pages = remainder;
	/*
	 * setting position is actually required only if remainder is
	 * not zero but it's faster not to add a "if (remainder)"
	 * branch.
	 */
	*position = vaddr;

	return i ? i : err;
}

#ifndef __HAVE_ARCH_FLUSH_HUGETLB_TLB_RANGE
/*
 * ARCHes with special requirements for evicting HUGETLB backing TLB entries can
 * implement this.
 */
#define flush_hugetlb_tlb_range(vma, addr, end)	flush_tlb_range(vma, addr, end)
#endif

unsigned long hugetlb_change_protection(struct vm_area_struct *vma,
		unsigned long address, unsigned long end, pgprot_t newprot)
{
	struct mm_struct *mm = vma->vm_mm;
	unsigned long start = address;
	pte_t *ptep;
	pte_t pte;
	struct hstate *h = hstate_vma(vma);
	unsigned long pages = 0;

	BUG_ON(address >= end);
	flush_cache_range(vma, address, end);

	mmu_notifier_invalidate_range_start(mm, start, end);
	i_mmap_lock_write(vma->vm_file->f_mapping);
	for (; address < end; address += huge_page_size(h)) {
		spinlock_t *ptl;
		ptep = huge_pte_offset(mm, address, huge_page_size(h));
		if (!ptep)
			continue;
		ptl = huge_pte_lock(h, mm, ptep);
		if (huge_pmd_unshare(mm, &address, ptep)) {
			pages++;
			spin_unlock(ptl);
			continue;
		}
		pte = huge_ptep_get(ptep);
		if (unlikely(is_hugetlb_entry_hwpoisoned(pte))) {
			spin_unlock(ptl);
			continue;
		}
		if (unlikely(is_hugetlb_entry_migration(pte))) {
			swp_entry_t entry = pte_to_swp_entry(pte);

			if (is_write_migration_entry(entry)) {
				pte_t newpte;

				make_migration_entry_read(&entry);
				newpte = swp_entry_to_pte(entry);
				set_huge_swap_pte_at(mm, address, ptep,
						     newpte, huge_page_size(h));
				pages++;
			}
			spin_unlock(ptl);
			continue;
		}
		if (!huge_pte_none(pte)) {
			pte = huge_ptep_get_and_clear(mm, address, ptep);
			pte = pte_mkhuge(huge_pte_modify(pte, newprot));
			pte = arch_make_huge_pte(pte, vma, NULL, 0);
			set_huge_pte_at(mm, address, ptep, pte);
			pages++;
		}
		spin_unlock(ptl);
	}
	/*
	 * Must flush TLB before releasing i_mmap_rwsem: x86's huge_pmd_unshare
	 * may have cleared our pud entry and done put_page on the page table:
	 * once we release i_mmap_rwsem, another task can do the final put_page
	 * and that page table be reused and filled with junk.
	 */
	flush_hugetlb_tlb_range(vma, start, end);
	mmu_notifier_invalidate_range(mm, start, end);
	i_mmap_unlock_write(vma->vm_file->f_mapping);
	mmu_notifier_invalidate_range_end(mm, start, end);

	return pages << h->order;
}

int hugetlb_reserve_pages(struct inode *inode,
					long from, long to,
					struct vm_area_struct *vma,
					vm_flags_t vm_flags)
{
	long ret, chg;
	struct hstate *h = hstate_inode(inode);
	struct hugepage_subpool *spool = subpool_inode(inode);
	struct resv_map *resv_map;
	long gbl_reserve;

	/*
	 * Only apply hugepage reservation if asked. At fault time, an
	 * attempt will be made for VM_NORESERVE to allocate a page
	 * without using reserves
	 */
	if (vm_flags & VM_NORESERVE)
		return 0;

	/*
	 * Shared mappings base their reservation on the number of pages that
	 * are already allocated on behalf of the file. Private mappings need
	 * to reserve the full area even if read-only as mprotect() may be
	 * called to make the mapping read-write. Assume !vma is a shm mapping
	 */
	if (!vma || vma->vm_flags & VM_MAYSHARE) {
		resv_map = inode_resv_map(inode);

		chg = region_chg(resv_map, from, to);

	} else {
		resv_map = resv_map_alloc();
		if (!resv_map)
			return -ENOMEM;

		chg = to - from;

		set_vma_resv_map(vma, resv_map);
		set_vma_resv_flags(vma, HPAGE_RESV_OWNER);
	}

	if (chg < 0) {
		ret = chg;
		goto out_err;
	}

	/*
	 * There must be enough pages in the subpool for the mapping. If
	 * the subpool has a minimum size, there may be some global
	 * reservations already in place (gbl_reserve).
	 */
	gbl_reserve = hugepage_subpool_get_pages(spool, chg);
	if (gbl_reserve < 0) {
		ret = -ENOSPC;
		goto out_err;
	}

	/*
	 * Check enough hugepages are available for the reservation.
	 * Hand the pages back to the subpool if there are not
	 */
	ret = hugetlb_acct_memory(h, gbl_reserve);
	if (ret < 0) {
		/* put back original number of pages, chg */
		(void)hugepage_subpool_put_pages(spool, chg);
		goto out_err;
	}

	/*
	 * Account for the reservations made. Shared mappings record regions
	 * that have reservations as they are shared by multiple VMAs.
	 * When the last VMA disappears, the region map says how much
	 * the reservation was and the page cache tells how much of
	 * the reservation was consumed. Private mappings are per-VMA and
	 * only the consumed reservations are tracked. When the VMA
	 * disappears, the original reservation is the VMA size and the
	 * consumed reservations are stored in the map. Hence, nothing
	 * else has to be done for private mappings here
	 */
	if (!vma || vma->vm_flags & VM_MAYSHARE) {
		long add = region_add(resv_map, from, to);

		if (unlikely(chg > add)) {
			/*
			 * pages in this range were added to the reserve
			 * map between region_chg and region_add.  This
			 * indicates a race with alloc_huge_page.  Adjust
			 * the subpool and reserve counts modified above
			 * based on the difference.
			 */
			long rsv_adjust;

			rsv_adjust = hugepage_subpool_put_pages(spool,
								chg - add);
			hugetlb_acct_memory(h, -rsv_adjust);
		}
	}
	return 0;
out_err:
	if (!vma || vma->vm_flags & VM_MAYSHARE)
		/* Don't call region_abort if region_chg failed */
		if (chg >= 0)
			region_abort(resv_map, from, to);
	if (vma && is_vma_resv_set(vma, HPAGE_RESV_OWNER))
		kref_put(&resv_map->refs, resv_map_release);
	return ret;
}

long hugetlb_unreserve_pages(struct inode *inode, long start, long end,
								long freed)
{
	struct hstate *h = hstate_inode(inode);
	struct resv_map *resv_map = inode_resv_map(inode);
	long chg = 0;
	struct hugepage_subpool *spool = subpool_inode(inode);
	long gbl_reserve;

	if (resv_map) {
		chg = region_del(resv_map, start, end);
		/*
		 * region_del() can fail in the rare case where a region
		 * must be split and another region descriptor can not be
		 * allocated.  If end == LONG_MAX, it will not fail.
		 */
		if (chg < 0)
			return chg;
	}

	spin_lock(&inode->i_lock);
	inode->i_blocks -= (blocks_per_huge_page(h) * freed);
	spin_unlock(&inode->i_lock);

	/*
	 * If the subpool has a minimum size, the number of global
	 * reservations to be released may be adjusted.
	 */
	gbl_reserve = hugepage_subpool_put_pages(spool, (chg - freed));
	hugetlb_acct_memory(h, -gbl_reserve);

	return 0;
}

#ifdef CONFIG_ARCH_WANT_HUGE_PMD_SHARE
static unsigned long page_table_shareable(struct vm_area_struct *svma,
				struct vm_area_struct *vma,
				unsigned long addr, pgoff_t idx)
{
	unsigned long saddr = ((idx - svma->vm_pgoff) << PAGE_SHIFT) +
				svma->vm_start;
	unsigned long sbase = saddr & PUD_MASK;
	unsigned long s_end = sbase + PUD_SIZE;

	/* Allow segments to share if only one is marked locked */
	unsigned long vm_flags = vma->vm_flags & VM_LOCKED_CLEAR_MASK;
	unsigned long svm_flags = svma->vm_flags & VM_LOCKED_CLEAR_MASK;

	/*
	 * match the virtual addresses, permission and the alignment of the
	 * page table page.
	 */
	if (pmd_index(addr) != pmd_index(saddr) ||
	    vm_flags != svm_flags ||
	    sbase < svma->vm_start || svma->vm_end < s_end)
		return 0;

	return saddr;
}

static bool vma_shareable(struct vm_area_struct *vma, unsigned long addr)
{
	unsigned long base = addr & PUD_MASK;
	unsigned long end = base + PUD_SIZE;

	/*
	 * check on proper vm_flags and page table alignment
	 */
	if (vma->vm_flags & VM_MAYSHARE &&
	    vma->vm_start <= base && end <= vma->vm_end)
		return true;
	return false;
}

/*
 * Search for a shareable pmd page for hugetlb. In any case calls pmd_alloc()
 * and returns the corresponding pte. While this is not necessary for the
 * !shared pmd case because we can allocate the pmd later as well, it makes the
 * code much cleaner. pmd allocation is essential for the shared case because
 * pud has to be populated inside the same i_mmap_rwsem section - otherwise
 * racing tasks could either miss the sharing (see huge_pte_offset) or select a
 * bad pmd for sharing.
 */
pte_t *huge_pmd_share(struct mm_struct *mm, unsigned long addr, pud_t *pud)
{
	struct vm_area_struct *vma = find_vma(mm, addr);
	struct address_space *mapping = vma->vm_file->f_mapping;
	pgoff_t idx = ((addr - vma->vm_start) >> PAGE_SHIFT) +
			vma->vm_pgoff;
	struct vm_area_struct *svma;
	unsigned long saddr;
	pte_t *spte = NULL;
	pte_t *pte;
	spinlock_t *ptl;

	if (!vma_shareable(vma, addr))
		return (pte_t *)pmd_alloc(mm, pud, addr);

	i_mmap_lock_write(mapping);
	vma_interval_tree_foreach(svma, &mapping->i_mmap, idx, idx) {
		if (svma == vma)
			continue;

		saddr = page_table_shareable(svma, vma, addr, idx);
		if (saddr) {
			spte = huge_pte_offset(svma->vm_mm, saddr,
					       vma_mmu_pagesize(svma));
			if (spte) {
				get_page(virt_to_page(spte));
				break;
			}
		}
	}

	if (!spte)
		goto out;

	ptl = huge_pte_lock(hstate_vma(vma), mm, spte);
	if (pud_none(*pud)) {
		pud_populate(mm, pud,
				(pmd_t *)((unsigned long)spte & PAGE_MASK));
		mm_inc_nr_pmds(mm);
	} else {
		put_page(virt_to_page(spte));
	}
	spin_unlock(ptl);
out:
	pte = (pte_t *)pmd_alloc(mm, pud, addr);
	i_mmap_unlock_write(mapping);
	return pte;
}

/*
 * unmap huge page backed by shared pte.
 *
 * Hugetlb pte page is ref counted at the time of mapping.  If pte is shared
 * indicated by page_count > 1, unmap is achieved by clearing pud and
 * decrementing the ref count. If count == 1, the pte page is not shared.
 *
 * called with page table lock held.
 *
 * returns: 1 successfully unmapped a shared pte page
 *	    0 the underlying pte page is not shared, or it is the last user
 */
int huge_pmd_unshare(struct mm_struct *mm, unsigned long *addr, pte_t *ptep)
{
	pgd_t *pgd = pgd_offset(mm, *addr);
	p4d_t *p4d = p4d_offset(pgd, *addr);
	pud_t *pud = pud_offset(p4d, *addr);

	BUG_ON(page_count(virt_to_page(ptep)) == 0);
	if (page_count(virt_to_page(ptep)) == 1)
		return 0;

	pud_clear(pud);
	put_page(virt_to_page(ptep));
	mm_dec_nr_pmds(mm);
	*addr = ALIGN(*addr, HPAGE_SIZE * PTRS_PER_PTE) - HPAGE_SIZE;
	return 1;
}
#define want_pmd_share()	(1)
#else /* !CONFIG_ARCH_WANT_HUGE_PMD_SHARE */
pte_t *huge_pmd_share(struct mm_struct *mm, unsigned long addr, pud_t *pud)
{
	return NULL;
}

int huge_pmd_unshare(struct mm_struct *mm, unsigned long *addr, pte_t *ptep)
{
	return 0;
}
#define want_pmd_share()	(0)
#endif /* CONFIG_ARCH_WANT_HUGE_PMD_SHARE */

#ifdef CONFIG_ARCH_WANT_GENERAL_HUGETLB
pte_t *huge_pte_alloc(struct mm_struct *mm,
			unsigned long addr, unsigned long sz)
{
	pgd_t *pgd;
	p4d_t *p4d;
	pud_t *pud;
	pte_t *pte = NULL;

	pgd = pgd_offset(mm, addr);
	p4d = p4d_offset(pgd, addr);
	pud = pud_alloc(mm, p4d, addr);
	if (pud) {
		if (sz == PUD_SIZE) {
			pte = (pte_t *)pud;
		} else {
			BUG_ON(sz != PMD_SIZE);
			if (want_pmd_share() && pud_none(*pud))
				pte = huge_pmd_share(mm, addr, pud);
			else
				pte = (pte_t *)pmd_alloc(mm, pud, addr);
		}
	}
	BUG_ON(pte && pte_present(*pte) && !pte_huge(*pte));

	return pte;
}

pte_t *huge_pte_offset(struct mm_struct *mm,
		       unsigned long addr, unsigned long sz)
{
	pgd_t *pgd;
	p4d_t *p4d;
	pud_t *pud;
	pmd_t *pmd;

	pgd = pgd_offset(mm, addr);
	if (!pgd_present(*pgd))
		return NULL;
	p4d = p4d_offset(pgd, addr);
	if (!p4d_present(*p4d))
		return NULL;
	pud = pud_offset(p4d, addr);
	if (!pud_present(*pud))
		return NULL;
	if (pud_huge(*pud))
		return (pte_t *)pud;
	pmd = pmd_offset(pud, addr);
	return (pte_t *) pmd;
}

#endif /* CONFIG_ARCH_WANT_GENERAL_HUGETLB */

/*
 * These functions are overwritable if your architecture needs its own
 * behavior.
 */
struct page * __weak
follow_huge_addr(struct mm_struct *mm, unsigned long address,
			      int write)
{
	return ERR_PTR(-EINVAL);
}

struct page * __weak
follow_huge_pd(struct vm_area_struct *vma,
	       unsigned long address, hugepd_t hpd, int flags, int pdshift)
{
	WARN(1, "hugepd follow called with no support for hugepage directory format\n");
	return NULL;
}

struct page * __weak
follow_huge_pmd(struct mm_struct *mm, unsigned long address,
		pmd_t *pmd, int flags)
{
	struct page *page = NULL;
	spinlock_t *ptl;
	pte_t pte;
retry:
	ptl = pmd_lockptr(mm, pmd);
	spin_lock(ptl);
	/*
	 * make sure that the address range covered by this pmd is not
	 * unmapped from other threads.
	 */
	if (!pmd_huge(*pmd))
		goto out;
	pte = huge_ptep_get((pte_t *)pmd);
	if (pte_present(pte)) {
		page = pmd_page(*pmd) + ((address & ~PMD_MASK) >> PAGE_SHIFT);
		if (flags & FOLL_GET)
			get_page(page);
	} else {
		if (is_hugetlb_entry_migration(pte)) {
			spin_unlock(ptl);
			__migration_entry_wait(mm, (pte_t *)pmd, ptl);
			goto retry;
		}
		/*
		 * hwpoisoned entry is treated as no_page_table in
		 * follow_page_mask().
		 */
	}
out:
	spin_unlock(ptl);
	return page;
}

struct page * __weak
follow_huge_pud(struct mm_struct *mm, unsigned long address,
		pud_t *pud, int flags)
{
	if (flags & FOLL_GET)
		return NULL;

	return pte_page(*(pte_t *)pud) + ((address & ~PUD_MASK) >> PAGE_SHIFT);
}

struct page * __weak
follow_huge_pgd(struct mm_struct *mm, unsigned long address, pgd_t *pgd, int flags)
{
	if (flags & FOLL_GET)
		return NULL;

	return pte_page(*(pte_t *)pgd) + ((address & ~PGDIR_MASK) >> PAGE_SHIFT);
}

bool isolate_huge_page(struct page *page, struct list_head *list)
{
	bool ret = true;

	VM_BUG_ON_PAGE(!PageHead(page), page);
	spin_lock(&hugetlb_lock);
	if (!page_huge_active(page) || !get_page_unless_zero(page)) {
		ret = false;
		goto unlock;
	}
	clear_page_huge_active(page);
	list_move_tail(&page->lru, list);
unlock:
	spin_unlock(&hugetlb_lock);
	return ret;
}

void putback_active_hugepage(struct page *page)
{
	VM_BUG_ON_PAGE(!PageHead(page), page);
	spin_lock(&hugetlb_lock);
	set_page_huge_active(page);
	list_move_tail(&page->lru, &(page_hstate(page))->hugepage_activelist);
	spin_unlock(&hugetlb_lock);
	put_page(page);
}<|MERGE_RESOLUTION|>--- conflicted
+++ resolved
@@ -4155,15 +4155,7 @@
 			}
 			ret = hugetlb_fault(mm, vma, vaddr, fault_flags);
 			if (ret & VM_FAULT_ERROR) {
-<<<<<<< HEAD
-				int err = vm_fault_to_errno(ret, flags);
-
-				if (err)
-					return err;
-
-=======
 				err = vm_fault_to_errno(ret, flags);
->>>>>>> a2054256
 				remainder = 0;
 				break;
 			}
