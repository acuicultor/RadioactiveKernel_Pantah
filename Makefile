# SPDX-License-Identifier: GPL-2.0
VERSION = 5
PATCHLEVEL = 10
<<<<<<< HEAD
SUBLEVEL = 118
=======
SUBLEVEL = 149
>>>>>>> 4450c2c4
EXTRAVERSION =
NAME = Dare mighty things

# *DOCUMENTATION*
# To see a list of typical targets execute "make help"
# More info can be located in ./README
# Comments in this file are targeted only to the developer, do not
# expect to learn how to build the kernel reading this file.

$(if $(filter __%, $(MAKECMDGOALS)), \
	$(error targets prefixed with '__' are only for internal use))

# That's our default target when none is given on the command line
PHONY := __all
__all:

# We are using a recursive build, so we need to do a little thinking
# to get the ordering right.
#
# Most importantly: sub-Makefiles should only ever modify files in
# their own directory. If in some directory we have a dependency on
# a file in another dir (which doesn't happen often, but it's often
# unavoidable when linking the built-in.a targets which finally
# turn into vmlinux), we will call a sub make in that other dir, and
# after that we are sure that everything which is in that other dir
# is now up to date.
#
# The only cases where we need to modify files which have global
# effects are thus separated out and done before the recursive
# descending is started. They are now explicitly listed as the
# prepare rule.

ifneq ($(sub_make_done),1)

# Do not use make's built-in rules and variables
# (this increases performance and avoids hard-to-debug behaviour)
MAKEFLAGS += -rR

# Avoid funny character set dependencies
unexport LC_ALL
LC_COLLATE=C
LC_NUMERIC=C
export LC_COLLATE LC_NUMERIC

# Avoid interference with shell env settings
unexport GREP_OPTIONS

# Beautify output
# ---------------------------------------------------------------------------
#
# Normally, we echo the whole command before executing it. By making
# that echo $($(quiet)$(cmd)), we now have the possibility to set
# $(quiet) to choose other forms of output instead, e.g.
#
#         quiet_cmd_cc_o_c = Compiling $(RELDIR)/$@
#         cmd_cc_o_c       = $(CC) $(c_flags) -c -o $@ $<
#
# If $(quiet) is empty, the whole command will be printed.
# If it is set to "quiet_", only the short version will be printed.
# If it is set to "silent_", nothing will be printed at all, since
# the variable $(silent_cmd_cc_o_c) doesn't exist.
#
# A simple variant is to prefix commands with $(Q) - that's useful
# for commands that shall be hidden in non-verbose mode.
#
#	$(Q)ln $@ :<
#
# If KBUILD_VERBOSE equals 0 then the above command will be hidden.
# If KBUILD_VERBOSE equals 1 then the above command is displayed.
# If KBUILD_VERBOSE equals 2 then give the reason why each target is rebuilt.
#
# To put more focus on warnings, be less verbose as default
# Use 'make V=1' to see the full commands

ifeq ("$(origin V)", "command line")
  KBUILD_VERBOSE = $(V)
endif
ifndef KBUILD_VERBOSE
  KBUILD_VERBOSE = 0
endif

ifeq ($(KBUILD_VERBOSE),1)
  quiet =
  Q =
else
  quiet=quiet_
  Q = @
endif

# If the user is running make -s (silent mode), suppress echoing of
# commands

ifneq ($(findstring s,$(filter-out --%,$(MAKEFLAGS))),)
  quiet=silent_
endif

export quiet Q KBUILD_VERBOSE

# Kbuild will save output files in the current working directory.
# This does not need to match to the root of the kernel source tree.
#
# For example, you can do this:
#
#  cd /dir/to/store/output/files; make -f /dir/to/kernel/source/Makefile
#
# If you want to save output files in a different location, there are
# two syntaxes to specify it.
#
# 1) O=
# Use "make O=dir/to/store/output/files/"
#
# 2) Set KBUILD_OUTPUT
# Set the environment variable KBUILD_OUTPUT to point to the output directory.
# export KBUILD_OUTPUT=dir/to/store/output/files/; make
#
# The O= assignment takes precedence over the KBUILD_OUTPUT environment
# variable.

# Do we want to change the working directory?
ifeq ("$(origin O)", "command line")
  KBUILD_OUTPUT := $(O)
endif

ifneq ($(KBUILD_OUTPUT),)
# Make's built-in functions such as $(abspath ...), $(realpath ...) cannot
# expand a shell special character '~'. We use a somewhat tedious way here.
abs_objtree := $(shell mkdir -p $(KBUILD_OUTPUT) && cd $(KBUILD_OUTPUT) && pwd)
$(if $(abs_objtree),, \
     $(error failed to create output directory "$(KBUILD_OUTPUT)"))

# $(realpath ...) resolves symlinks
abs_objtree := $(realpath $(abs_objtree))
else
abs_objtree := $(CURDIR)
endif # ifneq ($(KBUILD_OUTPUT),)

ifeq ($(abs_objtree),$(CURDIR))
# Suppress "Entering directory ..." unless we are changing the work directory.
MAKEFLAGS += --no-print-directory
else
need-sub-make := 1
endif

abs_srctree := $(realpath $(dir $(lastword $(MAKEFILE_LIST))))

ifneq ($(words $(subst :, ,$(abs_srctree))), 1)
$(error source directory cannot contain spaces or colons)
endif

ifneq ($(abs_srctree),$(abs_objtree))
# Look for make include files relative to root of kernel src
#
# This does not become effective immediately because MAKEFLAGS is re-parsed
# once after the Makefile is read. We need to invoke sub-make.
MAKEFLAGS += --include-dir=$(abs_srctree)
need-sub-make := 1
endif

this-makefile := $(lastword $(MAKEFILE_LIST))

ifneq ($(filter 3.%,$(MAKE_VERSION)),)
# 'MAKEFLAGS += -rR' does not immediately become effective for GNU Make 3.x
# We need to invoke sub-make to avoid implicit rules in the top Makefile.
need-sub-make := 1
# Cancel implicit rules for this Makefile.
$(this-makefile): ;
endif

export abs_srctree abs_objtree
export sub_make_done := 1

ifeq ($(need-sub-make),1)

PHONY += $(MAKECMDGOALS) __sub-make

$(filter-out $(this-makefile), $(MAKECMDGOALS)) __all: __sub-make
	@:

# Invoke a second make in the output directory, passing relevant variables
__sub-make:
	$(Q)$(MAKE) -C $(abs_objtree) -f $(abs_srctree)/Makefile $(MAKECMDGOALS)

endif # need-sub-make
endif # sub_make_done

# We process the rest of the Makefile if this is the final invocation of make
ifeq ($(need-sub-make),)

# Do not print "Entering directory ...",
# but we want to display it when entering to the output directory
# so that IDEs/editors are able to understand relative filenames.
MAKEFLAGS += --no-print-directory

# Call a source code checker (by default, "sparse") as part of the
# C compilation.
#
# Use 'make C=1' to enable checking of only re-compiled files.
# Use 'make C=2' to enable checking of *all* source files, regardless
# of whether they are re-compiled or not.
#
# See the file "Documentation/dev-tools/sparse.rst" for more details,
# including where to get the "sparse" utility.

ifeq ("$(origin C)", "command line")
  KBUILD_CHECKSRC = $(C)
endif
ifndef KBUILD_CHECKSRC
  KBUILD_CHECKSRC = 0
endif

# Use make M=dir or set the environment variable KBUILD_EXTMOD to specify the
# directory of external module to build. Setting M= takes precedence.
ifeq ("$(origin M)", "command line")
  KBUILD_EXTMOD := $(M)
endif

$(if $(word 2, $(KBUILD_EXTMOD)), \
	$(error building multiple external modules is not supported))

export KBUILD_CHECKSRC KBUILD_EXTMOD

extmod-prefix = $(if $(KBUILD_EXTMOD),$(KBUILD_EXTMOD)/)

# ANDROID: set up mixed-build support. mixed-build allows device kernel modules
# to be compiled against a GKI kernel. This approach still uses the headers and
# Kbuild from device kernel, so care must be taken to ensure that those headers match.
ifdef KBUILD_MIXED_TREE
# Need vmlinux.symvers for modpost and System.map for depmod, check whether they exist in KBUILD_MIXED_TREE
required_mixed_files=vmlinux.symvers System.map
$(if $(filter-out $(words $(required_mixed_files)), \
		$(words $(wildcard $(add-prefix $(KBUILD_MIXED_TREE)/,$(required_mixed_files))))),,\
	$(error KBUILD_MIXED_TREE=$(KBUILD_MIXED_TREE) doesn't contain $(required_mixed_files)))
endif

mixed-build-prefix = $(if $(KBUILD_MIXED_TREE),$(KBUILD_MIXED_TREE)/)
export KBUILD_MIXED_TREE

ifeq ($(abs_srctree),$(abs_objtree))
        # building in the source tree
        srctree := .
	building_out_of_srctree :=
else
        ifeq ($(abs_srctree)/,$(dir $(abs_objtree)))
                # building in a subdirectory of the source tree
                srctree := ..
        else
                srctree := $(abs_srctree)
        endif
	building_out_of_srctree := 1
endif

ifneq ($(KBUILD_ABS_SRCTREE),)
srctree := $(abs_srctree)
endif

objtree		:= .
VPATH		:= $(srctree)

export building_out_of_srctree srctree objtree VPATH

# To make sure we do not include .config for any of the *config targets
# catch them early, and hand them over to scripts/kconfig/Makefile
# It is allowed to specify more targets when calling make, including
# mixing *config targets and build targets.
# For example 'make oldconfig all'.
# Detect when mixed targets is specified, and make a second invocation
# of make so .config is not included in this case either (for *config).

version_h := include/generated/uapi/linux/version.h
old_version_h := include/linux/version.h

clean-targets := %clean mrproper cleandocs
no-dot-config-targets := $(clean-targets) \
			 cscope gtags TAGS tags help% %docs check% coccicheck \
			 $(version_h) headers headers_% archheaders archscripts \
			 %asm-generic kernelversion %src-pkg dt_binding_check \
			 outputmakefile
no-sync-config-targets := $(no-dot-config-targets) %install kernelrelease \
			  image_name
single-targets := %.a %.i %.ko %.lds %.ll %.lst %.mod %.o %.s %.symtypes %/

config-build	:=
mixed-build	:=
need-config	:= 1
may-sync-config	:= 1
single-build	:=

ifneq ($(filter $(no-dot-config-targets), $(MAKECMDGOALS)),)
	ifeq ($(filter-out $(no-dot-config-targets), $(MAKECMDGOALS)),)
		need-config :=
	endif
endif

ifneq ($(filter $(no-sync-config-targets), $(MAKECMDGOALS)),)
	ifeq ($(filter-out $(no-sync-config-targets), $(MAKECMDGOALS)),)
		may-sync-config :=
	endif
endif

ifneq ($(KBUILD_EXTMOD),)
	may-sync-config :=
endif

ifeq ($(KBUILD_EXTMOD),)
        ifneq ($(filter %config,$(MAKECMDGOALS)),)
		config-build := 1
                ifneq ($(words $(MAKECMDGOALS)),1)
			mixed-build := 1
                endif
        endif
endif

# We cannot build single targets and the others at the same time
ifneq ($(filter $(single-targets), $(MAKECMDGOALS)),)
	single-build := 1
	ifneq ($(filter-out $(single-targets), $(MAKECMDGOALS)),)
		mixed-build := 1
	endif
endif

# For "make -j clean all", "make -j mrproper defconfig all", etc.
ifneq ($(filter $(clean-targets),$(MAKECMDGOALS)),)
        ifneq ($(filter-out $(clean-targets),$(MAKECMDGOALS)),)
		mixed-build := 1
        endif
endif

# install and modules_install need also be processed one by one
ifneq ($(filter install,$(MAKECMDGOALS)),)
        ifneq ($(filter modules_install,$(MAKECMDGOALS)),)
		mixed-build := 1
        endif
endif

ifdef mixed-build
# ===========================================================================
# We're called with mixed targets (*config and build targets).
# Handle them one by one.

PHONY += $(MAKECMDGOALS) __build_one_by_one

$(MAKECMDGOALS): __build_one_by_one
	@:

__build_one_by_one:
	$(Q)set -e; \
	for i in $(MAKECMDGOALS); do \
		$(MAKE) -f $(srctree)/Makefile $$i; \
	done

else # !mixed-build

include $(srctree)/scripts/Kbuild.include

# Read KERNELRELEASE from include/config/kernel.release (if it exists)
KERNELRELEASE = $(shell cat include/config/kernel.release 2> /dev/null)
KERNELVERSION = $(VERSION)$(if $(PATCHLEVEL),.$(PATCHLEVEL)$(if $(SUBLEVEL),.$(SUBLEVEL)))$(EXTRAVERSION)
export VERSION PATCHLEVEL SUBLEVEL KERNELRELEASE KERNELVERSION

include $(srctree)/scripts/subarch.include

# Cross compiling and selecting different set of gcc/bin-utils
# ---------------------------------------------------------------------------
#
# When performing cross compilation for other architectures ARCH shall be set
# to the target architecture. (See arch/* for the possibilities).
# ARCH can be set during invocation of make:
# make ARCH=ia64
# Another way is to have ARCH set in the environment.
# The default ARCH is the host where make is executed.

# CROSS_COMPILE specify the prefix used for all executables used
# during compilation. Only gcc and related bin-utils executables
# are prefixed with $(CROSS_COMPILE).
# CROSS_COMPILE can be set on the command line
# make CROSS_COMPILE=ia64-linux-
# Alternatively CROSS_COMPILE can be set in the environment.
# Default value for CROSS_COMPILE is not to prefix executables
# Note: Some architectures assign CROSS_COMPILE in their arch/*/Makefile
ARCH		?= $(SUBARCH)

# Architecture as present in compile.h
UTS_MACHINE 	:= $(ARCH)
SRCARCH 	:= $(ARCH)

# Additional ARCH settings for x86
ifeq ($(ARCH),i386)
        SRCARCH := x86
endif
ifeq ($(ARCH),x86_64)
        SRCARCH := x86
endif

# Additional ARCH settings for sparc
ifeq ($(ARCH),sparc32)
       SRCARCH := sparc
endif
ifeq ($(ARCH),sparc64)
       SRCARCH := sparc
endif

# Additional ARCH settings for sh
ifeq ($(ARCH),sh64)
       SRCARCH := sh
endif

KCONFIG_CONFIG	?= .config
export KCONFIG_CONFIG

# Default file for 'make defconfig'. This may be overridden by arch-Makefile.
export KBUILD_DEFCONFIG := defconfig

# SHELL used by kbuild
CONFIG_SHELL := sh

HOST_LFS_CFLAGS := $(shell getconf LFS_CFLAGS 2>/dev/null)
HOST_LFS_LDFLAGS := $(shell getconf LFS_LDFLAGS 2>/dev/null)
HOST_LFS_LIBS := $(shell getconf LFS_LIBS 2>/dev/null)

ifneq ($(LLVM),)
HOSTCC	= clang
HOSTCXX	= clang++
else
HOSTCC	= gcc
HOSTCXX	= g++
endif

KBUILD_USERHOSTCFLAGS := -Wall -Wmissing-prototypes -Wstrict-prototypes \
			 -O2 -fomit-frame-pointer -std=gnu89
KBUILD_USERCFLAGS  := $(KBUILD_USERHOSTCFLAGS) $(USERCFLAGS)
KBUILD_USERLDFLAGS := $(USERLDFLAGS)

KBUILD_HOSTCFLAGS   := $(KBUILD_USERHOSTCFLAGS) $(HOST_LFS_CFLAGS) $(HOSTCFLAGS)
KBUILD_HOSTCXXFLAGS := -Wall -O2 $(HOST_LFS_CFLAGS) $(HOSTCXXFLAGS)
KBUILD_HOSTLDFLAGS  := $(HOST_LFS_LDFLAGS) $(HOSTLDFLAGS)
KBUILD_HOSTLDLIBS   := $(HOST_LFS_LIBS) $(HOSTLDLIBS)

# Make variables (CC, etc...)
CPP		= $(CC) -E
ifneq ($(LLVM),)
CC		= clang
LD		= ld.lld
AR		= llvm-ar
NM		= llvm-nm
OBJCOPY		= llvm-objcopy
OBJDUMP		= llvm-objdump
READELF		= llvm-readelf
STRIP		= llvm-strip
else
CC		= $(CROSS_COMPILE)gcc
LD		= $(CROSS_COMPILE)ld
AR		= $(CROSS_COMPILE)ar
NM		= $(CROSS_COMPILE)nm
OBJCOPY		= $(CROSS_COMPILE)objcopy
OBJDUMP		= $(CROSS_COMPILE)objdump
READELF		= $(CROSS_COMPILE)readelf
STRIP		= $(CROSS_COMPILE)strip
endif
PAHOLE		= pahole
RESOLVE_BTFIDS	= $(objtree)/tools/bpf/resolve_btfids/resolve_btfids
LEX		= flex
YACC		= bison
AWK		= awk
INSTALLKERNEL  := installkernel
DEPMOD		= depmod
PERL		= perl
PYTHON		= python
PYTHON3		= python3
CHECK		= sparse
BASH		= bash
KGZIP		= gzip
KBZIP2		= bzip2
KLZOP		= lzop
LZMA		= lzma
LZ4		= lz4
XZ		= xz
ZSTD		= zstd

CHECKFLAGS     := -D__linux__ -Dlinux -D__STDC__ -Dunix -D__unix__ \
		  -Wbitwise -Wno-return-void -Wno-unknown-attribute $(CF)
NOSTDINC_FLAGS :=
CFLAGS_MODULE   =
AFLAGS_MODULE   =
LDFLAGS_MODULE  =
CFLAGS_KERNEL	=
AFLAGS_KERNEL	=
LDFLAGS_vmlinux =

# Use USERINCLUDE when you must reference the UAPI directories only.
USERINCLUDE    := \
		-I$(srctree)/arch/$(SRCARCH)/include/uapi \
		-I$(objtree)/arch/$(SRCARCH)/include/generated/uapi \
		-I$(srctree)/include/uapi \
		-I$(objtree)/include/generated/uapi \
                -include $(srctree)/include/linux/kconfig.h

# Use LINUXINCLUDE when you must reference the include/ directory.
# Needed to be compatible with the O= option
LINUXINCLUDE    := \
		-I$(srctree)/arch/$(SRCARCH)/include \
		-I$(objtree)/arch/$(SRCARCH)/include/generated \
		$(if $(building_out_of_srctree),-I$(srctree)/include) \
		-I$(objtree)/include \
		$(USERINCLUDE)

KBUILD_AFLAGS   := -D__ASSEMBLY__ -fno-PIE
KBUILD_CFLAGS   := -Wall -Wundef -Werror=strict-prototypes -Wno-trigraphs \
		   -fno-strict-aliasing -fno-common -fshort-wchar -fno-PIE \
		   -Werror=implicit-function-declaration -Werror=implicit-int \
		   -Werror=return-type -Wno-format-security \
		   -std=gnu89
KBUILD_CPPFLAGS := -D__KERNEL__
KBUILD_AFLAGS_KERNEL :=
KBUILD_CFLAGS_KERNEL :=
KBUILD_AFLAGS_MODULE  := -DMODULE
KBUILD_CFLAGS_MODULE  := -DMODULE
KBUILD_LDFLAGS_MODULE :=
KBUILD_LDFLAGS :=
CLANG_FLAGS :=

export ARCH SRCARCH CONFIG_SHELL BASH HOSTCC KBUILD_HOSTCFLAGS CROSS_COMPILE LD CC
export CPP AR NM STRIP OBJCOPY OBJDUMP READELF PAHOLE RESOLVE_BTFIDS LEX YACC AWK INSTALLKERNEL
export PERL PYTHON PYTHON3 CHECK CHECKFLAGS MAKE UTS_MACHINE HOSTCXX
export KGZIP KBZIP2 KLZOP LZMA LZ4 XZ ZSTD
export KBUILD_HOSTCXXFLAGS KBUILD_HOSTLDFLAGS KBUILD_HOSTLDLIBS LDFLAGS_MODULE
export KBUILD_USERCFLAGS KBUILD_USERLDFLAGS

export KBUILD_CPPFLAGS NOSTDINC_FLAGS LINUXINCLUDE OBJCOPYFLAGS KBUILD_LDFLAGS
export KBUILD_CFLAGS CFLAGS_KERNEL CFLAGS_MODULE
export KBUILD_AFLAGS AFLAGS_KERNEL AFLAGS_MODULE
export KBUILD_AFLAGS_MODULE KBUILD_CFLAGS_MODULE KBUILD_LDFLAGS_MODULE
export KBUILD_AFLAGS_KERNEL KBUILD_CFLAGS_KERNEL

# Files to ignore in find ... statements

export RCS_FIND_IGNORE := \( -name SCCS -o -name BitKeeper -o -name .svn -o    \
			  -name CVS -o -name .pc -o -name .hg -o -name .git \) \
			  -prune -o
export RCS_TAR_IGNORE := --exclude SCCS --exclude BitKeeper --exclude .svn \
			 --exclude CVS --exclude .pc --exclude .hg --exclude .git

# ===========================================================================
# Rules shared between *config targets and build targets

# Basic helpers built in scripts/basic/
PHONY += scripts_basic
scripts_basic:
	$(Q)$(MAKE) $(build)=scripts/basic
	$(Q)rm -f .tmp_quiet_recordmcount

PHONY += outputmakefile
# Before starting out-of-tree build, make sure the source tree is clean.
# outputmakefile generates a Makefile in the output directory, if using a
# separate output directory. This allows convenient use of make in the
# output directory.
# At the same time when output Makefile generated, generate .gitignore to
# ignore whole output directory
outputmakefile:
ifdef building_out_of_srctree
	$(Q)if [ -f $(srctree)/.config -o \
		 -d $(srctree)/include/config -o \
		 -d $(srctree)/arch/$(SRCARCH)/include/generated ]; then \
		echo >&2 "***"; \
		echo >&2 "*** The source tree is not clean, please run 'make$(if $(findstring command line, $(origin ARCH)), ARCH=$(ARCH)) mrproper'"; \
		echo >&2 "*** in $(abs_srctree)";\
		echo >&2 "***"; \
		false; \
	fi
	$(Q)ln -fsn $(srctree) source
	$(Q)$(CONFIG_SHELL) $(srctree)/scripts/mkmakefile $(srctree)
	$(Q)test -e .gitignore || \
	{ echo "# this is build directory, ignore it"; echo "*"; } > .gitignore
endif

# The expansion should be delayed until arch/$(SRCARCH)/Makefile is included.
# Some architectures define CROSS_COMPILE in arch/$(SRCARCH)/Makefile.
# CC_VERSION_TEXT is referenced from Kconfig (so it needs export),
# and from include/config/auto.conf.cmd to detect the compiler upgrade.
CC_VERSION_TEXT = $(subst $(pound),,$(shell LC_ALL=C $(CC) --version 2>/dev/null | head -n 1))

ifneq ($(findstring clang,$(CC_VERSION_TEXT)),)
include $(srctree)/scripts/Makefile.clang
endif

# Include this also for config targets because some architectures need
# cc-cross-prefix to determine CROSS_COMPILE.
include $(srctree)/scripts/Makefile.compiler

ifdef config-build
# ===========================================================================
# *config targets only - make sure prerequisites are updated, and descend
# in scripts/kconfig to make the *config target

# Read arch specific Makefile to set KBUILD_DEFCONFIG as needed.
# KBUILD_DEFCONFIG may point out an alternative default configuration
# used for 'make defconfig'
include $(srctree)/arch/$(SRCARCH)/Makefile
export KBUILD_DEFCONFIG KBUILD_KCONFIG CC_VERSION_TEXT

config: outputmakefile scripts_basic FORCE
	$(Q)$(MAKE) $(build)=scripts/kconfig $@

%config: outputmakefile scripts_basic FORCE
	$(Q)$(MAKE) $(build)=scripts/kconfig $@

else #!config-build
# ===========================================================================
# Build targets only - this includes vmlinux, arch specific targets, clean
# targets and others. In general all targets except *config targets.

# If building an external module we do not care about the all: rule
# but instead __all depend on modules
PHONY += all
ifeq ($(KBUILD_EXTMOD),)
__all: all
else
__all: modules
endif

# Decide whether to build built-in, modular, or both.
# Normally, just do built-in.

KBUILD_MODULES :=
KBUILD_BUILTIN := 1

# If we have only "make modules", don't compile built-in objects.
ifeq ($(MAKECMDGOALS),modules)
  KBUILD_BUILTIN :=
endif

# If we have "make <whatever> modules", compile modules
# in addition to whatever we do anyway.
# Just "make" or "make all" shall build modules as well

ifneq ($(filter all modules nsdeps %compile_commands.json clang-%,$(MAKECMDGOALS)),)
  KBUILD_MODULES := 1
endif

ifeq ($(MAKECMDGOALS),)
  KBUILD_MODULES := 1
endif

export KBUILD_MODULES KBUILD_BUILTIN

ifdef need-config
include include/config/auto.conf
endif

ifeq ($(KBUILD_EXTMOD),)
# Objects we will link into vmlinux / subdirs we need to visit
core-y		:= init/ usr/
drivers-y	:= drivers/ sound/
drivers-$(CONFIG_SAMPLES) += samples/
drivers-y	+= net/ virt/
libs-y		:= lib/
endif # KBUILD_EXTMOD

ifndef KBUILD_MIXED_TREE
# The all: target is the default when no target is given on the
# command line.
# This allow a user to issue only 'make' to build a kernel including modules
# Defaults to vmlinux, but the arch makefile usually adds further targets
all: vmlinux
endif

CFLAGS_GCOV	:= -fprofile-arcs -ftest-coverage \
	$(call cc-option,-fno-tree-loop-im) \
	$(call cc-disable-warning,maybe-uninitialized,)
export CFLAGS_GCOV

# The arch Makefiles can override CC_FLAGS_FTRACE. We may also append it later.
ifdef CONFIG_FUNCTION_TRACER
  CC_FLAGS_FTRACE := -pg
endif

ifdef CONFIG_CC_IS_GCC
RETPOLINE_CFLAGS	:= $(call cc-option,-mindirect-branch=thunk-extern -mindirect-branch-register)
RETPOLINE_CFLAGS	+= $(call cc-option,-mindirect-branch-cs-prefix)
RETPOLINE_VDSO_CFLAGS	:= $(call cc-option,-mindirect-branch=thunk-inline -mindirect-branch-register)
endif
ifdef CONFIG_CC_IS_CLANG
RETPOLINE_CFLAGS	:= -mretpoline-external-thunk
RETPOLINE_VDSO_CFLAGS	:= -mretpoline
endif

ifdef CONFIG_RETHUNK
RETHUNK_CFLAGS         := -mfunction-return=thunk-extern
RETPOLINE_CFLAGS       += $(RETHUNK_CFLAGS)
endif

export RETPOLINE_CFLAGS
export RETPOLINE_VDSO_CFLAGS

include $(srctree)/arch/$(SRCARCH)/Makefile

ifdef need-config
ifdef may-sync-config
# Read in dependencies to all Kconfig* files, make sure to run syncconfig if
# changes are detected. This should be included after arch/$(SRCARCH)/Makefile
# because some architectures define CROSS_COMPILE there.
include include/config/auto.conf.cmd

$(KCONFIG_CONFIG):
	@echo >&2 '***'
	@echo >&2 '*** Configuration file "$@" not found!'
	@echo >&2 '***'
	@echo >&2 '*** Please run some configurator (e.g. "make oldconfig" or'
	@echo >&2 '*** "make menuconfig" or "make xconfig").'
	@echo >&2 '***'
	@/bin/false

# The actual configuration files used during the build are stored in
# include/generated/ and include/config/. Update them if .config is newer than
# include/config/auto.conf (which mirrors .config).
#
# This exploits the 'multi-target pattern rule' trick.
# The syncconfig should be executed only once to make all the targets.
# (Note: use the grouped target '&:' when we bump to GNU Make 4.3)
#
# Do not use $(call cmd,...) here. That would suppress prompts from syncconfig,
# so you cannot notice that Kconfig is waiting for the user input.
%/config/auto.conf %/config/auto.conf.cmd %/generated/autoconf.h: $(KCONFIG_CONFIG)
	$(Q)$(kecho) "  SYNC    $@"
	$(Q)$(MAKE) -f $(srctree)/Makefile syncconfig
else # !may-sync-config
# External modules and some install targets need include/generated/autoconf.h
# and include/config/auto.conf but do not care if they are up-to-date.
# Use auto.conf to trigger the test
PHONY += include/config/auto.conf

include/config/auto.conf:
	$(Q)test -e include/generated/autoconf.h -a -e $@ || (		\
	echo >&2;							\
	echo >&2 "  ERROR: Kernel configuration is invalid.";		\
	echo >&2 "         include/generated/autoconf.h or $@ are missing.";\
	echo >&2 "         Run 'make oldconfig && make prepare' on kernel src to fix it.";	\
	echo >&2 ;							\
	/bin/false)

endif # may-sync-config
endif # need-config

KBUILD_CFLAGS	+= $(call cc-option,-fno-delete-null-pointer-checks,)
KBUILD_CFLAGS	+= $(call cc-disable-warning,frame-address,)
KBUILD_CFLAGS	+= $(call cc-disable-warning, format-truncation)
KBUILD_CFLAGS	+= $(call cc-disable-warning, format-overflow)
KBUILD_CFLAGS	+= $(call cc-disable-warning, address-of-packed-member)

ifdef CONFIG_CC_OPTIMIZE_FOR_PERFORMANCE
KBUILD_CFLAGS += -O2
else ifdef CONFIG_CC_OPTIMIZE_FOR_PERFORMANCE_O3
KBUILD_CFLAGS += -O3
else ifdef CONFIG_CC_OPTIMIZE_FOR_SIZE
KBUILD_CFLAGS += -Os
endif

# Tell gcc to never replace conditional load with a non-conditional one
KBUILD_CFLAGS	+= $(call cc-option,--param=allow-store-data-races=0)
KBUILD_CFLAGS	+= $(call cc-option,-fno-allow-store-data-races)

ifdef CONFIG_READABLE_ASM
# Disable optimizations that make assembler listings hard to read.
# reorder blocks reorders the control in the function
# ipa clone creates specialized cloned functions
# partial inlining inlines only parts of functions
KBUILD_CFLAGS += $(call cc-option,-fno-reorder-blocks,) \
                 $(call cc-option,-fno-ipa-cp-clone,) \
                 $(call cc-option,-fno-partial-inlining)
endif

ifneq ($(CONFIG_FRAME_WARN),0)
KBUILD_CFLAGS += -Wframe-larger-than=$(CONFIG_FRAME_WARN)
endif

stackp-flags-y                                    := -fno-stack-protector
stackp-flags-$(CONFIG_STACKPROTECTOR)             := -fstack-protector
stackp-flags-$(CONFIG_STACKPROTECTOR_STRONG)      := -fstack-protector-strong

KBUILD_CFLAGS += $(stackp-flags-y)

ifdef CONFIG_CC_IS_CLANG
KBUILD_CPPFLAGS += -Qunused-arguments
KBUILD_CFLAGS += -Wno-format-invalid-specifier
KBUILD_CFLAGS += -Wno-gnu
# CLANG uses a _MergedGlobals as optimization, but this breaks modpost, as the
# source of a reference will be _MergedGlobals and not on of the whitelisted names.
# See modpost pattern 2
KBUILD_CFLAGS += -mno-global-merge
else

# Warn about unmarked fall-throughs in switch statement.
# Disabled for clang while comment to attribute conversion happens and
# https://github.com/ClangBuiltLinux/linux/issues/636 is discussed.
KBUILD_CFLAGS += $(call cc-option,-Wimplicit-fallthrough,)
endif

# These warnings generated too much noise in a regular build.
# Use make W=1 to enable them (see scripts/Makefile.extrawarn)
KBUILD_CFLAGS += $(call cc-disable-warning, unused-but-set-variable)

KBUILD_CFLAGS += $(call cc-disable-warning, unused-const-variable)
ifdef CONFIG_FRAME_POINTER
KBUILD_CFLAGS	+= -fno-omit-frame-pointer -fno-optimize-sibling-calls
else
# Some targets (ARM with Thumb2, for example), can't be built with frame
# pointers.  For those, we don't have FUNCTION_TRACER automatically
# select FRAME_POINTER.  However, FUNCTION_TRACER adds -pg, and this is
# incompatible with -fomit-frame-pointer with current GCC, so we don't use
# -fomit-frame-pointer with FUNCTION_TRACER.
ifndef CONFIG_FUNCTION_TRACER
KBUILD_CFLAGS	+= -fomit-frame-pointer
endif
endif

# Initialize all stack variables with a 0xAA pattern.
ifdef CONFIG_INIT_STACK_ALL_PATTERN
KBUILD_CFLAGS	+= -ftrivial-auto-var-init=pattern
endif

# Initialize all stack variables with a zero value.
ifdef CONFIG_INIT_STACK_ALL_ZERO
# Future support for zero initialization is still being debated, see
# https://bugs.llvm.org/show_bug.cgi?id=45497. These flags are subject to being
# renamed or dropped.
KBUILD_CFLAGS	+= -ftrivial-auto-var-init=zero
KBUILD_CFLAGS	+= -enable-trivial-auto-var-init-zero-knowing-it-will-be-removed-from-clang
endif

DEBUG_CFLAGS	:=

# Workaround for GCC versions < 5.0
# https://gcc.gnu.org/bugzilla/show_bug.cgi?id=61801
ifdef CONFIG_CC_IS_GCC
DEBUG_CFLAGS	+= $(call cc-ifversion, -lt, 0500, $(call cc-option, -fno-var-tracking-assignments))
endif

ifdef CONFIG_DEBUG_INFO

ifdef CONFIG_DEBUG_INFO_SPLIT
DEBUG_CFLAGS	+= -gsplit-dwarf
else
DEBUG_CFLAGS	+= -g
endif

ifndef CONFIG_AS_IS_LLVM
KBUILD_AFLAGS	+= -Wa,-gdwarf-2
endif

ifdef CONFIG_DEBUG_INFO_DWARF4
DEBUG_CFLAGS	+= -gdwarf-4
endif

ifdef CONFIG_DEBUG_INFO_REDUCED
DEBUG_CFLAGS	+= $(call cc-option, -femit-struct-debug-baseonly) \
		   $(call cc-option,-fno-var-tracking)
endif

ifdef CONFIG_DEBUG_INFO_COMPRESSED
DEBUG_CFLAGS	+= -gz=zlib
KBUILD_AFLAGS	+= -gz=zlib
KBUILD_LDFLAGS	+= --compress-debug-sections=zlib
endif

endif # CONFIG_DEBUG_INFO

KBUILD_CFLAGS += $(DEBUG_CFLAGS)
export DEBUG_CFLAGS

ifdef CONFIG_FUNCTION_TRACER
ifdef CONFIG_FTRACE_MCOUNT_USE_CC
  CC_FLAGS_FTRACE	+= -mrecord-mcount
  ifdef CONFIG_HAVE_NOP_MCOUNT
    ifeq ($(call cc-option-yn, -mnop-mcount),y)
      CC_FLAGS_FTRACE	+= -mnop-mcount
      CC_FLAGS_USING	+= -DCC_USING_NOP_MCOUNT
    endif
  endif
endif
ifdef CONFIG_FTRACE_MCOUNT_USE_OBJTOOL
  CC_FLAGS_USING	+= -DCC_USING_NOP_MCOUNT
endif
ifdef CONFIG_FTRACE_MCOUNT_USE_RECORDMCOUNT
  ifdef CONFIG_HAVE_C_RECORDMCOUNT
    BUILD_C_RECORDMCOUNT := y
    export BUILD_C_RECORDMCOUNT
  endif
endif
ifdef CONFIG_HAVE_FENTRY
  ifeq ($(call cc-option-yn, -mfentry),y)
    CC_FLAGS_FTRACE	+= -mfentry
    CC_FLAGS_USING	+= -DCC_USING_FENTRY
  endif
endif
export CC_FLAGS_FTRACE
KBUILD_CFLAGS	+= $(CC_FLAGS_FTRACE) $(CC_FLAGS_USING)
KBUILD_AFLAGS	+= $(CC_FLAGS_USING)
endif

# We trigger additional mismatches with less inlining
ifdef CONFIG_DEBUG_SECTION_MISMATCH
KBUILD_CFLAGS += $(call cc-option, -fno-inline-functions-called-once)
endif

ifdef CONFIG_LD_DEAD_CODE_DATA_ELIMINATION
KBUILD_CFLAGS_KERNEL += -ffunction-sections -fdata-sections
LDFLAGS_vmlinux += --gc-sections
endif

ifdef CONFIG_SHADOW_CALL_STACK
CC_FLAGS_SCS	:= -fsanitize=shadow-call-stack
KBUILD_CFLAGS	+= $(CC_FLAGS_SCS)
export CC_FLAGS_SCS
endif

ifdef CONFIG_LTO_CLANG
ifdef CONFIG_LTO_CLANG_THIN
CC_FLAGS_LTO	:= -flto=thin -fsplit-lto-unit
KBUILD_LDFLAGS	+= --thinlto-cache-dir=$(extmod-prefix).thinlto-cache
else
CC_FLAGS_LTO	:= -flto
endif

ifeq ($(SRCARCH),x86)
# TODO(b/182572011): Revert workaround for compiler / linker bug.
CC_FLAGS_LTO	+= -fvisibility=hidden
else
CC_FLAGS_LTO	+= -fvisibility=default
endif

# Limit inlining across translation units to reduce binary size
KBUILD_LDFLAGS += -mllvm -import-instr-limit=5
endif

ifdef CONFIG_LTO
KBUILD_CFLAGS	+= $(CC_FLAGS_LTO)
export CC_FLAGS_LTO
endif

ifdef CONFIG_CFI_CLANG
CC_FLAGS_CFI	:= -fsanitize=cfi \
		   -fsanitize-cfi-cross-dso \
		   -fno-sanitize-cfi-canonical-jump-tables \
		   -fno-sanitize-blacklist

ifdef CONFIG_CFI_PERMISSIVE
CC_FLAGS_CFI	+= -fsanitize-recover=cfi \
		   -fno-sanitize-trap=cfi
else
ifndef CONFIG_UBSAN_TRAP
CC_FLAGS_CFI	+= -ftrap-function=__ubsan_handle_cfi_check_fail_abort
endif
endif

# If LTO flags are filtered out, we must also filter out CFI.
CC_FLAGS_LTO	+= $(CC_FLAGS_CFI)
KBUILD_CFLAGS	+= $(CC_FLAGS_CFI)
export CC_FLAGS_CFI
endif

ifdef CONFIG_DEBUG_FORCE_FUNCTION_ALIGN_32B
KBUILD_CFLAGS += -falign-functions=32
endif

# arch Makefile may override CC so keep this after arch Makefile is included
NOSTDINC_FLAGS += -nostdinc -isystem $(shell $(CC) -print-file-name=include)

# warn about C99 declaration after statement
KBUILD_CFLAGS += -Wdeclaration-after-statement

# Variable Length Arrays (VLAs) should not be used anywhere in the kernel
KBUILD_CFLAGS += -Wvla

# disable pointer signed / unsigned warnings in gcc 4.0
KBUILD_CFLAGS += -Wno-pointer-sign

# disable stringop warnings in gcc 8+
KBUILD_CFLAGS += $(call cc-disable-warning, stringop-truncation)

# We'll want to enable this eventually, but it's not going away for 5.7 at least
KBUILD_CFLAGS += $(call cc-disable-warning, zero-length-bounds)
KBUILD_CFLAGS += $(call cc-disable-warning, array-bounds)
KBUILD_CFLAGS += $(call cc-disable-warning, stringop-overflow)

# Another good warning that we'll want to enable eventually
KBUILD_CFLAGS += $(call cc-disable-warning, restrict)

# Enabled with W=2, disabled by default as noisy
KBUILD_CFLAGS += $(call cc-disable-warning, maybe-uninitialized)

# disable invalid "can't wrap" optimizations for signed / pointers
KBUILD_CFLAGS	+= -fno-strict-overflow

# Make sure -fstack-check isn't enabled (like gentoo apparently did)
KBUILD_CFLAGS  += -fno-stack-check

# conserve stack if available
KBUILD_CFLAGS   += $(call cc-option,-fconserve-stack)

# Prohibit date/time macros, which would make the build non-deterministic
KBUILD_CFLAGS   += -Werror=date-time

# enforce correct pointer usage
KBUILD_CFLAGS   += $(call cc-option,-Werror=incompatible-pointer-types)

# Require designated initializers for all marked structures
KBUILD_CFLAGS   += $(call cc-option,-Werror=designated-init)

# change __FILE__ to the relative path from the srctree
KBUILD_CPPFLAGS += $(call cc-option,-fmacro-prefix-map=$(srctree)/=)

# include additional Makefiles when needed
include-y			:= scripts/Makefile.extrawarn
include-$(CONFIG_KASAN)		+= scripts/Makefile.kasan
include-$(CONFIG_KCSAN)		+= scripts/Makefile.kcsan
include-$(CONFIG_UBSAN)		+= scripts/Makefile.ubsan
include-$(CONFIG_KCOV)		+= scripts/Makefile.kcov
include-$(CONFIG_GCC_PLUGINS)	+= scripts/Makefile.gcc-plugins

include $(addprefix $(srctree)/, $(include-y))

# scripts/Makefile.gcc-plugins is intentionally included last.
# Do not add $(call cc-option,...) below this line. When you build the kernel
# from the clean source tree, the GCC plugins do not exist at this point.

# Add user supplied CPPFLAGS, AFLAGS and CFLAGS as the last assignments
KBUILD_CPPFLAGS += $(KCPPFLAGS)
KBUILD_AFLAGS   += $(KAFLAGS)
KBUILD_CFLAGS   += $(KCFLAGS)

KBUILD_LDFLAGS_MODULE += --build-id=sha1
LDFLAGS_vmlinux += --build-id=sha1

KBUILD_LDFLAGS	+= -z noexecstack
KBUILD_LDFLAGS	+= $(call ld-option,--no-warn-rwx-segments)

ifeq ($(CONFIG_STRIP_ASM_SYMS),y)
LDFLAGS_vmlinux	+= $(call ld-option, -X,)
endif

ifeq ($(CONFIG_RELR),y)
LDFLAGS_vmlinux	+= --pack-dyn-relocs=relr --use-android-relr-tags
endif

# We never want expected sections to be placed heuristically by the
# linker. All sections should be explicitly named in the linker script.
ifdef CONFIG_LD_ORPHAN_WARN
LDFLAGS_vmlinux += --orphan-handling=warn
endif

# Align the bit size of userspace programs with the kernel
KBUILD_USERCFLAGS  += $(filter -m32 -m64 --target=%, $(KBUILD_CFLAGS))
KBUILD_USERLDFLAGS += $(filter -m32 -m64 --target=%, $(KBUILD_CFLAGS))

# make the checker run with the right architecture
CHECKFLAGS += --arch=$(ARCH)

# insure the checker run with the right endianness
CHECKFLAGS += $(if $(CONFIG_CPU_BIG_ENDIAN),-mbig-endian,-mlittle-endian)

# the checker needs the correct machine size
CHECKFLAGS += $(if $(CONFIG_64BIT),-m64,-m32)

# Default kernel image to build when no specific target is given.
# KBUILD_IMAGE may be overruled on the command line or
# set in the environment
# Also any assignments in arch/$(ARCH)/Makefile take precedence over
# this default value
export KBUILD_IMAGE ?= vmlinux

#
# INSTALL_PATH specifies where to place the updated kernel and system map
# images. Default is /boot, but you can set it to other values
export	INSTALL_PATH ?= /boot

#
# INSTALL_DTBS_PATH specifies a prefix for relocations required by build roots.
# Like INSTALL_MOD_PATH, it isn't defined in the Makefile, but can be passed as
# an argument if needed. Otherwise it defaults to the kernel install path
#
export INSTALL_DTBS_PATH ?= $(INSTALL_PATH)/dtbs/$(KERNELRELEASE)

#
# INSTALL_MOD_PATH specifies a prefix to MODLIB for module directory
# relocations required by build roots.  This is not defined in the
# makefile but the argument can be passed to make if needed.
#

MODLIB	= $(INSTALL_MOD_PATH)/lib/modules/$(KERNELRELEASE)
export MODLIB

#
# INSTALL_MOD_STRIP, if defined, will cause modules to be
# stripped after they are installed.  If INSTALL_MOD_STRIP is '1', then
# the default option --strip-debug will be used.  Otherwise,
# INSTALL_MOD_STRIP value will be used as the options to the strip command.

ifdef INSTALL_MOD_STRIP
ifeq ($(INSTALL_MOD_STRIP),1)
mod_strip_cmd = $(STRIP) --strip-debug
else
mod_strip_cmd = $(STRIP) $(INSTALL_MOD_STRIP)
endif # INSTALL_MOD_STRIP=1
else
mod_strip_cmd = true
endif # INSTALL_MOD_STRIP
export mod_strip_cmd

# CONFIG_MODULE_COMPRESS, if defined, will cause module to be compressed
# after they are installed in agreement with CONFIG_MODULE_COMPRESS_GZIP
# or CONFIG_MODULE_COMPRESS_XZ.

mod_compress_cmd = true
ifdef CONFIG_MODULE_COMPRESS
  ifdef CONFIG_MODULE_COMPRESS_GZIP
    mod_compress_cmd = $(KGZIP) -n -f
  endif # CONFIG_MODULE_COMPRESS_GZIP
  ifdef CONFIG_MODULE_COMPRESS_XZ
    mod_compress_cmd = $(XZ) -f
  endif # CONFIG_MODULE_COMPRESS_XZ
endif # CONFIG_MODULE_COMPRESS
export mod_compress_cmd

ifdef CONFIG_MODULE_SIG_ALL
$(eval $(call config_filename,MODULE_SIG_KEY))

mod_sign_cmd = scripts/sign-file $(CONFIG_MODULE_SIG_HASH) $(MODULE_SIG_KEY_SRCPREFIX)$(CONFIG_MODULE_SIG_KEY) certs/signing_key.x509
else
mod_sign_cmd = true
endif
export mod_sign_cmd

HOST_LIBELF_LIBS = $(shell pkg-config libelf --libs 2>/dev/null || echo -lelf)

has_libelf := $(call try-run,\
                echo "int main() {}" | \
                $(HOSTCC) $(KBUILD_HOSTCFLAGS) -xc -o /dev/null $(KBUILD_HOSTLDFLAGS) $(HOST_LIBELF_LIBS) -,1,0)

ifdef CONFIG_STACK_VALIDATION
  ifeq ($(has_libelf),1)
    objtool_target := tools/objtool FORCE
  else
    SKIP_STACK_VALIDATION := 1
    export SKIP_STACK_VALIDATION
  endif
endif

PHONY += resolve_btfids_clean

resolve_btfids_O = $(abspath $(objtree))/tools/bpf/resolve_btfids

# tools/bpf/resolve_btfids directory might not exist
# in output directory, skip its clean in that case
resolve_btfids_clean:
ifneq ($(wildcard $(resolve_btfids_O)),)
	$(Q)$(MAKE) -sC $(srctree)/tools/bpf/resolve_btfids O=$(resolve_btfids_O) clean
endif

ifdef CONFIG_BPF
ifdef CONFIG_DEBUG_INFO_BTF
  ifeq ($(has_libelf),1)
    resolve_btfids_target := tools/bpf/resolve_btfids FORCE
  else
    ERROR_RESOLVE_BTFIDS := 1
  endif
endif # CONFIG_DEBUG_INFO_BTF
endif # CONFIG_BPF

PHONY += prepare0

export MODORDER := $(extmod-prefix)modules.order
export MODULES_NSDEPS := $(extmod-prefix)modules.nsdeps

# ---------------------------------------------------------------------------
# Kernel headers

PHONY += headers

#Default location for installed headers
ifeq ($(KBUILD_EXTMOD),)
PHONY += archheaders archscripts
hdr-inst := -f $(srctree)/scripts/Makefile.headersinst obj
headers: $(version_h) scripts_unifdef uapi-asm-generic archheaders archscripts
else
hdr-prefix = $(KBUILD_EXTMOD)/
hdr-inst := -f $(srctree)/scripts/Makefile.headersinst dst=$(KBUILD_EXTMOD)/usr/include objtree=$(objtree)/$(KBUILD_EXTMOD) obj
endif

export INSTALL_HDR_PATH = $(objtree)/$(hdr-prefix)usr

quiet_cmd_headers_install = INSTALL $(INSTALL_HDR_PATH)/include
      cmd_headers_install = \
	mkdir -p $(INSTALL_HDR_PATH); \
	rsync -mrl --include='*/' --include='*\.h' --exclude='*' \
	$(hdr-prefix)usr/include $(INSTALL_HDR_PATH);

PHONY += headers_install
headers_install: headers
	$(call cmd,headers_install)

headers:
ifeq ($(KBUILD_EXTMOD),)
	$(if $(wildcard $(srctree)/arch/$(SRCARCH)/include/uapi/asm/Kbuild),, \
	  $(error Headers not exportable for the $(SRCARCH) architecture))
endif
	$(Q)$(MAKE) $(hdr-inst)=$(hdr-prefix)include/uapi
	$(Q)$(MAKE) $(hdr-inst)=$(hdr-prefix)arch/$(SRCARCH)/include/uapi

ifeq ($(KBUILD_EXTMOD),)
core-y		+= kernel/ certs/ mm/ fs/ ipc/ security/ crypto/ block/

vmlinux-dirs	:= $(patsubst %/,%,$(filter %/, \
		     $(core-y) $(core-m) $(drivers-y) $(drivers-m) \
		     $(libs-y) $(libs-m)))

vmlinux-alldirs	:= $(sort $(vmlinux-dirs) Documentation \
		     $(patsubst %/,%,$(filter %/, $(core-) \
			$(drivers-) $(libs-))))

build-dirs	:= $(vmlinux-dirs)
clean-dirs	:= $(vmlinux-alldirs)

subdir-modorder := $(addsuffix /modules.order, $(build-dirs))

# Externally visible symbols (used by link-vmlinux.sh)
KBUILD_VMLINUX_OBJS := $(head-y) $(patsubst %/,%/built-in.a, $(core-y))
KBUILD_VMLINUX_OBJS += $(addsuffix built-in.a, $(filter %/, $(libs-y)))
ifdef CONFIG_MODULES
KBUILD_VMLINUX_OBJS += $(patsubst %/, %/lib.a, $(filter %/, $(libs-y)))
KBUILD_VMLINUX_LIBS := $(filter-out %/, $(libs-y))
else
KBUILD_VMLINUX_LIBS := $(patsubst %/,%/lib.a, $(libs-y))
endif
KBUILD_VMLINUX_OBJS += $(patsubst %/,%/built-in.a, $(drivers-y))

export KBUILD_VMLINUX_OBJS KBUILD_VMLINUX_LIBS
export KBUILD_LDS          := arch/$(SRCARCH)/kernel/vmlinux.lds
# used by scripts/Makefile.package
export KBUILD_ALLDIRS := $(sort $(filter-out arch/%,$(vmlinux-alldirs)) LICENSES arch include scripts tools)

vmlinux-deps := $(KBUILD_LDS) $(KBUILD_VMLINUX_OBJS) $(KBUILD_VMLINUX_LIBS)

# Recurse until adjust_autoksyms.sh is satisfied
PHONY += autoksyms_recursive
ifdef CONFIG_TRIM_UNUSED_KSYMS
# For the kernel to actually contain only the needed exported symbols,
# we have to build modules as well to determine what those symbols are.
# (this can be evaluated only once include/config/auto.conf has been included)
KBUILD_MODULES := 1

autoksyms_recursive: descend modules.order
	$(Q)$(CONFIG_SHELL) $(srctree)/scripts/adjust_autoksyms.sh \
	  "$(MAKE) -f $(srctree)/Makefile autoksyms_recursive"
endif

autoksyms_h := $(if $(CONFIG_TRIM_UNUSED_KSYMS), include/generated/autoksyms.h)

quiet_cmd_autoksyms_h = GEN     $@
      cmd_autoksyms_h = mkdir -p $(dir $@); \
			$(CONFIG_SHELL) $(srctree)/scripts/gen_autoksyms.sh $@

$(autoksyms_h):
	$(call cmd,autoksyms_h)

ARCH_POSTLINK := $(wildcard $(srctree)/arch/$(SRCARCH)/Makefile.postlink)

# Final link of vmlinux with optional arch pass after final link
cmd_link-vmlinux =                                                 \
	$(CONFIG_SHELL) $< "$(LD)" "$(KBUILD_LDFLAGS)" "$(LDFLAGS_vmlinux)";    \
	$(if $(ARCH_POSTLINK), $(MAKE) -f $(ARCH_POSTLINK) $@, true)

ifndef KBUILD_MIXED_TREE
vmlinux: scripts/link-vmlinux.sh autoksyms_recursive $(vmlinux-deps) FORCE
	+$(call if_changed,link-vmlinux)
endif

targets := vmlinux

# The actual objects are generated when descending,
# make sure no implicit rule kicks in
$(sort $(vmlinux-deps) $(subdir-modorder)): descend ;

filechk_kernel.release = \
	echo "$(KERNELVERSION)$$($(CONFIG_SHELL) $(srctree)/scripts/setlocalversion \
		$(srctree) $(BRANCH) $(KMI_GENERATION))"

# Store (new) KERNELRELEASE string in include/config/kernel.release
include/config/kernel.release: FORCE
	$(call filechk,kernel.release)

# Additional helpers built in scripts/
# Carefully list dependencies so we do not try to build scripts twice
# in parallel
PHONY += scripts
scripts: scripts_basic scripts_dtc
	$(Q)$(MAKE) $(build)=$(@)

# Things we need to do before we recursively start building the kernel
# or the modules are listed in "prepare".
# A multi level approach is used. prepareN is processed before prepareN-1.
# archprepare is used in arch Makefiles and when processed asm symlink,
# version.h and scripts_basic is processed / created.

PHONY += prepare archprepare

archprepare: outputmakefile archheaders archscripts scripts include/config/kernel.release \
	asm-generic $(version_h) $(autoksyms_h) include/generated/utsrelease.h \
	include/generated/autoconf.h

prepare0: archprepare
	$(Q)$(MAKE) $(build)=scripts/mod
	$(Q)$(MAKE) $(build)=.

# All the preparing..
prepare: prepare0 prepare-objtool prepare-resolve_btfids

# Support for using generic headers in asm-generic
asm-generic := -f $(srctree)/scripts/Makefile.asm-generic obj

PHONY += asm-generic uapi-asm-generic
asm-generic: uapi-asm-generic
	$(Q)$(MAKE) $(asm-generic)=arch/$(SRCARCH)/include/generated/asm \
	generic=include/asm-generic
uapi-asm-generic:
	$(Q)$(MAKE) $(asm-generic)=arch/$(SRCARCH)/include/generated/uapi/asm \
	generic=include/uapi/asm-generic

PHONY += prepare-objtool prepare-resolve_btfids
prepare-objtool: $(objtool_target)
ifeq ($(SKIP_STACK_VALIDATION),1)
ifdef CONFIG_FTRACE_MCOUNT_USE_OBJTOOL
	@echo "error: Cannot generate __mcount_loc for CONFIG_DYNAMIC_FTRACE=y, please install libelf-dev, libelf-devel or elfutils-libelf-devel" >&2
	@false
endif
ifdef CONFIG_UNWINDER_ORC
	@echo "error: Cannot generate ORC metadata for CONFIG_UNWINDER_ORC=y, please install libelf-dev, libelf-devel or elfutils-libelf-devel" >&2
	@false
else
	@echo "warning: Cannot use CONFIG_STACK_VALIDATION=y, please install libelf-dev, libelf-devel or elfutils-libelf-devel" >&2
endif
endif

prepare-resolve_btfids: $(resolve_btfids_target)
ifeq ($(ERROR_RESOLVE_BTFIDS),1)
	@echo "error: Cannot resolve BTF IDs for CONFIG_DEBUG_INFO_BTF, please install libelf-dev, libelf-devel or elfutils-libelf-devel" >&2
	@false
endif
# Generate some files
# ---------------------------------------------------------------------------

# KERNELRELEASE can change from a few different places, meaning version.h
# needs to be updated, so this check is forced on all builds

uts_len := 64
define filechk_utsrelease.h
	if [ `echo -n "$(KERNELRELEASE)" | wc -c ` -gt $(uts_len) ]; then \
	  echo '"$(KERNELRELEASE)" exceeds $(uts_len) characters' >&2;    \
	  exit 1;                                                         \
	fi;                                                               \
	echo \#define UTS_RELEASE \"$(KERNELRELEASE)\"
endef

define filechk_version.h
	if [ $(SUBLEVEL) -gt 255 ]; then                                 \
		echo \#define LINUX_VERSION_CODE $(shell                 \
		expr $(VERSION) \* 65536 + $(PATCHLEVEL) \* 256 + 255); \
	else                                                             \
		echo \#define LINUX_VERSION_CODE $(shell                 \
		expr $(VERSION) \* 65536 + $(PATCHLEVEL) \* 256 + $(SUBLEVEL)); \
	fi;                                                              \
	echo '#define KERNEL_VERSION(a,b,c) (((a) << 16) + ((b) << 8) +  \
	((c) > 255 ? 255 : (c)))'
endef

$(version_h): PATCHLEVEL := $(if $(PATCHLEVEL), $(PATCHLEVEL), 0)
$(version_h): SUBLEVEL := $(if $(SUBLEVEL), $(SUBLEVEL), 0)
$(version_h): FORCE
	$(call filechk,version.h)
	$(Q)rm -f $(old_version_h)

include/generated/utsrelease.h: include/config/kernel.release FORCE
	$(call filechk,utsrelease.h)

PHONY += headerdep
headerdep:
	$(Q)find $(srctree)/include/ -name '*.h' | xargs --max-args 1 \
	$(srctree)/scripts/headerdep.pl -I$(srctree)/include

# Deprecated. It is no-op now.
PHONY += headers_check
headers_check:
	@:

ifdef CONFIG_HEADERS_INSTALL
prepare: headers
endif

PHONY += scripts_unifdef
scripts_unifdef: scripts_basic
	$(Q)$(MAKE) $(build)=scripts scripts/unifdef

# ---------------------------------------------------------------------------
# Kernel selftest

PHONY += kselftest
kselftest:
	$(Q)$(MAKE) -C $(srctree)/tools/testing/selftests run_tests

kselftest-%: FORCE
	$(Q)$(MAKE) -C $(srctree)/tools/testing/selftests $*

PHONY += kselftest-merge
kselftest-merge:
	$(if $(wildcard $(objtree)/.config),, $(error No .config exists, config your kernel first!))
	$(Q)find $(srctree)/tools/testing/selftests -name config | \
		xargs $(srctree)/scripts/kconfig/merge_config.sh -m $(objtree)/.config
	$(Q)$(MAKE) -f $(srctree)/Makefile olddefconfig

# ---------------------------------------------------------------------------
# Devicetree files

ifneq ($(wildcard $(srctree)/arch/$(SRCARCH)/boot/dts/),)
dtstree := arch/$(SRCARCH)/boot/dts
endif

ifneq ($(dtstree),)

%.dtb: include/config/kernel.release scripts_dtc
	$(Q)$(MAKE) $(build)=$(dtstree) $(dtstree)/$@

PHONY += dtbs dtbs_install dtbs_check
dtbs: include/config/kernel.release scripts_dtc
	$(Q)$(MAKE) $(build)=$(dtstree)

ifneq ($(filter dtbs_check, $(MAKECMDGOALS)),)
export CHECK_DTBS=y
dtbs: dt_binding_check
endif

dtbs_check: dtbs

dtbs_install:
	$(Q)$(MAKE) $(dtbinst)=$(dtstree) dst=$(INSTALL_DTBS_PATH)

ifdef CONFIG_OF_EARLY_FLATTREE
all: dtbs
endif

endif

PHONY += scripts_dtc
scripts_dtc: scripts_basic
	$(Q)$(MAKE) $(build)=scripts/dtc

ifneq ($(filter dt_binding_check, $(MAKECMDGOALS)),)
export CHECK_DT_BINDING=y
endif

PHONY += dt_binding_check
dt_binding_check: scripts_dtc
	$(Q)$(MAKE) $(build)=Documentation/devicetree/bindings

# ---------------------------------------------------------------------------
# Modules

ifdef CONFIG_MODULES

# By default, build modules as well

all: modules

# When we're building modules with modversions, we need to consider
# the built-in objects during the descend as well, in order to
# make sure the checksums are up to date before we record them.
ifdef CONFIG_MODVERSIONS
  KBUILD_BUILTIN := 1
endif

# Build modules
#
# A module can be listed more than once in obj-m resulting in
# duplicate lines in modules.order files.  Those are removed
# using awk while concatenating to the final file.

PHONY += modules
# if KBUILD_BUILTIN && !KBUILD_MIXED_TREE, depend on vmlinux
modules: $(if $(KBUILD_BUILTIN), $(if $(KBUILD_MIXED_TREE),,vmlinux))
modules: modules_check modules_prepare
	$(Q)$(MAKE) -f $(srctree)/scripts/Makefile.modpost

PHONY += modules_check
modules_check: modules.order
	$(Q)$(CONFIG_SHELL) $(srctree)/scripts/modules-check.sh $<

cmd_modules_order = $(AWK) '!x[$$0]++' $(real-prereqs) > $@

modules.order: $(subdir-modorder) FORCE
	$(call if_changed,modules_order)

targets += modules.order

# Target to prepare building external modules
PHONY += modules_prepare
modules_prepare: prepare
	$(Q)$(MAKE) $(build)=scripts scripts/module.lds

# Target to install modules
PHONY += modules_install
modules_install: _modinst_ _modinst_post

PHONY += _modinst_
_modinst_:
	@rm -rf $(MODLIB)/kernel
	@rm -f $(MODLIB)/source
	@mkdir -p $(MODLIB)/kernel
	@ln -s $(abspath $(srctree)) $(MODLIB)/source
	@if [ ! $(objtree) -ef  $(MODLIB)/build ]; then \
		rm -f $(MODLIB)/build ; \
		ln -s $(CURDIR) $(MODLIB)/build ; \
	fi
	@sed 's:^:kernel/:' modules.order > $(MODLIB)/modules.order
	@cp -f $(mixed-build-prefix)modules.builtin $(MODLIB)/
	@cp -f $(or $(mixed-build-prefix),$(objtree)/)modules.builtin.modinfo $(MODLIB)/
	$(Q)$(MAKE) -f $(srctree)/scripts/Makefile.modinst

# This depmod is only for convenience to give the initial
# boot a modules.dep even before / is mounted read-write.  However the
# boot script depmod is the master version.
PHONY += _modinst_post
_modinst_post: _modinst_
	$(call cmd,depmod)

ifeq ($(CONFIG_MODULE_SIG), y)
PHONY += modules_sign
modules_sign:
	$(Q)$(MAKE) -f $(srctree)/scripts/Makefile.modsign
endif

else # CONFIG_MODULES

# Modules not configured
# ---------------------------------------------------------------------------

PHONY += modules modules_install
modules modules_install:
	@echo >&2
	@echo >&2 "The present kernel configuration has modules disabled."
	@echo >&2 "Type 'make config' and enable loadable module support."
	@echo >&2 "Then build a kernel with module support enabled."
	@echo >&2
	@exit 1

endif # CONFIG_MODULES

###
# Cleaning is done on three levels.
# make clean     Delete most generated files
#                Leave enough to build external modules
# make mrproper  Delete the current configuration, and all generated files
# make distclean Remove editor backup files, patch leftover files and the like

# Directories & files removed with 'make clean'
CLEAN_FILES += include/ksym vmlinux.symvers modules-only.symvers \
	       modules.builtin modules.builtin.modinfo modules.nsdeps \
	       compile_commands.json .thinlto-cache

# Directories & files removed with 'make mrproper'
MRPROPER_FILES += include/config include/generated          \
		  arch/$(SRCARCH)/include/generated .tmp_objdiff \
		  debian snap tar-install \
		  .config .config.old .version \
		  Module.symvers \
		  signing_key.pem signing_key.priv signing_key.x509	\
		  x509.genkey extra_certificates signing_key.x509.keyid	\
		  signing_key.x509.signer vmlinux-gdb.py \
		  *.spec

# Directories & files removed with 'make distclean'
DISTCLEAN_FILES += tags TAGS cscope* GPATH GTAGS GRTAGS GSYMS

# clean - Delete most, but leave enough to build external modules
#
clean: rm-files := $(CLEAN_FILES)

PHONY += archclean vmlinuxclean

vmlinuxclean:
	$(Q)$(CONFIG_SHELL) $(srctree)/scripts/link-vmlinux.sh clean
	$(Q)$(if $(ARCH_POSTLINK), $(MAKE) -f $(ARCH_POSTLINK) clean)

clean: archclean vmlinuxclean resolve_btfids_clean

# mrproper - Delete all generated files, including .config
#
mrproper: rm-files := $(wildcard $(MRPROPER_FILES))
mrproper-dirs      := $(addprefix _mrproper_,scripts)

PHONY += $(mrproper-dirs) mrproper
$(mrproper-dirs):
	$(Q)$(MAKE) $(clean)=$(patsubst _mrproper_%,%,$@)

mrproper: clean $(mrproper-dirs)
	$(call cmd,rmfiles)

# distclean
#
distclean: rm-files := $(wildcard $(DISTCLEAN_FILES))

PHONY += distclean

distclean: mrproper
	$(call cmd,rmfiles)
	@find $(srctree) $(RCS_FIND_IGNORE) \
		\( -name '*.orig' -o -name '*.rej' -o -name '*~' \
		-o -name '*.bak' -o -name '#*#' -o -name '*%' \
		-o -name 'core' \) \
		-type f -print | xargs rm -f


# Packaging of the kernel to various formats
# ---------------------------------------------------------------------------

%src-pkg: FORCE
	$(Q)$(MAKE) -f $(srctree)/scripts/Makefile.package $@
%pkg: include/config/kernel.release FORCE
	$(Q)$(MAKE) -f $(srctree)/scripts/Makefile.package $@

# Brief documentation of the typical targets used
# ---------------------------------------------------------------------------

boards := $(wildcard $(srctree)/arch/$(SRCARCH)/configs/*_defconfig)
boards := $(sort $(notdir $(boards)))
board-dirs := $(dir $(wildcard $(srctree)/arch/$(SRCARCH)/configs/*/*_defconfig))
board-dirs := $(sort $(notdir $(board-dirs:/=)))

PHONY += help
help:
	@echo  'Cleaning targets:'
	@echo  '  clean		  - Remove most generated files but keep the config and'
	@echo  '                    enough build support to build external modules'
	@echo  '  mrproper	  - Remove all generated files + config + various backup files'
	@echo  '  distclean	  - mrproper + remove editor backup and patch files'
	@echo  ''
	@echo  'Configuration targets:'
	@$(MAKE) -f $(srctree)/scripts/kconfig/Makefile help
	@echo  ''
	@echo  'Other generic targets:'
	@echo  '  all		  - Build all targets marked with [*]'
	@echo  '* vmlinux	  - Build the bare kernel'
	@echo  '* modules	  - Build all modules'
	@echo  '  modules_install - Install all modules to INSTALL_MOD_PATH (default: /)'
	@echo  '  dir/            - Build all files in dir and below'
	@echo  '  dir/file.[ois]  - Build specified target only'
	@echo  '  dir/file.ll     - Build the LLVM assembly file'
	@echo  '                    (requires compiler support for LLVM assembly generation)'
	@echo  '  dir/file.lst    - Build specified mixed source/assembly target only'
	@echo  '                    (requires a recent binutils and recent build (System.map))'
	@echo  '  dir/file.ko     - Build module including final link'
	@echo  '  modules_prepare - Set up for building external modules'
	@echo  '  tags/TAGS	  - Generate tags file for editors'
	@echo  '  cscope	  - Generate cscope index'
	@echo  '  gtags           - Generate GNU GLOBAL index'
	@echo  '  kernelrelease	  - Output the release version string (use with make -s)'
	@echo  '  kernelversion	  - Output the version stored in Makefile (use with make -s)'
	@echo  '  image_name	  - Output the image name (use with make -s)'
	@echo  '  headers_install - Install sanitised kernel headers to INSTALL_HDR_PATH'; \
	 echo  '                    (default: $(INSTALL_HDR_PATH))'; \
	 echo  ''
	@echo  'Static analysers:'
	@echo  '  checkstack      - Generate a list of stack hogs'
	@echo  '  versioncheck    - Sanity check on version.h usage'
	@echo  '  includecheck    - Check for duplicate included header files'
	@echo  '  export_report   - List the usages of all exported symbols'
	@echo  '  headerdep       - Detect inclusion cycles in headers'
	@echo  '  coccicheck      - Check with Coccinelle'
	@echo  '  clang-analyzer  - Check with clang static analyzer'
	@echo  '  clang-tidy      - Check with clang-tidy'
	@echo  ''
	@echo  'Tools:'
	@echo  '  nsdeps          - Generate missing symbol namespace dependencies'
	@echo  ''
	@echo  'Kernel selftest:'
	@echo  '  kselftest         - Build and run kernel selftest'
	@echo  '                      Build, install, and boot kernel before'
	@echo  '                      running kselftest on it'
	@echo  '                      Run as root for full coverage'
	@echo  '  kselftest-all     - Build kernel selftest'
	@echo  '  kselftest-install - Build and install kernel selftest'
	@echo  '  kselftest-clean   - Remove all generated kselftest files'
	@echo  '  kselftest-merge   - Merge all the config dependencies of'
	@echo  '		      kselftest to existing .config.'
	@echo  ''
	@$(if $(dtstree), \
		echo 'Devicetree:'; \
		echo '* dtbs             - Build device tree blobs for enabled boards'; \
		echo '  dtbs_install     - Install dtbs to $(INSTALL_DTBS_PATH)'; \
		echo '  dt_binding_check - Validate device tree binding documents'; \
		echo '  dtbs_check       - Validate device tree source files';\
		echo '')

	@echo 'Userspace tools targets:'
	@echo '  use "make tools/help"'
	@echo '  or  "cd tools; make help"'
	@echo  ''
	@echo  'Kernel packaging:'
	@$(MAKE) -f $(srctree)/scripts/Makefile.package help
	@echo  ''
	@echo  'Documentation targets:'
	@$(MAKE) -f $(srctree)/Documentation/Makefile dochelp
	@echo  ''
	@echo  'Architecture specific targets ($(SRCARCH)):'
	@$(if $(archhelp),$(archhelp),\
		echo '  No architecture specific help defined for $(SRCARCH)')
	@echo  ''
	@$(if $(boards), \
		$(foreach b, $(boards), \
		printf "  %-27s - Build for %s\\n" $(b) $(subst _defconfig,,$(b));) \
		echo '')
	@$(if $(board-dirs), \
		$(foreach b, $(board-dirs), \
		printf "  %-16s - Show %s-specific targets\\n" help-$(b) $(b);) \
		printf "  %-16s - Show all of the above\\n" help-boards; \
		echo '')

	@echo  '  make V=0|1 [targets] 0 => quiet build (default), 1 => verbose build'
	@echo  '  make V=2   [targets] 2 => give reason for rebuild of target'
	@echo  '  make O=dir [targets] Locate all output files in "dir", including .config'
	@echo  '  make C=1   [targets] Check re-compiled c source with $$CHECK'
	@echo  '                       (sparse by default)'
	@echo  '  make C=2   [targets] Force check of all c source with $$CHECK'
	@echo  '  make RECORDMCOUNT_WARN=1 [targets] Warn about ignored mcount sections'
	@echo  '  make W=n   [targets] Enable extra build checks, n=1,2,3 where'
	@echo  '		1: warnings which may be relevant and do not occur too often'
	@echo  '		2: warnings which occur quite often but may still be relevant'
	@echo  '		3: more obscure warnings, can most likely be ignored'
	@echo  '		Multiple levels can be combined with W=12 or W=123'
	@echo  ''
	@echo  'Execute "make" or "make all" to build all targets marked with [*] '
	@echo  'For further info see the ./README file'


help-board-dirs := $(addprefix help-,$(board-dirs))

help-boards: $(help-board-dirs)

boards-per-dir = $(sort $(notdir $(wildcard $(srctree)/arch/$(SRCARCH)/configs/$*/*_defconfig)))

$(help-board-dirs): help-%:
	@echo  'Architecture specific targets ($(SRCARCH) $*):'
	@$(if $(boards-per-dir), \
		$(foreach b, $(boards-per-dir), \
		printf "  %-24s - Build for %s\\n" $*/$(b) $(subst _defconfig,,$(b));) \
		echo '')


# Documentation targets
# ---------------------------------------------------------------------------
DOC_TARGETS := xmldocs latexdocs pdfdocs htmldocs epubdocs cleandocs \
	       linkcheckdocs dochelp refcheckdocs
PHONY += $(DOC_TARGETS)
$(DOC_TARGETS):
	$(Q)$(MAKE) $(build)=Documentation $@

# Misc
# ---------------------------------------------------------------------------

PHONY += scripts_gdb
scripts_gdb: prepare0
	$(Q)$(MAKE) $(build)=scripts/gdb
	$(Q)ln -fsn $(abspath $(srctree)/scripts/gdb/vmlinux-gdb.py)

ifdef CONFIG_GDB_SCRIPTS
all: scripts_gdb
endif

else # KBUILD_EXTMOD

###
# External module support.
# When building external modules the kernel used as basis is considered
# read-only, and no consistency checks are made and the make
# system is not used on the basis kernel. If updates are required
# in the basis kernel ordinary make commands (without M=...) must
# be used.
#
# The following are the only valid targets when building external
# modules.
# make M=dir clean     Delete all automatically generated files
# make M=dir modules   Make all modules in specified dir
# make M=dir	       Same as 'make M=dir modules'
# make M=dir modules_install
#                      Install the modules built in the module directory
#                      Assumes install directory is already created

# We are always building only modules.
KBUILD_BUILTIN :=
KBUILD_MODULES := 1

build-dirs := $(KBUILD_EXTMOD)
PHONY += modules
modules: $(MODORDER)
	$(Q)$(MAKE) -f $(srctree)/scripts/Makefile.modpost

$(MODORDER): descend
	@:

PHONY += modules_install
modules_install: _emodinst_ _emodinst_post

install-dir := $(if $(INSTALL_MOD_DIR),$(INSTALL_MOD_DIR),extra)
PHONY += _emodinst_
_emodinst_:
	$(Q)mkdir -p $(MODLIB)/$(install-dir)
	$(Q)$(MAKE) -f $(srctree)/scripts/Makefile.modinst

PHONY += _emodinst_post
_emodinst_post: _emodinst_
	$(call cmd,depmod)

compile_commands.json: $(extmod-prefix)compile_commands.json
PHONY += compile_commands.json

clean-dirs := $(KBUILD_EXTMOD)
clean: rm-files := $(KBUILD_EXTMOD)/Module.symvers $(KBUILD_EXTMOD)/modules.nsdeps \
	$(KBUILD_EXTMOD)/compile_commands.json $(KBUILD_EXTMOD)/.thinlto-cache

PHONY += prepare
# now expand this into a simple variable to reduce the cost of shell evaluations
prepare: CC_VERSION_TEXT := $(CC_VERSION_TEXT)
prepare:
	@if [ "$(CC_VERSION_TEXT)" != $(CONFIG_CC_VERSION_TEXT) ]; then \
		echo >&2 "warning: the compiler differs from the one used to build the kernel"; \
		echo >&2 "  The kernel was built by: "$(CONFIG_CC_VERSION_TEXT); \
		echo >&2 "  You are using:           $(CC_VERSION_TEXT)"; \
	fi

PHONY += help
help:
	@echo  '  Building external modules.'
	@echo  '  Syntax: make -C path/to/kernel/src M=$$PWD target'
	@echo  ''
	@echo  '  modules         - default target, build the module(s)'
	@echo  '  modules_install - install the module'
	@echo  '  headers_install - Install sanitised kernel headers to INSTALL_HDR_PATH'
	@echo  '                    (default: $(abspath $(INSTALL_HDR_PATH)))'
	@echo  '  clean           - remove generated files in module directory only'
	@echo  ''

# no-op for external module builds
PHONY += modules_prepare

endif # KBUILD_EXTMOD

# Single targets
# ---------------------------------------------------------------------------
# To build individual files in subdirectories, you can do like this:
#
#   make foo/bar/baz.s
#
# The supported suffixes for single-target are listed in 'single-targets'
#
# To build only under specific subdirectories, you can do like this:
#
#   make foo/bar/baz/

ifdef single-build

# .ko is special because modpost is needed
single-ko := $(sort $(filter %.ko, $(MAKECMDGOALS)))
single-no-ko := $(sort $(patsubst %.ko,%.mod, $(MAKECMDGOALS)))

$(single-ko): single_modpost
	@:
$(single-no-ko): descend
	@:

ifeq ($(KBUILD_EXTMOD),)
# For the single build of in-tree modules, use a temporary file to avoid
# the situation of modules_install installing an invalid modules.order.
MODORDER := .modules.tmp
endif

PHONY += single_modpost
single_modpost: $(single-no-ko) modules_prepare
	$(Q){ $(foreach m, $(single-ko), echo $(extmod-prefix)$m;) } > $(MODORDER)
	$(Q)$(MAKE) -f $(srctree)/scripts/Makefile.modpost

KBUILD_MODULES := 1

export KBUILD_SINGLE_TARGETS := $(addprefix $(extmod-prefix), $(single-no-ko))

# trim unrelated directories
build-dirs := $(foreach d, $(build-dirs), \
			$(if $(filter $(d)/%, $(KBUILD_SINGLE_TARGETS)), $(d)))

endif

ifndef CONFIG_MODULES
KBUILD_MODULES :=
endif

# Handle descending into subdirectories listed in $(build-dirs)
# Preset locale variables to speed up the build process. Limit locale
# tweaks to this spot to avoid wrong language settings when running
# make menuconfig etc.
# Error messages still appears in the original language
PHONY += descend $(build-dirs)
descend: $(build-dirs)
$(build-dirs): prepare
	$(Q)$(MAKE) $(build)=$@ \
	single-build=$(if $(filter-out $@/, $(filter $@/%, $(KBUILD_SINGLE_TARGETS))),1) \
	$(if $(KBUILD_MIXED_TREE),,need-builtin=1) need-modorder=1

clean-dirs := $(addprefix _clean_, $(clean-dirs))
PHONY += $(clean-dirs) clean
$(clean-dirs):
	$(Q)$(MAKE) $(clean)=$(patsubst _clean_%,%,$@)

clean: $(clean-dirs)
	$(call cmd,rmfiles)
	@find $(if $(KBUILD_EXTMOD), $(KBUILD_EXTMOD), .) $(RCS_FIND_IGNORE) \
		\( -name '*.[aios]' -o -name '*.ko' -o -name '.*.cmd' \
		-o -name '*.ko.*' \
		-o -name '*.dtb' -o -name '*.dtb.S' -o -name '*.dt.yaml' \
		-o -name '*.dwo' -o -name '*.lst' \
		-o -name '*.su' -o -name '*.mod' \
		-o -name '.*.d' -o -name '.*.tmp' -o -name '*.mod.c' \
		-o -name '*.lex.c' -o -name '*.tab.[ch]' \
		-o -name '*.asn1.[ch]' \
		-o -name '*.symtypes' -o -name 'modules.order' \
		-o -name '.tmp_*.o.*' \
		-o -name '*.c.[012]*.*' \
		-o -name '*.ll' \
		-o -name '*.gcno' \
		-o -name '*.*.symversions' \) -type f -print | xargs rm -f

# Generate tags for editors
# ---------------------------------------------------------------------------
quiet_cmd_tags = GEN     $@
      cmd_tags = $(BASH) $(srctree)/scripts/tags.sh $@

tags TAGS cscope gtags: FORCE
	$(call cmd,tags)

# Script to generate missing namespace dependencies
# ---------------------------------------------------------------------------

PHONY += nsdeps
nsdeps: export KBUILD_NSDEPS=1
nsdeps: modules
	$(Q)$(CONFIG_SHELL) $(srctree)/scripts/nsdeps

# Clang Tooling
# ---------------------------------------------------------------------------

quiet_cmd_gen_compile_commands = GEN     $@
      cmd_gen_compile_commands = $(PYTHON3) $< -a $(AR) -o $@ $(filter-out $<, $(real-prereqs))

$(extmod-prefix)compile_commands.json: scripts/clang-tools/gen_compile_commands.py \
	$(if $(KBUILD_EXTMOD),,$(KBUILD_VMLINUX_OBJS) $(KBUILD_VMLINUX_LIBS)) \
	$(if $(CONFIG_MODULES), $(MODORDER)) FORCE
	$(call if_changed,gen_compile_commands)

targets += $(extmod-prefix)compile_commands.json

PHONY += clang-tidy clang-analyzer

ifdef CONFIG_CC_IS_CLANG
quiet_cmd_clang_tools = CHECK   $<
      cmd_clang_tools = $(PYTHON3) $(srctree)/scripts/clang-tools/run-clang-tools.py $@ $<

clang-tidy clang-analyzer: $(extmod-prefix)compile_commands.json
	$(call cmd,clang_tools)
else
clang-tidy clang-analyzer:
	@echo "$@ requires CC=clang" >&2
	@false
endif

# Scripts to check various things for consistency
# ---------------------------------------------------------------------------

PHONY += includecheck versioncheck coccicheck export_report

includecheck:
	find $(srctree)/* $(RCS_FIND_IGNORE) \
		-name '*.[hcS]' -type f -print | sort \
		| xargs $(PERL) -w $(srctree)/scripts/checkincludes.pl

versioncheck:
	find $(srctree)/* $(RCS_FIND_IGNORE) \
		-name '*.[hcS]' -type f -print | sort \
		| xargs $(PERL) -w $(srctree)/scripts/checkversion.pl

coccicheck:
	$(Q)$(BASH) $(srctree)/scripts/$@

export_report:
	$(PERL) $(srctree)/scripts/export_report.pl

PHONY += checkstack kernelrelease kernelversion image_name

# UML needs a little special treatment here.  It wants to use the host
# toolchain, so needs $(SUBARCH) passed to checkstack.pl.  Everyone
# else wants $(ARCH), including people doing cross-builds, which means
# that $(SUBARCH) doesn't work here.
ifeq ($(ARCH), um)
CHECKSTACK_ARCH := $(SUBARCH)
else
CHECKSTACK_ARCH := $(ARCH)
endif
checkstack:
	$(OBJDUMP) -d vmlinux $$(find . -name '*.ko') | \
	$(PERL) $(srctree)/scripts/checkstack.pl $(CHECKSTACK_ARCH)

kernelrelease:
	@echo "$(KERNELVERSION)$$($(CONFIG_SHELL) $(srctree)/scripts/setlocalversion \
		$(srctree) $(BRANCH) $(KMI_GENERATION))"

kernelversion:
	@echo $(KERNELVERSION)

image_name:
	@echo $(KBUILD_IMAGE)

# Clear a bunch of variables before executing the submake

ifeq ($(quiet),silent_)
tools_silent=s
endif

tools/: FORCE
	$(Q)mkdir -p $(objtree)/tools
	$(Q)$(MAKE) LDFLAGS= MAKEFLAGS="$(tools_silent) $(filter --j% -j,$(MAKEFLAGS))" O=$(abspath $(objtree)) subdir=tools -C $(srctree)/tools/

tools/%: FORCE
	$(Q)mkdir -p $(objtree)/tools
	$(Q)$(MAKE) LDFLAGS= MAKEFLAGS="$(tools_silent) $(filter --j% -j,$(MAKEFLAGS))" O=$(abspath $(objtree)) subdir=tools -C $(srctree)/tools/ $*

quiet_cmd_rmfiles = $(if $(wildcard $(rm-files)),CLEAN   $(wildcard $(rm-files)))
      cmd_rmfiles = rm -rf $(rm-files)

# Run depmod only if we have System.map and depmod is executable
quiet_cmd_depmod = DEPMOD  $(KERNELRELEASE)
      cmd_depmod = $(CONFIG_SHELL) $(srctree)/scripts/depmod.sh $(DEPMOD) \
                   $(KERNELRELEASE) $(mixed-build-prefix)

# read saved command lines for existing targets
existing-targets := $(wildcard $(sort $(targets)))

-include $(foreach f,$(existing-targets),$(dir $(f)).$(notdir $(f)).cmd)

endif # config-build
endif # mixed-build
endif # need-sub-make

PHONY += FORCE
FORCE:

# Declare the contents of the PHONY variable as phony.  We keep that
# information in a variable so we can use it in if_changed and friends.
.PHONY: $(PHONY)<|MERGE_RESOLUTION|>--- conflicted
+++ resolved
@@ -1,11 +1,7 @@
 # SPDX-License-Identifier: GPL-2.0
 VERSION = 5
 PATCHLEVEL = 10
-<<<<<<< HEAD
-SUBLEVEL = 118
-=======
 SUBLEVEL = 149
->>>>>>> 4450c2c4
 EXTRAVERSION =
 NAME = Dare mighty things
 
