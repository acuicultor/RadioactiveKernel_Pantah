# SPDX-License-Identifier: GPL-2.0
VERSION = 5
PATCHLEVEL = 10
<<<<<<< HEAD
SUBLEVEL = 177
=======
SUBLEVEL = 189
>>>>>>> dd679e5c
EXTRAVERSION =
NAME = Dare mighty things

ifeq ($(MAKECMDGOALS),)
MAKECMDGOALS := Image.lz4 google/dtbo.img
endif

# *DOCUMENTATION*
# To see a list of typical targets execute "make help"
# More info can be located in ./README
# Comments in this file are targeted only to the developer, do not
# expect to learn how to build the kernel reading this file.

$(if $(filter __%, $(MAKECMDGOALS)), \
	$(error targets prefixed with '__' are only for internal use))

# That's our default target when none is given on the command line
PHONY := __all
__all:

# We are using a recursive build, so we need to do a little thinking
# to get the ordering right.
#
# Most importantly: sub-Makefiles should only ever modify files in
# their own directory. If in some directory we have a dependency on
# a file in another dir (which doesn't happen often, but it's often
# unavoidable when linking the built-in.a targets which finally
# turn into vmlinux), we will call a sub make in that other dir, and
# after that we are sure that everything which is in that other dir
# is now up to date.
#
# The only cases where we need to modify files which have global
# effects are thus separated out and done before the recursive
# descending is started. They are now explicitly listed as the
# prepare rule.

ifneq ($(sub_make_done),1)

# Do not use make's built-in rules and variables
# (this increases performance and avoids hard-to-debug behaviour)
MAKEFLAGS += -rR

# Avoid funny character set dependencies
unexport LC_ALL
LC_COLLATE=C
LC_NUMERIC=C
export LC_COLLATE LC_NUMERIC

# Avoid interference with shell env settings
unexport GREP_OPTIONS

# Beautify output
# ---------------------------------------------------------------------------
#
# Normally, we echo the whole command before executing it. By making
# that echo $($(quiet)$(cmd)), we now have the possibility to set
# $(quiet) to choose other forms of output instead, e.g.
#
#         quiet_cmd_cc_o_c = Compiling $(RELDIR)/$@
#         cmd_cc_o_c       = $(CC) $(c_flags) -c -o $@ $<
#
# If $(quiet) is empty, the whole command will be printed.
# If it is set to "quiet_", only the short version will be printed.
# If it is set to "silent_", nothing will be printed at all, since
# the variable $(silent_cmd_cc_o_c) doesn't exist.
#
# A simple variant is to prefix commands with $(Q) - that's useful
# for commands that shall be hidden in non-verbose mode.
#
#	$(Q)ln $@ :<
#
# If KBUILD_VERBOSE equals 0 then the above command will be hidden.
# If KBUILD_VERBOSE equals 1 then the above command is displayed.
# If KBUILD_VERBOSE equals 2 then give the reason why each target is rebuilt.
#
# To put more focus on warnings, be less verbose as default
# Use 'make V=1' to see the full commands

ifeq ("$(origin V)", "command line")
  KBUILD_VERBOSE = $(V)
endif
ifndef KBUILD_VERBOSE
  KBUILD_VERBOSE = 0
endif

ifeq ($(KBUILD_VERBOSE),1)
  quiet =
  Q =
else
  quiet=quiet_
  Q = @
endif

# If the user is running make -s (silent mode), suppress echoing of
# commands
# make-4.0 (and later) keep single letter options in the 1st word of MAKEFLAGS.
<<<<<<< HEAD

ifeq ($(filter 3.%,$(MAKE_VERSION)),)
silence:=$(findstring s,$(firstword -$(MAKEFLAGS)))
else
silence:=$(findstring s,$(filter-out --%,$(MAKEFLAGS)))
endif

=======

ifeq ($(filter 3.%,$(MAKE_VERSION)),)
silence:=$(findstring s,$(firstword -$(MAKEFLAGS)))
else
silence:=$(findstring s,$(filter-out --%,$(MAKEFLAGS)))
endif

>>>>>>> dd679e5c
ifeq ($(silence),s)
quiet=silent_
endif

export quiet Q KBUILD_VERBOSE

# Kbuild will save output files in the current working directory.
# This does not need to match to the root of the kernel source tree.
#
# For example, you can do this:
#
#  cd /dir/to/store/output/files; make -f /dir/to/kernel/source/Makefile
#
# If you want to save output files in a different location, there are
# two syntaxes to specify it.
#
# 1) O=
# Use "make O=dir/to/store/output/files/"
#
# 2) Set KBUILD_OUTPUT
# Set the environment variable KBUILD_OUTPUT to point to the output directory.
# export KBUILD_OUTPUT=dir/to/store/output/files/; make
#
# The O= assignment takes precedence over the KBUILD_OUTPUT environment
# variable.

KBUILD_OUTPUT := out

# Do we want to change the working directory?
ifeq ("$(origin O)", "command line")
  KBUILD_OUTPUT := $(O)
endif

ifneq ($(KBUILD_OUTPUT),)
# Make's built-in functions such as $(abspath ...), $(realpath ...) cannot
# expand a shell special character '~'. We use a somewhat tedious way here.
abs_objtree := $(shell mkdir -p $(KBUILD_OUTPUT) && cd $(KBUILD_OUTPUT) && pwd)
$(if $(abs_objtree),, \
     $(error failed to create output directory "$(KBUILD_OUTPUT)"))

# $(realpath ...) resolves symlinks
abs_objtree := $(realpath $(abs_objtree))
else
abs_objtree := $(CURDIR)
endif # ifneq ($(KBUILD_OUTPUT),)

ifeq ($(abs_objtree),$(CURDIR))
# Suppress "Entering directory ..." unless we are changing the work directory.
MAKEFLAGS += --no-print-directory
else
need-sub-make := 1
endif

abs_srctree := $(realpath $(dir $(lastword $(MAKEFILE_LIST))))

ifneq ($(words $(subst :, ,$(abs_srctree))), 1)
$(error source directory cannot contain spaces or colons)
endif

ifneq ($(abs_srctree),$(abs_objtree))
# Look for make include files relative to root of kernel src
#
# This does not become effective immediately because MAKEFLAGS is re-parsed
# once after the Makefile is read. We need to invoke sub-make.
MAKEFLAGS += --include-dir=$(abs_srctree)
need-sub-make := 1
endif

this-makefile := $(lastword $(MAKEFILE_LIST))

ifneq ($(filter 3.%,$(MAKE_VERSION)),)
# 'MAKEFLAGS += -rR' does not immediately become effective for GNU Make 3.x
# We need to invoke sub-make to avoid implicit rules in the top Makefile.
need-sub-make := 1
# Cancel implicit rules for this Makefile.
$(this-makefile): ;
endif

export abs_srctree abs_objtree
export sub_make_done := 1

ifeq ($(need-sub-make),1)

PHONY += $(MAKECMDGOALS) __sub-make

$(filter-out $(this-makefile), $(MAKECMDGOALS)) __all: __sub-make
	@:

# Invoke a second make in the output directory, passing relevant variables
__sub-make:
	$(Q)$(MAKE) -C $(abs_objtree) -f $(abs_srctree)/Makefile $(MAKECMDGOALS)

endif # need-sub-make
endif # sub_make_done

# We process the rest of the Makefile if this is the final invocation of make
ifeq ($(need-sub-make),)

# Do not print "Entering directory ...",
# but we want to display it when entering to the output directory
# so that IDEs/editors are able to understand relative filenames.
MAKEFLAGS += --no-print-directory

# Call a source code checker (by default, "sparse") as part of the
# C compilation.
#
# Use 'make C=1' to enable checking of only re-compiled files.
# Use 'make C=2' to enable checking of *all* source files, regardless
# of whether they are re-compiled or not.
#
# See the file "Documentation/dev-tools/sparse.rst" for more details,
# including where to get the "sparse" utility.

ifeq ("$(origin C)", "command line")
  KBUILD_CHECKSRC = $(C)
endif
ifndef KBUILD_CHECKSRC
  KBUILD_CHECKSRC = 0
endif

# Use make M=dir or set the environment variable KBUILD_EXTMOD to specify the
# directory of external module to build. Setting M= takes precedence.
ifeq ("$(origin M)", "command line")
  KBUILD_EXTMOD := $(M)
endif

$(if $(word 2, $(KBUILD_EXTMOD)), \
	$(error building multiple external modules is not supported))

export KBUILD_CHECKSRC KBUILD_EXTMOD

extmod-prefix = $(if $(KBUILD_EXTMOD),$(KBUILD_EXTMOD)/)

# ANDROID: set up mixed-build support. mixed-build allows device kernel modules
# to be compiled against a GKI kernel. This approach still uses the headers and
# Kbuild from device kernel, so care must be taken to ensure that those headers match.
ifdef KBUILD_MIXED_TREE
# Need vmlinux.symvers for modpost and System.map for depmod, check whether they exist in KBUILD_MIXED_TREE
required_mixed_files=vmlinux.symvers System.map
$(if $(filter-out $(words $(required_mixed_files)), \
		$(words $(wildcard $(add-prefix $(KBUILD_MIXED_TREE)/,$(required_mixed_files))))),,\
	$(error KBUILD_MIXED_TREE=$(KBUILD_MIXED_TREE) doesn't contain $(required_mixed_files)))
endif

mixed-build-prefix = $(if $(KBUILD_MIXED_TREE),$(KBUILD_MIXED_TREE)/)
export KBUILD_MIXED_TREE

ifeq ($(abs_srctree),$(abs_objtree))
        # building in the source tree
        srctree := .
	building_out_of_srctree :=
else
        ifeq ($(abs_srctree)/,$(dir $(abs_objtree)))
                # building in a subdirectory of the source tree
                srctree := ..
        else
                srctree := $(abs_srctree)
        endif
	building_out_of_srctree := 1
endif

ifneq ($(KBUILD_ABS_SRCTREE),)
srctree := $(abs_srctree)
endif

objtree		:= .
VPATH		:= $(srctree)

export building_out_of_srctree srctree objtree VPATH

# To make sure we do not include .config for any of the *config targets
# catch them early, and hand them over to scripts/kconfig/Makefile
# It is allowed to specify more targets when calling make, including
# mixing *config targets and build targets.
# For example 'make oldconfig all'.
# Detect when mixed targets is specified, and make a second invocation
# of make so .config is not included in this case either (for *config).

version_h := include/generated/uapi/linux/version.h
old_version_h := include/linux/version.h

clean-targets := %clean mrproper cleandocs
no-dot-config-targets := $(clean-targets) \
			 cscope gtags TAGS tags help% %docs check% coccicheck \
			 $(version_h) headers headers_% archheaders archscripts \
			 %asm-generic kernelversion %src-pkg dt_binding_check \
			 outputmakefile
no-sync-config-targets := $(no-dot-config-targets) %install kernelrelease \
			  image_name
single-targets := %.a %.i %.ko %.lds %.ll %.lst %.mod %.o %.s %.symtypes %/

config-build	:=
mixed-build	:=
need-config	:= 1
may-sync-config	:= 1
single-build	:=

ifneq ($(filter $(no-dot-config-targets), $(MAKECMDGOALS)),)
	ifeq ($(filter-out $(no-dot-config-targets), $(MAKECMDGOALS)),)
		need-config :=
	endif
endif

ifneq ($(filter $(no-sync-config-targets), $(MAKECMDGOALS)),)
	ifeq ($(filter-out $(no-sync-config-targets), $(MAKECMDGOALS)),)
		may-sync-config :=
	endif
endif

ifneq ($(KBUILD_EXTMOD),)
	may-sync-config :=
endif

ifeq ($(KBUILD_EXTMOD),)
        ifneq ($(filter %config,$(MAKECMDGOALS)),)
		config-build := 1
                ifneq ($(words $(MAKECMDGOALS)),1)
			mixed-build := 1
                endif
        endif
endif

# We cannot build single targets and the others at the same time
ifneq ($(filter $(single-targets), $(MAKECMDGOALS)),)
	single-build := 1
	ifneq ($(filter-out $(single-targets), $(MAKECMDGOALS)),)
		mixed-build := 1
	endif
endif

# For "make -j clean all", "make -j mrproper defconfig all", etc.
ifneq ($(filter $(clean-targets),$(MAKECMDGOALS)),)
        ifneq ($(filter-out $(clean-targets),$(MAKECMDGOALS)),)
		mixed-build := 1
        endif
endif

# install and modules_install need also be processed one by one
ifneq ($(filter install,$(MAKECMDGOALS)),)
        ifneq ($(filter modules_install,$(MAKECMDGOALS)),)
		mixed-build := 1
        endif
endif

ifdef mixed-build
# ===========================================================================
# We're called with mixed targets (*config and build targets).
# Handle them one by one.

PHONY += $(MAKECMDGOALS) __build_one_by_one

$(MAKECMDGOALS): __build_one_by_one
	@:

__build_one_by_one:
	$(Q)set -e; \
	for i in $(MAKECMDGOALS); do \
		$(MAKE) -f $(srctree)/Makefile $$i; \
	done

else # !mixed-build

include $(srctree)/scripts/Kbuild.include

# Read KERNELRELEASE from include/config/kernel.release (if it exists)
KERNELRELEASE = $(shell cat include/config/kernel.release 2> /dev/null)
KERNELVERSION = $(VERSION)$(if $(PATCHLEVEL),.$(PATCHLEVEL)$(if $(SUBLEVEL),.$(SUBLEVEL)))$(EXTRAVERSION)
export VERSION PATCHLEVEL SUBLEVEL KERNELRELEASE KERNELVERSION

include $(srctree)/scripts/subarch.include

# Cross compiling and selecting different set of gcc/bin-utils
# ---------------------------------------------------------------------------
#
# When performing cross compilation for other architectures ARCH shall be set
# to the target architecture. (See arch/* for the possibilities).
# ARCH can be set during invocation of make:
# make ARCH=ia64
# Another way is to have ARCH set in the environment.
# The default ARCH is the host where make is executed.

# CROSS_COMPILE specify the prefix used for all executables used
# during compilation. Only gcc and related bin-utils executables
# are prefixed with $(CROSS_COMPILE).
# CROSS_COMPILE can be set on the command line
# make CROSS_COMPILE=ia64-linux-
# Alternatively CROSS_COMPILE can be set in the environment.
# Default value for CROSS_COMPILE is not to prefix executables
# Note: Some architectures assign CROSS_COMPILE in their arch/*/Makefile
ARCH		:= arm64

# Architecture as present in compile.h
UTS_MACHINE 	:= $(ARCH)
SRCARCH 	:= $(ARCH)

# Additional ARCH settings for x86
ifeq ($(ARCH),i386)
        SRCARCH := x86
endif
ifeq ($(ARCH),x86_64)
        SRCARCH := x86
endif

# Additional ARCH settings for sparc
ifeq ($(ARCH),sparc32)
       SRCARCH := sparc
endif
ifeq ($(ARCH),sparc64)
       SRCARCH := sparc
endif

# Additional ARCH settings for sh
ifeq ($(ARCH),sh64)
       SRCARCH := sh
endif

KCONFIG_CONFIG	?= .config
export KCONFIG_CONFIG

# Default file for 'make defconfig'. This may be overridden by arch-Makefile.
export KBUILD_DEFCONFIG := defconfig

# SHELL used by kbuild
CONFIG_SHELL := sh

HOST_LFS_CFLAGS := $(shell getconf LFS_CFLAGS 2>/dev/null)
HOST_LFS_LDFLAGS := $(shell getconf LFS_LDFLAGS 2>/dev/null)
HOST_LFS_LIBS := $(shell getconf LFS_LIBS 2>/dev/null)

ifneq ($(LLVM),)
HOSTCC	= clang
HOSTCXX	= clang++
else
HOSTCC	= gcc
HOSTCXX	= g++
endif

KBUILD_USERHOSTCFLAGS := -Wall -Wmissing-prototypes -Wstrict-prototypes \
			 -O2 -fomit-frame-pointer -std=gnu89 -pipe
KBUILD_USERCFLAGS  := $(KBUILD_USERHOSTCFLAGS) $(USERCFLAGS)
KBUILD_USERLDFLAGS := $(USERLDFLAGS)

KBUILD_HOSTCFLAGS   := $(KBUILD_USERHOSTCFLAGS) $(HOST_LFS_CFLAGS) $(HOSTCFLAGS)
KBUILD_HOSTCXXFLAGS := -Wall -O2 $(HOST_LFS_CFLAGS) $(HOSTCXXFLAGS)
KBUILD_HOSTLDFLAGS  := $(HOST_LFS_LDFLAGS) $(HOSTLDFLAGS)
KBUILD_HOSTLDLIBS   := $(HOST_LFS_LIBS) $(HOSTLDLIBS)

# Make variables (CC, etc...)
CPP		= $(CC) -E
ifneq ($(LLVM),)
CC		= clang
LD		= ld.lld
AR		= llvm-ar
NM		= llvm-nm
OBJCOPY		= llvm-objcopy
OBJDUMP		= llvm-objdump
READELF		= llvm-readelf
STRIP		= llvm-strip
else
CC		= $(CROSS_COMPILE)gcc
LD		= $(CROSS_COMPILE)ld
AR		= $(CROSS_COMPILE)ar
NM		= $(CROSS_COMPILE)nm
OBJCOPY		= $(CROSS_COMPILE)objcopy
OBJDUMP		= $(CROSS_COMPILE)objdump
READELF		= $(CROSS_COMPILE)readelf
STRIP		= $(CROSS_COMPILE)strip
endif
PAHOLE		= pahole
RESOLVE_BTFIDS	= $(objtree)/tools/bpf/resolve_btfids/resolve_btfids
LEX		= flex
YACC		= bison
AWK		= awk
INSTALLKERNEL  := installkernel
DEPMOD		= depmod
PERL		= perl
PYTHON		= python
PYTHON3		= python3
CHECK		= sparse
BASH		= bash
KGZIP		= gzip
KBZIP2		= bzip2
KLZOP		= lzop
LZMA		= lzma
LZ4		= lz4
XZ		= xz
ZSTD		= zstd

PAHOLE_FLAGS	= $(shell PAHOLE=$(PAHOLE) $(srctree)/scripts/pahole-flags.sh)

CHECKFLAGS     := -D__linux__ -Dlinux -D__STDC__ -Dunix -D__unix__ \
		  -Wbitwise -Wno-return-void -Wno-unknown-attribute $(CF)
NOSTDINC_FLAGS :=
CFLAGS_MODULE   =
AFLAGS_MODULE   =
LDFLAGS_MODULE  = --strip-debug
CFLAGS_KERNEL	=
AFLAGS_KERNEL	=
LDFLAGS_vmlinux =

# Use USERINCLUDE when you must reference the UAPI directories only.
USERINCLUDE    := \
		-I$(srctree)/arch/$(SRCARCH)/include/uapi \
		-I$(objtree)/arch/$(SRCARCH)/include/generated/uapi \
		-I$(srctree)/include/uapi \
		-I$(objtree)/include/generated/uapi \
                -include $(srctree)/include/linux/kconfig.h

# Use LINUXINCLUDE when you must reference the include/ directory.
# Needed to be compatible with the O= option
LINUXINCLUDE    := \
		-I$(srctree)/arch/$(SRCARCH)/include \
		-I$(objtree)/arch/$(SRCARCH)/include/generated \
		$(if $(building_out_of_srctree),-I$(srctree)/include) \
		-I$(objtree)/include \
		$(USERINCLUDE)

KBUILD_AFLAGS   := -D__ASSEMBLY__ -fno-PIE
KBUILD_CFLAGS   := -Wall -Wundef -Werror=strict-prototypes -Wno-trigraphs \
		   -fno-strict-aliasing -fno-common -fshort-wchar -fno-PIE \
		   -Werror=implicit-function-declaration -Werror=implicit-int \
		   -Werror=return-type -Wno-format-security \
		   -std=gnu89 \
		   -mcpu=cortex-a55 -fdiagnostics-color=always -pipe \
		   -Wno-void-pointer-to-enum-cast -Wno-misleading-indentation -Wno-unused-function -Wno-bool-operation \
		   -Wno-unsequenced -Wno-void-pointer-to-int-cast -Wno-unused-variable -Wno-pointer-to-int-cast -Wno-pointer-to-enum-cast \
		   -Wno-fortify-source -Wno-strlcpy-strlcat-size -Wno-unused-result -Wno-deprecated -Wno-deprecated-declarations -Wformat=0

KBUILD_CPPFLAGS := -D__KERNEL__
KBUILD_AFLAGS_KERNEL :=
KBUILD_CFLAGS_KERNEL :=
KBUILD_AFLAGS_MODULE  := -DMODULE
KBUILD_CFLAGS_MODULE  := -DMODULE
KBUILD_LDFLAGS_MODULE :=
KBUILD_LDFLAGS :=
CLANG_FLAGS :=

export ARCH SRCARCH CONFIG_SHELL BASH HOSTCC KBUILD_HOSTCFLAGS CROSS_COMPILE LD CC
export CPP AR NM STRIP OBJCOPY OBJDUMP READELF PAHOLE RESOLVE_BTFIDS LEX YACC AWK INSTALLKERNEL
export PERL PYTHON PYTHON3 CHECK CHECKFLAGS MAKE UTS_MACHINE HOSTCXX
export KGZIP KBZIP2 KLZOP LZMA LZ4 XZ ZSTD
export KBUILD_HOSTCXXFLAGS KBUILD_HOSTLDFLAGS KBUILD_HOSTLDLIBS LDFLAGS_MODULE
export KBUILD_USERCFLAGS KBUILD_USERLDFLAGS

export KBUILD_CPPFLAGS NOSTDINC_FLAGS LINUXINCLUDE OBJCOPYFLAGS KBUILD_LDFLAGS
export KBUILD_CFLAGS CFLAGS_KERNEL CFLAGS_MODULE
export KBUILD_AFLAGS AFLAGS_KERNEL AFLAGS_MODULE
export KBUILD_AFLAGS_MODULE KBUILD_CFLAGS_MODULE KBUILD_LDFLAGS_MODULE
export KBUILD_AFLAGS_KERNEL KBUILD_CFLAGS_KERNEL
export PAHOLE_FLAGS

# Files to ignore in find ... statements

export RCS_FIND_IGNORE := \( -name SCCS -o -name BitKeeper -o -name .svn -o    \
			  -name CVS -o -name .pc -o -name .hg -o -name .git \) \
			  -prune -o
export RCS_TAR_IGNORE := --exclude SCCS --exclude BitKeeper --exclude .svn \
			 --exclude CVS --exclude .pc --exclude .hg --exclude .git

# ===========================================================================
# Rules shared between *config targets and build targets

# Basic helpers built in scripts/basic/
PHONY += scripts_basic
scripts_basic:
	$(Q)$(MAKE) $(build)=scripts/basic
	$(Q)rm -f .tmp_quiet_recordmcount

PHONY += outputmakefile
# Before starting out-of-tree build, make sure the source tree is clean.
# outputmakefile generates a Makefile in the output directory, if using a
# separate output directory. This allows convenient use of make in the
# output directory.
# At the same time when output Makefile generated, generate .gitignore to
# ignore whole output directory
outputmakefile:
ifdef building_out_of_srctree
	$(Q)if [ -f $(srctree)/.config -o \
		 -d $(srctree)/include/config -o \
		 -d $(srctree)/arch/$(SRCARCH)/include/generated ]; then \
		echo >&2 "***"; \
		echo >&2 "*** The source tree is not clean, please run 'make$(if $(findstring command line, $(origin ARCH)), ARCH=$(ARCH)) mrproper'"; \
		echo >&2 "*** in $(abs_srctree)";\
		echo >&2 "***"; \
		false; \
	fi
	$(Q)ln -fsn $(srctree) source
	$(Q)$(CONFIG_SHELL) $(srctree)/scripts/mkmakefile $(srctree)
	$(Q)test -e .gitignore || \
	{ echo "# this is build directory, ignore it"; echo "*"; } > .gitignore
endif

# The expansion should be delayed until arch/$(SRCARCH)/Makefile is included.
# Some architectures define CROSS_COMPILE in arch/$(SRCARCH)/Makefile.
# CC_VERSION_TEXT is referenced from Kconfig (so it needs export),
# and from include/config/auto.conf.cmd to detect the compiler upgrade.
CC_VERSION_TEXT = $(subst $(pound),,$(shell LC_ALL=C $(CC) --version 2>/dev/null | head -n 1))

ifneq ($(findstring clang,$(CC_VERSION_TEXT)),)
include $(srctree)/scripts/Makefile.clang
endif

# Include this also for config targets because some architectures need
# cc-cross-prefix to determine CROSS_COMPILE.
include $(srctree)/scripts/Makefile.compiler

ifdef config-build
# ===========================================================================
# *config targets only - make sure prerequisites are updated, and descend
# in scripts/kconfig to make the *config target

# Read arch specific Makefile to set KBUILD_DEFCONFIG as needed.
# KBUILD_DEFCONFIG may point out an alternative default configuration
# used for 'make defconfig'
include $(srctree)/arch/$(SRCARCH)/Makefile
export KBUILD_DEFCONFIG KBUILD_KCONFIG CC_VERSION_TEXT

config: outputmakefile scripts_basic FORCE
	$(Q)$(MAKE) $(build)=scripts/kconfig $@

%config: outputmakefile scripts_basic FORCE
	$(Q)$(MAKE) $(build)=scripts/kconfig $@

else #!config-build
# ===========================================================================
# Build targets only - this includes vmlinux, arch specific targets, clean
# targets and others. In general all targets except *config targets.

# If building an external module we do not care about the all: rule
# but instead __all depend on modules
PHONY += all
ifeq ($(KBUILD_EXTMOD),)
__all: all
else
__all: modules
endif

# Decide whether to build built-in, modular, or both.
# Normally, just do built-in.

KBUILD_MODULES :=
KBUILD_BUILTIN := 1

# If we have only "make modules", don't compile built-in objects.
ifeq ($(MAKECMDGOALS),modules)
  KBUILD_BUILTIN :=
endif

# If we have "make <whatever> modules", compile modules
# in addition to whatever we do anyway.
# Just "make" or "make all" shall build modules as well

ifneq ($(filter all modules nsdeps %compile_commands.json clang-%,$(MAKECMDGOALS)),)
  KBUILD_MODULES := 1
endif

ifeq ($(MAKECMDGOALS),)
  KBUILD_MODULES := 1
endif

export KBUILD_MODULES KBUILD_BUILTIN

ifdef need-config
include include/config/auto.conf
endif

ifdef CONFIG_INTEGRATE_MODULES
KBUILD_CFLAGS_MODULE += -include $(srctree)/include/linux/integrated_module.h
endif

ifeq ($(KBUILD_EXTMOD),)
# Objects we will link into vmlinux / subdirs we need to visit
core-y		:= init/ usr/
drivers-y	:= drivers/ sound/
drivers-$(CONFIG_SAMPLES) += samples/
drivers-y	+= net/ virt/
drivers-y	+= google-devices/
drivers-y	+= google-modules/
libs-y		:= lib/
endif # KBUILD_EXTMOD

ifndef KBUILD_MIXED_TREE
# The all: target is the default when no target is given on the
# command line.
# This allow a user to issue only 'make' to build a kernel including modules
# Defaults to vmlinux, but the arch makefile usually adds further targets
all: vmlinux
endif

CFLAGS_GCOV	:= -fprofile-arcs -ftest-coverage \
	$(call cc-option,-fno-tree-loop-im) \
	$(call cc-disable-warning,maybe-uninitialized,)
export CFLAGS_GCOV

# The arch Makefiles can override CC_FLAGS_FTRACE. We may also append it later.
ifdef CONFIG_FUNCTION_TRACER
  CC_FLAGS_FTRACE := -pg
endif

ifdef CONFIG_CC_IS_GCC
RETPOLINE_CFLAGS	:= $(call cc-option,-mindirect-branch=thunk-extern -mindirect-branch-register)
RETPOLINE_CFLAGS	+= $(call cc-option,-mindirect-branch-cs-prefix)
RETPOLINE_VDSO_CFLAGS	:= $(call cc-option,-mindirect-branch=thunk-inline -mindirect-branch-register)
endif
ifdef CONFIG_CC_IS_CLANG
RETPOLINE_CFLAGS	:= -mretpoline-external-thunk
RETPOLINE_VDSO_CFLAGS	:= -mretpoline
endif

ifdef CONFIG_RETHUNK
RETHUNK_CFLAGS         := -mfunction-return=thunk-extern
RETPOLINE_CFLAGS       += $(RETHUNK_CFLAGS)
endif

export RETPOLINE_CFLAGS
export RETPOLINE_VDSO_CFLAGS

include $(srctree)/arch/$(SRCARCH)/Makefile

ifdef need-config
ifdef may-sync-config
# Read in dependencies to all Kconfig* files, make sure to run syncconfig if
# changes are detected. This should be included after arch/$(SRCARCH)/Makefile
# because some architectures define CROSS_COMPILE there.
include include/config/auto.conf.cmd

$(KCONFIG_CONFIG):
	@echo >&2 '***'
	@echo >&2 '*** Configuration file "$@" not found!'
	@echo >&2 '***'
	@echo >&2 '*** Please run some configurator (e.g. "make oldconfig" or'
	@echo >&2 '*** "make menuconfig" or "make xconfig").'
	@echo >&2 '***'
	@/bin/false

# The actual configuration files used during the build are stored in
# include/generated/ and include/config/. Update them if .config is newer than
# include/config/auto.conf (which mirrors .config).
#
# This exploits the 'multi-target pattern rule' trick.
# The syncconfig should be executed only once to make all the targets.
# (Note: use the grouped target '&:' when we bump to GNU Make 4.3)
#
# Do not use $(call cmd,...) here. That would suppress prompts from syncconfig,
# so you cannot notice that Kconfig is waiting for the user input.
%/config/auto.conf %/config/auto.conf.cmd %/generated/autoconf.h: $(KCONFIG_CONFIG)
	$(Q)$(kecho) "  SYNC    $@"
	$(Q)$(MAKE) -f $(srctree)/Makefile syncconfig
else # !may-sync-config
# External modules and some install targets need include/generated/autoconf.h
# and include/config/auto.conf but do not care if they are up-to-date.
# Use auto.conf to trigger the test
PHONY += include/config/auto.conf

include/config/auto.conf:
	$(Q)test -e include/generated/autoconf.h -a -e $@ || (		\
	echo >&2;							\
	echo >&2 "  ERROR: Kernel configuration is invalid.";		\
	echo >&2 "         include/generated/autoconf.h or $@ are missing.";\
	echo >&2 "         Run 'make oldconfig && make prepare' on kernel src to fix it.";	\
	echo >&2 ;							\
	/bin/false)

endif # may-sync-config
endif # need-config

KBUILD_CFLAGS	+= $(call cc-option,-fno-delete-null-pointer-checks,)
KBUILD_CFLAGS	+= $(call cc-disable-warning,frame-address,)
KBUILD_CFLAGS	+= $(call cc-disable-warning, format-truncation)
KBUILD_CFLAGS	+= $(call cc-disable-warning, format-overflow)
KBUILD_CFLAGS	+= $(call cc-disable-warning, address-of-packed-member)

ifdef CONFIG_CC_OPTIMIZE_FOR_PERFORMANCE
KBUILD_CFLAGS += -O2 -funroll-loops -fno-unwind-tables
else ifdef CONFIG_CC_OPTIMIZE_FOR_PERFORMANCE_O3
KBUILD_CFLAGS += -O3 -fno-unwind-tables
else ifdef CONFIG_CC_OPTIMIZE_FOR_SIZE
KBUILD_CFLAGS += -Os
endif

# Tell gcc to never replace conditional load with a non-conditional one
KBUILD_CFLAGS	+= $(call cc-option,--param=allow-store-data-races=0)
KBUILD_CFLAGS	+= $(call cc-option,-fno-allow-store-data-races)

ifdef CONFIG_READABLE_ASM
# Disable optimizations that make assembler listings hard to read.
# reorder blocks reorders the control in the function
# ipa clone creates specialized cloned functions
# partial inlining inlines only parts of functions
KBUILD_CFLAGS += $(call cc-option,-fno-reorder-blocks,) \
                 $(call cc-option,-fno-ipa-cp-clone,) \
                 $(call cc-option,-fno-partial-inlining)
endif

ifneq ($(CONFIG_FRAME_WARN),0)
KBUILD_CFLAGS += -Wframe-larger-than=$(CONFIG_FRAME_WARN)
endif

stackp-flags-y                                    := -fno-stack-protector
stackp-flags-$(CONFIG_STACKPROTECTOR)             := -fstack-protector
stackp-flags-$(CONFIG_STACKPROTECTOR_STRONG)      := -fstack-protector-strong

KBUILD_CFLAGS += $(stackp-flags-y)

KBUILD_CFLAGS-$(CONFIG_WERROR) += -Werror
KBUILD_CFLAGS += $(KBUILD_CFLAGS-y)

ifdef CONFIG_CC_IS_CLANG
KBUILD_CPPFLAGS += -Qunused-arguments
KBUILD_CFLAGS += -Wno-format-invalid-specifier
KBUILD_CFLAGS += -Wno-gnu
# CLANG uses a _MergedGlobals as optimization, but this breaks modpost, as the
# source of a reference will be _MergedGlobals and not on of the whitelisted names.
# See modpost pattern 2
KBUILD_CFLAGS += -mno-global-merge
else

# Warn about unmarked fall-throughs in switch statement.
# Disabled for clang while comment to attribute conversion happens and
# https://github.com/ClangBuiltLinux/linux/issues/636 is discussed.
KBUILD_CFLAGS += $(call cc-option,-Wimplicit-fallthrough,)
endif

# These warnings generated too much noise in a regular build.
# Use make W=1 to enable them (see scripts/Makefile.extrawarn)
KBUILD_CFLAGS += $(call cc-disable-warning, unused-but-set-variable)

KBUILD_CFLAGS += $(call cc-disable-warning, unused-const-variable)

# These result in bogus false positives
KBUILD_CFLAGS += $(call cc-disable-warning, dangling-pointer)

ifdef CONFIG_FRAME_POINTER
KBUILD_CFLAGS	+= -fno-omit-frame-pointer -fno-optimize-sibling-calls
else
# Some targets (ARM with Thumb2, for example), can't be built with frame
# pointers.  For those, we don't have FUNCTION_TRACER automatically
# select FRAME_POINTER.  However, FUNCTION_TRACER adds -pg, and this is
# incompatible with -fomit-frame-pointer with current GCC, so we don't use
# -fomit-frame-pointer with FUNCTION_TRACER.
ifndef CONFIG_FUNCTION_TRACER
KBUILD_CFLAGS	+= -fomit-frame-pointer
endif
endif

# Initialize all stack variables with a 0xAA pattern.
ifdef CONFIG_INIT_STACK_ALL_PATTERN
KBUILD_CFLAGS	+= -ftrivial-auto-var-init=pattern
endif

# Initialize all stack variables with a zero value.
ifdef CONFIG_INIT_STACK_ALL_ZERO
KBUILD_CFLAGS	+= -ftrivial-auto-var-init=zero
ifdef CONFIG_CC_HAS_AUTO_VAR_INIT_ZERO_ENABLER
# https://github.com/llvm/llvm-project/issues/44842
KBUILD_CFLAGS	+= -enable-trivial-auto-var-init-zero-knowing-it-will-be-removed-from-clang
endif
endif

DEBUG_CFLAGS	:=

# Workaround for GCC versions < 5.0
# https://gcc.gnu.org/bugzilla/show_bug.cgi?id=61801
ifdef CONFIG_CC_IS_GCC
DEBUG_CFLAGS	+= $(call cc-ifversion, -lt, 0500, $(call cc-option, -fno-var-tracking-assignments))
endif

ifdef CONFIG_DEBUG_INFO

ifdef CONFIG_DEBUG_INFO_SPLIT
DEBUG_CFLAGS	+= -gsplit-dwarf
else
DEBUG_CFLAGS	+= -g
endif

ifdef CONFIG_AS_IS_LLVM
KBUILD_AFLAGS	+= -g
else
KBUILD_AFLAGS	+= -Wa,-gdwarf-2
endif

ifdef CONFIG_DEBUG_INFO_DWARF4
DEBUG_CFLAGS	+= -gdwarf-4
endif

ifdef CONFIG_DEBUG_INFO_REDUCED
DEBUG_CFLAGS	+= $(call cc-option, -femit-struct-debug-baseonly) \
		   $(call cc-option,-fno-var-tracking)
endif

ifdef CONFIG_DEBUG_INFO_COMPRESSED
DEBUG_CFLAGS	+= -gz=zlib
KBUILD_AFLAGS	+= -gz=zlib
KBUILD_LDFLAGS	+= --compress-debug-sections=zlib
endif

endif # CONFIG_DEBUG_INFO

KBUILD_CFLAGS += $(DEBUG_CFLAGS)
export DEBUG_CFLAGS

ifdef CONFIG_FUNCTION_TRACER
ifdef CONFIG_FTRACE_MCOUNT_USE_CC
  CC_FLAGS_FTRACE	+= -mrecord-mcount
  ifdef CONFIG_HAVE_NOP_MCOUNT
    ifeq ($(call cc-option-yn, -mnop-mcount),y)
      CC_FLAGS_FTRACE	+= -mnop-mcount
      CC_FLAGS_USING	+= -DCC_USING_NOP_MCOUNT
    endif
  endif
endif
ifdef CONFIG_FTRACE_MCOUNT_USE_OBJTOOL
  CC_FLAGS_USING	+= -DCC_USING_NOP_MCOUNT
endif
ifdef CONFIG_FTRACE_MCOUNT_USE_RECORDMCOUNT
  ifdef CONFIG_HAVE_C_RECORDMCOUNT
    BUILD_C_RECORDMCOUNT := y
    export BUILD_C_RECORDMCOUNT
  endif
endif
ifdef CONFIG_HAVE_FENTRY
  ifeq ($(call cc-option-yn, -mfentry),y)
    CC_FLAGS_FTRACE	+= -mfentry
    CC_FLAGS_USING	+= -DCC_USING_FENTRY
  endif
endif
export CC_FLAGS_FTRACE
KBUILD_CFLAGS	+= $(CC_FLAGS_FTRACE) $(CC_FLAGS_USING)
KBUILD_AFLAGS	+= $(CC_FLAGS_USING)
endif

# We trigger additional mismatches with less inlining
ifdef CONFIG_DEBUG_SECTION_MISMATCH
KBUILD_CFLAGS += $(call cc-option, -fno-inline-functions-called-once)
endif

ifdef CONFIG_LD_DEAD_CODE_DATA_ELIMINATION
KBUILD_CFLAGS_KERNEL += -ffunction-sections -fdata-sections
LDFLAGS_vmlinux += --gc-sections
endif

ifdef CONFIG_SHADOW_CALL_STACK
CC_FLAGS_SCS	:= -fsanitize=shadow-call-stack
KBUILD_CFLAGS	+= $(CC_FLAGS_SCS)
export CC_FLAGS_SCS
endif

ifdef CONFIG_LTO_CLANG
ifdef CONFIG_LTO_CLANG_THIN
CC_FLAGS_LTO	:= -flto=thin -fsplit-lto-unit
KBUILD_LDFLAGS	+= --thinlto-cache-dir=$(extmod-prefix).thinlto-cache
else
CC_FLAGS_LTO	:= -flto
endif

ifeq ($(SRCARCH),x86)
# TODO(b/182572011): Revert workaround for compiler / linker bug.
CC_FLAGS_LTO	+= -fvisibility=hidden
else
CC_FLAGS_LTO	+= -fvisibility=default
endif

# Limit inlining across translation units to reduce binary size
KBUILD_LDFLAGS += -mllvm -import-instr-limit=5
endif

ifdef CONFIG_LTO
KBUILD_CFLAGS	+= $(CC_FLAGS_LTO)
export CC_FLAGS_LTO
endif

ifdef CONFIG_CFI_CLANG
CC_FLAGS_CFI	:= -fsanitize=cfi \
		   -fsanitize-cfi-cross-dso \
		   -fno-sanitize-cfi-canonical-jump-tables \
		   -fno-sanitize-blacklist

ifdef CONFIG_CFI_PERMISSIVE
CC_FLAGS_CFI	+= -fsanitize-recover=cfi \
		   -fno-sanitize-trap=cfi
else
ifndef CONFIG_UBSAN_TRAP
CC_FLAGS_CFI	+= -ftrap-function=__ubsan_handle_cfi_check_fail_abort
endif
endif

# If LTO flags are filtered out, we must also filter out CFI.
CC_FLAGS_LTO	+= $(CC_FLAGS_CFI)
KBUILD_CFLAGS	+= $(CC_FLAGS_CFI)
export CC_FLAGS_CFI
endif

ifdef CONFIG_DEBUG_FORCE_FUNCTION_ALIGN_32B
KBUILD_CFLAGS += -falign-functions=32
endif

# arch Makefile may override CC so keep this after arch Makefile is included
NOSTDINC_FLAGS += -nostdinc -isystem $(shell $(CC) -print-file-name=include)

# warn about C99 declaration after statement
KBUILD_CFLAGS += -Wdeclaration-after-statement

# Variable Length Arrays (VLAs) should not be used anywhere in the kernel
KBUILD_CFLAGS += -Wvla

# disable pointer signed / unsigned warnings in gcc 4.0
KBUILD_CFLAGS += -Wno-pointer-sign

# disable stringop warnings in gcc 8+
KBUILD_CFLAGS += $(call cc-disable-warning, stringop-truncation)

# We'll want to enable this eventually, but it's not going away for 5.7 at least
KBUILD_CFLAGS += $(call cc-disable-warning, zero-length-bounds)
KBUILD_CFLAGS += $(call cc-disable-warning, array-bounds)
KBUILD_CFLAGS += $(call cc-disable-warning, stringop-overflow)

# Another good warning that we'll want to enable eventually
KBUILD_CFLAGS += $(call cc-disable-warning, restrict)

# Enabled with W=2, disabled by default as noisy
KBUILD_CFLAGS += $(call cc-disable-warning, maybe-uninitialized)

# disable invalid "can't wrap" optimizations for signed / pointers
KBUILD_CFLAGS	+= -fno-strict-overflow

# Make sure -fstack-check isn't enabled (like gentoo apparently did)
KBUILD_CFLAGS  += -fno-stack-check

# conserve stack if available
KBUILD_CFLAGS   += $(call cc-option,-fconserve-stack)

# Prohibit date/time macros, which would make the build non-deterministic
KBUILD_CFLAGS   += -Werror=date-time

# enforce correct pointer usage
KBUILD_CFLAGS   += $(call cc-option,-Werror=incompatible-pointer-types)

# Require designated initializers for all marked structures
KBUILD_CFLAGS   += $(call cc-option,-Werror=designated-init)

# change __FILE__ to the relative path from the srctree
KBUILD_CPPFLAGS += $(call cc-option,-fmacro-prefix-map=$(srctree)/=)

# include additional Makefiles when needed
include-y			:= scripts/Makefile.extrawarn
include-$(CONFIG_KASAN)		+= scripts/Makefile.kasan
include-$(CONFIG_KCSAN)		+= scripts/Makefile.kcsan
include-$(CONFIG_UBSAN)		+= scripts/Makefile.ubsan
include-$(CONFIG_KCOV)		+= scripts/Makefile.kcov
include-$(CONFIG_GCC_PLUGINS)	+= scripts/Makefile.gcc-plugins

include $(addprefix $(srctree)/, $(include-y))

# scripts/Makefile.gcc-plugins is intentionally included last.
# Do not add $(call cc-option,...) below this line. When you build the kernel
# from the clean source tree, the GCC plugins do not exist at this point.

# Add user supplied CPPFLAGS, AFLAGS and CFLAGS as the last assignments
KBUILD_CPPFLAGS += $(KCPPFLAGS)
KBUILD_AFLAGS   += $(KAFLAGS)
KBUILD_CFLAGS   += $(KCFLAGS)

KBUILD_LDFLAGS_MODULE += --build-id=sha1
LDFLAGS_vmlinux += --build-id=sha1

KBUILD_LDFLAGS	+= -z noexecstack
KBUILD_LDFLAGS	+= $(call ld-option,--no-warn-rwx-segments)

ifeq ($(CONFIG_STRIP_ASM_SYMS),y)
LDFLAGS_vmlinux	+= $(call ld-option, -X,)
endif

ifeq ($(CONFIG_RELR),y)
LDFLAGS_vmlinux	+= --pack-dyn-relocs=relr --use-android-relr-tags
endif

# We never want expected sections to be placed heuristically by the
# linker. All sections should be explicitly named in the linker script.
ifdef CONFIG_LD_ORPHAN_WARN
LDFLAGS_vmlinux += --orphan-handling=warn
endif

# Align the bit size of userspace programs with the kernel
KBUILD_USERCFLAGS  += $(filter -m32 -m64 --target=%, $(KBUILD_CFLAGS))
KBUILD_USERLDFLAGS += $(filter -m32 -m64 --target=%, $(KBUILD_CFLAGS))

# make the checker run with the right architecture
CHECKFLAGS += --arch=$(ARCH)

# insure the checker run with the right endianness
CHECKFLAGS += $(if $(CONFIG_CPU_BIG_ENDIAN),-mbig-endian,-mlittle-endian)

# the checker needs the correct machine size
CHECKFLAGS += $(if $(CONFIG_64BIT),-m64,-m32)

# Default kernel image to build when no specific target is given.
# KBUILD_IMAGE may be overruled on the command line or
# set in the environment
# Also any assignments in arch/$(ARCH)/Makefile take precedence over
# this default value
export KBUILD_IMAGE ?= vmlinux

#
# INSTALL_PATH specifies where to place the updated kernel and system map
# images. Default is /boot, but you can set it to other values
export	INSTALL_PATH ?= /boot

#
# INSTALL_DTBS_PATH specifies a prefix for relocations required by build roots.
# Like INSTALL_MOD_PATH, it isn't defined in the Makefile, but can be passed as
# an argument if needed. Otherwise it defaults to the kernel install path
#
export INSTALL_DTBS_PATH ?= $(INSTALL_PATH)/dtbs/$(KERNELRELEASE)

#
# INSTALL_MOD_PATH specifies a prefix to MODLIB for module directory
# relocations required by build roots.  This is not defined in the
# makefile but the argument can be passed to make if needed.
#

MODLIB	= $(INSTALL_MOD_PATH)/lib/modules/$(KERNELRELEASE)
export MODLIB

#
# INSTALL_MOD_STRIP, if defined, will cause modules to be
# stripped after they are installed.  If INSTALL_MOD_STRIP is '1', then
# the default option --strip-debug will be used.  Otherwise,
# INSTALL_MOD_STRIP value will be used as the options to the strip command.

ifdef INSTALL_MOD_STRIP
ifeq ($(INSTALL_MOD_STRIP),1)
mod_strip_cmd = $(STRIP) --strip-debug
else
mod_strip_cmd = $(STRIP) $(INSTALL_MOD_STRIP)
endif # INSTALL_MOD_STRIP=1
else
mod_strip_cmd = true
endif # INSTALL_MOD_STRIP
export mod_strip_cmd

# CONFIG_MODULE_COMPRESS, if defined, will cause module to be compressed
# after they are installed in agreement with CONFIG_MODULE_COMPRESS_GZIP
# or CONFIG_MODULE_COMPRESS_XZ.

mod_compress_cmd = true
ifdef CONFIG_MODULE_COMPRESS
  ifdef CONFIG_MODULE_COMPRESS_GZIP
    mod_compress_cmd = $(KGZIP) -n -f
  endif # CONFIG_MODULE_COMPRESS_GZIP
  ifdef CONFIG_MODULE_COMPRESS_XZ
    mod_compress_cmd = $(XZ) -f
  endif # CONFIG_MODULE_COMPRESS_XZ
endif # CONFIG_MODULE_COMPRESS
export mod_compress_cmd

ifdef CONFIG_MODULE_SIG_ALL
$(eval $(call config_filename,MODULE_SIG_KEY))

mod_sign_cmd = scripts/sign-file $(CONFIG_MODULE_SIG_HASH) $(MODULE_SIG_KEY_SRCPREFIX)$(CONFIG_MODULE_SIG_KEY) certs/signing_key.x509
else
mod_sign_cmd = true
endif
export mod_sign_cmd

HOST_LIBELF_LIBS = $(shell pkg-config libelf --libs 2>/dev/null || echo -lelf)

has_libelf := $(call try-run,\
                echo "int main() {}" | \
                $(HOSTCC) $(KBUILD_HOSTCFLAGS) -xc -o /dev/null $(KBUILD_HOSTLDFLAGS) $(HOST_LIBELF_LIBS) -,1,0)

ifdef CONFIG_STACK_VALIDATION
  ifeq ($(has_libelf),1)
    objtool_target := tools/objtool FORCE
  else
    SKIP_STACK_VALIDATION := 1
    export SKIP_STACK_VALIDATION
  endif
endif

PHONY += resolve_btfids_clean

resolve_btfids_O = $(abspath $(objtree))/tools/bpf/resolve_btfids

# tools/bpf/resolve_btfids directory might not exist
# in output directory, skip its clean in that case
resolve_btfids_clean:
ifneq ($(wildcard $(resolve_btfids_O)),)
	$(Q)$(MAKE) -sC $(srctree)/tools/bpf/resolve_btfids O=$(resolve_btfids_O) clean
endif

ifdef CONFIG_BPF
ifdef CONFIG_DEBUG_INFO_BTF
  ifeq ($(has_libelf),1)
    resolve_btfids_target := tools/bpf/resolve_btfids FORCE
  else
    ERROR_RESOLVE_BTFIDS := 1
  endif
endif # CONFIG_DEBUG_INFO_BTF
endif # CONFIG_BPF

PHONY += prepare0

export MODORDER := $(extmod-prefix)modules.order
export MODULES_NSDEPS := $(extmod-prefix)modules.nsdeps

# ---------------------------------------------------------------------------
# Kernel headers

PHONY += headers

#Default location for installed headers
ifeq ($(KBUILD_EXTMOD),)
PHONY += archheaders archscripts
hdr-inst := -f $(srctree)/scripts/Makefile.headersinst obj
headers: $(version_h) scripts_unifdef uapi-asm-generic archheaders archscripts
else
hdr-prefix = $(KBUILD_EXTMOD)/
hdr-inst := -f $(srctree)/scripts/Makefile.headersinst dst=$(KBUILD_EXTMOD)/usr/include objtree=$(objtree)/$(KBUILD_EXTMOD) obj
endif

export INSTALL_HDR_PATH = $(objtree)/$(hdr-prefix)usr

quiet_cmd_headers_install = INSTALL $(INSTALL_HDR_PATH)/include
      cmd_headers_install = \
	mkdir -p $(INSTALL_HDR_PATH); \
	rsync -mrl --include='*/' --include='*\.h' --exclude='*' \
	$(hdr-prefix)usr/include $(INSTALL_HDR_PATH);

PHONY += headers_install
headers_install: headers
	$(call cmd,headers_install)

headers:
ifeq ($(KBUILD_EXTMOD),)
	$(if $(wildcard $(srctree)/arch/$(SRCARCH)/include/uapi/asm/Kbuild),, \
	  $(error Headers not exportable for the $(SRCARCH) architecture))
endif
	$(Q)$(MAKE) $(hdr-inst)=$(hdr-prefix)include/uapi
	$(Q)$(MAKE) $(hdr-inst)=$(hdr-prefix)arch/$(SRCARCH)/include/uapi

ifeq ($(KBUILD_EXTMOD),)
core-y		+= kernel/ certs/ mm/ fs/ ipc/ security/ crypto/ block/ io_uring/

vmlinux-dirs	:= $(patsubst %/,%,$(filter %/, \
		     $(core-y) $(core-m) $(drivers-y) $(drivers-m) \
		     $(libs-y) $(libs-m)))

vmlinux-alldirs	:= $(sort $(vmlinux-dirs) Documentation \
		     $(patsubst %/,%,$(filter %/, $(core-) \
			$(drivers-) $(libs-))))

build-dirs	:= $(vmlinux-dirs)
clean-dirs	:= $(vmlinux-alldirs)

subdir-modorder := $(addsuffix /modules.order, $(build-dirs))

# Externally visible symbols (used by link-vmlinux.sh)
KBUILD_VMLINUX_OBJS := $(head-y) $(patsubst %/,%/built-in.a, $(core-y))
KBUILD_VMLINUX_OBJS += $(addsuffix built-in.a, $(filter %/, $(libs-y)))
ifdef CONFIG_MODULES
KBUILD_VMLINUX_OBJS += $(patsubst %/, %/lib.a, $(filter %/, $(libs-y)))
KBUILD_VMLINUX_LIBS := $(filter-out %/, $(libs-y))
else
KBUILD_VMLINUX_LIBS := $(patsubst %/,%/lib.a, $(libs-y))
endif
KBUILD_VMLINUX_OBJS += $(patsubst %/,%/built-in.a, $(drivers-y))

export KBUILD_VMLINUX_OBJS KBUILD_VMLINUX_LIBS
export KBUILD_LDS          := arch/$(SRCARCH)/kernel/vmlinux.lds
# used by scripts/Makefile.package
export KBUILD_ALLDIRS := $(sort $(filter-out arch/%,$(vmlinux-alldirs)) LICENSES arch include scripts tools)

vmlinux-deps := $(KBUILD_LDS) $(KBUILD_VMLINUX_OBJS) $(KBUILD_VMLINUX_LIBS)

# Recurse until adjust_autoksyms.sh is satisfied
PHONY += autoksyms_recursive
ifdef CONFIG_TRIM_UNUSED_KSYMS
# For the kernel to actually contain only the needed exported symbols,
# we have to build modules as well to determine what those symbols are.
# (this can be evaluated only once include/config/auto.conf has been included)
KBUILD_MODULES := 1

autoksyms_recursive: descend modules.order
	$(Q)$(CONFIG_SHELL) $(srctree)/scripts/adjust_autoksyms.sh \
	  "$(MAKE) -f $(srctree)/Makefile autoksyms_recursive"
endif

autoksyms_h := $(if $(CONFIG_TRIM_UNUSED_KSYMS), include/generated/autoksyms.h)

quiet_cmd_autoksyms_h = GEN     $@
      cmd_autoksyms_h = mkdir -p $(dir $@); \
			$(CONFIG_SHELL) $(srctree)/scripts/gen_autoksyms.sh $@

$(autoksyms_h):
	$(call cmd,autoksyms_h)

ARCH_POSTLINK := $(wildcard $(srctree)/arch/$(SRCARCH)/Makefile.postlink)

# Final link of vmlinux with optional arch pass after final link
cmd_link-vmlinux =                                                 \
	$(CONFIG_SHELL) $< "$(LD)" "$(KBUILD_LDFLAGS)" "$(LDFLAGS_vmlinux)";    \
	$(if $(ARCH_POSTLINK), $(MAKE) -f $(ARCH_POSTLINK) $@, true)

ifndef KBUILD_MIXED_TREE
vmlinux: scripts/link-vmlinux.sh autoksyms_recursive $(vmlinux-deps) FORCE
	+$(call if_changed,link-vmlinux)
endif

targets := vmlinux

# The actual objects are generated when descending,
# make sure no implicit rule kicks in
$(sort $(vmlinux-deps) $(subdir-modorder)): descend ;

filechk_kernel.release = \
	echo "$(KERNELVERSION)$$($(CONFIG_SHELL) $(srctree)/scripts/setlocalversion \
		$(srctree) $(BRANCH) $(KMI_GENERATION))"

# Store (new) KERNELRELEASE string in include/config/kernel.release
include/config/kernel.release: FORCE
	$(call filechk,kernel.release)

# Additional helpers built in scripts/
# Carefully list dependencies so we do not try to build scripts twice
# in parallel
PHONY += scripts
scripts: scripts_basic scripts_dtc
	$(Q)$(MAKE) $(build)=$(@)

# Things we need to do before we recursively start building the kernel
# or the modules are listed in "prepare".
# A multi level approach is used. prepareN is processed before prepareN-1.
# archprepare is used in arch Makefiles and when processed asm symlink,
# version.h and scripts_basic is processed / created.

PHONY += prepare archprepare

archprepare: outputmakefile archheaders archscripts scripts include/config/kernel.release \
	asm-generic $(version_h) $(autoksyms_h) include/generated/utsrelease.h \
	include/generated/autoconf.h

prepare0: archprepare
	$(Q)$(MAKE) $(build)=scripts/mod
	$(Q)$(MAKE) $(build)=.

# All the preparing..
prepare: prepare0 prepare-objtool prepare-resolve_btfids

# Support for using generic headers in asm-generic
asm-generic := -f $(srctree)/scripts/Makefile.asm-generic obj

PHONY += asm-generic uapi-asm-generic
asm-generic: uapi-asm-generic
	$(Q)$(MAKE) $(asm-generic)=arch/$(SRCARCH)/include/generated/asm \
	generic=include/asm-generic
uapi-asm-generic:
	$(Q)$(MAKE) $(asm-generic)=arch/$(SRCARCH)/include/generated/uapi/asm \
	generic=include/uapi/asm-generic

PHONY += prepare-objtool prepare-resolve_btfids
prepare-objtool: $(objtool_target)
ifeq ($(SKIP_STACK_VALIDATION),1)
ifdef CONFIG_FTRACE_MCOUNT_USE_OBJTOOL
	@echo "error: Cannot generate __mcount_loc for CONFIG_DYNAMIC_FTRACE=y, please install libelf-dev, libelf-devel or elfutils-libelf-devel" >&2
	@false
endif
ifdef CONFIG_UNWINDER_ORC
	@echo "error: Cannot generate ORC metadata for CONFIG_UNWINDER_ORC=y, please install libelf-dev, libelf-devel or elfutils-libelf-devel" >&2
	@false
else
	@echo "warning: Cannot use CONFIG_STACK_VALIDATION=y, please install libelf-dev, libelf-devel or elfutils-libelf-devel" >&2
endif
endif

prepare-resolve_btfids: $(resolve_btfids_target)
ifeq ($(ERROR_RESOLVE_BTFIDS),1)
	@echo "error: Cannot resolve BTF IDs for CONFIG_DEBUG_INFO_BTF, please install libelf-dev, libelf-devel or elfutils-libelf-devel" >&2
	@false
endif
# Generate some files
# ---------------------------------------------------------------------------

# KERNELRELEASE can change from a few different places, meaning version.h
# needs to be updated, so this check is forced on all builds

uts_len := 64
define filechk_utsrelease.h
	if [ `echo -n "$(KERNELRELEASE)" | wc -c ` -gt $(uts_len) ]; then \
	  echo '"$(KERNELRELEASE)" exceeds $(uts_len) characters' >&2;    \
	  exit 1;                                                         \
	fi;                                                               \
	echo \#define UTS_RELEASE \"$(KERNELRELEASE)\"
endef

define filechk_version.h
	if [ $(SUBLEVEL) -gt 255 ]; then                                 \
		echo \#define LINUX_VERSION_CODE $(shell                 \
		expr $(VERSION) \* 65536 + $(PATCHLEVEL) \* 256 + 255); \
	else                                                             \
		echo \#define LINUX_VERSION_CODE $(shell                 \
		expr $(VERSION) \* 65536 + $(PATCHLEVEL) \* 256 + $(SUBLEVEL)); \
	fi;                                                              \
	echo '#define KERNEL_VERSION(a,b,c) (((a) << 16) + ((b) << 8) +  \
	((c) > 255 ? 255 : (c)))'
endef

$(version_h): PATCHLEVEL := $(if $(PATCHLEVEL), $(PATCHLEVEL), 0)
$(version_h): SUBLEVEL := $(if $(SUBLEVEL), $(SUBLEVEL), 0)
$(version_h): FORCE
	$(call filechk,version.h)
	$(Q)rm -f $(old_version_h)

include/generated/utsrelease.h: include/config/kernel.release FORCE
	$(call filechk,utsrelease.h)

PHONY += headerdep
headerdep:
	$(Q)find $(srctree)/include/ -name '*.h' | xargs --max-args 1 \
	$(srctree)/scripts/headerdep.pl -I$(srctree)/include

# Deprecated. It is no-op now.
PHONY += headers_check
headers_check:
	@:

ifdef CONFIG_HEADERS_INSTALL
prepare: headers
endif

PHONY += scripts_unifdef
scripts_unifdef: scripts_basic
	$(Q)$(MAKE) $(build)=scripts scripts/unifdef

# ---------------------------------------------------------------------------
# Kernel selftest

PHONY += kselftest
kselftest:
	$(Q)$(MAKE) -C $(srctree)/tools/testing/selftests run_tests

kselftest-%: FORCE
	$(Q)$(MAKE) -C $(srctree)/tools/testing/selftests $*

PHONY += kselftest-merge
kselftest-merge:
	$(if $(wildcard $(objtree)/.config),, $(error No .config exists, config your kernel first!))
	$(Q)find $(srctree)/tools/testing/selftests -name config | \
		xargs $(srctree)/scripts/kconfig/merge_config.sh -m $(objtree)/.config
	$(Q)$(MAKE) -f $(srctree)/Makefile olddefconfig

# ---------------------------------------------------------------------------
# Devicetree files

ifneq ($(wildcard $(srctree)/arch/$(SRCARCH)/boot/dts/),)
dtstree := arch/$(SRCARCH)/boot/dts
endif

ifneq ($(dtstree),)

# Define order-only-prerequisites to avoid races in sub make
$(filter %/dtbo.img, $(MAKECMDGOALS)): %/dtbo.img: | $(filter %.dtbo %.dtb dtbs,$(MAKECMDGOALS))
$(filter %.dtbo, $(MAKECMDGOALS)): %.dtbo: | $(filter %.dtb dtbs,$(MAKECMDGOALS))

%.dtb %/dtbo.img %.dtbo: include/config/kernel.release scripts_dtc scripts_mkdtimg
	$(Q)$(MAKE) $(build)=$(dtstree)/$(@D) $(dtstree)/$@

PHONY += dtbs dtbs_install dtbs_check
dtbs: include/config/kernel.release scripts_dtc
	$(Q)$(MAKE) $(build)=$(dtstree)

ifneq ($(filter dtbs_check, $(MAKECMDGOALS)),)
export CHECK_DTBS=y
dtbs: dt_binding_check
endif

dtbs_check: dtbs

dtbs_install:
	$(Q)$(MAKE) $(dtbinst)=$(dtstree) dst=$(INSTALL_DTBS_PATH)

ifdef CONFIG_OF_EARLY_FLATTREE
all: dtbs
endif

endif

PHONY += scripts_dtc scripts_mkdtimg
scripts_dtc: scripts_basic
	$(Q)$(MAKE) $(build)=scripts/dtc-aosp

scripts_mkdtimg: scripts_dtc
	$(Q)$(MAKE) $(build)=scripts/libufdt

ifneq ($(filter dt_binding_check, $(MAKECMDGOALS)),)
export CHECK_DT_BINDING=y
endif

PHONY += dt_binding_check
dt_binding_check: scripts_dtc
	$(Q)$(MAKE) $(build)=Documentation/devicetree/bindings

# ---------------------------------------------------------------------------
# Modules

ifdef CONFIG_MODULES

# By default, build modules as well

all: modules

# When we're building modules with modversions, we need to consider
# the built-in objects during the descend as well, in order to
# make sure the checksums are up to date before we record them.
ifdef CONFIG_MODVERSIONS
  KBUILD_BUILTIN := 1
endif

# Build modules
#
# A module can be listed more than once in obj-m resulting in
# duplicate lines in modules.order files.  Those are removed
# using awk while concatenating to the final file.

PHONY += modules
# if KBUILD_BUILTIN && !KBUILD_MIXED_TREE, depend on vmlinux
modules: $(if $(KBUILD_BUILTIN), $(if $(KBUILD_MIXED_TREE),,vmlinux)) modules_check modules_prepare

PHONY += modules_check
modules_check: modules.order
	$(Q)$(CONFIG_SHELL) $(srctree)/scripts/modules-check.sh $<

cmd_modules_order = $(AWK) '!x[$$0]++' $(real-prereqs) > $@

modules.order: $(subdir-modorder) FORCE
	$(call if_changed,modules_order)

targets += modules.order

# Target to prepare building external modules
PHONY += modules_prepare
modules_prepare: prepare
	$(Q)$(MAKE) $(build)=scripts scripts/module.lds

modules_install: __modinst_pre
PHONY += __modinst_pre
__modinst_pre:
	@rm -rf $(MODLIB)/kernel
	@rm -f $(MODLIB)/source
	@mkdir -p $(MODLIB)/kernel
	@ln -s $(abspath $(srctree)) $(MODLIB)/source
	@if [ ! $(objtree) -ef  $(MODLIB)/build ]; then \
		rm -f $(MODLIB)/build ; \
		ln -s $(CURDIR) $(MODLIB)/build ; \
	fi
	@sed 's:^:kernel/:' modules.order > $(MODLIB)/modules.order
	@cp -f $(mixed-build-prefix)modules.builtin $(MODLIB)/
	@cp -f $(or $(mixed-build-prefix),$(objtree)/)modules.builtin.modinfo $(MODLIB)/

ifeq ($(CONFIG_MODULE_SIG), y)
PHONY += modules_sign
modules_sign:
	$(Q)$(MAKE) -f $(srctree)/scripts/Makefile.modsign
endif

endif # CONFIG_MODULES

###
# Cleaning is done on three levels.
# make clean     Delete most generated files
#                Leave enough to build external modules
# make mrproper  Delete the current configuration, and all generated files
# make distclean Remove editor backup files, patch leftover files and the like

# Directories & files removed with 'make clean'
CLEAN_FILES += include/ksym vmlinux.symvers modules-only.symvers \
	       modules.builtin modules.builtin.modinfo modules.nsdeps \
	       compile_commands.json .thinlto-cache

# Directories & files removed with 'make mrproper'
MRPROPER_FILES += include/config include/generated          \
		  arch/$(SRCARCH)/include/generated .tmp_objdiff \
		  debian snap tar-install \
		  .config .config.old .version \
		  Module.symvers \
		  signing_key.pem signing_key.priv signing_key.x509	\
		  x509.genkey extra_certificates signing_key.x509.keyid	\
		  signing_key.x509.signer vmlinux-gdb.py \
		  *.spec

# Directories & files removed with 'make distclean'
DISTCLEAN_FILES += tags TAGS cscope* GPATH GTAGS GRTAGS GSYMS

# clean - Delete most, but leave enough to build external modules
#
clean: rm-files := $(CLEAN_FILES)

PHONY += archclean vmlinuxclean

vmlinuxclean:
	$(Q)$(CONFIG_SHELL) $(srctree)/scripts/link-vmlinux.sh clean
	$(Q)$(if $(ARCH_POSTLINK), $(MAKE) -f $(ARCH_POSTLINK) clean)

clean: archclean vmlinuxclean resolve_btfids_clean

# mrproper - Delete all generated files, including .config
#
mrproper: rm-files := $(wildcard $(MRPROPER_FILES))
mrproper-dirs      := $(addprefix _mrproper_,scripts)

PHONY += $(mrproper-dirs) mrproper
$(mrproper-dirs):
	$(Q)$(MAKE) $(clean)=$(patsubst _mrproper_%,%,$@)

mrproper: clean $(mrproper-dirs)
	$(call cmd,rmfiles)

# distclean
#
distclean: rm-files := $(wildcard $(DISTCLEAN_FILES))

PHONY += distclean

distclean: mrproper
	$(call cmd,rmfiles)
	@find $(srctree) $(RCS_FIND_IGNORE) \
		\( -name '*.orig' -o -name '*.rej' -o -name '*~' \
		-o -name '*.bak' -o -name '#*#' -o -name '*%' \
		-o -name 'core' \) \
		-type f -print | xargs rm -f


# Packaging of the kernel to various formats
# ---------------------------------------------------------------------------

%src-pkg: FORCE
	$(Q)$(MAKE) -f $(srctree)/scripts/Makefile.package $@
%pkg: include/config/kernel.release FORCE
	$(Q)$(MAKE) -f $(srctree)/scripts/Makefile.package $@

# Brief documentation of the typical targets used
# ---------------------------------------------------------------------------

boards := $(wildcard $(srctree)/arch/$(SRCARCH)/configs/*_defconfig)
boards := $(sort $(notdir $(boards)))
board-dirs := $(dir $(wildcard $(srctree)/arch/$(SRCARCH)/configs/*/*_defconfig))
board-dirs := $(sort $(notdir $(board-dirs:/=)))

PHONY += help
help:
	@echo  'Cleaning targets:'
	@echo  '  clean		  - Remove most generated files but keep the config and'
	@echo  '                    enough build support to build external modules'
	@echo  '  mrproper	  - Remove all generated files + config + various backup files'
	@echo  '  distclean	  - mrproper + remove editor backup and patch files'
	@echo  ''
	@echo  'Configuration targets:'
	@$(MAKE) -f $(srctree)/scripts/kconfig/Makefile help
	@echo  ''
	@echo  'Other generic targets:'
	@echo  '  all		  - Build all targets marked with [*]'
	@echo  '* vmlinux	  - Build the bare kernel'
	@echo  '* modules	  - Build all modules'
	@echo  '  modules_install - Install all modules to INSTALL_MOD_PATH (default: /)'
	@echo  '  dir/            - Build all files in dir and below'
	@echo  '  dir/file.[ois]  - Build specified target only'
	@echo  '  dir/file.ll     - Build the LLVM assembly file'
	@echo  '                    (requires compiler support for LLVM assembly generation)'
	@echo  '  dir/file.lst    - Build specified mixed source/assembly target only'
	@echo  '                    (requires a recent binutils and recent build (System.map))'
	@echo  '  dir/file.ko     - Build module including final link'
	@echo  '  modules_prepare - Set up for building external modules'
	@echo  '  tags/TAGS	  - Generate tags file for editors'
	@echo  '  cscope	  - Generate cscope index'
	@echo  '  gtags           - Generate GNU GLOBAL index'
	@echo  '  kernelrelease	  - Output the release version string (use with make -s)'
	@echo  '  kernelversion	  - Output the version stored in Makefile (use with make -s)'
	@echo  '  image_name	  - Output the image name (use with make -s)'
	@echo  '  headers_install - Install sanitised kernel headers to INSTALL_HDR_PATH'; \
	 echo  '                    (default: $(INSTALL_HDR_PATH))'; \
	 echo  ''
	@echo  'Static analysers:'
	@echo  '  checkstack      - Generate a list of stack hogs'
	@echo  '  versioncheck    - Sanity check on version.h usage'
	@echo  '  includecheck    - Check for duplicate included header files'
	@echo  '  export_report   - List the usages of all exported symbols'
	@echo  '  headerdep       - Detect inclusion cycles in headers'
	@echo  '  coccicheck      - Check with Coccinelle'
	@echo  '  clang-analyzer  - Check with clang static analyzer'
	@echo  '  clang-tidy      - Check with clang-tidy'
	@echo  ''
	@echo  'Tools:'
	@echo  '  nsdeps          - Generate missing symbol namespace dependencies'
	@echo  ''
	@echo  'Kernel selftest:'
	@echo  '  kselftest         - Build and run kernel selftest'
	@echo  '                      Build, install, and boot kernel before'
	@echo  '                      running kselftest on it'
	@echo  '                      Run as root for full coverage'
	@echo  '  kselftest-all     - Build kernel selftest'
	@echo  '  kselftest-install - Build and install kernel selftest'
	@echo  '  kselftest-clean   - Remove all generated kselftest files'
	@echo  '  kselftest-merge   - Merge all the config dependencies of'
	@echo  '		      kselftest to existing .config.'
	@echo  ''
	@$(if $(dtstree), \
		echo 'Devicetree:'; \
		echo '* dtbs             - Build device tree blobs for enabled boards'; \
		echo '  dtbs_install     - Install dtbs to $(INSTALL_DTBS_PATH)'; \
		echo '  dt_binding_check - Validate device tree binding documents'; \
		echo '  dtbs_check       - Validate device tree source files';\
		echo '')

	@echo 'Userspace tools targets:'
	@echo '  use "make tools/help"'
	@echo '  or  "cd tools; make help"'
	@echo  ''
	@echo  'Kernel packaging:'
	@$(MAKE) -f $(srctree)/scripts/Makefile.package help
	@echo  ''
	@echo  'Documentation targets:'
	@$(MAKE) -f $(srctree)/Documentation/Makefile dochelp
	@echo  ''
	@echo  'Architecture specific targets ($(SRCARCH)):'
	@$(if $(archhelp),$(archhelp),\
		echo '  No architecture specific help defined for $(SRCARCH)')
	@echo  ''
	@$(if $(boards), \
		$(foreach b, $(boards), \
		printf "  %-27s - Build for %s\\n" $(b) $(subst _defconfig,,$(b));) \
		echo '')
	@$(if $(board-dirs), \
		$(foreach b, $(board-dirs), \
		printf "  %-16s - Show %s-specific targets\\n" help-$(b) $(b);) \
		printf "  %-16s - Show all of the above\\n" help-boards; \
		echo '')

	@echo  '  make V=0|1 [targets] 0 => quiet build (default), 1 => verbose build'
	@echo  '  make V=2   [targets] 2 => give reason for rebuild of target'
	@echo  '  make O=dir [targets] Locate all output files in "dir", including .config'
	@echo  '  make C=1   [targets] Check re-compiled c source with $$CHECK'
	@echo  '                       (sparse by default)'
	@echo  '  make C=2   [targets] Force check of all c source with $$CHECK'
	@echo  '  make RECORDMCOUNT_WARN=1 [targets] Warn about ignored mcount sections'
	@echo  '  make W=n   [targets] Enable extra build checks, n=1,2,3 where'
	@echo  '		1: warnings which may be relevant and do not occur too often'
	@echo  '		2: warnings which occur quite often but may still be relevant'
	@echo  '		3: more obscure warnings, can most likely be ignored'
	@echo  '		Multiple levels can be combined with W=12 or W=123'
	@echo  ''
	@echo  'Execute "make" or "make all" to build all targets marked with [*] '
	@echo  'For further info see the ./README file'


help-board-dirs := $(addprefix help-,$(board-dirs))

help-boards: $(help-board-dirs)

boards-per-dir = $(sort $(notdir $(wildcard $(srctree)/arch/$(SRCARCH)/configs/$*/*_defconfig)))

$(help-board-dirs): help-%:
	@echo  'Architecture specific targets ($(SRCARCH) $*):'
	@$(if $(boards-per-dir), \
		$(foreach b, $(boards-per-dir), \
		printf "  %-24s - Build for %s\\n" $*/$(b) $(subst _defconfig,,$(b));) \
		echo '')


# Documentation targets
# ---------------------------------------------------------------------------
DOC_TARGETS := xmldocs latexdocs pdfdocs htmldocs epubdocs cleandocs \
	       linkcheckdocs dochelp refcheckdocs
PHONY += $(DOC_TARGETS)
$(DOC_TARGETS):
	$(Q)$(MAKE) $(build)=Documentation $@

# Misc
# ---------------------------------------------------------------------------

PHONY += scripts_gdb
scripts_gdb: prepare0
	$(Q)$(MAKE) $(build)=scripts/gdb
	$(Q)ln -fsn $(abspath $(srctree)/scripts/gdb/vmlinux-gdb.py)

ifdef CONFIG_GDB_SCRIPTS
all: scripts_gdb
endif

else # KBUILD_EXTMOD

###
# External module support.
# When building external modules the kernel used as basis is considered
# read-only, and no consistency checks are made and the make
# system is not used on the basis kernel. If updates are required
# in the basis kernel ordinary make commands (without M=...) must
# be used.
#
# The following are the only valid targets when building external
# modules.
# make M=dir clean     Delete all automatically generated files
# make M=dir modules   Make all modules in specified dir
# make M=dir	       Same as 'make M=dir modules'
# make M=dir modules_install
#                      Install the modules built in the module directory
#                      Assumes install directory is already created

# We are always building only modules.
KBUILD_BUILTIN :=
KBUILD_MODULES := 1

build-dirs := $(KBUILD_EXTMOD)
$(MODORDER): descend
	@:

compile_commands.json: $(extmod-prefix)compile_commands.json
PHONY += compile_commands.json

clean-dirs := $(KBUILD_EXTMOD)
clean: rm-files := $(KBUILD_EXTMOD)/Module.symvers $(KBUILD_EXTMOD)/modules.nsdeps \
	$(KBUILD_EXTMOD)/compile_commands.json $(KBUILD_EXTMOD)/.thinlto-cache

PHONY += prepare
# now expand this into a simple variable to reduce the cost of shell evaluations
prepare: CC_VERSION_TEXT := $(CC_VERSION_TEXT)
prepare:
	@if [ "$(CC_VERSION_TEXT)" != $(CONFIG_CC_VERSION_TEXT) ]; then \
		echo >&2 "warning: the compiler differs from the one used to build the kernel"; \
		echo >&2 "  The kernel was built by: "$(CONFIG_CC_VERSION_TEXT); \
		echo >&2 "  You are using:           $(CC_VERSION_TEXT)"; \
	fi

PHONY += help
help:
	@echo  '  Building external modules.'
	@echo  '  Syntax: make -C path/to/kernel/src M=$$PWD target'
	@echo  ''
	@echo  '  modules         - default target, build the module(s)'
	@echo  '  modules_install - install the module'
	@echo  '  headers_install - Install sanitised kernel headers to INSTALL_HDR_PATH'
	@echo  '                    (default: $(abspath $(INSTALL_HDR_PATH)))'
	@echo  '  clean           - remove generated files in module directory only'
	@echo  ''

# no-op for external module builds
PHONY += modules_prepare

endif # KBUILD_EXTMOD

# ---------------------------------------------------------------------------
# Modules

PHONY += modules modules_install

ifdef CONFIG_MODULES

modules: $(MODORDER)
	$(Q)$(MAKE) -f $(srctree)/scripts/Makefile.modpost

quiet_cmd_depmod = DEPMOD  $(KERNELRELEASE)
      cmd_depmod = $(CONFIG_SHELL) $(srctree)/scripts/depmod.sh $(DEPMOD) \
                   $(KERNELRELEASE) $(mixed-build-prefix)

modules_install:
	$(Q)$(MAKE) -f $(srctree)/scripts/Makefile.modinst
	$(call cmd,depmod)

else # CONFIG_MODULES

# Modules not configured
# ---------------------------------------------------------------------------

modules modules_install:
	@echo >&2 '***'
	@echo >&2 '*** The present kernel configuration has modules disabled.'
	@echo >&2 '*** To use the module feature, please run "make menuconfig" etc.'
	@echo >&2 '*** to enable CONFIG_MODULES.'
	@echo >&2 '***'
	@exit 1

KBUILD_MODULES :=

endif # CONFIG_MODULES

# ---------------------------------------------------------------------------
# Used by Pixel EXT Modules - Makefile.ext_modules.include to install an
# out-of-tree module without running depmod. This is useful because we only
# need to run depmod once after we installed all out-of-tree modules. Also,
# we can't have multiple instances of scripts/depmod.sh run in parallel
# because that script is not safe to be invoked multiple times in parallel.
_emodinst_:
	$(Q)$(MAKE) -f $(srctree)/scripts/Makefile.modinst

# Single targets
# ---------------------------------------------------------------------------
# To build individual files in subdirectories, you can do like this:
#
#   make foo/bar/baz.s
#
# The supported suffixes for single-target are listed in 'single-targets'
#
# To build only under specific subdirectories, you can do like this:
#
#   make foo/bar/baz/

ifdef single-build

# .ko is special because modpost is needed
single-ko := $(sort $(filter %.ko, $(MAKECMDGOALS)))
single-no-ko := $(sort $(patsubst %.ko,%.mod, $(MAKECMDGOALS)))

$(single-ko): single_modpost
	@:
$(single-no-ko): descend
	@:

# Remove MODORDER when done because it is not the real one.
PHONY += single_modpost
single_modpost: $(single-no-ko) modules_prepare
	$(Q){ $(foreach m, $(single-ko), echo $(extmod-prefix)$m;) } > $(MODORDER)
	$(Q)$(MAKE) -f $(srctree)/scripts/Makefile.modpost
	$(Q)rm -f $(MODORDER)

export KBUILD_SINGLE_TARGETS := $(addprefix $(extmod-prefix), $(single-no-ko))

# trim unrelated directories
build-dirs := $(foreach d, $(build-dirs), \
			$(if $(filter $(d)/%, $(KBUILD_SINGLE_TARGETS)), $(d)))

endif

# Handle descending into subdirectories listed in $(build-dirs)
# Preset locale variables to speed up the build process. Limit locale
# tweaks to this spot to avoid wrong language settings when running
# make menuconfig etc.
# Error messages still appears in the original language
PHONY += descend $(build-dirs)
descend: $(build-dirs)
$(build-dirs): prepare
	$(Q)$(MAKE) $(build)=$@ \
	single-build=$(if $(filter-out $@/, $(filter $@/%, $(KBUILD_SINGLE_TARGETS))),1) \
	$(if $(KBUILD_MIXED_TREE),,need-builtin=1) need-modorder=1

clean-dirs := $(addprefix _clean_, $(clean-dirs))
PHONY += $(clean-dirs) clean
$(clean-dirs):
	$(Q)$(MAKE) $(clean)=$(patsubst _clean_%,%,$@)

clean: $(clean-dirs)
	$(call cmd,rmfiles)
	@find $(if $(KBUILD_EXTMOD), $(KBUILD_EXTMOD), .) $(RCS_FIND_IGNORE) \
		\( -name '*.[aios]' -o -name '*.ko' -o -name '.*.cmd' \
		-o -name '*.ko.*' \
		-o -name '*.dtb' -o -name '*.dtb.S' -o -name '*.dt.yaml' \
		-o -name '*.dwo' -o -name '*.lst' \
		-o -name '*.su' -o -name '*.mod' \
		-o -name '.*.d' -o -name '.*.tmp' -o -name '*.mod.c' \
		-o -name '*.lex.c' -o -name '*.tab.[ch]' \
		-o -name '*.asn1.[ch]' \
		-o -name '*.symtypes' -o -name 'modules.order' \
		-o -name '.tmp_*.o.*' \
		-o -name '*.c.[012]*.*' \
		-o -name '*.ll' \
		-o -name '*.gcno' \
		-o -name '*.*.symversions' \) -type f -print | xargs rm -f

# Generate tags for editors
# ---------------------------------------------------------------------------
quiet_cmd_tags = GEN     $@
      cmd_tags = $(BASH) $(srctree)/scripts/tags.sh $@

tags TAGS cscope gtags: FORCE
	$(call cmd,tags)

# Script to generate missing namespace dependencies
# ---------------------------------------------------------------------------

PHONY += nsdeps
nsdeps: export KBUILD_NSDEPS=1
nsdeps: modules
	$(Q)$(CONFIG_SHELL) $(srctree)/scripts/nsdeps

# Clang Tooling
# ---------------------------------------------------------------------------

quiet_cmd_gen_compile_commands = GEN     $@
      cmd_gen_compile_commands = $(PYTHON3) $< -a $(AR) -o $@ $(filter-out $<, $(real-prereqs))

$(extmod-prefix)compile_commands.json: scripts/clang-tools/gen_compile_commands.py \
	$(if $(KBUILD_EXTMOD),,$(KBUILD_VMLINUX_OBJS) $(KBUILD_VMLINUX_LIBS)) \
	$(if $(CONFIG_MODULES), $(MODORDER)) FORCE
	$(call if_changed,gen_compile_commands)

targets += $(extmod-prefix)compile_commands.json

PHONY += clang-tidy clang-analyzer

ifdef CONFIG_CC_IS_CLANG
quiet_cmd_clang_tools = CHECK   $<
      cmd_clang_tools = $(PYTHON3) $(srctree)/scripts/clang-tools/run-clang-tools.py $@ $<

clang-tidy clang-analyzer: $(extmod-prefix)compile_commands.json
	$(call cmd,clang_tools)
else
clang-tidy clang-analyzer:
	@echo "$@ requires CC=clang" >&2
	@false
endif

# Scripts to check various things for consistency
# ---------------------------------------------------------------------------

PHONY += includecheck versioncheck coccicheck export_report

includecheck:
	find $(srctree)/* $(RCS_FIND_IGNORE) \
		-name '*.[hcS]' -type f -print | sort \
		| xargs $(PERL) -w $(srctree)/scripts/checkincludes.pl

versioncheck:
	find $(srctree)/* $(RCS_FIND_IGNORE) \
		-name '*.[hcS]' -type f -print | sort \
		| xargs $(PERL) -w $(srctree)/scripts/checkversion.pl

coccicheck:
	$(Q)$(BASH) $(srctree)/scripts/$@

export_report:
	$(PERL) $(srctree)/scripts/export_report.pl

PHONY += checkstack kernelrelease kernelversion image_name

# UML needs a little special treatment here.  It wants to use the host
# toolchain, so needs $(SUBARCH) passed to checkstack.pl.  Everyone
# else wants $(ARCH), including people doing cross-builds, which means
# that $(SUBARCH) doesn't work here.
ifeq ($(ARCH), um)
CHECKSTACK_ARCH := $(SUBARCH)
else
CHECKSTACK_ARCH := $(ARCH)
endif
checkstack:
	$(OBJDUMP) -d vmlinux $$(find . -name '*.ko') | \
	$(PERL) $(srctree)/scripts/checkstack.pl $(CHECKSTACK_ARCH)

kernelrelease:
	@echo "$(KERNELVERSION)$$($(CONFIG_SHELL) $(srctree)/scripts/setlocalversion \
		$(srctree) $(BRANCH) $(KMI_GENERATION))"

kernelversion:
	@echo $(KERNELVERSION)

image_name:
	@echo $(KBUILD_IMAGE)

# Clear a bunch of variables before executing the submake

ifeq ($(quiet),silent_)
tools_silent=s
endif

tools/: FORCE
	$(Q)mkdir -p $(objtree)/tools
	$(Q)$(MAKE) LDFLAGS= MAKEFLAGS="$(tools_silent) $(filter --j% -j,$(MAKEFLAGS))" O=$(abspath $(objtree)) subdir=tools -C $(srctree)/tools/

tools/%: FORCE
	$(Q)mkdir -p $(objtree)/tools
	$(Q)$(MAKE) LDFLAGS= MAKEFLAGS="$(tools_silent) $(filter --j% -j,$(MAKEFLAGS))" O=$(abspath $(objtree)) subdir=tools -C $(srctree)/tools/ $*

quiet_cmd_rmfiles = $(if $(wildcard $(rm-files)),CLEAN   $(wildcard $(rm-files)))
      cmd_rmfiles = rm -rf $(rm-files)

# read saved command lines for existing targets
existing-targets := $(wildcard $(sort $(targets)))

-include $(foreach f,$(existing-targets),$(dir $(f)).$(notdir $(f)).cmd)

endif # config-build
endif # mixed-build
endif # need-sub-make

PHONY += FORCE
FORCE:

# Declare the contents of the PHONY variable as phony.  We keep that
# information in a variable so we can use it in if_changed and friends.
.PHONY: $(PHONY)<|MERGE_RESOLUTION|>--- conflicted
+++ resolved
@@ -1,11 +1,7 @@
 # SPDX-License-Identifier: GPL-2.0
 VERSION = 5
 PATCHLEVEL = 10
-<<<<<<< HEAD
-SUBLEVEL = 177
-=======
 SUBLEVEL = 189
->>>>>>> dd679e5c
 EXTRAVERSION =
 NAME = Dare mighty things
 
@@ -102,7 +98,6 @@
 # If the user is running make -s (silent mode), suppress echoing of
 # commands
 # make-4.0 (and later) keep single letter options in the 1st word of MAKEFLAGS.
-<<<<<<< HEAD
 
 ifeq ($(filter 3.%,$(MAKE_VERSION)),)
 silence:=$(findstring s,$(firstword -$(MAKEFLAGS)))
@@ -110,15 +105,6 @@
 silence:=$(findstring s,$(filter-out --%,$(MAKEFLAGS)))
 endif
 
-=======
-
-ifeq ($(filter 3.%,$(MAKE_VERSION)),)
-silence:=$(findstring s,$(firstword -$(MAKEFLAGS)))
-else
-silence:=$(findstring s,$(filter-out --%,$(MAKEFLAGS)))
-endif
-
->>>>>>> dd679e5c
 ifeq ($(silence),s)
 quiet=silent_
 endif
