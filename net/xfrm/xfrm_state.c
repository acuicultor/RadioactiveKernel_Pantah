// SPDX-License-Identifier: GPL-2.0-only
/*
 * xfrm_state.c
 *
 * Changes:
 *	Mitsuru KANDA @USAGI
 * 	Kazunori MIYAZAWA @USAGI
 * 	Kunihiro Ishiguro <kunihiro@ipinfusion.com>
 * 		IPv6 support
 * 	YOSHIFUJI Hideaki @USAGI
 * 		Split up af-specific functions
 *	Derek Atkins <derek@ihtfp.com>
 *		Add UDP Encapsulation
 *
 */

#include <linux/workqueue.h>
#include <net/xfrm.h>
#include <linux/pfkeyv2.h>
#include <linux/ipsec.h>
#include <linux/module.h>
#include <linux/cache.h>
#include <linux/audit.h>
#include <linux/uaccess.h>
#include <linux/ktime.h>
#include <linux/slab.h>
#include <linux/interrupt.h>
#include <linux/kernel.h>

#include <crypto/aead.h>

#include "xfrm_hash.h"

#define xfrm_state_deref_prot(table, net) \
	rcu_dereference_protected((table), lockdep_is_held(&(net)->xfrm.xfrm_state_lock))

static void xfrm_state_gc_task(struct work_struct *work);

/* Each xfrm_state may be linked to two tables:

   1. Hash table by (spi,daddr,ah/esp) to find SA by SPI. (input,ctl)
   2. Hash table by (daddr,family,reqid) to find what SAs exist for given
      destination/tunnel endpoint. (output)
 */

static unsigned int xfrm_state_hashmax __read_mostly = 1 * 1024 * 1024;
static __read_mostly seqcount_t xfrm_state_hash_generation = SEQCNT_ZERO(xfrm_state_hash_generation);
static struct kmem_cache *xfrm_state_cache __ro_after_init;

static DECLARE_WORK(xfrm_state_gc_work, xfrm_state_gc_task);
static HLIST_HEAD(xfrm_state_gc_list);

static inline bool xfrm_state_hold_rcu(struct xfrm_state __rcu *x)
{
	return refcount_inc_not_zero(&x->refcnt);
}

static inline unsigned int xfrm_dst_hash(struct net *net,
					 const xfrm_address_t *daddr,
					 const xfrm_address_t *saddr,
					 u32 reqid,
					 unsigned short family)
{
	return __xfrm_dst_hash(daddr, saddr, reqid, family, net->xfrm.state_hmask);
}

static inline unsigned int xfrm_src_hash(struct net *net,
					 const xfrm_address_t *daddr,
					 const xfrm_address_t *saddr,
					 unsigned short family)
{
	return __xfrm_src_hash(daddr, saddr, family, net->xfrm.state_hmask);
}

static inline unsigned int
xfrm_spi_hash(struct net *net, const xfrm_address_t *daddr,
	      __be32 spi, u8 proto, unsigned short family)
{
	return __xfrm_spi_hash(daddr, spi, proto, family, net->xfrm.state_hmask);
}

static void xfrm_hash_transfer(struct hlist_head *list,
			       struct hlist_head *ndsttable,
			       struct hlist_head *nsrctable,
			       struct hlist_head *nspitable,
			       unsigned int nhashmask)
{
	struct hlist_node *tmp;
	struct xfrm_state *x;

	hlist_for_each_entry_safe(x, tmp, list, bydst) {
		unsigned int h;

		h = __xfrm_dst_hash(&x->id.daddr, &x->props.saddr,
				    x->props.reqid, x->props.family,
				    nhashmask);
		hlist_add_head_rcu(&x->bydst, ndsttable + h);

		h = __xfrm_src_hash(&x->id.daddr, &x->props.saddr,
				    x->props.family,
				    nhashmask);
		hlist_add_head_rcu(&x->bysrc, nsrctable + h);

		if (x->id.spi) {
			h = __xfrm_spi_hash(&x->id.daddr, x->id.spi,
					    x->id.proto, x->props.family,
					    nhashmask);
			hlist_add_head_rcu(&x->byspi, nspitable + h);
		}
	}
}

static unsigned long xfrm_hash_new_size(unsigned int state_hmask)
{
	return ((state_hmask + 1) << 1) * sizeof(struct hlist_head);
}

static void xfrm_hash_resize(struct work_struct *work)
{
	struct net *net = container_of(work, struct net, xfrm.state_hash_work);
	struct hlist_head *ndst, *nsrc, *nspi, *odst, *osrc, *ospi;
	unsigned long nsize, osize;
	unsigned int nhashmask, ohashmask;
	int i;

	nsize = xfrm_hash_new_size(net->xfrm.state_hmask);
	ndst = xfrm_hash_alloc(nsize);
	if (!ndst)
		return;
	nsrc = xfrm_hash_alloc(nsize);
	if (!nsrc) {
		xfrm_hash_free(ndst, nsize);
		return;
	}
	nspi = xfrm_hash_alloc(nsize);
	if (!nspi) {
		xfrm_hash_free(ndst, nsize);
		xfrm_hash_free(nsrc, nsize);
		return;
	}

	spin_lock_bh(&net->xfrm.xfrm_state_lock);
	write_seqcount_begin(&xfrm_state_hash_generation);

	nhashmask = (nsize / sizeof(struct hlist_head)) - 1U;
	odst = xfrm_state_deref_prot(net->xfrm.state_bydst, net);
	for (i = net->xfrm.state_hmask; i >= 0; i--)
		xfrm_hash_transfer(odst + i, ndst, nsrc, nspi, nhashmask);

	osrc = xfrm_state_deref_prot(net->xfrm.state_bysrc, net);
	ospi = xfrm_state_deref_prot(net->xfrm.state_byspi, net);
	ohashmask = net->xfrm.state_hmask;

	rcu_assign_pointer(net->xfrm.state_bydst, ndst);
	rcu_assign_pointer(net->xfrm.state_bysrc, nsrc);
	rcu_assign_pointer(net->xfrm.state_byspi, nspi);
	net->xfrm.state_hmask = nhashmask;

	write_seqcount_end(&xfrm_state_hash_generation);
	spin_unlock_bh(&net->xfrm.xfrm_state_lock);

	osize = (ohashmask + 1) * sizeof(struct hlist_head);

	synchronize_rcu();

	xfrm_hash_free(odst, osize);
	xfrm_hash_free(osrc, osize);
	xfrm_hash_free(ospi, osize);
}

static DEFINE_SPINLOCK(xfrm_state_afinfo_lock);
static struct xfrm_state_afinfo __rcu *xfrm_state_afinfo[NPROTO];

static DEFINE_SPINLOCK(xfrm_state_gc_lock);

int __xfrm_state_delete(struct xfrm_state *x);

int km_query(struct xfrm_state *x, struct xfrm_tmpl *t, struct xfrm_policy *pol);
static bool km_is_alive(const struct km_event *c);
void km_state_expired(struct xfrm_state *x, int hard, u32 portid);

int xfrm_register_type(const struct xfrm_type *type, unsigned short family)
{
	struct xfrm_state_afinfo *afinfo = xfrm_state_get_afinfo(family);
	int err = 0;

	if (!afinfo)
		return -EAFNOSUPPORT;

#define X(afi, T, name) do {			\
		WARN_ON((afi)->type_ ## name);	\
		(afi)->type_ ## name = (T);	\
	} while (0)

	switch (type->proto) {
	case IPPROTO_COMP:
		X(afinfo, type, comp);
		break;
	case IPPROTO_AH:
		X(afinfo, type, ah);
		break;
	case IPPROTO_ESP:
		X(afinfo, type, esp);
		break;
	case IPPROTO_IPIP:
		X(afinfo, type, ipip);
		break;
	case IPPROTO_DSTOPTS:
		X(afinfo, type, dstopts);
		break;
	case IPPROTO_ROUTING:
		X(afinfo, type, routing);
		break;
	case IPPROTO_IPV6:
		X(afinfo, type, ipip6);
		break;
	default:
		WARN_ON(1);
		err = -EPROTONOSUPPORT;
		break;
	}
#undef X
	rcu_read_unlock();
	return err;
}
EXPORT_SYMBOL(xfrm_register_type);

void xfrm_unregister_type(const struct xfrm_type *type, unsigned short family)
{
	struct xfrm_state_afinfo *afinfo = xfrm_state_get_afinfo(family);

	if (unlikely(afinfo == NULL))
		return;

#define X(afi, T, name) do {				\
		WARN_ON((afi)->type_ ## name != (T));	\
		(afi)->type_ ## name = NULL;		\
	} while (0)

	switch (type->proto) {
	case IPPROTO_COMP:
		X(afinfo, type, comp);
		break;
	case IPPROTO_AH:
		X(afinfo, type, ah);
		break;
	case IPPROTO_ESP:
		X(afinfo, type, esp);
		break;
	case IPPROTO_IPIP:
		X(afinfo, type, ipip);
		break;
	case IPPROTO_DSTOPTS:
		X(afinfo, type, dstopts);
		break;
	case IPPROTO_ROUTING:
		X(afinfo, type, routing);
		break;
	case IPPROTO_IPV6:
		X(afinfo, type, ipip6);
		break;
	default:
		WARN_ON(1);
		break;
	}
#undef X
	rcu_read_unlock();
}
EXPORT_SYMBOL(xfrm_unregister_type);

static const struct xfrm_type *xfrm_get_type(u8 proto, unsigned short family)
{
	const struct xfrm_type *type = NULL;
	struct xfrm_state_afinfo *afinfo;
	int modload_attempted = 0;

retry:
	afinfo = xfrm_state_get_afinfo(family);
	if (unlikely(afinfo == NULL))
		return NULL;

	switch (proto) {
	case IPPROTO_COMP:
		type = afinfo->type_comp;
		break;
	case IPPROTO_AH:
		type = afinfo->type_ah;
		break;
	case IPPROTO_ESP:
		type = afinfo->type_esp;
		break;
	case IPPROTO_IPIP:
		type = afinfo->type_ipip;
		break;
	case IPPROTO_DSTOPTS:
		type = afinfo->type_dstopts;
		break;
	case IPPROTO_ROUTING:
		type = afinfo->type_routing;
		break;
	case IPPROTO_IPV6:
		type = afinfo->type_ipip6;
		break;
	default:
		break;
	}

	if (unlikely(type && !try_module_get(type->owner)))
		type = NULL;

	rcu_read_unlock();

	if (!type && !modload_attempted) {
		request_module("xfrm-type-%d-%d", family, proto);
		modload_attempted = 1;
		goto retry;
	}

	return type;
}

static void xfrm_put_type(const struct xfrm_type *type)
{
	module_put(type->owner);
}

int xfrm_register_type_offload(const struct xfrm_type_offload *type,
			       unsigned short family)
{
	struct xfrm_state_afinfo *afinfo = xfrm_state_get_afinfo(family);
	int err = 0;

	if (unlikely(afinfo == NULL))
		return -EAFNOSUPPORT;

	switch (type->proto) {
	case IPPROTO_ESP:
		WARN_ON(afinfo->type_offload_esp);
		afinfo->type_offload_esp = type;
		break;
	default:
		WARN_ON(1);
		err = -EPROTONOSUPPORT;
		break;
	}

	rcu_read_unlock();
	return err;
}
EXPORT_SYMBOL(xfrm_register_type_offload);

void xfrm_unregister_type_offload(const struct xfrm_type_offload *type,
				  unsigned short family)
{
	struct xfrm_state_afinfo *afinfo = xfrm_state_get_afinfo(family);

	if (unlikely(afinfo == NULL))
		return;

	switch (type->proto) {
	case IPPROTO_ESP:
		WARN_ON(afinfo->type_offload_esp != type);
		afinfo->type_offload_esp = NULL;
		break;
	default:
		WARN_ON(1);
		break;
	}
	rcu_read_unlock();
}
EXPORT_SYMBOL(xfrm_unregister_type_offload);

static const struct xfrm_type_offload *
xfrm_get_type_offload(u8 proto, unsigned short family, bool try_load)
{
	const struct xfrm_type_offload *type = NULL;
	struct xfrm_state_afinfo *afinfo;

retry:
	afinfo = xfrm_state_get_afinfo(family);
	if (unlikely(afinfo == NULL))
		return NULL;

	switch (proto) {
	case IPPROTO_ESP:
		type = afinfo->type_offload_esp;
		break;
	default:
		break;
	}

	if ((type && !try_module_get(type->owner)))
		type = NULL;

	rcu_read_unlock();

	if (!type && try_load) {
		request_module("xfrm-offload-%d-%d", family, proto);
		try_load = false;
		goto retry;
	}

	return type;
}

static void xfrm_put_type_offload(const struct xfrm_type_offload *type)
{
	module_put(type->owner);
}

static const struct xfrm_mode xfrm4_mode_map[XFRM_MODE_MAX] = {
	[XFRM_MODE_BEET] = {
		.encap = XFRM_MODE_BEET,
		.flags = XFRM_MODE_FLAG_TUNNEL,
		.family = AF_INET,
	},
	[XFRM_MODE_TRANSPORT] = {
		.encap = XFRM_MODE_TRANSPORT,
		.family = AF_INET,
	},
	[XFRM_MODE_TUNNEL] = {
		.encap = XFRM_MODE_TUNNEL,
		.flags = XFRM_MODE_FLAG_TUNNEL,
		.family = AF_INET,
	},
};

static const struct xfrm_mode xfrm6_mode_map[XFRM_MODE_MAX] = {
	[XFRM_MODE_BEET] = {
		.encap = XFRM_MODE_BEET,
		.flags = XFRM_MODE_FLAG_TUNNEL,
		.family = AF_INET6,
	},
	[XFRM_MODE_ROUTEOPTIMIZATION] = {
		.encap = XFRM_MODE_ROUTEOPTIMIZATION,
		.family = AF_INET6,
	},
	[XFRM_MODE_TRANSPORT] = {
		.encap = XFRM_MODE_TRANSPORT,
		.family = AF_INET6,
	},
	[XFRM_MODE_TUNNEL] = {
		.encap = XFRM_MODE_TUNNEL,
		.flags = XFRM_MODE_FLAG_TUNNEL,
		.family = AF_INET6,
	},
};

static const struct xfrm_mode *xfrm_get_mode(unsigned int encap, int family)
{
	const struct xfrm_mode *mode;

	if (unlikely(encap >= XFRM_MODE_MAX))
		return NULL;

	switch (family) {
	case AF_INET:
		mode = &xfrm4_mode_map[encap];
		if (mode->family == family)
			return mode;
		break;
	case AF_INET6:
		mode = &xfrm6_mode_map[encap];
		if (mode->family == family)
			return mode;
		break;
	default:
		break;
	}

	return NULL;
}

void xfrm_state_free(struct xfrm_state *x)
{
	kmem_cache_free(xfrm_state_cache, x);
}
EXPORT_SYMBOL(xfrm_state_free);

static void ___xfrm_state_destroy(struct xfrm_state *x)
{
	hrtimer_cancel(&x->mtimer);
	del_timer_sync(&x->rtimer);
	kfree(x->aead);
	kfree(x->aalg);
	kfree(x->ealg);
	kfree(x->calg);
	kfree(x->encap);
	kfree(x->coaddr);
	kfree(x->replay_esn);
	kfree(x->preplay_esn);
	if (x->type_offload)
		xfrm_put_type_offload(x->type_offload);
	if (x->type) {
		x->type->destructor(x);
		xfrm_put_type(x->type);
	}
	if (x->xfrag.page)
		put_page(x->xfrag.page);
	xfrm_dev_state_free(x);
	security_xfrm_state_free(x);
	xfrm_state_free(x);
}

static void xfrm_state_gc_task(struct work_struct *work)
{
	struct xfrm_state *x;
	struct hlist_node *tmp;
	struct hlist_head gc_list;

	spin_lock_bh(&xfrm_state_gc_lock);
	hlist_move_list(&xfrm_state_gc_list, &gc_list);
	spin_unlock_bh(&xfrm_state_gc_lock);

	synchronize_rcu();

	hlist_for_each_entry_safe(x, tmp, &gc_list, gclist)
		___xfrm_state_destroy(x);
}

static enum hrtimer_restart xfrm_timer_handler(struct hrtimer *me)
{
	struct xfrm_state *x = container_of(me, struct xfrm_state, mtimer);
	enum hrtimer_restart ret = HRTIMER_NORESTART;
	time64_t now = ktime_get_real_seconds();
	time64_t next = TIME64_MAX;
	int warn = 0;
	int err = 0;

	spin_lock(&x->lock);
	if (x->km.state == XFRM_STATE_DEAD)
		goto out;
	if (x->km.state == XFRM_STATE_EXPIRED)
		goto expired;
	if (x->lft.hard_add_expires_seconds) {
		long tmo = x->lft.hard_add_expires_seconds +
			x->curlft.add_time - now;
		if (tmo <= 0) {
			if (x->xflags & XFRM_SOFT_EXPIRE) {
				/* enter hard expire without soft expire first?!
				 * setting a new date could trigger this.
				 * workaround: fix x->curflt.add_time by below:
				 */
				x->curlft.add_time = now - x->saved_tmo - 1;
				tmo = x->lft.hard_add_expires_seconds - x->saved_tmo;
			} else
				goto expired;
		}
		if (tmo < next)
			next = tmo;
	}
	if (x->lft.hard_use_expires_seconds) {
		long tmo = x->lft.hard_use_expires_seconds +
			(x->curlft.use_time ? : now) - now;
		if (tmo <= 0)
			goto expired;
		if (tmo < next)
			next = tmo;
	}
	if (x->km.dying)
		goto resched;
	if (x->lft.soft_add_expires_seconds) {
		long tmo = x->lft.soft_add_expires_seconds +
			x->curlft.add_time - now;
		if (tmo <= 0) {
			warn = 1;
			x->xflags &= ~XFRM_SOFT_EXPIRE;
		} else if (tmo < next) {
			next = tmo;
			x->xflags |= XFRM_SOFT_EXPIRE;
			x->saved_tmo = tmo;
		}
	}
	if (x->lft.soft_use_expires_seconds) {
		long tmo = x->lft.soft_use_expires_seconds +
			(x->curlft.use_time ? : now) - now;
		if (tmo <= 0)
			warn = 1;
		else if (tmo < next)
			next = tmo;
	}

	x->km.dying = warn;
	if (warn)
		km_state_expired(x, 0, 0);
resched:
	if (next != TIME64_MAX) {
		hrtimer_forward_now(&x->mtimer, ktime_set(next, 0));
		ret = HRTIMER_RESTART;
	}

	goto out;

expired:
	if (x->km.state == XFRM_STATE_ACQ && x->id.spi == 0)
		x->km.state = XFRM_STATE_EXPIRED;

	err = __xfrm_state_delete(x);
	if (!err)
		km_state_expired(x, 1, 0);

	xfrm_audit_state_delete(x, err ? 0 : 1, true);

out:
	spin_unlock(&x->lock);
	return ret;
}

static void xfrm_replay_timer_handler(struct timer_list *t);

struct xfrm_state *xfrm_state_alloc(struct net *net)
{
	struct xfrm_state *x;

	x = kmem_cache_zalloc(xfrm_state_cache, GFP_ATOMIC);

	if (x) {
		write_pnet(&x->xs_net, net);
		refcount_set(&x->refcnt, 1);
		atomic_set(&x->tunnel_users, 0);
		INIT_LIST_HEAD(&x->km.all);
		INIT_HLIST_NODE(&x->bydst);
		INIT_HLIST_NODE(&x->bysrc);
		INIT_HLIST_NODE(&x->byspi);
		hrtimer_init(&x->mtimer, CLOCK_BOOTTIME, HRTIMER_MODE_ABS_SOFT);
		x->mtimer.function = xfrm_timer_handler;
		timer_setup(&x->rtimer, xfrm_replay_timer_handler, 0);
		x->curlft.add_time = ktime_get_real_seconds();
		x->lft.soft_byte_limit = XFRM_INF;
		x->lft.soft_packet_limit = XFRM_INF;
		x->lft.hard_byte_limit = XFRM_INF;
		x->lft.hard_packet_limit = XFRM_INF;
		x->replay_maxage = 0;
		x->replay_maxdiff = 0;
		spin_lock_init(&x->lock);
	}
	return x;
}
EXPORT_SYMBOL(xfrm_state_alloc);

void __xfrm_state_destroy(struct xfrm_state *x, bool sync)
{
	WARN_ON(x->km.state != XFRM_STATE_DEAD);

	if (sync) {
		synchronize_rcu();
		___xfrm_state_destroy(x);
	} else {
		spin_lock_bh(&xfrm_state_gc_lock);
		hlist_add_head(&x->gclist, &xfrm_state_gc_list);
		spin_unlock_bh(&xfrm_state_gc_lock);
		schedule_work(&xfrm_state_gc_work);
	}
}
EXPORT_SYMBOL(__xfrm_state_destroy);

int __xfrm_state_delete(struct xfrm_state *x)
{
	struct net *net = xs_net(x);
	int err = -ESRCH;

	if (x->km.state != XFRM_STATE_DEAD) {
		x->km.state = XFRM_STATE_DEAD;
		spin_lock(&net->xfrm.xfrm_state_lock);
		list_del(&x->km.all);
		hlist_del_rcu(&x->bydst);
		hlist_del_rcu(&x->bysrc);
		if (x->id.spi)
			hlist_del_rcu(&x->byspi);
		net->xfrm.state_num--;
		spin_unlock(&net->xfrm.xfrm_state_lock);

		if (x->encap_sk)
			sock_put(rcu_dereference_raw(x->encap_sk));

		xfrm_dev_state_delete(x);

		/* All xfrm_state objects are created by xfrm_state_alloc.
		 * The xfrm_state_alloc call gives a reference, and that
		 * is what we are dropping here.
		 */
		xfrm_state_put(x);
		err = 0;
	}

	return err;
}
EXPORT_SYMBOL(__xfrm_state_delete);

int xfrm_state_delete(struct xfrm_state *x)
{
	int err;

	spin_lock_bh(&x->lock);
	err = __xfrm_state_delete(x);
	spin_unlock_bh(&x->lock);

	return err;
}
EXPORT_SYMBOL(xfrm_state_delete);

#ifdef CONFIG_SECURITY_NETWORK_XFRM
static inline int
xfrm_state_flush_secctx_check(struct net *net, u8 proto, bool task_valid)
{
	int i, err = 0;

	for (i = 0; i <= net->xfrm.state_hmask; i++) {
		struct xfrm_state *x;

		hlist_for_each_entry(x, net->xfrm.state_bydst+i, bydst) {
			if (xfrm_id_proto_match(x->id.proto, proto) &&
			   (err = security_xfrm_state_delete(x)) != 0) {
				xfrm_audit_state_delete(x, 0, task_valid);
				return err;
			}
		}
	}

	return err;
}

static inline int
xfrm_dev_state_flush_secctx_check(struct net *net, struct net_device *dev, bool task_valid)
{
	int i, err = 0;

	for (i = 0; i <= net->xfrm.state_hmask; i++) {
		struct xfrm_state *x;
		struct xfrm_state_offload *xso;

		hlist_for_each_entry(x, net->xfrm.state_bydst+i, bydst) {
			xso = &x->xso;

			if (xso->dev == dev &&
			   (err = security_xfrm_state_delete(x)) != 0) {
				xfrm_audit_state_delete(x, 0, task_valid);
				return err;
			}
		}
	}

	return err;
}
#else
static inline int
xfrm_state_flush_secctx_check(struct net *net, u8 proto, bool task_valid)
{
	return 0;
}

static inline int
xfrm_dev_state_flush_secctx_check(struct net *net, struct net_device *dev, bool task_valid)
{
	return 0;
}
#endif

int xfrm_state_flush(struct net *net, u8 proto, bool task_valid, bool sync)
{
	int i, err = 0, cnt = 0;

	spin_lock_bh(&net->xfrm.xfrm_state_lock);
	err = xfrm_state_flush_secctx_check(net, proto, task_valid);
	if (err)
		goto out;

	err = -ESRCH;
	for (i = 0; i <= net->xfrm.state_hmask; i++) {
		struct xfrm_state *x;
restart:
		hlist_for_each_entry(x, net->xfrm.state_bydst+i, bydst) {
			if (!xfrm_state_kern(x) &&
			    xfrm_id_proto_match(x->id.proto, proto)) {
				xfrm_state_hold(x);
				spin_unlock_bh(&net->xfrm.xfrm_state_lock);

				err = xfrm_state_delete(x);
				xfrm_audit_state_delete(x, err ? 0 : 1,
							task_valid);
				if (sync)
					xfrm_state_put_sync(x);
				else
					xfrm_state_put(x);
				if (!err)
					cnt++;

				spin_lock_bh(&net->xfrm.xfrm_state_lock);
				goto restart;
			}
		}
	}
out:
	spin_unlock_bh(&net->xfrm.xfrm_state_lock);
	if (cnt)
		err = 0;

	return err;
}
EXPORT_SYMBOL(xfrm_state_flush);

int xfrm_dev_state_flush(struct net *net, struct net_device *dev, bool task_valid)
{
	int i, err = 0, cnt = 0;

	spin_lock_bh(&net->xfrm.xfrm_state_lock);
	err = xfrm_dev_state_flush_secctx_check(net, dev, task_valid);
	if (err)
		goto out;

	err = -ESRCH;
	for (i = 0; i <= net->xfrm.state_hmask; i++) {
		struct xfrm_state *x;
		struct xfrm_state_offload *xso;
restart:
		hlist_for_each_entry(x, net->xfrm.state_bydst+i, bydst) {
			xso = &x->xso;

			if (!xfrm_state_kern(x) && xso->dev == dev) {
				xfrm_state_hold(x);
				spin_unlock_bh(&net->xfrm.xfrm_state_lock);

				err = xfrm_state_delete(x);
				xfrm_audit_state_delete(x, err ? 0 : 1,
							task_valid);
				xfrm_state_put(x);
				if (!err)
					cnt++;

				spin_lock_bh(&net->xfrm.xfrm_state_lock);
				goto restart;
			}
		}
	}
	if (cnt)
		err = 0;

out:
	spin_unlock_bh(&net->xfrm.xfrm_state_lock);
	return err;
}
EXPORT_SYMBOL(xfrm_dev_state_flush);

void xfrm_sad_getinfo(struct net *net, struct xfrmk_sadinfo *si)
{
	spin_lock_bh(&net->xfrm.xfrm_state_lock);
	si->sadcnt = net->xfrm.state_num;
	si->sadhcnt = net->xfrm.state_hmask + 1;
	si->sadhmcnt = xfrm_state_hashmax;
	spin_unlock_bh(&net->xfrm.xfrm_state_lock);
}
EXPORT_SYMBOL(xfrm_sad_getinfo);

static void
__xfrm4_init_tempsel(struct xfrm_selector *sel, const struct flowi *fl)
{
	const struct flowi4 *fl4 = &fl->u.ip4;

	sel->daddr.a4 = fl4->daddr;
	sel->saddr.a4 = fl4->saddr;
	sel->dport = xfrm_flowi_dport(fl, &fl4->uli);
	sel->dport_mask = htons(0xffff);
	sel->sport = xfrm_flowi_sport(fl, &fl4->uli);
	sel->sport_mask = htons(0xffff);
	sel->family = AF_INET;
	sel->prefixlen_d = 32;
	sel->prefixlen_s = 32;
	sel->proto = fl4->flowi4_proto;
	sel->ifindex = fl4->flowi4_oif;
}

static void
__xfrm6_init_tempsel(struct xfrm_selector *sel, const struct flowi *fl)
{
	const struct flowi6 *fl6 = &fl->u.ip6;

	/* Initialize temporary selector matching only to current session. */
	*(struct in6_addr *)&sel->daddr = fl6->daddr;
	*(struct in6_addr *)&sel->saddr = fl6->saddr;
	sel->dport = xfrm_flowi_dport(fl, &fl6->uli);
	sel->dport_mask = htons(0xffff);
	sel->sport = xfrm_flowi_sport(fl, &fl6->uli);
	sel->sport_mask = htons(0xffff);
	sel->family = AF_INET6;
	sel->prefixlen_d = 128;
	sel->prefixlen_s = 128;
	sel->proto = fl6->flowi6_proto;
	sel->ifindex = fl6->flowi6_oif;
}

static void
xfrm_init_tempstate(struct xfrm_state *x, const struct flowi *fl,
		    const struct xfrm_tmpl *tmpl,
		    const xfrm_address_t *daddr, const xfrm_address_t *saddr,
		    unsigned short family)
{
	switch (family) {
	case AF_INET:
		__xfrm4_init_tempsel(&x->sel, fl);
		break;
	case AF_INET6:
		__xfrm6_init_tempsel(&x->sel, fl);
		break;
	}

	x->id = tmpl->id;

	switch (tmpl->encap_family) {
	case AF_INET:
		if (x->id.daddr.a4 == 0)
			x->id.daddr.a4 = daddr->a4;
		x->props.saddr = tmpl->saddr;
		if (x->props.saddr.a4 == 0)
			x->props.saddr.a4 = saddr->a4;
		break;
	case AF_INET6:
		if (ipv6_addr_any((struct in6_addr *)&x->id.daddr))
			memcpy(&x->id.daddr, daddr, sizeof(x->sel.daddr));
		memcpy(&x->props.saddr, &tmpl->saddr, sizeof(x->props.saddr));
		if (ipv6_addr_any((struct in6_addr *)&x->props.saddr))
			memcpy(&x->props.saddr, saddr, sizeof(x->props.saddr));
		break;
	}

	x->props.mode = tmpl->mode;
	x->props.reqid = tmpl->reqid;
	x->props.family = tmpl->encap_family;
}

static struct xfrm_state *__xfrm_state_lookup(struct net *net, u32 mark,
					      const xfrm_address_t *daddr,
					      __be32 spi, u8 proto,
					      unsigned short family)
{
	unsigned int h = xfrm_spi_hash(net, daddr, spi, proto, family);
	struct xfrm_state *x;

	hlist_for_each_entry_rcu(x, net->xfrm.state_byspi + h, byspi) {
		if (x->props.family != family ||
		    x->id.spi       != spi ||
		    x->id.proto     != proto ||
		    !xfrm_addr_equal(&x->id.daddr, daddr, family))
			continue;

		if ((mark & x->mark.m) != x->mark.v)
			continue;
		if (!xfrm_state_hold_rcu(x))
			continue;
		return x;
	}

	return NULL;
}

static struct xfrm_state *__xfrm_state_lookup_byaddr(struct net *net, u32 mark,
						     const xfrm_address_t *daddr,
						     const xfrm_address_t *saddr,
						     u8 proto, unsigned short family)
{
	unsigned int h = xfrm_src_hash(net, daddr, saddr, family);
	struct xfrm_state *x;

	hlist_for_each_entry_rcu(x, net->xfrm.state_bysrc + h, bysrc) {
		if (x->props.family != family ||
		    x->id.proto     != proto ||
		    !xfrm_addr_equal(&x->id.daddr, daddr, family) ||
		    !xfrm_addr_equal(&x->props.saddr, saddr, family))
			continue;

		if ((mark & x->mark.m) != x->mark.v)
			continue;
		if (!xfrm_state_hold_rcu(x))
			continue;
		return x;
	}

	return NULL;
}

static inline struct xfrm_state *
__xfrm_state_locate(struct xfrm_state *x, int use_spi, int family)
{
	struct net *net = xs_net(x);
	u32 mark = x->mark.v & x->mark.m;

	if (use_spi)
		return __xfrm_state_lookup(net, mark, &x->id.daddr,
					   x->id.spi, x->id.proto, family);
	else
		return __xfrm_state_lookup_byaddr(net, mark,
						  &x->id.daddr,
						  &x->props.saddr,
						  x->id.proto, family);
}

static void xfrm_hash_grow_check(struct net *net, int have_hash_collision)
{
	if (have_hash_collision &&
	    (net->xfrm.state_hmask + 1) < xfrm_state_hashmax &&
	    net->xfrm.state_num > net->xfrm.state_hmask)
		schedule_work(&net->xfrm.state_hash_work);
}

static void xfrm_state_look_at(struct xfrm_policy *pol, struct xfrm_state *x,
			       const struct flowi *fl, unsigned short family,
			       struct xfrm_state **best, int *acq_in_progress,
			       int *error)
{
	/* Resolution logic:
	 * 1. There is a valid state with matching selector. Done.
	 * 2. Valid state with inappropriate selector. Skip.
	 *
	 * Entering area of "sysdeps".
	 *
	 * 3. If state is not valid, selector is temporary, it selects
	 *    only session which triggered previous resolution. Key
	 *    manager will do something to install a state with proper
	 *    selector.
	 */
	if (x->km.state == XFRM_STATE_VALID) {
		if ((x->sel.family &&
		     (x->sel.family != family ||
		      !xfrm_selector_match(&x->sel, fl, family))) ||
		    !security_xfrm_state_pol_flow_match(x, pol, fl))
			return;

		if (!*best ||
		    (*best)->km.dying > x->km.dying ||
		    ((*best)->km.dying == x->km.dying &&
		     (*best)->curlft.add_time < x->curlft.add_time))
			*best = x;
	} else if (x->km.state == XFRM_STATE_ACQ) {
		*acq_in_progress = 1;
	} else if (x->km.state == XFRM_STATE_ERROR ||
		   x->km.state == XFRM_STATE_EXPIRED) {
		if ((!x->sel.family ||
		     (x->sel.family == family &&
		      xfrm_selector_match(&x->sel, fl, family))) &&
		    security_xfrm_state_pol_flow_match(x, pol, fl))
			*error = -ESRCH;
	}
}

struct xfrm_state *
xfrm_state_find(const xfrm_address_t *daddr, const xfrm_address_t *saddr,
		const struct flowi *fl, struct xfrm_tmpl *tmpl,
		struct xfrm_policy *pol, int *err,
		unsigned short family, u32 if_id)
{
	static xfrm_address_t saddr_wildcard = { };
	struct net *net = xp_net(pol);
	unsigned int h, h_wildcard;
	struct xfrm_state *x, *x0, *to_put;
	int acquire_in_progress = 0;
	int error = 0;
	struct xfrm_state *best = NULL;
	u32 mark = pol->mark.v & pol->mark.m;
	unsigned short encap_family = tmpl->encap_family;
	unsigned int sequence;
	struct km_event c;

	to_put = NULL;

	sequence = read_seqcount_begin(&xfrm_state_hash_generation);

	rcu_read_lock();
	h = xfrm_dst_hash(net, daddr, saddr, tmpl->reqid, encap_family);
	hlist_for_each_entry_rcu(x, net->xfrm.state_bydst + h, bydst) {
		if (x->props.family == encap_family &&
		    x->props.reqid == tmpl->reqid &&
		    (mark & x->mark.m) == x->mark.v &&
		    x->if_id == if_id &&
		    !(x->props.flags & XFRM_STATE_WILDRECV) &&
		    xfrm_state_addr_check(x, daddr, saddr, encap_family) &&
		    tmpl->mode == x->props.mode &&
		    tmpl->id.proto == x->id.proto &&
		    (tmpl->id.spi == x->id.spi || !tmpl->id.spi))
			xfrm_state_look_at(pol, x, fl, family,
					   &best, &acquire_in_progress, &error);
	}
	if (best || acquire_in_progress)
		goto found;

	h_wildcard = xfrm_dst_hash(net, daddr, &saddr_wildcard, tmpl->reqid, encap_family);
	hlist_for_each_entry_rcu(x, net->xfrm.state_bydst + h_wildcard, bydst) {
		if (x->props.family == encap_family &&
		    x->props.reqid == tmpl->reqid &&
		    (mark & x->mark.m) == x->mark.v &&
		    x->if_id == if_id &&
		    !(x->props.flags & XFRM_STATE_WILDRECV) &&
		    xfrm_addr_equal(&x->id.daddr, daddr, encap_family) &&
		    tmpl->mode == x->props.mode &&
		    tmpl->id.proto == x->id.proto &&
		    (tmpl->id.spi == x->id.spi || !tmpl->id.spi))
			xfrm_state_look_at(pol, x, fl, family,
					   &best, &acquire_in_progress, &error);
	}

found:
	x = best;
	if (!x && !error && !acquire_in_progress) {
		if (tmpl->id.spi &&
		    (x0 = __xfrm_state_lookup(net, mark, daddr, tmpl->id.spi,
					      tmpl->id.proto, encap_family)) != NULL) {
			to_put = x0;
			error = -EEXIST;
			goto out;
		}

		c.net = net;
		/* If the KMs have no listeners (yet...), avoid allocating an SA
		 * for each and every packet - garbage collection might not
		 * handle the flood.
		 */
		if (!km_is_alive(&c)) {
			error = -ESRCH;
			goto out;
		}

		x = xfrm_state_alloc(net);
		if (x == NULL) {
			error = -ENOMEM;
			goto out;
		}
		/* Initialize temporary state matching only
		 * to current session. */
		xfrm_init_tempstate(x, fl, tmpl, daddr, saddr, family);
		memcpy(&x->mark, &pol->mark, sizeof(x->mark));
		x->if_id = if_id;

		error = security_xfrm_state_alloc_acquire(x, pol->security, fl->flowi_secid);
		if (error) {
			x->km.state = XFRM_STATE_DEAD;
			to_put = x;
			x = NULL;
			goto out;
		}

		if (km_query(x, tmpl, pol) == 0) {
			spin_lock_bh(&net->xfrm.xfrm_state_lock);
			x->km.state = XFRM_STATE_ACQ;
			list_add(&x->km.all, &net->xfrm.state_all);
			hlist_add_head_rcu(&x->bydst, net->xfrm.state_bydst + h);
			h = xfrm_src_hash(net, daddr, saddr, encap_family);
			hlist_add_head_rcu(&x->bysrc, net->xfrm.state_bysrc + h);
			if (x->id.spi) {
				h = xfrm_spi_hash(net, &x->id.daddr, x->id.spi, x->id.proto, encap_family);
				hlist_add_head_rcu(&x->byspi, net->xfrm.state_byspi + h);
			}
			x->lft.hard_add_expires_seconds = net->xfrm.sysctl_acq_expires;
			hrtimer_start(&x->mtimer,
				      ktime_set(net->xfrm.sysctl_acq_expires, 0),
				      HRTIMER_MODE_REL_SOFT);
			net->xfrm.state_num++;
			xfrm_hash_grow_check(net, x->bydst.next != NULL);
			spin_unlock_bh(&net->xfrm.xfrm_state_lock);
		} else {
			x->km.state = XFRM_STATE_DEAD;
			to_put = x;
			x = NULL;
			error = -ESRCH;
		}
	}
out:
	if (x) {
		if (!xfrm_state_hold_rcu(x)) {
			*err = -EAGAIN;
			x = NULL;
		}
	} else {
		*err = acquire_in_progress ? -EAGAIN : error;
	}
	rcu_read_unlock();
	if (to_put)
		xfrm_state_put(to_put);

	if (read_seqcount_retry(&xfrm_state_hash_generation, sequence)) {
		*err = -EAGAIN;
		if (x) {
			xfrm_state_put(x);
			x = NULL;
		}
	}

	return x;
}

struct xfrm_state *
xfrm_stateonly_find(struct net *net, u32 mark, u32 if_id,
		    xfrm_address_t *daddr, xfrm_address_t *saddr,
		    unsigned short family, u8 mode, u8 proto, u32 reqid)
{
	unsigned int h;
	struct xfrm_state *rx = NULL, *x = NULL;

	spin_lock_bh(&net->xfrm.xfrm_state_lock);
	h = xfrm_dst_hash(net, daddr, saddr, reqid, family);
	hlist_for_each_entry(x, net->xfrm.state_bydst+h, bydst) {
		if (x->props.family == family &&
		    x->props.reqid == reqid &&
		    (mark & x->mark.m) == x->mark.v &&
		    x->if_id == if_id &&
		    !(x->props.flags & XFRM_STATE_WILDRECV) &&
		    xfrm_state_addr_check(x, daddr, saddr, family) &&
		    mode == x->props.mode &&
		    proto == x->id.proto &&
		    x->km.state == XFRM_STATE_VALID) {
			rx = x;
			break;
		}
	}

	if (rx)
		xfrm_state_hold(rx);
	spin_unlock_bh(&net->xfrm.xfrm_state_lock);


	return rx;
}
EXPORT_SYMBOL(xfrm_stateonly_find);

struct xfrm_state *xfrm_state_lookup_byspi(struct net *net, __be32 spi,
					      unsigned short family)
{
	struct xfrm_state *x;
	struct xfrm_state_walk *w;

	spin_lock_bh(&net->xfrm.xfrm_state_lock);
	list_for_each_entry(w, &net->xfrm.state_all, all) {
		x = container_of(w, struct xfrm_state, km);
		if (x->props.family != family ||
			x->id.spi != spi)
			continue;

		xfrm_state_hold(x);
		spin_unlock_bh(&net->xfrm.xfrm_state_lock);
		return x;
	}
	spin_unlock_bh(&net->xfrm.xfrm_state_lock);
	return NULL;
}
EXPORT_SYMBOL(xfrm_state_lookup_byspi);

static void __xfrm_state_insert(struct xfrm_state *x)
{
	struct net *net = xs_net(x);
	unsigned int h;

	list_add(&x->km.all, &net->xfrm.state_all);

	h = xfrm_dst_hash(net, &x->id.daddr, &x->props.saddr,
			  x->props.reqid, x->props.family);
	hlist_add_head_rcu(&x->bydst, net->xfrm.state_bydst + h);

	h = xfrm_src_hash(net, &x->id.daddr, &x->props.saddr, x->props.family);
	hlist_add_head_rcu(&x->bysrc, net->xfrm.state_bysrc + h);

	if (x->id.spi) {
		h = xfrm_spi_hash(net, &x->id.daddr, x->id.spi, x->id.proto,
				  x->props.family);

		hlist_add_head_rcu(&x->byspi, net->xfrm.state_byspi + h);
	}

	hrtimer_start(&x->mtimer, ktime_set(1, 0), HRTIMER_MODE_REL_SOFT);
	if (x->replay_maxage)
		mod_timer(&x->rtimer, jiffies + x->replay_maxage);

	net->xfrm.state_num++;

	xfrm_hash_grow_check(net, x->bydst.next != NULL);
}

/* net->xfrm.xfrm_state_lock is held */
static void __xfrm_state_bump_genids(struct xfrm_state *xnew)
{
	struct net *net = xs_net(xnew);
	unsigned short family = xnew->props.family;
	u32 reqid = xnew->props.reqid;
	struct xfrm_state *x;
	unsigned int h;
	u32 mark = xnew->mark.v & xnew->mark.m;
	u32 if_id = xnew->if_id;

	h = xfrm_dst_hash(net, &xnew->id.daddr, &xnew->props.saddr, reqid, family);
	hlist_for_each_entry(x, net->xfrm.state_bydst+h, bydst) {
		if (x->props.family	== family &&
		    x->props.reqid	== reqid &&
		    x->if_id		== if_id &&
		    (mark & x->mark.m) == x->mark.v &&
		    xfrm_addr_equal(&x->id.daddr, &xnew->id.daddr, family) &&
		    xfrm_addr_equal(&x->props.saddr, &xnew->props.saddr, family))
			x->genid++;
	}
}

void xfrm_state_insert(struct xfrm_state *x)
{
	struct net *net = xs_net(x);

	spin_lock_bh(&net->xfrm.xfrm_state_lock);
	__xfrm_state_bump_genids(x);
	__xfrm_state_insert(x);
	spin_unlock_bh(&net->xfrm.xfrm_state_lock);
}
EXPORT_SYMBOL(xfrm_state_insert);

/* net->xfrm.xfrm_state_lock is held */
static struct xfrm_state *__find_acq_core(struct net *net,
					  const struct xfrm_mark *m,
					  unsigned short family, u8 mode,
					  u32 reqid, u32 if_id, u8 proto,
					  const xfrm_address_t *daddr,
					  const xfrm_address_t *saddr,
					  int create)
{
	unsigned int h = xfrm_dst_hash(net, daddr, saddr, reqid, family);
	struct xfrm_state *x;
	u32 mark = m->v & m->m;

	hlist_for_each_entry(x, net->xfrm.state_bydst+h, bydst) {
		if (x->props.reqid  != reqid ||
		    x->props.mode   != mode ||
		    x->props.family != family ||
		    x->km.state     != XFRM_STATE_ACQ ||
		    x->id.spi       != 0 ||
		    x->id.proto	    != proto ||
		    (mark & x->mark.m) != x->mark.v ||
		    !xfrm_addr_equal(&x->id.daddr, daddr, family) ||
		    !xfrm_addr_equal(&x->props.saddr, saddr, family))
			continue;

		xfrm_state_hold(x);
		return x;
	}

	if (!create)
		return NULL;

	x = xfrm_state_alloc(net);
	if (likely(x)) {
		switch (family) {
		case AF_INET:
			x->sel.daddr.a4 = daddr->a4;
			x->sel.saddr.a4 = saddr->a4;
			x->sel.prefixlen_d = 32;
			x->sel.prefixlen_s = 32;
			x->props.saddr.a4 = saddr->a4;
			x->id.daddr.a4 = daddr->a4;
			break;

		case AF_INET6:
			x->sel.daddr.in6 = daddr->in6;
			x->sel.saddr.in6 = saddr->in6;
			x->sel.prefixlen_d = 128;
			x->sel.prefixlen_s = 128;
			x->props.saddr.in6 = saddr->in6;
			x->id.daddr.in6 = daddr->in6;
			break;
		}

		x->km.state = XFRM_STATE_ACQ;
		x->id.proto = proto;
		x->props.family = family;
		x->props.mode = mode;
		x->props.reqid = reqid;
		x->if_id = if_id;
		x->mark.v = m->v;
		x->mark.m = m->m;
		x->lft.hard_add_expires_seconds = net->xfrm.sysctl_acq_expires;
		xfrm_state_hold(x);
		hrtimer_start(&x->mtimer,
			      ktime_set(net->xfrm.sysctl_acq_expires, 0),
			      HRTIMER_MODE_REL_SOFT);
		list_add(&x->km.all, &net->xfrm.state_all);
		hlist_add_head_rcu(&x->bydst, net->xfrm.state_bydst + h);
		h = xfrm_src_hash(net, daddr, saddr, family);
		hlist_add_head_rcu(&x->bysrc, net->xfrm.state_bysrc + h);

		net->xfrm.state_num++;

		xfrm_hash_grow_check(net, x->bydst.next != NULL);
	}

	return x;
}

static struct xfrm_state *__xfrm_find_acq_byseq(struct net *net, u32 mark, u32 seq);

int xfrm_state_add(struct xfrm_state *x)
{
	struct net *net = xs_net(x);
	struct xfrm_state *x1, *to_put;
	int family;
	int err;
	u32 mark = x->mark.v & x->mark.m;
	int use_spi = xfrm_id_proto_match(x->id.proto, IPSEC_PROTO_ANY);

	family = x->props.family;

	to_put = NULL;

	spin_lock_bh(&net->xfrm.xfrm_state_lock);

	x1 = __xfrm_state_locate(x, use_spi, family);
	if (x1) {
		to_put = x1;
		x1 = NULL;
		err = -EEXIST;
		goto out;
	}

	if (use_spi && x->km.seq) {
		x1 = __xfrm_find_acq_byseq(net, mark, x->km.seq);
		if (x1 && ((x1->id.proto != x->id.proto) ||
		    !xfrm_addr_equal(&x1->id.daddr, &x->id.daddr, family))) {
			to_put = x1;
			x1 = NULL;
		}
	}

	if (use_spi && !x1)
		x1 = __find_acq_core(net, &x->mark, family, x->props.mode,
				     x->props.reqid, x->if_id, x->id.proto,
				     &x->id.daddr, &x->props.saddr, 0);

	__xfrm_state_bump_genids(x);
	__xfrm_state_insert(x);
	err = 0;

out:
	spin_unlock_bh(&net->xfrm.xfrm_state_lock);

	if (x1) {
		xfrm_state_delete(x1);
		xfrm_state_put(x1);
	}

	if (to_put)
		xfrm_state_put(to_put);

	return err;
}
EXPORT_SYMBOL(xfrm_state_add);

#ifdef CONFIG_XFRM_MIGRATE
static inline int clone_security(struct xfrm_state *x, struct xfrm_sec_ctx *security)
{
	struct xfrm_user_sec_ctx *uctx;
	int size = sizeof(*uctx) + security->ctx_len;
	int err;

	uctx = kmalloc(size, GFP_KERNEL);
	if (!uctx)
		return -ENOMEM;

	uctx->exttype = XFRMA_SEC_CTX;
	uctx->len = size;
	uctx->ctx_doi = security->ctx_doi;
	uctx->ctx_alg = security->ctx_alg;
	uctx->ctx_len = security->ctx_len;
	memcpy(uctx + 1, security->ctx_str, security->ctx_len);
	err = security_xfrm_state_alloc(x, uctx);
	kfree(uctx);
	if (err)
		return err;

	return 0;
}

static struct xfrm_state *xfrm_state_clone(struct xfrm_state *orig,
					   struct xfrm_encap_tmpl *encap)
{
	struct net *net = xs_net(orig);
	struct xfrm_state *x = xfrm_state_alloc(net);
	if (!x)
		goto out;

	memcpy(&x->id, &orig->id, sizeof(x->id));
	memcpy(&x->sel, &orig->sel, sizeof(x->sel));
	memcpy(&x->lft, &orig->lft, sizeof(x->lft));
	x->props.mode = orig->props.mode;
	x->props.replay_window = orig->props.replay_window;
	x->props.reqid = orig->props.reqid;
	x->props.family = orig->props.family;
	x->props.saddr = orig->props.saddr;

	if (orig->aalg) {
		x->aalg = xfrm_algo_auth_clone(orig->aalg);
		if (!x->aalg)
			goto error;
	}
	x->props.aalgo = orig->props.aalgo;

	if (orig->aead) {
		x->aead = xfrm_algo_aead_clone(orig->aead);
		x->geniv = orig->geniv;
		if (!x->aead)
			goto error;
	}
	if (orig->ealg) {
		x->ealg = xfrm_algo_clone(orig->ealg);
		if (!x->ealg)
			goto error;
	}
	x->props.ealgo = orig->props.ealgo;

	if (orig->calg) {
		x->calg = xfrm_algo_clone(orig->calg);
		if (!x->calg)
			goto error;
	}
	x->props.calgo = orig->props.calgo;

	if (encap || orig->encap) {
		if (encap)
			x->encap = kmemdup(encap, sizeof(*x->encap),
					GFP_KERNEL);
		else
			x->encap = kmemdup(orig->encap, sizeof(*x->encap),
					GFP_KERNEL);

		if (!x->encap)
			goto error;
	}

	if (orig->security)
		if (clone_security(x, orig->security))
			goto error;

	if (orig->coaddr) {
		x->coaddr = kmemdup(orig->coaddr, sizeof(*x->coaddr),
				    GFP_KERNEL);
		if (!x->coaddr)
			goto error;
	}

	if (orig->replay_esn) {
		if (xfrm_replay_clone(x, orig))
			goto error;
	}

	memcpy(&x->mark, &orig->mark, sizeof(x->mark));
	memcpy(&x->props.smark, &orig->props.smark, sizeof(x->props.smark));

	if (xfrm_init_state(x) < 0)
		goto error;

	x->props.flags = orig->props.flags;
	x->props.extra_flags = orig->props.extra_flags;

	x->if_id = orig->if_id;
	x->tfcpad = orig->tfcpad;
	x->replay_maxdiff = orig->replay_maxdiff;
	x->replay_maxage = orig->replay_maxage;
	memcpy(&x->curlft, &orig->curlft, sizeof(x->curlft));
	x->km.state = orig->km.state;
	x->km.seq = orig->km.seq;
	x->replay = orig->replay;
	x->preplay = orig->preplay;

	return x;

 error:
	xfrm_state_put(x);
out:
	return NULL;
}

struct xfrm_state *xfrm_migrate_state_find(struct xfrm_migrate *m, struct net *net)
{
	unsigned int h;
	struct xfrm_state *x = NULL;

	spin_lock_bh(&net->xfrm.xfrm_state_lock);

	if (m->reqid) {
		h = xfrm_dst_hash(net, &m->old_daddr, &m->old_saddr,
				  m->reqid, m->old_family);
		hlist_for_each_entry(x, net->xfrm.state_bydst+h, bydst) {
			if (x->props.mode != m->mode ||
			    x->id.proto != m->proto)
				continue;
			if (m->reqid && x->props.reqid != m->reqid)
				continue;
			if (!xfrm_addr_equal(&x->id.daddr, &m->old_daddr,
					     m->old_family) ||
			    !xfrm_addr_equal(&x->props.saddr, &m->old_saddr,
					     m->old_family))
				continue;
			xfrm_state_hold(x);
			break;
		}
	} else {
		h = xfrm_src_hash(net, &m->old_daddr, &m->old_saddr,
				  m->old_family);
		hlist_for_each_entry(x, net->xfrm.state_bysrc+h, bysrc) {
			if (x->props.mode != m->mode ||
			    x->id.proto != m->proto)
				continue;
			if (!xfrm_addr_equal(&x->id.daddr, &m->old_daddr,
					     m->old_family) ||
			    !xfrm_addr_equal(&x->props.saddr, &m->old_saddr,
					     m->old_family))
				continue;
			xfrm_state_hold(x);
			break;
		}
	}

	spin_unlock_bh(&net->xfrm.xfrm_state_lock);

	return x;
}
EXPORT_SYMBOL(xfrm_migrate_state_find);

struct xfrm_state *xfrm_state_migrate(struct xfrm_state *x,
				      struct xfrm_migrate *m,
				      struct xfrm_encap_tmpl *encap)
{
	struct xfrm_state *xc;

	xc = xfrm_state_clone(x, encap);
	if (!xc)
		return NULL;

	memcpy(&xc->id.daddr, &m->new_daddr, sizeof(xc->id.daddr));
	memcpy(&xc->props.saddr, &m->new_saddr, sizeof(xc->props.saddr));

	/* add state */
	if (xfrm_addr_equal(&x->id.daddr, &m->new_daddr, m->new_family)) {
		/* a care is needed when the destination address of the
		   state is to be updated as it is a part of triplet */
		xfrm_state_insert(xc);
	} else {
		if (xfrm_state_add(xc) < 0)
			goto error;
	}

	return xc;
error:
	xfrm_state_put(xc);
	return NULL;
}
EXPORT_SYMBOL(xfrm_state_migrate);
#endif

int xfrm_state_update(struct xfrm_state *x)
{
	struct xfrm_state *x1, *to_put;
	int err;
	int use_spi = xfrm_id_proto_match(x->id.proto, IPSEC_PROTO_ANY);
	struct net *net = xs_net(x);

	to_put = NULL;

	spin_lock_bh(&net->xfrm.xfrm_state_lock);
	x1 = __xfrm_state_locate(x, use_spi, x->props.family);

	err = -ESRCH;
	if (!x1)
		goto out;

	if (xfrm_state_kern(x1)) {
		to_put = x1;
		err = -EEXIST;
		goto out;
	}

	if (x1->km.state == XFRM_STATE_ACQ) {
		__xfrm_state_insert(x);
		x = NULL;
	}
	err = 0;

out:
	spin_unlock_bh(&net->xfrm.xfrm_state_lock);

	if (to_put)
		xfrm_state_put(to_put);

	if (err)
		return err;

	if (!x) {
		xfrm_state_delete(x1);
		xfrm_state_put(x1);
		return 0;
	}

	err = -EINVAL;
	spin_lock_bh(&x1->lock);
	if (likely(x1->km.state == XFRM_STATE_VALID)) {
		if (x->encap && x1->encap &&
		    x->encap->encap_type == x1->encap->encap_type)
			memcpy(x1->encap, x->encap, sizeof(*x1->encap));
		else if (x->encap || x1->encap)
			goto fail;

		if (x->coaddr && x1->coaddr) {
			memcpy(x1->coaddr, x->coaddr, sizeof(*x1->coaddr));
		}
		if (!use_spi && memcmp(&x1->sel, &x->sel, sizeof(x1->sel)))
			memcpy(&x1->sel, &x->sel, sizeof(x1->sel));
		memcpy(&x1->lft, &x->lft, sizeof(x1->lft));
		x1->km.dying = 0;

		hrtimer_start(&x1->mtimer, ktime_set(1, 0),
			      HRTIMER_MODE_REL_SOFT);
		if (x1->curlft.use_time)
			xfrm_state_check_expire(x1);

		if (x->props.smark.m || x->props.smark.v || x->if_id) {
			spin_lock_bh(&net->xfrm.xfrm_state_lock);

			if (x->props.smark.m || x->props.smark.v)
				x1->props.smark = x->props.smark;

			if (x->if_id)
				x1->if_id = x->if_id;

			__xfrm_state_bump_genids(x1);
			spin_unlock_bh(&net->xfrm.xfrm_state_lock);
		}

		err = 0;
		x->km.state = XFRM_STATE_DEAD;
		__xfrm_state_put(x);
	}

fail:
	spin_unlock_bh(&x1->lock);

	xfrm_state_put(x1);

	return err;
}
EXPORT_SYMBOL(xfrm_state_update);

int xfrm_state_check_expire(struct xfrm_state *x)
{
	if (!x->curlft.use_time)
		x->curlft.use_time = ktime_get_real_seconds();

	if (x->curlft.bytes >= x->lft.hard_byte_limit ||
	    x->curlft.packets >= x->lft.hard_packet_limit) {
		x->km.state = XFRM_STATE_EXPIRED;
		hrtimer_start(&x->mtimer, 0, HRTIMER_MODE_REL_SOFT);
		return -EINVAL;
	}

	if (!x->km.dying &&
	    (x->curlft.bytes >= x->lft.soft_byte_limit ||
	     x->curlft.packets >= x->lft.soft_packet_limit)) {
		x->km.dying = 1;
		km_state_expired(x, 0, 0);
	}
	return 0;
}
EXPORT_SYMBOL(xfrm_state_check_expire);

struct xfrm_state *
xfrm_state_lookup(struct net *net, u32 mark, const xfrm_address_t *daddr, __be32 spi,
		  u8 proto, unsigned short family)
{
	struct xfrm_state *x;

	rcu_read_lock();
	x = __xfrm_state_lookup(net, mark, daddr, spi, proto, family);
	rcu_read_unlock();
	return x;
}
EXPORT_SYMBOL(xfrm_state_lookup);

struct xfrm_state *
xfrm_state_lookup_byaddr(struct net *net, u32 mark,
			 const xfrm_address_t *daddr, const xfrm_address_t *saddr,
			 u8 proto, unsigned short family)
{
	struct xfrm_state *x;

	spin_lock_bh(&net->xfrm.xfrm_state_lock);
	x = __xfrm_state_lookup_byaddr(net, mark, daddr, saddr, proto, family);
	spin_unlock_bh(&net->xfrm.xfrm_state_lock);
	return x;
}
EXPORT_SYMBOL(xfrm_state_lookup_byaddr);

struct xfrm_state *
xfrm_find_acq(struct net *net, const struct xfrm_mark *mark, u8 mode, u32 reqid,
	      u32 if_id, u8 proto, const xfrm_address_t *daddr,
	      const xfrm_address_t *saddr, int create, unsigned short family)
{
	struct xfrm_state *x;

	spin_lock_bh(&net->xfrm.xfrm_state_lock);
	x = __find_acq_core(net, mark, family, mode, reqid, if_id, proto, daddr, saddr, create);
	spin_unlock_bh(&net->xfrm.xfrm_state_lock);

	return x;
}
EXPORT_SYMBOL(xfrm_find_acq);

#ifdef CONFIG_XFRM_SUB_POLICY
#if IS_ENABLED(CONFIG_IPV6)
/* distribution counting sort function for xfrm_state and xfrm_tmpl */
static void
__xfrm6_sort(void **dst, void **src, int n,
	     int (*cmp)(const void *p), int maxclass)
{
	int count[XFRM_MAX_DEPTH] = { };
	int class[XFRM_MAX_DEPTH];
	int i;

	for (i = 0; i < n; i++) {
		int c = cmp(src[i]);

		class[i] = c;
		count[c]++;
	}

	for (i = 2; i < maxclass; i++)
		count[i] += count[i - 1];

	for (i = 0; i < n; i++) {
		dst[count[class[i] - 1]++] = src[i];
		src[i] = NULL;
	}
}

/* Rule for xfrm_state:
 *
 * rule 1: select IPsec transport except AH
 * rule 2: select MIPv6 RO or inbound trigger
 * rule 3: select IPsec transport AH
 * rule 4: select IPsec tunnel
 * rule 5: others
 */
static int __xfrm6_state_sort_cmp(const void *p)
{
	const struct xfrm_state *v = p;

	switch (v->props.mode) {
	case XFRM_MODE_TRANSPORT:
		if (v->id.proto != IPPROTO_AH)
			return 1;
		else
			return 3;
#if IS_ENABLED(CONFIG_IPV6_MIP6)
	case XFRM_MODE_ROUTEOPTIMIZATION:
	case XFRM_MODE_IN_TRIGGER:
		return 2;
#endif
	case XFRM_MODE_TUNNEL:
	case XFRM_MODE_BEET:
		return 4;
	}
	return 5;
}

/* Rule for xfrm_tmpl:
 *
 * rule 1: select IPsec transport
 * rule 2: select MIPv6 RO or inbound trigger
 * rule 3: select IPsec tunnel
 * rule 4: others
 */
static int __xfrm6_tmpl_sort_cmp(const void *p)
{
	const struct xfrm_tmpl *v = p;

	switch (v->mode) {
	case XFRM_MODE_TRANSPORT:
		return 1;
#if IS_ENABLED(CONFIG_IPV6_MIP6)
	case XFRM_MODE_ROUTEOPTIMIZATION:
	case XFRM_MODE_IN_TRIGGER:
		return 2;
#endif
	case XFRM_MODE_TUNNEL:
	case XFRM_MODE_BEET:
		return 3;
	}
	return 4;
}
#else
static inline int __xfrm6_state_sort_cmp(const void *p) { return 5; }
static inline int __xfrm6_tmpl_sort_cmp(const void *p) { return 4; }

static inline void
__xfrm6_sort(void **dst, void **src, int n,
	     int (*cmp)(const void *p), int maxclass)
{
	int i;

	for (i = 0; i < n; i++)
		dst[i] = src[i];
}
#endif /* CONFIG_IPV6 */

void
xfrm_tmpl_sort(struct xfrm_tmpl **dst, struct xfrm_tmpl **src, int n,
	       unsigned short family)
{
	int i;

	if (family == AF_INET6)
		__xfrm6_sort((void **)dst, (void **)src, n,
			     __xfrm6_tmpl_sort_cmp, 5);
	else
		for (i = 0; i < n; i++)
			dst[i] = src[i];
}

void
xfrm_state_sort(struct xfrm_state **dst, struct xfrm_state **src, int n,
		unsigned short family)
{
	int i;

	if (family == AF_INET6)
		__xfrm6_sort((void **)dst, (void **)src, n,
			     __xfrm6_state_sort_cmp, 6);
	else
		for (i = 0; i < n; i++)
			dst[i] = src[i];
}
#endif

/* Silly enough, but I'm lazy to build resolution list */

static struct xfrm_state *__xfrm_find_acq_byseq(struct net *net, u32 mark, u32 seq)
{
	int i;

	for (i = 0; i <= net->xfrm.state_hmask; i++) {
		struct xfrm_state *x;

		hlist_for_each_entry(x, net->xfrm.state_bydst+i, bydst) {
			if (x->km.seq == seq &&
			    (mark & x->mark.m) == x->mark.v &&
			    x->km.state == XFRM_STATE_ACQ) {
				xfrm_state_hold(x);
				return x;
			}
		}
	}
	return NULL;
}

struct xfrm_state *xfrm_find_acq_byseq(struct net *net, u32 mark, u32 seq)
{
	struct xfrm_state *x;

	spin_lock_bh(&net->xfrm.xfrm_state_lock);
	x = __xfrm_find_acq_byseq(net, mark, seq);
	spin_unlock_bh(&net->xfrm.xfrm_state_lock);
	return x;
}
EXPORT_SYMBOL(xfrm_find_acq_byseq);

u32 xfrm_get_acqseq(void)
{
	u32 res;
	static atomic_t acqseq;

	do {
		res = atomic_inc_return(&acqseq);
	} while (!res);

	return res;
}
EXPORT_SYMBOL(xfrm_get_acqseq);

int verify_spi_info(u8 proto, u32 min, u32 max)
{
	switch (proto) {
	case IPPROTO_AH:
	case IPPROTO_ESP:
		break;

	case IPPROTO_COMP:
		/* IPCOMP spi is 16-bits. */
		if (max >= 0x10000)
			return -EINVAL;
		break;

	default:
		return -EINVAL;
	}

	if (min > max)
		return -EINVAL;

	return 0;
}
EXPORT_SYMBOL(verify_spi_info);

int xfrm_alloc_spi(struct xfrm_state *x, u32 low, u32 high)
{
	struct net *net = xs_net(x);
	unsigned int h;
	struct xfrm_state *x0;
	int err = -ENOENT;
	__be32 minspi = htonl(low);
	__be32 maxspi = htonl(high);
	__be32 newspi = 0;
	u32 mark = x->mark.v & x->mark.m;

	spin_lock_bh(&x->lock);
	if (x->km.state == XFRM_STATE_DEAD)
		goto unlock;

	err = 0;
	if (x->id.spi)
		goto unlock;

	err = -ENOENT;

	if (minspi == maxspi) {
		x0 = xfrm_state_lookup(net, mark, &x->id.daddr, minspi, x->id.proto, x->props.family);
		if (x0) {
			xfrm_state_put(x0);
			goto unlock;
		}
		newspi = minspi;
	} else {
		u32 spi = 0;
		for (h = 0; h < high-low+1; h++) {
			spi = low + prandom_u32()%(high-low+1);
			x0 = xfrm_state_lookup(net, mark, &x->id.daddr, htonl(spi), x->id.proto, x->props.family);
			if (x0 == NULL) {
				newspi = htonl(spi);
				break;
			}
			xfrm_state_put(x0);
		}
	}
	if (newspi) {
		spin_lock_bh(&net->xfrm.xfrm_state_lock);
		x->id.spi = newspi;
		h = xfrm_spi_hash(net, &x->id.daddr, x->id.spi, x->id.proto, x->props.family);
		hlist_add_head_rcu(&x->byspi, net->xfrm.state_byspi + h);
		spin_unlock_bh(&net->xfrm.xfrm_state_lock);

		err = 0;
	}

unlock:
	spin_unlock_bh(&x->lock);

	return err;
}
EXPORT_SYMBOL(xfrm_alloc_spi);

static bool __xfrm_state_filter_match(struct xfrm_state *x,
				      struct xfrm_address_filter *filter)
{
	if (filter) {
		if ((filter->family == AF_INET ||
		     filter->family == AF_INET6) &&
		    x->props.family != filter->family)
			return false;

		return addr_match(&x->props.saddr, &filter->saddr,
				  filter->splen) &&
		       addr_match(&x->id.daddr, &filter->daddr,
				  filter->dplen);
	}
	return true;
}

int xfrm_state_walk(struct net *net, struct xfrm_state_walk *walk,
		    int (*func)(struct xfrm_state *, int, void*),
		    void *data)
{
	struct xfrm_state *state;
	struct xfrm_state_walk *x;
	int err = 0;

	if (walk->seq != 0 && list_empty(&walk->all))
		return 0;

	spin_lock_bh(&net->xfrm.xfrm_state_lock);
	if (list_empty(&walk->all))
		x = list_first_entry(&net->xfrm.state_all, struct xfrm_state_walk, all);
	else
		x = list_first_entry(&walk->all, struct xfrm_state_walk, all);
	list_for_each_entry_from(x, &net->xfrm.state_all, all) {
		if (x->state == XFRM_STATE_DEAD)
			continue;
		state = container_of(x, struct xfrm_state, km);
		if (!xfrm_id_proto_match(state->id.proto, walk->proto))
			continue;
		if (!__xfrm_state_filter_match(state, walk->filter))
			continue;
		err = func(state, walk->seq, data);
		if (err) {
			list_move_tail(&walk->all, &x->all);
			goto out;
		}
		walk->seq++;
	}
	if (walk->seq == 0) {
		err = -ENOENT;
		goto out;
	}
	list_del_init(&walk->all);
out:
	spin_unlock_bh(&net->xfrm.xfrm_state_lock);
	return err;
}
EXPORT_SYMBOL(xfrm_state_walk);

void xfrm_state_walk_init(struct xfrm_state_walk *walk, u8 proto,
			  struct xfrm_address_filter *filter)
{
	INIT_LIST_HEAD(&walk->all);
	walk->proto = proto;
	walk->state = XFRM_STATE_DEAD;
	walk->seq = 0;
	walk->filter = filter;
}
EXPORT_SYMBOL(xfrm_state_walk_init);

void xfrm_state_walk_done(struct xfrm_state_walk *walk, struct net *net)
{
	kfree(walk->filter);

	if (list_empty(&walk->all))
		return;

	spin_lock_bh(&net->xfrm.xfrm_state_lock);
	list_del(&walk->all);
	spin_unlock_bh(&net->xfrm.xfrm_state_lock);
}
EXPORT_SYMBOL(xfrm_state_walk_done);

static void xfrm_replay_timer_handler(struct timer_list *t)
{
	struct xfrm_state *x = from_timer(x, t, rtimer);

	spin_lock(&x->lock);

	if (x->km.state == XFRM_STATE_VALID) {
		if (xfrm_aevent_is_on(xs_net(x)))
			x->repl->notify(x, XFRM_REPLAY_TIMEOUT);
		else
			x->xflags |= XFRM_TIME_DEFER;
	}

	spin_unlock(&x->lock);
}

static LIST_HEAD(xfrm_km_list);

void km_policy_notify(struct xfrm_policy *xp, int dir, const struct km_event *c)
{
	struct xfrm_mgr *km;

	rcu_read_lock();
	list_for_each_entry_rcu(km, &xfrm_km_list, list)
		if (km->notify_policy)
			km->notify_policy(xp, dir, c);
	rcu_read_unlock();
}

void km_state_notify(struct xfrm_state *x, const struct km_event *c)
{
	struct xfrm_mgr *km;
	rcu_read_lock();
	list_for_each_entry_rcu(km, &xfrm_km_list, list)
		if (km->notify)
			km->notify(x, c);
	rcu_read_unlock();
}

EXPORT_SYMBOL(km_policy_notify);
EXPORT_SYMBOL(km_state_notify);

void km_state_expired(struct xfrm_state *x, int hard, u32 portid)
{
	struct km_event c;

	c.data.hard = hard;
	c.portid = portid;
	c.event = XFRM_MSG_EXPIRE;
	km_state_notify(x, &c);
}

EXPORT_SYMBOL(km_state_expired);
/*
 * We send to all registered managers regardless of failure
 * We are happy with one success
*/
int km_query(struct xfrm_state *x, struct xfrm_tmpl *t, struct xfrm_policy *pol)
{
	int err = -EINVAL, acqret;
	struct xfrm_mgr *km;

	rcu_read_lock();
	list_for_each_entry_rcu(km, &xfrm_km_list, list) {
		acqret = km->acquire(x, t, pol);
		if (!acqret)
			err = acqret;
	}
	rcu_read_unlock();
	return err;
}
EXPORT_SYMBOL(km_query);

int km_new_mapping(struct xfrm_state *x, xfrm_address_t *ipaddr, __be16 sport)
{
	int err = -EINVAL;
	struct xfrm_mgr *km;

	rcu_read_lock();
	list_for_each_entry_rcu(km, &xfrm_km_list, list) {
		if (km->new_mapping)
			err = km->new_mapping(x, ipaddr, sport);
		if (!err)
			break;
	}
	rcu_read_unlock();
	return err;
}
EXPORT_SYMBOL(km_new_mapping);

void km_policy_expired(struct xfrm_policy *pol, int dir, int hard, u32 portid)
{
	struct km_event c;

	c.data.hard = hard;
	c.portid = portid;
	c.event = XFRM_MSG_POLEXPIRE;
	km_policy_notify(pol, dir, &c);
}
EXPORT_SYMBOL(km_policy_expired);

#ifdef CONFIG_XFRM_MIGRATE
int km_migrate(const struct xfrm_selector *sel, u8 dir, u8 type,
	       const struct xfrm_migrate *m, int num_migrate,
	       const struct xfrm_kmaddress *k,
	       const struct xfrm_encap_tmpl *encap)
{
	int err = -EINVAL;
	int ret;
	struct xfrm_mgr *km;

	rcu_read_lock();
	list_for_each_entry_rcu(km, &xfrm_km_list, list) {
		if (km->migrate) {
			ret = km->migrate(sel, dir, type, m, num_migrate, k,
					  encap);
			if (!ret)
				err = ret;
		}
	}
	rcu_read_unlock();
	return err;
}
EXPORT_SYMBOL(km_migrate);
#endif

int km_report(struct net *net, u8 proto, struct xfrm_selector *sel, xfrm_address_t *addr)
{
	int err = -EINVAL;
	int ret;
	struct xfrm_mgr *km;

	rcu_read_lock();
	list_for_each_entry_rcu(km, &xfrm_km_list, list) {
		if (km->report) {
			ret = km->report(net, proto, sel, addr);
			if (!ret)
				err = ret;
		}
	}
	rcu_read_unlock();
	return err;
}
EXPORT_SYMBOL(km_report);

static bool km_is_alive(const struct km_event *c)
{
	struct xfrm_mgr *km;
	bool is_alive = false;

	rcu_read_lock();
	list_for_each_entry_rcu(km, &xfrm_km_list, list) {
		if (km->is_alive && km->is_alive(c)) {
			is_alive = true;
			break;
		}
	}
	rcu_read_unlock();

	return is_alive;
}

#if IS_ENABLED(CONFIG_XFRM_USER_COMPAT)
static DEFINE_SPINLOCK(xfrm_translator_lock);
static struct xfrm_translator __rcu *xfrm_translator;

struct xfrm_translator *xfrm_get_translator(void)
{
	struct xfrm_translator *xtr;

	rcu_read_lock();
	xtr = rcu_dereference(xfrm_translator);
	if (unlikely(!xtr))
		goto out;
	if (!try_module_get(xtr->owner))
		xtr = NULL;
out:
	rcu_read_unlock();
	return xtr;
}
EXPORT_SYMBOL_GPL(xfrm_get_translator);

void xfrm_put_translator(struct xfrm_translator *xtr)
{
	module_put(xtr->owner);
}
EXPORT_SYMBOL_GPL(xfrm_put_translator);

int xfrm_register_translator(struct xfrm_translator *xtr)
{
	int err = 0;

	spin_lock_bh(&xfrm_translator_lock);
	if (unlikely(xfrm_translator != NULL))
		err = -EEXIST;
	else
		rcu_assign_pointer(xfrm_translator, xtr);
	spin_unlock_bh(&xfrm_translator_lock);

	return err;
}
EXPORT_SYMBOL_GPL(xfrm_register_translator);

int xfrm_unregister_translator(struct xfrm_translator *xtr)
{
	int err = 0;

	spin_lock_bh(&xfrm_translator_lock);
	if (likely(xfrm_translator != NULL)) {
		if (rcu_access_pointer(xfrm_translator) != xtr)
			err = -EINVAL;
		else
			RCU_INIT_POINTER(xfrm_translator, NULL);
	}
	spin_unlock_bh(&xfrm_translator_lock);
	synchronize_rcu();

	return err;
}
EXPORT_SYMBOL_GPL(xfrm_unregister_translator);
#endif

int xfrm_user_policy(struct sock *sk, int optname, sockptr_t optval, int optlen)
{
	int err;
	u8 *data;
	struct xfrm_mgr *km;
	struct xfrm_policy *pol = NULL;

	if (sockptr_is_null(optval) && !optlen) {
		xfrm_sk_policy_insert(sk, XFRM_POLICY_IN, NULL);
		xfrm_sk_policy_insert(sk, XFRM_POLICY_OUT, NULL);
		__sk_dst_reset(sk);
		return 0;
	}

	if (optlen <= 0 || optlen > PAGE_SIZE)
		return -EMSGSIZE;

	data = memdup_sockptr(optval, optlen);
	if (IS_ERR(data))
		return PTR_ERR(data);

<<<<<<< HEAD
	/* Use the 64-bit / untranslated format on Android, even for compat */
	if (!IS_ENABLED(CONFIG_ANDROID) || IS_ENABLED(CONFIG_XFRM_USER_COMPAT)) {
		if (in_compat_syscall()) {
			struct xfrm_translator *xtr = xfrm_get_translator();

			if (!xtr)
				return -EOPNOTSUPP;

			err = xtr->xlate_user_policy_sockptr(&data, optlen);
			xfrm_put_translator(xtr);
			if (err) {
				kfree(data);
				return err;
			}
=======
	if (in_compat_syscall()) {
		struct xfrm_translator *xtr = xfrm_get_translator();

		if (!xtr) {
			kfree(data);
			return -EOPNOTSUPP;
		}

		err = xtr->xlate_user_policy_sockptr(&data, optlen);
		xfrm_put_translator(xtr);
		if (err) {
			kfree(data);
			return err;
>>>>>>> 33dc9614
		}
	}

	err = -EINVAL;
	rcu_read_lock();
	list_for_each_entry_rcu(km, &xfrm_km_list, list) {
		pol = km->compile_policy(sk, optname, data,
					 optlen, &err);
		if (err >= 0)
			break;
	}
	rcu_read_unlock();

	if (err >= 0) {
		xfrm_sk_policy_insert(sk, err, pol);
		xfrm_pol_put(pol);
		__sk_dst_reset(sk);
		err = 0;
	}

	kfree(data);
	return err;
}
EXPORT_SYMBOL(xfrm_user_policy);

static DEFINE_SPINLOCK(xfrm_km_lock);

int xfrm_register_km(struct xfrm_mgr *km)
{
	spin_lock_bh(&xfrm_km_lock);
	list_add_tail_rcu(&km->list, &xfrm_km_list);
	spin_unlock_bh(&xfrm_km_lock);
	return 0;
}
EXPORT_SYMBOL(xfrm_register_km);

int xfrm_unregister_km(struct xfrm_mgr *km)
{
	spin_lock_bh(&xfrm_km_lock);
	list_del_rcu(&km->list);
	spin_unlock_bh(&xfrm_km_lock);
	synchronize_rcu();
	return 0;
}
EXPORT_SYMBOL(xfrm_unregister_km);

int xfrm_state_register_afinfo(struct xfrm_state_afinfo *afinfo)
{
	int err = 0;

	if (WARN_ON(afinfo->family >= NPROTO))
		return -EAFNOSUPPORT;

	spin_lock_bh(&xfrm_state_afinfo_lock);
	if (unlikely(xfrm_state_afinfo[afinfo->family] != NULL))
		err = -EEXIST;
	else
		rcu_assign_pointer(xfrm_state_afinfo[afinfo->family], afinfo);
	spin_unlock_bh(&xfrm_state_afinfo_lock);
	return err;
}
EXPORT_SYMBOL(xfrm_state_register_afinfo);

int xfrm_state_unregister_afinfo(struct xfrm_state_afinfo *afinfo)
{
	int err = 0, family = afinfo->family;

	if (WARN_ON(family >= NPROTO))
		return -EAFNOSUPPORT;

	spin_lock_bh(&xfrm_state_afinfo_lock);
	if (likely(xfrm_state_afinfo[afinfo->family] != NULL)) {
		if (rcu_access_pointer(xfrm_state_afinfo[family]) != afinfo)
			err = -EINVAL;
		else
			RCU_INIT_POINTER(xfrm_state_afinfo[afinfo->family], NULL);
	}
	spin_unlock_bh(&xfrm_state_afinfo_lock);
	synchronize_rcu();
	return err;
}
EXPORT_SYMBOL(xfrm_state_unregister_afinfo);

struct xfrm_state_afinfo *xfrm_state_afinfo_get_rcu(unsigned int family)
{
	if (unlikely(family >= NPROTO))
		return NULL;

	return rcu_dereference(xfrm_state_afinfo[family]);
}
EXPORT_SYMBOL_GPL(xfrm_state_afinfo_get_rcu);

struct xfrm_state_afinfo *xfrm_state_get_afinfo(unsigned int family)
{
	struct xfrm_state_afinfo *afinfo;
	if (unlikely(family >= NPROTO))
		return NULL;
	rcu_read_lock();
	afinfo = rcu_dereference(xfrm_state_afinfo[family]);
	if (unlikely(!afinfo))
		rcu_read_unlock();
	return afinfo;
}

void xfrm_flush_gc(void)
{
	flush_work(&xfrm_state_gc_work);
}
EXPORT_SYMBOL(xfrm_flush_gc);

/* Temporarily located here until net/xfrm/xfrm_tunnel.c is created */
void xfrm_state_delete_tunnel(struct xfrm_state *x)
{
	if (x->tunnel) {
		struct xfrm_state *t = x->tunnel;

		if (atomic_read(&t->tunnel_users) == 2)
			xfrm_state_delete(t);
		atomic_dec(&t->tunnel_users);
		xfrm_state_put_sync(t);
		x->tunnel = NULL;
	}
}
EXPORT_SYMBOL(xfrm_state_delete_tunnel);

u32 xfrm_state_mtu(struct xfrm_state *x, int mtu)
{
	const struct xfrm_type *type = READ_ONCE(x->type);
	struct crypto_aead *aead;
	u32 blksize, net_adj = 0;

	if (x->km.state != XFRM_STATE_VALID ||
	    !type || type->proto != IPPROTO_ESP)
		return mtu - x->props.header_len;

	aead = x->data;
	blksize = ALIGN(crypto_aead_blocksize(aead), 4);

	switch (x->props.mode) {
	case XFRM_MODE_TRANSPORT:
	case XFRM_MODE_BEET:
		if (x->props.family == AF_INET)
			net_adj = sizeof(struct iphdr);
		else if (x->props.family == AF_INET6)
			net_adj = sizeof(struct ipv6hdr);
		break;
	case XFRM_MODE_TUNNEL:
		break;
	default:
		WARN_ON_ONCE(1);
		break;
	}

	return ((mtu - x->props.header_len - crypto_aead_authsize(aead) -
		 net_adj) & ~(blksize - 1)) + net_adj - 2;
}
EXPORT_SYMBOL_GPL(xfrm_state_mtu);

int __xfrm_init_state(struct xfrm_state *x, bool init_replay, bool offload)
{
	const struct xfrm_mode *inner_mode;
	const struct xfrm_mode *outer_mode;
	int family = x->props.family;
	int err;

	if (family == AF_INET &&
	    xs_net(x)->ipv4.sysctl_ip_no_pmtu_disc)
		x->props.flags |= XFRM_STATE_NOPMTUDISC;

	err = -EPROTONOSUPPORT;

	if (x->sel.family != AF_UNSPEC) {
		inner_mode = xfrm_get_mode(x->props.mode, x->sel.family);
		if (inner_mode == NULL)
			goto error;

		if (!(inner_mode->flags & XFRM_MODE_FLAG_TUNNEL) &&
		    family != x->sel.family)
			goto error;

		x->inner_mode = *inner_mode;
	} else {
		const struct xfrm_mode *inner_mode_iaf;
		int iafamily = AF_INET;

		inner_mode = xfrm_get_mode(x->props.mode, x->props.family);
		if (inner_mode == NULL)
			goto error;

		if (!(inner_mode->flags & XFRM_MODE_FLAG_TUNNEL))
			goto error;

		x->inner_mode = *inner_mode;

		if (x->props.family == AF_INET)
			iafamily = AF_INET6;

		inner_mode_iaf = xfrm_get_mode(x->props.mode, iafamily);
		if (inner_mode_iaf) {
			if (inner_mode_iaf->flags & XFRM_MODE_FLAG_TUNNEL)
				x->inner_mode_iaf = *inner_mode_iaf;
		}
	}

	x->type = xfrm_get_type(x->id.proto, family);
	if (x->type == NULL)
		goto error;

	x->type_offload = xfrm_get_type_offload(x->id.proto, family, offload);

	err = x->type->init_state(x);
	if (err)
		goto error;

	outer_mode = xfrm_get_mode(x->props.mode, family);
	if (!outer_mode) {
		err = -EPROTONOSUPPORT;
		goto error;
	}

	x->outer_mode = *outer_mode;
	if (init_replay) {
		err = xfrm_init_replay(x);
		if (err)
			goto error;
	}

error:
	return err;
}

EXPORT_SYMBOL(__xfrm_init_state);

int xfrm_init_state(struct xfrm_state *x)
{
	int err;

	err = __xfrm_init_state(x, true, false);
	if (!err)
		x->km.state = XFRM_STATE_VALID;

	return err;
}

EXPORT_SYMBOL(xfrm_init_state);

int __net_init xfrm_state_init(struct net *net)
{
	unsigned int sz;

	if (net_eq(net, &init_net))
		xfrm_state_cache = KMEM_CACHE(xfrm_state,
					      SLAB_HWCACHE_ALIGN | SLAB_PANIC);

	INIT_LIST_HEAD(&net->xfrm.state_all);

	sz = sizeof(struct hlist_head) * 8;

	net->xfrm.state_bydst = xfrm_hash_alloc(sz);
	if (!net->xfrm.state_bydst)
		goto out_bydst;
	net->xfrm.state_bysrc = xfrm_hash_alloc(sz);
	if (!net->xfrm.state_bysrc)
		goto out_bysrc;
	net->xfrm.state_byspi = xfrm_hash_alloc(sz);
	if (!net->xfrm.state_byspi)
		goto out_byspi;
	net->xfrm.state_hmask = ((sz / sizeof(struct hlist_head)) - 1);

	net->xfrm.state_num = 0;
	INIT_WORK(&net->xfrm.state_hash_work, xfrm_hash_resize);
	spin_lock_init(&net->xfrm.xfrm_state_lock);
	return 0;

out_byspi:
	xfrm_hash_free(net->xfrm.state_bysrc, sz);
out_bysrc:
	xfrm_hash_free(net->xfrm.state_bydst, sz);
out_bydst:
	return -ENOMEM;
}

void xfrm_state_fini(struct net *net)
{
	unsigned int sz;

	flush_work(&net->xfrm.state_hash_work);
	flush_work(&xfrm_state_gc_work);
	xfrm_state_flush(net, 0, false, true);

	WARN_ON(!list_empty(&net->xfrm.state_all));

	sz = (net->xfrm.state_hmask + 1) * sizeof(struct hlist_head);
	WARN_ON(!hlist_empty(net->xfrm.state_byspi));
	xfrm_hash_free(net->xfrm.state_byspi, sz);
	WARN_ON(!hlist_empty(net->xfrm.state_bysrc));
	xfrm_hash_free(net->xfrm.state_bysrc, sz);
	WARN_ON(!hlist_empty(net->xfrm.state_bydst));
	xfrm_hash_free(net->xfrm.state_bydst, sz);
}

#ifdef CONFIG_AUDITSYSCALL
static void xfrm_audit_helper_sainfo(struct xfrm_state *x,
				     struct audit_buffer *audit_buf)
{
	struct xfrm_sec_ctx *ctx = x->security;
	u32 spi = ntohl(x->id.spi);

	if (ctx)
		audit_log_format(audit_buf, " sec_alg=%u sec_doi=%u sec_obj=%s",
				 ctx->ctx_alg, ctx->ctx_doi, ctx->ctx_str);

	switch (x->props.family) {
	case AF_INET:
		audit_log_format(audit_buf, " src=%pI4 dst=%pI4",
				 &x->props.saddr.a4, &x->id.daddr.a4);
		break;
	case AF_INET6:
		audit_log_format(audit_buf, " src=%pI6 dst=%pI6",
				 x->props.saddr.a6, x->id.daddr.a6);
		break;
	}

	audit_log_format(audit_buf, " spi=%u(0x%x)", spi, spi);
}

static void xfrm_audit_helper_pktinfo(struct sk_buff *skb, u16 family,
				      struct audit_buffer *audit_buf)
{
	const struct iphdr *iph4;
	const struct ipv6hdr *iph6;

	switch (family) {
	case AF_INET:
		iph4 = ip_hdr(skb);
		audit_log_format(audit_buf, " src=%pI4 dst=%pI4",
				 &iph4->saddr, &iph4->daddr);
		break;
	case AF_INET6:
		iph6 = ipv6_hdr(skb);
		audit_log_format(audit_buf,
				 " src=%pI6 dst=%pI6 flowlbl=0x%x%02x%02x",
				 &iph6->saddr, &iph6->daddr,
				 iph6->flow_lbl[0] & 0x0f,
				 iph6->flow_lbl[1],
				 iph6->flow_lbl[2]);
		break;
	}
}

void xfrm_audit_state_add(struct xfrm_state *x, int result, bool task_valid)
{
	struct audit_buffer *audit_buf;

	audit_buf = xfrm_audit_start("SAD-add");
	if (audit_buf == NULL)
		return;
	xfrm_audit_helper_usrinfo(task_valid, audit_buf);
	xfrm_audit_helper_sainfo(x, audit_buf);
	audit_log_format(audit_buf, " res=%u", result);
	audit_log_end(audit_buf);
}
EXPORT_SYMBOL_GPL(xfrm_audit_state_add);

void xfrm_audit_state_delete(struct xfrm_state *x, int result, bool task_valid)
{
	struct audit_buffer *audit_buf;

	audit_buf = xfrm_audit_start("SAD-delete");
	if (audit_buf == NULL)
		return;
	xfrm_audit_helper_usrinfo(task_valid, audit_buf);
	xfrm_audit_helper_sainfo(x, audit_buf);
	audit_log_format(audit_buf, " res=%u", result);
	audit_log_end(audit_buf);
}
EXPORT_SYMBOL_GPL(xfrm_audit_state_delete);

void xfrm_audit_state_replay_overflow(struct xfrm_state *x,
				      struct sk_buff *skb)
{
	struct audit_buffer *audit_buf;
	u32 spi;

	audit_buf = xfrm_audit_start("SA-replay-overflow");
	if (audit_buf == NULL)
		return;
	xfrm_audit_helper_pktinfo(skb, x->props.family, audit_buf);
	/* don't record the sequence number because it's inherent in this kind
	 * of audit message */
	spi = ntohl(x->id.spi);
	audit_log_format(audit_buf, " spi=%u(0x%x)", spi, spi);
	audit_log_end(audit_buf);
}
EXPORT_SYMBOL_GPL(xfrm_audit_state_replay_overflow);

void xfrm_audit_state_replay(struct xfrm_state *x,
			     struct sk_buff *skb, __be32 net_seq)
{
	struct audit_buffer *audit_buf;
	u32 spi;

	audit_buf = xfrm_audit_start("SA-replayed-pkt");
	if (audit_buf == NULL)
		return;
	xfrm_audit_helper_pktinfo(skb, x->props.family, audit_buf);
	spi = ntohl(x->id.spi);
	audit_log_format(audit_buf, " spi=%u(0x%x) seqno=%u",
			 spi, spi, ntohl(net_seq));
	audit_log_end(audit_buf);
}
EXPORT_SYMBOL_GPL(xfrm_audit_state_replay);

void xfrm_audit_state_notfound_simple(struct sk_buff *skb, u16 family)
{
	struct audit_buffer *audit_buf;

	audit_buf = xfrm_audit_start("SA-notfound");
	if (audit_buf == NULL)
		return;
	xfrm_audit_helper_pktinfo(skb, family, audit_buf);
	audit_log_end(audit_buf);
}
EXPORT_SYMBOL_GPL(xfrm_audit_state_notfound_simple);

void xfrm_audit_state_notfound(struct sk_buff *skb, u16 family,
			       __be32 net_spi, __be32 net_seq)
{
	struct audit_buffer *audit_buf;
	u32 spi;

	audit_buf = xfrm_audit_start("SA-notfound");
	if (audit_buf == NULL)
		return;
	xfrm_audit_helper_pktinfo(skb, family, audit_buf);
	spi = ntohl(net_spi);
	audit_log_format(audit_buf, " spi=%u(0x%x) seqno=%u",
			 spi, spi, ntohl(net_seq));
	audit_log_end(audit_buf);
}
EXPORT_SYMBOL_GPL(xfrm_audit_state_notfound);

void xfrm_audit_state_icvfail(struct xfrm_state *x,
			      struct sk_buff *skb, u8 proto)
{
	struct audit_buffer *audit_buf;
	__be32 net_spi;
	__be32 net_seq;

	audit_buf = xfrm_audit_start("SA-icv-failure");
	if (audit_buf == NULL)
		return;
	xfrm_audit_helper_pktinfo(skb, x->props.family, audit_buf);
	if (xfrm_parse_spi(skb, proto, &net_spi, &net_seq) == 0) {
		u32 spi = ntohl(net_spi);
		audit_log_format(audit_buf, " spi=%u(0x%x) seqno=%u",
				 spi, spi, ntohl(net_seq));
	}
	audit_log_end(audit_buf);
}
EXPORT_SYMBOL_GPL(xfrm_audit_state_icvfail);
#endif /* CONFIG_AUDITSYSCALL */<|MERGE_RESOLUTION|>--- conflicted
+++ resolved
@@ -2379,14 +2379,15 @@
 	if (IS_ERR(data))
 		return PTR_ERR(data);
 
-<<<<<<< HEAD
 	/* Use the 64-bit / untranslated format on Android, even for compat */
 	if (!IS_ENABLED(CONFIG_ANDROID) || IS_ENABLED(CONFIG_XFRM_USER_COMPAT)) {
 		if (in_compat_syscall()) {
 			struct xfrm_translator *xtr = xfrm_get_translator();
 
-			if (!xtr)
+			if (!xtr) {
+				kfree(data);
 				return -EOPNOTSUPP;
+			}
 
 			err = xtr->xlate_user_policy_sockptr(&data, optlen);
 			xfrm_put_translator(xtr);
@@ -2394,21 +2395,6 @@
 				kfree(data);
 				return err;
 			}
-=======
-	if (in_compat_syscall()) {
-		struct xfrm_translator *xtr = xfrm_get_translator();
-
-		if (!xtr) {
-			kfree(data);
-			return -EOPNOTSUPP;
-		}
-
-		err = xtr->xlate_user_policy_sockptr(&data, optlen);
-		xfrm_put_translator(xtr);
-		if (err) {
-			kfree(data);
-			return err;
->>>>>>> 33dc9614
 		}
 	}
 
