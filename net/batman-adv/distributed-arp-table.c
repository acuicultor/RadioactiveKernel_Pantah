--- conflicted
+++ resolved
@@ -1700,15 +1700,10 @@
 	batadv_dat_entry_add(bat_priv, yiaddr, chaddr, vid);
 	batadv_dat_entry_add(bat_priv, ip_dst, hw_dst, vid);
 
-<<<<<<< HEAD
-	batadv_dat_send_data(bat_priv, skb, yiaddr, vid, BATADV_P_DAT_DHT_PUT);
-	batadv_dat_send_data(bat_priv, skb, ip_dst, vid, BATADV_P_DAT_DHT_PUT);
-=======
 	batadv_dat_forward_data(bat_priv, skb, yiaddr, vid,
 				BATADV_P_DAT_DHT_PUT);
 	batadv_dat_forward_data(bat_priv, skb, ip_dst, vid,
 				BATADV_P_DAT_DHT_PUT);
->>>>>>> 0ecfebd2
 
 	consume_skb(skb);
 
