--- conflicted
+++ resolved
@@ -4280,20 +4280,10 @@
 	struct net_device *dev = fib6_info_nh_dev(rt);
 	struct inet6_dev *idev = dev ? __in6_dev_get(dev) : NULL;
 
-<<<<<<< HEAD
 	if (rt->fib6_flags & (RTF_DEFAULT | RTF_ADDRCONF) &&
 	    (!idev || idev->cnf.accept_ra != 2)) {
 		/* Delete this route. See fib6_clean_tree() */
 		return -1;
-=======
-		if (rt->fib6_flags & (RTF_DEFAULT | RTF_ADDRCONF) &&
-		    (!idev || idev->cnf.accept_ra != 2) &&
-		    fib6_info_hold_safe(rt)) {
-			rcu_read_unlock();
-			ip6_del_rt(net, rt, false);
-			goto restart;
-		}
->>>>>>> cb8e59cc
 	}
 
 	/* Continue walking */
