// SPDX-License-Identifier: GPL-2.0-or-later
/*
 * INET		An implementation of the TCP/IP protocol suite for the LINUX
 *		operating system.  INET is implemented using the  BSD Socket
 *		interface as the means of communication with the user level.
 *
 *		PACKET - implements raw packet sockets.
 *
 * Authors:	Ross Biro
 *		Fred N. van Kempen, <waltje@uWalt.NL.Mugnet.ORG>
 *		Alan Cox, <gw4pts@gw4pts.ampr.org>
 *
 * Fixes:
 *		Alan Cox	:	verify_area() now used correctly
 *		Alan Cox	:	new skbuff lists, look ma no backlogs!
 *		Alan Cox	:	tidied skbuff lists.
 *		Alan Cox	:	Now uses generic datagram routines I
 *					added. Also fixed the peek/read crash
 *					from all old Linux datagram code.
 *		Alan Cox	:	Uses the improved datagram code.
 *		Alan Cox	:	Added NULL's for socket options.
 *		Alan Cox	:	Re-commented the code.
 *		Alan Cox	:	Use new kernel side addressing
 *		Rob Janssen	:	Correct MTU usage.
 *		Dave Platt	:	Counter leaks caused by incorrect
 *					interrupt locking and some slightly
 *					dubious gcc output. Can you read
 *					compiler: it said _VOLATILE_
 *	Richard Kooijman	:	Timestamp fixes.
 *		Alan Cox	:	New buffers. Use sk->mac.raw.
 *		Alan Cox	:	sendmsg/recvmsg support.
 *		Alan Cox	:	Protocol setting support
 *	Alexey Kuznetsov	:	Untied from IPv4 stack.
 *	Cyrus Durgin		:	Fixed kerneld for kmod.
 *	Michal Ostrowski        :       Module initialization cleanup.
 *         Ulises Alonso        :       Frame number limit removal and
 *                                      packet_set_ring memory leak.
 *		Eric Biederman	:	Allow for > 8 byte hardware addresses.
 *					The convention is that longer addresses
 *					will simply extend the hardware address
 *					byte arrays at the end of sockaddr_ll
 *					and packet_mreq.
 *		Johann Baudy	:	Added TX RING.
 *		Chetan Loke	:	Implemented TPACKET_V3 block abstraction
 *					layer.
 *					Copyright (C) 2011, <lokec@ccs.neu.edu>
 */

#include <linux/types.h>
#include <linux/mm.h>
#include <linux/capability.h>
#include <linux/fcntl.h>
#include <linux/socket.h>
#include <linux/in.h>
#include <linux/inet.h>
#include <linux/netdevice.h>
#include <linux/if_packet.h>
#include <linux/wireless.h>
#include <linux/kernel.h>
#include <linux/kmod.h>
#include <linux/slab.h>
#include <linux/vmalloc.h>
#include <net/net_namespace.h>
#include <net/ip.h>
#include <net/protocol.h>
#include <linux/skbuff.h>
#include <net/sock.h>
#include <linux/errno.h>
#include <linux/timer.h>
#include <linux/uaccess.h>
#include <asm/ioctls.h>
#include <asm/page.h>
#include <asm/cacheflush.h>
#include <asm/io.h>
#include <linux/proc_fs.h>
#include <linux/seq_file.h>
#include <linux/poll.h>
#include <linux/module.h>
#include <linux/init.h>
#include <linux/mutex.h>
#include <linux/if_vlan.h>
#include <linux/virtio_net.h>
#include <linux/errqueue.h>
#include <linux/net_tstamp.h>
#include <linux/percpu.h>
#ifdef CONFIG_INET
#include <net/inet_common.h>
#endif
#include <linux/bpf.h>
#include <net/compat.h>

#include "internal.h"

/*
   Assumptions:
   - If the device has no dev->header_ops->create, there is no LL header
     visible above the device. In this case, its hard_header_len should be 0.
     The device may prepend its own header internally. In this case, its
     needed_headroom should be set to the space needed for it to add its
     internal header.
     For example, a WiFi driver pretending to be an Ethernet driver should
     set its hard_header_len to be the Ethernet header length, and set its
     needed_headroom to be (the real WiFi header length - the fake Ethernet
     header length).
   - packet socket receives packets with pulled ll header,
     so that SOCK_RAW should push it back.

On receive:
-----------

Incoming, dev_has_header(dev) == true
   mac_header -> ll header
   data       -> data

Outgoing, dev_has_header(dev) == true
   mac_header -> ll header
   data       -> ll header

Incoming, dev_has_header(dev) == false
   mac_header -> data
     However drivers often make it point to the ll header.
     This is incorrect because the ll header should be invisible to us.
   data       -> data

Outgoing, dev_has_header(dev) == false
   mac_header -> data. ll header is invisible to us.
   data       -> data

Resume
  If dev_has_header(dev) == false we are unable to restore the ll header,
    because it is invisible to us.


On transmit:
------------

dev->header_ops != NULL
   mac_header -> ll header
   data       -> ll header

dev->header_ops == NULL (ll header is invisible to us)
   mac_header -> data
   data       -> data

   We should set network_header on output to the correct position,
   packet classifier depends on it.
 */

/* Private packet socket structures. */

/* identical to struct packet_mreq except it has
 * a longer address field.
 */
struct packet_mreq_max {
	int		mr_ifindex;
	unsigned short	mr_type;
	unsigned short	mr_alen;
	unsigned char	mr_address[MAX_ADDR_LEN];
};

union tpacket_uhdr {
	struct tpacket_hdr  *h1;
	struct tpacket2_hdr *h2;
	struct tpacket3_hdr *h3;
	void *raw;
};

static int packet_set_ring(struct sock *sk, union tpacket_req_u *req_u,
		int closing, int tx_ring);

#define V3_ALIGNMENT	(8)

#define BLK_HDR_LEN	(ALIGN(sizeof(struct tpacket_block_desc), V3_ALIGNMENT))

#define BLK_PLUS_PRIV(sz_of_priv) \
	(BLK_HDR_LEN + ALIGN((sz_of_priv), V3_ALIGNMENT))

#define BLOCK_STATUS(x)	((x)->hdr.bh1.block_status)
#define BLOCK_NUM_PKTS(x)	((x)->hdr.bh1.num_pkts)
#define BLOCK_O2FP(x)		((x)->hdr.bh1.offset_to_first_pkt)
#define BLOCK_LEN(x)		((x)->hdr.bh1.blk_len)
#define BLOCK_SNUM(x)		((x)->hdr.bh1.seq_num)
#define BLOCK_O2PRIV(x)	((x)->offset_to_priv)

struct packet_sock;
static int tpacket_rcv(struct sk_buff *skb, struct net_device *dev,
		       struct packet_type *pt, struct net_device *orig_dev);

static void *packet_previous_frame(struct packet_sock *po,
		struct packet_ring_buffer *rb,
		int status);
static void packet_increment_head(struct packet_ring_buffer *buff);
static int prb_curr_blk_in_use(struct tpacket_block_desc *);
static void *prb_dispatch_next_block(struct tpacket_kbdq_core *,
			struct packet_sock *);
static void prb_retire_current_block(struct tpacket_kbdq_core *,
		struct packet_sock *, unsigned int status);
static int prb_queue_frozen(struct tpacket_kbdq_core *);
static void prb_open_block(struct tpacket_kbdq_core *,
		struct tpacket_block_desc *);
static void prb_retire_rx_blk_timer_expired(struct timer_list *);
static void _prb_refresh_rx_retire_blk_timer(struct tpacket_kbdq_core *);
static void prb_fill_rxhash(struct tpacket_kbdq_core *, struct tpacket3_hdr *);
static void prb_clear_rxhash(struct tpacket_kbdq_core *,
		struct tpacket3_hdr *);
static void prb_fill_vlan_info(struct tpacket_kbdq_core *,
		struct tpacket3_hdr *);
static void packet_flush_mclist(struct sock *sk);
static u16 packet_pick_tx_queue(struct sk_buff *skb);

struct packet_skb_cb {
	union {
		struct sockaddr_pkt pkt;
		union {
			/* Trick: alias skb original length with
			 * ll.sll_family and ll.protocol in order
			 * to save room.
			 */
			unsigned int origlen;
			struct sockaddr_ll ll;
		};
	} sa;
};

#define vio_le() virtio_legacy_is_little_endian()

#define PACKET_SKB_CB(__skb)	((struct packet_skb_cb *)((__skb)->cb))

#define GET_PBDQC_FROM_RB(x)	((struct tpacket_kbdq_core *)(&(x)->prb_bdqc))
#define GET_PBLOCK_DESC(x, bid)	\
	((struct tpacket_block_desc *)((x)->pkbdq[(bid)].buffer))
#define GET_CURR_PBLOCK_DESC_FROM_CORE(x)	\
	((struct tpacket_block_desc *)((x)->pkbdq[(x)->kactive_blk_num].buffer))
#define GET_NEXT_PRB_BLK_NUM(x) \
	(((x)->kactive_blk_num < ((x)->knum_blocks-1)) ? \
	((x)->kactive_blk_num+1) : 0)

static void __fanout_unlink(struct sock *sk, struct packet_sock *po);
static void __fanout_link(struct sock *sk, struct packet_sock *po);

static int packet_direct_xmit(struct sk_buff *skb)
{
	return dev_direct_xmit(skb, packet_pick_tx_queue(skb));
}

static struct net_device *packet_cached_dev_get(struct packet_sock *po)
{
	struct net_device *dev;

	rcu_read_lock();
	dev = rcu_dereference(po->cached_dev);
	if (likely(dev))
		dev_hold(dev);
	rcu_read_unlock();

	return dev;
}

static void packet_cached_dev_assign(struct packet_sock *po,
				     struct net_device *dev)
{
	rcu_assign_pointer(po->cached_dev, dev);
}

static void packet_cached_dev_reset(struct packet_sock *po)
{
	RCU_INIT_POINTER(po->cached_dev, NULL);
}

static bool packet_use_direct_xmit(const struct packet_sock *po)
{
	/* Paired with WRITE_ONCE() in packet_setsockopt() */
	return READ_ONCE(po->xmit) == packet_direct_xmit;
}

static u16 packet_pick_tx_queue(struct sk_buff *skb)
{
	struct net_device *dev = skb->dev;
	const struct net_device_ops *ops = dev->netdev_ops;
	int cpu = raw_smp_processor_id();
	u16 queue_index;

#ifdef CONFIG_XPS
	skb->sender_cpu = cpu + 1;
#endif
	skb_record_rx_queue(skb, cpu % dev->real_num_tx_queues);
	if (ops->ndo_select_queue) {
		queue_index = ops->ndo_select_queue(dev, skb, NULL);
		queue_index = netdev_cap_txqueue(dev, queue_index);
	} else {
		queue_index = netdev_pick_tx(dev, skb, NULL);
	}

	return queue_index;
}

/* __register_prot_hook must be invoked through register_prot_hook
 * or from a context in which asynchronous accesses to the packet
 * socket is not possible (packet_create()).
 */
static void __register_prot_hook(struct sock *sk)
{
	struct packet_sock *po = pkt_sk(sk);

	if (!po->running) {
		if (po->fanout)
			__fanout_link(sk, po);
		else
			dev_add_pack(&po->prot_hook);

		sock_hold(sk);
		po->running = 1;
	}
}

static void register_prot_hook(struct sock *sk)
{
	lockdep_assert_held_once(&pkt_sk(sk)->bind_lock);
	__register_prot_hook(sk);
}

/* If the sync parameter is true, we will temporarily drop
 * the po->bind_lock and do a synchronize_net to make sure no
 * asynchronous packet processing paths still refer to the elements
 * of po->prot_hook.  If the sync parameter is false, it is the
 * callers responsibility to take care of this.
 */
static void __unregister_prot_hook(struct sock *sk, bool sync)
{
	struct packet_sock *po = pkt_sk(sk);

	lockdep_assert_held_once(&po->bind_lock);

	po->running = 0;

	if (po->fanout)
		__fanout_unlink(sk, po);
	else
		__dev_remove_pack(&po->prot_hook);

	__sock_put(sk);

	if (sync) {
		spin_unlock(&po->bind_lock);
		synchronize_net();
		spin_lock(&po->bind_lock);
	}
}

static void unregister_prot_hook(struct sock *sk, bool sync)
{
	struct packet_sock *po = pkt_sk(sk);

	if (po->running)
		__unregister_prot_hook(sk, sync);
}

static inline struct page * __pure pgv_to_page(void *addr)
{
	if (is_vmalloc_addr(addr))
		return vmalloc_to_page(addr);
	return virt_to_page(addr);
}

static void __packet_set_status(struct packet_sock *po, void *frame, int status)
{
	union tpacket_uhdr h;

	h.raw = frame;
	switch (po->tp_version) {
	case TPACKET_V1:
		h.h1->tp_status = status;
		flush_dcache_page(pgv_to_page(&h.h1->tp_status));
		break;
	case TPACKET_V2:
		h.h2->tp_status = status;
		flush_dcache_page(pgv_to_page(&h.h2->tp_status));
		break;
	case TPACKET_V3:
		h.h3->tp_status = status;
		flush_dcache_page(pgv_to_page(&h.h3->tp_status));
		break;
	default:
		WARN(1, "TPACKET version not supported.\n");
		BUG();
	}

	smp_wmb();
}

static int __packet_get_status(const struct packet_sock *po, void *frame)
{
	union tpacket_uhdr h;

	smp_rmb();

	h.raw = frame;
	switch (po->tp_version) {
	case TPACKET_V1:
		flush_dcache_page(pgv_to_page(&h.h1->tp_status));
		return h.h1->tp_status;
	case TPACKET_V2:
		flush_dcache_page(pgv_to_page(&h.h2->tp_status));
		return h.h2->tp_status;
	case TPACKET_V3:
		flush_dcache_page(pgv_to_page(&h.h3->tp_status));
		return h.h3->tp_status;
	default:
		WARN(1, "TPACKET version not supported.\n");
		BUG();
		return 0;
	}
}

static __u32 tpacket_get_timestamp(struct sk_buff *skb, struct timespec64 *ts,
				   unsigned int flags)
{
	struct skb_shared_hwtstamps *shhwtstamps = skb_hwtstamps(skb);

	if (shhwtstamps &&
	    (flags & SOF_TIMESTAMPING_RAW_HARDWARE) &&
	    ktime_to_timespec64_cond(shhwtstamps->hwtstamp, ts))
		return TP_STATUS_TS_RAW_HARDWARE;

	if ((flags & SOF_TIMESTAMPING_SOFTWARE) &&
	    ktime_to_timespec64_cond(skb->tstamp, ts))
		return TP_STATUS_TS_SOFTWARE;

	return 0;
}

static __u32 __packet_set_timestamp(struct packet_sock *po, void *frame,
				    struct sk_buff *skb)
{
	union tpacket_uhdr h;
	struct timespec64 ts;
	__u32 ts_status;

	if (!(ts_status = tpacket_get_timestamp(skb, &ts, po->tp_tstamp)))
		return 0;

	h.raw = frame;
	/*
	 * versions 1 through 3 overflow the timestamps in y2106, since they
	 * all store the seconds in a 32-bit unsigned integer.
	 * If we create a version 4, that should have a 64-bit timestamp,
	 * either 64-bit seconds + 32-bit nanoseconds, or just 64-bit
	 * nanoseconds.
	 */
	switch (po->tp_version) {
	case TPACKET_V1:
		h.h1->tp_sec = ts.tv_sec;
		h.h1->tp_usec = ts.tv_nsec / NSEC_PER_USEC;
		break;
	case TPACKET_V2:
		h.h2->tp_sec = ts.tv_sec;
		h.h2->tp_nsec = ts.tv_nsec;
		break;
	case TPACKET_V3:
		h.h3->tp_sec = ts.tv_sec;
		h.h3->tp_nsec = ts.tv_nsec;
		break;
	default:
		WARN(1, "TPACKET version not supported.\n");
		BUG();
	}

	/* one flush is safe, as both fields always lie on the same cacheline */
	flush_dcache_page(pgv_to_page(&h.h1->tp_sec));
	smp_wmb();

	return ts_status;
}

static void *packet_lookup_frame(const struct packet_sock *po,
				 const struct packet_ring_buffer *rb,
				 unsigned int position,
				 int status)
{
	unsigned int pg_vec_pos, frame_offset;
	union tpacket_uhdr h;

	pg_vec_pos = position / rb->frames_per_block;
	frame_offset = position % rb->frames_per_block;

	h.raw = rb->pg_vec[pg_vec_pos].buffer +
		(frame_offset * rb->frame_size);

	if (status != __packet_get_status(po, h.raw))
		return NULL;

	return h.raw;
}

static void *packet_current_frame(struct packet_sock *po,
		struct packet_ring_buffer *rb,
		int status)
{
	return packet_lookup_frame(po, rb, rb->head, status);
}

static void prb_del_retire_blk_timer(struct tpacket_kbdq_core *pkc)
{
	del_timer_sync(&pkc->retire_blk_timer);
}

static void prb_shutdown_retire_blk_timer(struct packet_sock *po,
		struct sk_buff_head *rb_queue)
{
	struct tpacket_kbdq_core *pkc;

	pkc = GET_PBDQC_FROM_RB(&po->rx_ring);

	spin_lock_bh(&rb_queue->lock);
	pkc->delete_blk_timer = 1;
	spin_unlock_bh(&rb_queue->lock);

	prb_del_retire_blk_timer(pkc);
}

static void prb_setup_retire_blk_timer(struct packet_sock *po)
{
	struct tpacket_kbdq_core *pkc;

	pkc = GET_PBDQC_FROM_RB(&po->rx_ring);
	timer_setup(&pkc->retire_blk_timer, prb_retire_rx_blk_timer_expired,
		    0);
	pkc->retire_blk_timer.expires = jiffies;
}

static int prb_calc_retire_blk_tmo(struct packet_sock *po,
				int blk_size_in_bytes)
{
	struct net_device *dev;
	unsigned int mbits, div;
	struct ethtool_link_ksettings ecmd;
	int err;

	rtnl_lock();
	dev = __dev_get_by_index(sock_net(&po->sk), po->ifindex);
	if (unlikely(!dev)) {
		rtnl_unlock();
		return DEFAULT_PRB_RETIRE_TOV;
	}
	err = __ethtool_get_link_ksettings(dev, &ecmd);
	rtnl_unlock();
	if (err)
		return DEFAULT_PRB_RETIRE_TOV;

	/* If the link speed is so slow you don't really
	 * need to worry about perf anyways
	 */
	if (ecmd.base.speed < SPEED_1000 ||
	    ecmd.base.speed == SPEED_UNKNOWN)
		return DEFAULT_PRB_RETIRE_TOV;

	div = ecmd.base.speed / 1000;
	mbits = (blk_size_in_bytes * 8) / (1024 * 1024);

	if (div)
		mbits /= div;

	if (div)
		return mbits + 1;
	return mbits;
}

static void prb_init_ft_ops(struct tpacket_kbdq_core *p1,
			union tpacket_req_u *req_u)
{
	p1->feature_req_word = req_u->req3.tp_feature_req_word;
}

static void init_prb_bdqc(struct packet_sock *po,
			struct packet_ring_buffer *rb,
			struct pgv *pg_vec,
			union tpacket_req_u *req_u)
{
	struct tpacket_kbdq_core *p1 = GET_PBDQC_FROM_RB(rb);
	struct tpacket_block_desc *pbd;

	memset(p1, 0x0, sizeof(*p1));

	p1->knxt_seq_num = 1;
	p1->pkbdq = pg_vec;
	pbd = (struct tpacket_block_desc *)pg_vec[0].buffer;
	p1->pkblk_start	= pg_vec[0].buffer;
	p1->kblk_size = req_u->req3.tp_block_size;
	p1->knum_blocks	= req_u->req3.tp_block_nr;
	p1->hdrlen = po->tp_hdrlen;
	p1->version = po->tp_version;
	p1->last_kactive_blk_num = 0;
	po->stats.stats3.tp_freeze_q_cnt = 0;
	if (req_u->req3.tp_retire_blk_tov)
		p1->retire_blk_tov = req_u->req3.tp_retire_blk_tov;
	else
		p1->retire_blk_tov = prb_calc_retire_blk_tmo(po,
						req_u->req3.tp_block_size);
	p1->tov_in_jiffies = msecs_to_jiffies(p1->retire_blk_tov);
	p1->blk_sizeof_priv = req_u->req3.tp_sizeof_priv;
	rwlock_init(&p1->blk_fill_in_prog_lock);

	p1->max_frame_len = p1->kblk_size - BLK_PLUS_PRIV(p1->blk_sizeof_priv);
	prb_init_ft_ops(p1, req_u);
	prb_setup_retire_blk_timer(po);
	prb_open_block(p1, pbd);
}

/*  Do NOT update the last_blk_num first.
 *  Assumes sk_buff_head lock is held.
 */
static void _prb_refresh_rx_retire_blk_timer(struct tpacket_kbdq_core *pkc)
{
	mod_timer(&pkc->retire_blk_timer,
			jiffies + pkc->tov_in_jiffies);
	pkc->last_kactive_blk_num = pkc->kactive_blk_num;
}

/*
 * Timer logic:
 * 1) We refresh the timer only when we open a block.
 *    By doing this we don't waste cycles refreshing the timer
 *	  on packet-by-packet basis.
 *
 * With a 1MB block-size, on a 1Gbps line, it will take
 * i) ~8 ms to fill a block + ii) memcpy etc.
 * In this cut we are not accounting for the memcpy time.
 *
 * So, if the user sets the 'tmo' to 10ms then the timer
 * will never fire while the block is still getting filled
 * (which is what we want). However, the user could choose
 * to close a block early and that's fine.
 *
 * But when the timer does fire, we check whether or not to refresh it.
 * Since the tmo granularity is in msecs, it is not too expensive
 * to refresh the timer, lets say every '8' msecs.
 * Either the user can set the 'tmo' or we can derive it based on
 * a) line-speed and b) block-size.
 * prb_calc_retire_blk_tmo() calculates the tmo.
 *
 */
static void prb_retire_rx_blk_timer_expired(struct timer_list *t)
{
	struct packet_sock *po =
		from_timer(po, t, rx_ring.prb_bdqc.retire_blk_timer);
	struct tpacket_kbdq_core *pkc = GET_PBDQC_FROM_RB(&po->rx_ring);
	unsigned int frozen;
	struct tpacket_block_desc *pbd;

	spin_lock(&po->sk.sk_receive_queue.lock);

	frozen = prb_queue_frozen(pkc);
	pbd = GET_CURR_PBLOCK_DESC_FROM_CORE(pkc);

	if (unlikely(pkc->delete_blk_timer))
		goto out;

	/* We only need to plug the race when the block is partially filled.
	 * tpacket_rcv:
	 *		lock(); increment BLOCK_NUM_PKTS; unlock()
	 *		copy_bits() is in progress ...
	 *		timer fires on other cpu:
	 *		we can't retire the current block because copy_bits
	 *		is in progress.
	 *
	 */
	if (BLOCK_NUM_PKTS(pbd)) {
		/* Waiting for skb_copy_bits to finish... */
		write_lock(&pkc->blk_fill_in_prog_lock);
		write_unlock(&pkc->blk_fill_in_prog_lock);
	}

	if (pkc->last_kactive_blk_num == pkc->kactive_blk_num) {
		if (!frozen) {
			if (!BLOCK_NUM_PKTS(pbd)) {
				/* An empty block. Just refresh the timer. */
				goto refresh_timer;
			}
			prb_retire_current_block(pkc, po, TP_STATUS_BLK_TMO);
			if (!prb_dispatch_next_block(pkc, po))
				goto refresh_timer;
			else
				goto out;
		} else {
			/* Case 1. Queue was frozen because user-space was
			 *	   lagging behind.
			 */
			if (prb_curr_blk_in_use(pbd)) {
				/*
				 * Ok, user-space is still behind.
				 * So just refresh the timer.
				 */
				goto refresh_timer;
			} else {
			       /* Case 2. queue was frozen,user-space caught up,
				* now the link went idle && the timer fired.
				* We don't have a block to close.So we open this
				* block and restart the timer.
				* opening a block thaws the queue,restarts timer
				* Thawing/timer-refresh is a side effect.
				*/
				prb_open_block(pkc, pbd);
				goto out;
			}
		}
	}

refresh_timer:
	_prb_refresh_rx_retire_blk_timer(pkc);

out:
	spin_unlock(&po->sk.sk_receive_queue.lock);
}

static void prb_flush_block(struct tpacket_kbdq_core *pkc1,
		struct tpacket_block_desc *pbd1, __u32 status)
{
	/* Flush everything minus the block header */

#if ARCH_IMPLEMENTS_FLUSH_DCACHE_PAGE == 1
	u8 *start, *end;

	start = (u8 *)pbd1;

	/* Skip the block header(we know header WILL fit in 4K) */
	start += PAGE_SIZE;

	end = (u8 *)PAGE_ALIGN((unsigned long)pkc1->pkblk_end);
	for (; start < end; start += PAGE_SIZE)
		flush_dcache_page(pgv_to_page(start));

	smp_wmb();
#endif

	/* Now update the block status. */

	BLOCK_STATUS(pbd1) = status;

	/* Flush the block header */

#if ARCH_IMPLEMENTS_FLUSH_DCACHE_PAGE == 1
	start = (u8 *)pbd1;
	flush_dcache_page(pgv_to_page(start));

	smp_wmb();
#endif
}

/*
 * Side effect:
 *
 * 1) flush the block
 * 2) Increment active_blk_num
 *
 * Note:We DONT refresh the timer on purpose.
 *	Because almost always the next block will be opened.
 */
static void prb_close_block(struct tpacket_kbdq_core *pkc1,
		struct tpacket_block_desc *pbd1,
		struct packet_sock *po, unsigned int stat)
{
	__u32 status = TP_STATUS_USER | stat;

	struct tpacket3_hdr *last_pkt;
	struct tpacket_hdr_v1 *h1 = &pbd1->hdr.bh1;
	struct sock *sk = &po->sk;

	if (atomic_read(&po->tp_drops))
		status |= TP_STATUS_LOSING;

	last_pkt = (struct tpacket3_hdr *)pkc1->prev;
	last_pkt->tp_next_offset = 0;

	/* Get the ts of the last pkt */
	if (BLOCK_NUM_PKTS(pbd1)) {
		h1->ts_last_pkt.ts_sec = last_pkt->tp_sec;
		h1->ts_last_pkt.ts_nsec	= last_pkt->tp_nsec;
	} else {
		/* Ok, we tmo'd - so get the current time.
		 *
		 * It shouldn't really happen as we don't close empty
		 * blocks. See prb_retire_rx_blk_timer_expired().
		 */
		struct timespec64 ts;
		ktime_get_real_ts64(&ts);
		h1->ts_last_pkt.ts_sec = ts.tv_sec;
		h1->ts_last_pkt.ts_nsec	= ts.tv_nsec;
	}

	smp_wmb();

	/* Flush the block */
	prb_flush_block(pkc1, pbd1, status);

	sk->sk_data_ready(sk);

	pkc1->kactive_blk_num = GET_NEXT_PRB_BLK_NUM(pkc1);
}

static void prb_thaw_queue(struct tpacket_kbdq_core *pkc)
{
	pkc->reset_pending_on_curr_blk = 0;
}

/*
 * Side effect of opening a block:
 *
 * 1) prb_queue is thawed.
 * 2) retire_blk_timer is refreshed.
 *
 */
static void prb_open_block(struct tpacket_kbdq_core *pkc1,
	struct tpacket_block_desc *pbd1)
{
	struct timespec64 ts;
	struct tpacket_hdr_v1 *h1 = &pbd1->hdr.bh1;

	smp_rmb();

	/* We could have just memset this but we will lose the
	 * flexibility of making the priv area sticky
	 */

	BLOCK_SNUM(pbd1) = pkc1->knxt_seq_num++;
	BLOCK_NUM_PKTS(pbd1) = 0;
	BLOCK_LEN(pbd1) = BLK_PLUS_PRIV(pkc1->blk_sizeof_priv);

	ktime_get_real_ts64(&ts);

	h1->ts_first_pkt.ts_sec = ts.tv_sec;
	h1->ts_first_pkt.ts_nsec = ts.tv_nsec;

	pkc1->pkblk_start = (char *)pbd1;
	pkc1->nxt_offset = pkc1->pkblk_start + BLK_PLUS_PRIV(pkc1->blk_sizeof_priv);

	BLOCK_O2FP(pbd1) = (__u32)BLK_PLUS_PRIV(pkc1->blk_sizeof_priv);
	BLOCK_O2PRIV(pbd1) = BLK_HDR_LEN;

	pbd1->version = pkc1->version;
	pkc1->prev = pkc1->nxt_offset;
	pkc1->pkblk_end = pkc1->pkblk_start + pkc1->kblk_size;

	prb_thaw_queue(pkc1);
	_prb_refresh_rx_retire_blk_timer(pkc1);

	smp_wmb();
}

/*
 * Queue freeze logic:
 * 1) Assume tp_block_nr = 8 blocks.
 * 2) At time 't0', user opens Rx ring.
 * 3) Some time past 't0', kernel starts filling blocks starting from 0 .. 7
 * 4) user-space is either sleeping or processing block '0'.
 * 5) tpacket_rcv is currently filling block '7', since there is no space left,
 *    it will close block-7,loop around and try to fill block '0'.
 *    call-flow:
 *    __packet_lookup_frame_in_block
 *      prb_retire_current_block()
 *      prb_dispatch_next_block()
 *        |->(BLOCK_STATUS == USER) evaluates to true
 *    5.1) Since block-0 is currently in-use, we just freeze the queue.
 * 6) Now there are two cases:
 *    6.1) Link goes idle right after the queue is frozen.
 *         But remember, the last open_block() refreshed the timer.
 *         When this timer expires,it will refresh itself so that we can
 *         re-open block-0 in near future.
 *    6.2) Link is busy and keeps on receiving packets. This is a simple
 *         case and __packet_lookup_frame_in_block will check if block-0
 *         is free and can now be re-used.
 */
static void prb_freeze_queue(struct tpacket_kbdq_core *pkc,
				  struct packet_sock *po)
{
	pkc->reset_pending_on_curr_blk = 1;
	po->stats.stats3.tp_freeze_q_cnt++;
}

#define TOTAL_PKT_LEN_INCL_ALIGN(length) (ALIGN((length), V3_ALIGNMENT))

/*
 * If the next block is free then we will dispatch it
 * and return a good offset.
 * Else, we will freeze the queue.
 * So, caller must check the return value.
 */
static void *prb_dispatch_next_block(struct tpacket_kbdq_core *pkc,
		struct packet_sock *po)
{
	struct tpacket_block_desc *pbd;

	smp_rmb();

	/* 1. Get current block num */
	pbd = GET_CURR_PBLOCK_DESC_FROM_CORE(pkc);

	/* 2. If this block is currently in_use then freeze the queue */
	if (TP_STATUS_USER & BLOCK_STATUS(pbd)) {
		prb_freeze_queue(pkc, po);
		return NULL;
	}

	/*
	 * 3.
	 * open this block and return the offset where the first packet
	 * needs to get stored.
	 */
	prb_open_block(pkc, pbd);
	return (void *)pkc->nxt_offset;
}

static void prb_retire_current_block(struct tpacket_kbdq_core *pkc,
		struct packet_sock *po, unsigned int status)
{
	struct tpacket_block_desc *pbd = GET_CURR_PBLOCK_DESC_FROM_CORE(pkc);

	/* retire/close the current block */
	if (likely(TP_STATUS_KERNEL == BLOCK_STATUS(pbd))) {
		/*
		 * Plug the case where copy_bits() is in progress on
		 * cpu-0 and tpacket_rcv() got invoked on cpu-1, didn't
		 * have space to copy the pkt in the current block and
		 * called prb_retire_current_block()
		 *
		 * We don't need to worry about the TMO case because
		 * the timer-handler already handled this case.
		 */
		if (!(status & TP_STATUS_BLK_TMO)) {
			/* Waiting for skb_copy_bits to finish... */
			write_lock(&pkc->blk_fill_in_prog_lock);
			write_unlock(&pkc->blk_fill_in_prog_lock);
		}
		prb_close_block(pkc, pbd, po, status);
		return;
	}
}

static int prb_curr_blk_in_use(struct tpacket_block_desc *pbd)
{
	return TP_STATUS_USER & BLOCK_STATUS(pbd);
}

static int prb_queue_frozen(struct tpacket_kbdq_core *pkc)
{
	return pkc->reset_pending_on_curr_blk;
}

static void prb_clear_blk_fill_status(struct packet_ring_buffer *rb)
	__releases(&pkc->blk_fill_in_prog_lock)
{
	struct tpacket_kbdq_core *pkc  = GET_PBDQC_FROM_RB(rb);

	read_unlock(&pkc->blk_fill_in_prog_lock);
}

static void prb_fill_rxhash(struct tpacket_kbdq_core *pkc,
			struct tpacket3_hdr *ppd)
{
	ppd->hv1.tp_rxhash = skb_get_hash(pkc->skb);
}

static void prb_clear_rxhash(struct tpacket_kbdq_core *pkc,
			struct tpacket3_hdr *ppd)
{
	ppd->hv1.tp_rxhash = 0;
}

static void prb_fill_vlan_info(struct tpacket_kbdq_core *pkc,
			struct tpacket3_hdr *ppd)
{
	if (skb_vlan_tag_present(pkc->skb)) {
		ppd->hv1.tp_vlan_tci = skb_vlan_tag_get(pkc->skb);
		ppd->hv1.tp_vlan_tpid = ntohs(pkc->skb->vlan_proto);
		ppd->tp_status = TP_STATUS_VLAN_VALID | TP_STATUS_VLAN_TPID_VALID;
	} else {
		ppd->hv1.tp_vlan_tci = 0;
		ppd->hv1.tp_vlan_tpid = 0;
		ppd->tp_status = TP_STATUS_AVAILABLE;
	}
}

static void prb_run_all_ft_ops(struct tpacket_kbdq_core *pkc,
			struct tpacket3_hdr *ppd)
{
	ppd->hv1.tp_padding = 0;
	prb_fill_vlan_info(pkc, ppd);

	if (pkc->feature_req_word & TP_FT_REQ_FILL_RXHASH)
		prb_fill_rxhash(pkc, ppd);
	else
		prb_clear_rxhash(pkc, ppd);
}

static void prb_fill_curr_block(char *curr,
				struct tpacket_kbdq_core *pkc,
				struct tpacket_block_desc *pbd,
				unsigned int len)
	__acquires(&pkc->blk_fill_in_prog_lock)
{
	struct tpacket3_hdr *ppd;

	ppd  = (struct tpacket3_hdr *)curr;
	ppd->tp_next_offset = TOTAL_PKT_LEN_INCL_ALIGN(len);
	pkc->prev = curr;
	pkc->nxt_offset += TOTAL_PKT_LEN_INCL_ALIGN(len);
	BLOCK_LEN(pbd) += TOTAL_PKT_LEN_INCL_ALIGN(len);
	BLOCK_NUM_PKTS(pbd) += 1;
	read_lock(&pkc->blk_fill_in_prog_lock);
	prb_run_all_ft_ops(pkc, ppd);
}

/* Assumes caller has the sk->rx_queue.lock */
static void *__packet_lookup_frame_in_block(struct packet_sock *po,
					    struct sk_buff *skb,
					    unsigned int len
					    )
{
	struct tpacket_kbdq_core *pkc;
	struct tpacket_block_desc *pbd;
	char *curr, *end;

	pkc = GET_PBDQC_FROM_RB(&po->rx_ring);
	pbd = GET_CURR_PBLOCK_DESC_FROM_CORE(pkc);

	/* Queue is frozen when user space is lagging behind */
	if (prb_queue_frozen(pkc)) {
		/*
		 * Check if that last block which caused the queue to freeze,
		 * is still in_use by user-space.
		 */
		if (prb_curr_blk_in_use(pbd)) {
			/* Can't record this packet */
			return NULL;
		} else {
			/*
			 * Ok, the block was released by user-space.
			 * Now let's open that block.
			 * opening a block also thaws the queue.
			 * Thawing is a side effect.
			 */
			prb_open_block(pkc, pbd);
		}
	}

	smp_mb();
	curr = pkc->nxt_offset;
	pkc->skb = skb;
	end = (char *)pbd + pkc->kblk_size;

	/* first try the current block */
	if (curr+TOTAL_PKT_LEN_INCL_ALIGN(len) < end) {
		prb_fill_curr_block(curr, pkc, pbd, len);
		return (void *)curr;
	}

	/* Ok, close the current block */
	prb_retire_current_block(pkc, po, 0);

	/* Now, try to dispatch the next block */
	curr = (char *)prb_dispatch_next_block(pkc, po);
	if (curr) {
		pbd = GET_CURR_PBLOCK_DESC_FROM_CORE(pkc);
		prb_fill_curr_block(curr, pkc, pbd, len);
		return (void *)curr;
	}

	/*
	 * No free blocks are available.user_space hasn't caught up yet.
	 * Queue was just frozen and now this packet will get dropped.
	 */
	return NULL;
}

static void *packet_current_rx_frame(struct packet_sock *po,
					    struct sk_buff *skb,
					    int status, unsigned int len)
{
	char *curr = NULL;
	switch (po->tp_version) {
	case TPACKET_V1:
	case TPACKET_V2:
		curr = packet_lookup_frame(po, &po->rx_ring,
					po->rx_ring.head, status);
		return curr;
	case TPACKET_V3:
		return __packet_lookup_frame_in_block(po, skb, len);
	default:
		WARN(1, "TPACKET version not supported\n");
		BUG();
		return NULL;
	}
}

static void *prb_lookup_block(const struct packet_sock *po,
			      const struct packet_ring_buffer *rb,
			      unsigned int idx,
			      int status)
{
	struct tpacket_kbdq_core *pkc  = GET_PBDQC_FROM_RB(rb);
	struct tpacket_block_desc *pbd = GET_PBLOCK_DESC(pkc, idx);

	if (status != BLOCK_STATUS(pbd))
		return NULL;
	return pbd;
}

static int prb_previous_blk_num(struct packet_ring_buffer *rb)
{
	unsigned int prev;
	if (rb->prb_bdqc.kactive_blk_num)
		prev = rb->prb_bdqc.kactive_blk_num-1;
	else
		prev = rb->prb_bdqc.knum_blocks-1;
	return prev;
}

/* Assumes caller has held the rx_queue.lock */
static void *__prb_previous_block(struct packet_sock *po,
					 struct packet_ring_buffer *rb,
					 int status)
{
	unsigned int previous = prb_previous_blk_num(rb);
	return prb_lookup_block(po, rb, previous, status);
}

static void *packet_previous_rx_frame(struct packet_sock *po,
					     struct packet_ring_buffer *rb,
					     int status)
{
	if (po->tp_version <= TPACKET_V2)
		return packet_previous_frame(po, rb, status);

	return __prb_previous_block(po, rb, status);
}

static void packet_increment_rx_head(struct packet_sock *po,
					    struct packet_ring_buffer *rb)
{
	switch (po->tp_version) {
	case TPACKET_V1:
	case TPACKET_V2:
		return packet_increment_head(rb);
	case TPACKET_V3:
	default:
		WARN(1, "TPACKET version not supported.\n");
		BUG();
		return;
	}
}

static void *packet_previous_frame(struct packet_sock *po,
		struct packet_ring_buffer *rb,
		int status)
{
	unsigned int previous = rb->head ? rb->head - 1 : rb->frame_max;
	return packet_lookup_frame(po, rb, previous, status);
}

static void packet_increment_head(struct packet_ring_buffer *buff)
{
	buff->head = buff->head != buff->frame_max ? buff->head+1 : 0;
}

static void packet_inc_pending(struct packet_ring_buffer *rb)
{
	this_cpu_inc(*rb->pending_refcnt);
}

static void packet_dec_pending(struct packet_ring_buffer *rb)
{
	this_cpu_dec(*rb->pending_refcnt);
}

static unsigned int packet_read_pending(const struct packet_ring_buffer *rb)
{
	unsigned int refcnt = 0;
	int cpu;

	/* We don't use pending refcount in rx_ring. */
	if (rb->pending_refcnt == NULL)
		return 0;

	for_each_possible_cpu(cpu)
		refcnt += *per_cpu_ptr(rb->pending_refcnt, cpu);

	return refcnt;
}

static int packet_alloc_pending(struct packet_sock *po)
{
	po->rx_ring.pending_refcnt = NULL;

	po->tx_ring.pending_refcnt = alloc_percpu(unsigned int);
	if (unlikely(po->tx_ring.pending_refcnt == NULL))
		return -ENOBUFS;

	return 0;
}

static void packet_free_pending(struct packet_sock *po)
{
	free_percpu(po->tx_ring.pending_refcnt);
}

#define ROOM_POW_OFF	2
#define ROOM_NONE	0x0
#define ROOM_LOW	0x1
#define ROOM_NORMAL	0x2

static bool __tpacket_has_room(const struct packet_sock *po, int pow_off)
{
	int idx, len;

	len = READ_ONCE(po->rx_ring.frame_max) + 1;
	idx = READ_ONCE(po->rx_ring.head);
	if (pow_off)
		idx += len >> pow_off;
	if (idx >= len)
		idx -= len;
	return packet_lookup_frame(po, &po->rx_ring, idx, TP_STATUS_KERNEL);
}

static bool __tpacket_v3_has_room(const struct packet_sock *po, int pow_off)
{
	int idx, len;

	len = READ_ONCE(po->rx_ring.prb_bdqc.knum_blocks);
	idx = READ_ONCE(po->rx_ring.prb_bdqc.kactive_blk_num);
	if (pow_off)
		idx += len >> pow_off;
	if (idx >= len)
		idx -= len;
	return prb_lookup_block(po, &po->rx_ring, idx, TP_STATUS_KERNEL);
}

static int __packet_rcv_has_room(const struct packet_sock *po,
				 const struct sk_buff *skb)
{
	const struct sock *sk = &po->sk;
	int ret = ROOM_NONE;

	if (po->prot_hook.func != tpacket_rcv) {
		int rcvbuf = READ_ONCE(sk->sk_rcvbuf);
		int avail = rcvbuf - atomic_read(&sk->sk_rmem_alloc)
				   - (skb ? skb->truesize : 0);

		if (avail > (rcvbuf >> ROOM_POW_OFF))
			return ROOM_NORMAL;
		else if (avail > 0)
			return ROOM_LOW;
		else
			return ROOM_NONE;
	}

	if (po->tp_version == TPACKET_V3) {
		if (__tpacket_v3_has_room(po, ROOM_POW_OFF))
			ret = ROOM_NORMAL;
		else if (__tpacket_v3_has_room(po, 0))
			ret = ROOM_LOW;
	} else {
		if (__tpacket_has_room(po, ROOM_POW_OFF))
			ret = ROOM_NORMAL;
		else if (__tpacket_has_room(po, 0))
			ret = ROOM_LOW;
	}

	return ret;
}

static int packet_rcv_has_room(struct packet_sock *po, struct sk_buff *skb)
{
	int pressure, ret;

	ret = __packet_rcv_has_room(po, skb);
	pressure = ret != ROOM_NORMAL;

	if (READ_ONCE(po->pressure) != pressure)
		WRITE_ONCE(po->pressure, pressure);

	return ret;
}

static void packet_rcv_try_clear_pressure(struct packet_sock *po)
{
	if (READ_ONCE(po->pressure) &&
	    __packet_rcv_has_room(po, NULL) == ROOM_NORMAL)
		WRITE_ONCE(po->pressure,  0);
}

static void packet_sock_destruct(struct sock *sk)
{
	skb_queue_purge(&sk->sk_error_queue);

	WARN_ON(atomic_read(&sk->sk_rmem_alloc));
	WARN_ON(refcount_read(&sk->sk_wmem_alloc));

	if (!sock_flag(sk, SOCK_DEAD)) {
		pr_err("Attempt to release alive packet socket: %p\n", sk);
		return;
	}

	sk_refcnt_debug_dec(sk);
}

static bool fanout_flow_is_huge(struct packet_sock *po, struct sk_buff *skb)
{
	u32 *history = po->rollover->history;
	u32 victim, rxhash;
	int i, count = 0;

	rxhash = skb_get_hash(skb);
	for (i = 0; i < ROLLOVER_HLEN; i++)
		if (READ_ONCE(history[i]) == rxhash)
			count++;

	victim = prandom_u32() % ROLLOVER_HLEN;

	/* Avoid dirtying the cache line if possible */
	if (READ_ONCE(history[victim]) != rxhash)
		WRITE_ONCE(history[victim], rxhash);

	return count > (ROLLOVER_HLEN >> 1);
}

static unsigned int fanout_demux_hash(struct packet_fanout *f,
				      struct sk_buff *skb,
				      unsigned int num)
{
	return reciprocal_scale(__skb_get_hash_symmetric(skb), num);
}

static unsigned int fanout_demux_lb(struct packet_fanout *f,
				    struct sk_buff *skb,
				    unsigned int num)
{
	unsigned int val = atomic_inc_return(&f->rr_cur);

	return val % num;
}

static unsigned int fanout_demux_cpu(struct packet_fanout *f,
				     struct sk_buff *skb,
				     unsigned int num)
{
	return smp_processor_id() % num;
}

static unsigned int fanout_demux_rnd(struct packet_fanout *f,
				     struct sk_buff *skb,
				     unsigned int num)
{
	return prandom_u32_max(num);
}

static unsigned int fanout_demux_rollover(struct packet_fanout *f,
					  struct sk_buff *skb,
					  unsigned int idx, bool try_self,
					  unsigned int num)
{
	struct packet_sock *po, *po_next, *po_skip = NULL;
	unsigned int i, j, room = ROOM_NONE;

	po = pkt_sk(rcu_dereference(f->arr[idx]));

	if (try_self) {
		room = packet_rcv_has_room(po, skb);
		if (room == ROOM_NORMAL ||
		    (room == ROOM_LOW && !fanout_flow_is_huge(po, skb)))
			return idx;
		po_skip = po;
	}

	i = j = min_t(int, po->rollover->sock, num - 1);
	do {
		po_next = pkt_sk(rcu_dereference(f->arr[i]));
		if (po_next != po_skip && !READ_ONCE(po_next->pressure) &&
		    packet_rcv_has_room(po_next, skb) == ROOM_NORMAL) {
			if (i != j)
				po->rollover->sock = i;
			atomic_long_inc(&po->rollover->num);
			if (room == ROOM_LOW)
				atomic_long_inc(&po->rollover->num_huge);
			return i;
		}

		if (++i == num)
			i = 0;
	} while (i != j);

	atomic_long_inc(&po->rollover->num_failed);
	return idx;
}

static unsigned int fanout_demux_qm(struct packet_fanout *f,
				    struct sk_buff *skb,
				    unsigned int num)
{
	return skb_get_queue_mapping(skb) % num;
}

static unsigned int fanout_demux_bpf(struct packet_fanout *f,
				     struct sk_buff *skb,
				     unsigned int num)
{
	struct bpf_prog *prog;
	unsigned int ret = 0;

	rcu_read_lock();
	prog = rcu_dereference(f->bpf_prog);
	if (prog)
		ret = bpf_prog_run_clear_cb(prog, skb) % num;
	rcu_read_unlock();

	return ret;
}

static bool fanout_has_flag(struct packet_fanout *f, u16 flag)
{
	return f->flags & (flag >> 8);
}

static int packet_rcv_fanout(struct sk_buff *skb, struct net_device *dev,
			     struct packet_type *pt, struct net_device *orig_dev)
{
	struct packet_fanout *f = pt->af_packet_priv;
	unsigned int num = READ_ONCE(f->num_members);
	struct net *net = read_pnet(&f->net);
	struct packet_sock *po;
	unsigned int idx;

	if (!net_eq(dev_net(dev), net) || !num) {
		kfree_skb(skb);
		return 0;
	}

	if (fanout_has_flag(f, PACKET_FANOUT_FLAG_DEFRAG)) {
		skb = ip_check_defrag(net, skb, IP_DEFRAG_AF_PACKET);
		if (!skb)
			return 0;
	}
	switch (f->type) {
	case PACKET_FANOUT_HASH:
	default:
		idx = fanout_demux_hash(f, skb, num);
		break;
	case PACKET_FANOUT_LB:
		idx = fanout_demux_lb(f, skb, num);
		break;
	case PACKET_FANOUT_CPU:
		idx = fanout_demux_cpu(f, skb, num);
		break;
	case PACKET_FANOUT_RND:
		idx = fanout_demux_rnd(f, skb, num);
		break;
	case PACKET_FANOUT_QM:
		idx = fanout_demux_qm(f, skb, num);
		break;
	case PACKET_FANOUT_ROLLOVER:
		idx = fanout_demux_rollover(f, skb, 0, false, num);
		break;
	case PACKET_FANOUT_CBPF:
	case PACKET_FANOUT_EBPF:
		idx = fanout_demux_bpf(f, skb, num);
		break;
	}

	if (fanout_has_flag(f, PACKET_FANOUT_FLAG_ROLLOVER))
		idx = fanout_demux_rollover(f, skb, idx, true, num);

	po = pkt_sk(rcu_dereference(f->arr[idx]));
	return po->prot_hook.func(skb, dev, &po->prot_hook, orig_dev);
}

DEFINE_MUTEX(fanout_mutex);
EXPORT_SYMBOL_GPL(fanout_mutex);
static LIST_HEAD(fanout_list);
static u16 fanout_next_id;

static void __fanout_link(struct sock *sk, struct packet_sock *po)
{
	struct packet_fanout *f = po->fanout;

	spin_lock(&f->lock);
	rcu_assign_pointer(f->arr[f->num_members], sk);
	smp_wmb();
	f->num_members++;
	if (f->num_members == 1)
		dev_add_pack(&f->prot_hook);
	spin_unlock(&f->lock);
}

static void __fanout_unlink(struct sock *sk, struct packet_sock *po)
{
	struct packet_fanout *f = po->fanout;
	int i;

	spin_lock(&f->lock);
	for (i = 0; i < f->num_members; i++) {
		if (rcu_dereference_protected(f->arr[i],
					      lockdep_is_held(&f->lock)) == sk)
			break;
	}
	BUG_ON(i >= f->num_members);
	rcu_assign_pointer(f->arr[i],
			   rcu_dereference_protected(f->arr[f->num_members - 1],
						     lockdep_is_held(&f->lock)));
	f->num_members--;
	if (f->num_members == 0)
		__dev_remove_pack(&f->prot_hook);
	spin_unlock(&f->lock);
}

static bool match_fanout_group(struct packet_type *ptype, struct sock *sk)
{
	if (sk->sk_family != PF_PACKET)
		return false;

	return ptype->af_packet_priv == pkt_sk(sk)->fanout;
}

static void fanout_init_data(struct packet_fanout *f)
{
	switch (f->type) {
	case PACKET_FANOUT_LB:
		atomic_set(&f->rr_cur, 0);
		break;
	case PACKET_FANOUT_CBPF:
	case PACKET_FANOUT_EBPF:
		RCU_INIT_POINTER(f->bpf_prog, NULL);
		break;
	}
}

static void __fanout_set_data_bpf(struct packet_fanout *f, struct bpf_prog *new)
{
	struct bpf_prog *old;

	spin_lock(&f->lock);
	old = rcu_dereference_protected(f->bpf_prog, lockdep_is_held(&f->lock));
	rcu_assign_pointer(f->bpf_prog, new);
	spin_unlock(&f->lock);

	if (old) {
		synchronize_net();
		bpf_prog_destroy(old);
	}
}

static int fanout_set_data_cbpf(struct packet_sock *po, sockptr_t data,
				unsigned int len)
{
	struct bpf_prog *new;
	struct sock_fprog fprog;
	int ret;

	if (sock_flag(&po->sk, SOCK_FILTER_LOCKED))
		return -EPERM;

	ret = copy_bpf_fprog_from_user(&fprog, data, len);
	if (ret)
		return ret;

	ret = bpf_prog_create_from_user(&new, &fprog, NULL, false);
	if (ret)
		return ret;

	__fanout_set_data_bpf(po->fanout, new);
	return 0;
}

static int fanout_set_data_ebpf(struct packet_sock *po, sockptr_t data,
				unsigned int len)
{
	struct bpf_prog *new;
	u32 fd;

	if (sock_flag(&po->sk, SOCK_FILTER_LOCKED))
		return -EPERM;
	if (len != sizeof(fd))
		return -EINVAL;
	if (copy_from_sockptr(&fd, data, len))
		return -EFAULT;

	new = bpf_prog_get_type(fd, BPF_PROG_TYPE_SOCKET_FILTER);
	if (IS_ERR(new))
		return PTR_ERR(new);

	__fanout_set_data_bpf(po->fanout, new);
	return 0;
}

static int fanout_set_data(struct packet_sock *po, sockptr_t data,
			   unsigned int len)
{
	switch (po->fanout->type) {
	case PACKET_FANOUT_CBPF:
		return fanout_set_data_cbpf(po, data, len);
	case PACKET_FANOUT_EBPF:
		return fanout_set_data_ebpf(po, data, len);
	default:
		return -EINVAL;
	}
}

static void fanout_release_data(struct packet_fanout *f)
{
	switch (f->type) {
	case PACKET_FANOUT_CBPF:
	case PACKET_FANOUT_EBPF:
		__fanout_set_data_bpf(f, NULL);
	}
}

static bool __fanout_id_is_free(struct sock *sk, u16 candidate_id)
{
	struct packet_fanout *f;

	list_for_each_entry(f, &fanout_list, list) {
		if (f->id == candidate_id &&
		    read_pnet(&f->net) == sock_net(sk)) {
			return false;
		}
	}
	return true;
}

static bool fanout_find_new_id(struct sock *sk, u16 *new_id)
{
	u16 id = fanout_next_id;

	do {
		if (__fanout_id_is_free(sk, id)) {
			*new_id = id;
			fanout_next_id = id + 1;
			return true;
		}

		id++;
	} while (id != fanout_next_id);

	return false;
}

static int fanout_add(struct sock *sk, struct fanout_args *args)
{
	struct packet_rollover *rollover = NULL;
	struct packet_sock *po = pkt_sk(sk);
	u16 type_flags = args->type_flags;
	struct packet_fanout *f, *match;
	u8 type = type_flags & 0xff;
	u8 flags = type_flags >> 8;
	u16 id = args->id;
	int err;

	switch (type) {
	case PACKET_FANOUT_ROLLOVER:
		if (type_flags & PACKET_FANOUT_FLAG_ROLLOVER)
			return -EINVAL;
	case PACKET_FANOUT_HASH:
	case PACKET_FANOUT_LB:
	case PACKET_FANOUT_CPU:
	case PACKET_FANOUT_RND:
	case PACKET_FANOUT_QM:
	case PACKET_FANOUT_CBPF:
	case PACKET_FANOUT_EBPF:
		break;
	default:
		return -EINVAL;
	}

	mutex_lock(&fanout_mutex);

	err = -EALREADY;
	if (po->fanout)
		goto out;

	if (type == PACKET_FANOUT_ROLLOVER ||
	    (type_flags & PACKET_FANOUT_FLAG_ROLLOVER)) {
		err = -ENOMEM;
		rollover = kzalloc(sizeof(*rollover), GFP_KERNEL);
		if (!rollover)
			goto out;
		atomic_long_set(&rollover->num, 0);
		atomic_long_set(&rollover->num_huge, 0);
		atomic_long_set(&rollover->num_failed, 0);
	}

	if (type_flags & PACKET_FANOUT_FLAG_UNIQUEID) {
		if (id != 0) {
			err = -EINVAL;
			goto out;
		}
		if (!fanout_find_new_id(sk, &id)) {
			err = -ENOMEM;
			goto out;
		}
		/* ephemeral flag for the first socket in the group: drop it */
		flags &= ~(PACKET_FANOUT_FLAG_UNIQUEID >> 8);
	}

	match = NULL;
	list_for_each_entry(f, &fanout_list, list) {
		if (f->id == id &&
		    read_pnet(&f->net) == sock_net(sk)) {
			match = f;
			break;
		}
	}
	err = -EINVAL;
	if (match) {
		if (match->flags != flags)
			goto out;
		if (args->max_num_members &&
		    args->max_num_members != match->max_num_members)
			goto out;
	} else {
		if (args->max_num_members > PACKET_FANOUT_MAX)
			goto out;
		if (!args->max_num_members)
			/* legacy PACKET_FANOUT_MAX */
			args->max_num_members = 256;
		err = -ENOMEM;
		match = kvzalloc(struct_size(match, arr, args->max_num_members),
				 GFP_KERNEL);
		if (!match)
			goto out;
		write_pnet(&match->net, sock_net(sk));
		match->id = id;
		match->type = type;
		match->flags = flags;
		INIT_LIST_HEAD(&match->list);
		spin_lock_init(&match->lock);
		refcount_set(&match->sk_ref, 0);
		fanout_init_data(match);
		match->prot_hook.type = po->prot_hook.type;
		match->prot_hook.dev = po->prot_hook.dev;
		match->prot_hook.func = packet_rcv_fanout;
		match->prot_hook.af_packet_priv = match;
		match->prot_hook.af_packet_net = read_pnet(&match->net);
		match->prot_hook.id_match = match_fanout_group;
		match->max_num_members = args->max_num_members;
		list_add(&match->list, &fanout_list);
	}
	err = -EINVAL;

	spin_lock(&po->bind_lock);
	if (po->running &&
	    match->type == type &&
	    match->prot_hook.type == po->prot_hook.type &&
	    match->prot_hook.dev == po->prot_hook.dev) {
		err = -ENOSPC;
		if (refcount_read(&match->sk_ref) < match->max_num_members) {
			__dev_remove_pack(&po->prot_hook);

			/* Paired with packet_setsockopt(PACKET_FANOUT_DATA) */
			WRITE_ONCE(po->fanout, match);

			po->rollover = rollover;
			rollover = NULL;
			refcount_set(&match->sk_ref, refcount_read(&match->sk_ref) + 1);
			__fanout_link(sk, po);
			err = 0;
		}
	}
	spin_unlock(&po->bind_lock);

	if (err && !refcount_read(&match->sk_ref)) {
		list_del(&match->list);
		kvfree(match);
	}

out:
	kfree(rollover);
	mutex_unlock(&fanout_mutex);
	return err;
}

/* If pkt_sk(sk)->fanout->sk_ref is zero, this function removes
 * pkt_sk(sk)->fanout from fanout_list and returns pkt_sk(sk)->fanout.
 * It is the responsibility of the caller to call fanout_release_data() and
 * free the returned packet_fanout (after synchronize_net())
 */
static struct packet_fanout *fanout_release(struct sock *sk)
{
	struct packet_sock *po = pkt_sk(sk);
	struct packet_fanout *f;

	mutex_lock(&fanout_mutex);
	f = po->fanout;
	if (f) {
		po->fanout = NULL;

		if (refcount_dec_and_test(&f->sk_ref))
			list_del(&f->list);
		else
			f = NULL;
	}
	mutex_unlock(&fanout_mutex);

	return f;
}

static bool packet_extra_vlan_len_allowed(const struct net_device *dev,
					  struct sk_buff *skb)
{
	/* Earlier code assumed this would be a VLAN pkt, double-check
	 * this now that we have the actual packet in hand. We can only
	 * do this check on Ethernet devices.
	 */
	if (unlikely(dev->type != ARPHRD_ETHER))
		return false;

	skb_reset_mac_header(skb);
	return likely(eth_hdr(skb)->h_proto == htons(ETH_P_8021Q));
}

static const struct proto_ops packet_ops;

static const struct proto_ops packet_ops_spkt;

static int packet_rcv_spkt(struct sk_buff *skb, struct net_device *dev,
			   struct packet_type *pt, struct net_device *orig_dev)
{
	struct sock *sk;
	struct sockaddr_pkt *spkt;

	/*
	 *	When we registered the protocol we saved the socket in the data
	 *	field for just this event.
	 */

	sk = pt->af_packet_priv;

	/*
	 *	Yank back the headers [hope the device set this
	 *	right or kerboom...]
	 *
	 *	Incoming packets have ll header pulled,
	 *	push it back.
	 *
	 *	For outgoing ones skb->data == skb_mac_header(skb)
	 *	so that this procedure is noop.
	 */

	if (skb->pkt_type == PACKET_LOOPBACK)
		goto out;

	if (!net_eq(dev_net(dev), sock_net(sk)))
		goto out;

	skb = skb_share_check(skb, GFP_ATOMIC);
	if (skb == NULL)
		goto oom;

	/* drop any routing info */
	skb_dst_drop(skb);

	/* drop conntrack reference */
	nf_reset_ct(skb);

	spkt = &PACKET_SKB_CB(skb)->sa.pkt;

	skb_push(skb, skb->data - skb_mac_header(skb));

	/*
	 *	The SOCK_PACKET socket receives _all_ frames.
	 */

	spkt->spkt_family = dev->type;
	strlcpy(spkt->spkt_device, dev->name, sizeof(spkt->spkt_device));
	spkt->spkt_protocol = skb->protocol;

	/*
	 *	Charge the memory to the socket. This is done specifically
	 *	to prevent sockets using all the memory up.
	 */

	if (sock_queue_rcv_skb(sk, skb) == 0)
		return 0;

out:
	kfree_skb(skb);
oom:
	return 0;
}

static void packet_parse_headers(struct sk_buff *skb, struct socket *sock)
{
	int depth;

	if ((!skb->protocol || skb->protocol == htons(ETH_P_ALL)) &&
	    sock->type == SOCK_RAW) {
		skb_reset_mac_header(skb);
		skb->protocol = dev_parse_header_protocol(skb);
	}

	/* Move network header to the right position for VLAN tagged packets */
	if (likely(skb->dev->type == ARPHRD_ETHER) &&
	    eth_type_vlan(skb->protocol) &&
<<<<<<< HEAD
	    __vlan_get_protocol(skb, skb->protocol, &depth) != 0) {
		if (pskb_may_pull(skb, depth))
			skb_set_network_header(skb, depth);
	}
=======
	    vlan_get_protocol_and_depth(skb, skb->protocol, &depth) != 0)
		skb_set_network_header(skb, depth);
>>>>>>> dd679e5c

	skb_probe_transport_header(skb);
}

/*
 *	Output a raw packet to a device layer. This bypasses all the other
 *	protocol layers and you must therefore supply it with a complete frame
 */

static int packet_sendmsg_spkt(struct socket *sock, struct msghdr *msg,
			       size_t len)
{
	struct sock *sk = sock->sk;
	DECLARE_SOCKADDR(struct sockaddr_pkt *, saddr, msg->msg_name);
	struct sk_buff *skb = NULL;
	struct net_device *dev;
	struct sockcm_cookie sockc;
	__be16 proto = 0;
	int err;
	int extra_len = 0;

	/*
	 *	Get and verify the address.
	 */

	if (saddr) {
		if (msg->msg_namelen < sizeof(struct sockaddr))
			return -EINVAL;
		if (msg->msg_namelen == sizeof(struct sockaddr_pkt))
			proto = saddr->spkt_protocol;
	} else
		return -ENOTCONN;	/* SOCK_PACKET must be sent giving an address */

	/*
	 *	Find the device first to size check it
	 */

	saddr->spkt_device[sizeof(saddr->spkt_device) - 1] = 0;
retry:
	rcu_read_lock();
	dev = dev_get_by_name_rcu(sock_net(sk), saddr->spkt_device);
	err = -ENODEV;
	if (dev == NULL)
		goto out_unlock;

	err = -ENETDOWN;
	if (!(dev->flags & IFF_UP))
		goto out_unlock;

	/*
	 * You may not queue a frame bigger than the mtu. This is the lowest level
	 * raw protocol and you must do your own fragmentation at this level.
	 */

	if (unlikely(sock_flag(sk, SOCK_NOFCS))) {
		if (!netif_supports_nofcs(dev)) {
			err = -EPROTONOSUPPORT;
			goto out_unlock;
		}
		extra_len = 4; /* We're doing our own CRC */
	}

	err = -EMSGSIZE;
	if (len > dev->mtu + dev->hard_header_len + VLAN_HLEN + extra_len)
		goto out_unlock;

	if (!skb) {
		size_t reserved = LL_RESERVED_SPACE(dev);
		int tlen = dev->needed_tailroom;
		unsigned int hhlen = dev->header_ops ? dev->hard_header_len : 0;

		rcu_read_unlock();
		skb = sock_wmalloc(sk, len + reserved + tlen, 0, GFP_KERNEL);
		if (skb == NULL)
			return -ENOBUFS;
		/* FIXME: Save some space for broken drivers that write a hard
		 * header at transmission time by themselves. PPP is the notable
		 * one here. This should really be fixed at the driver level.
		 */
		skb_reserve(skb, reserved);
		skb_reset_network_header(skb);

		/* Try to align data part correctly */
		if (hhlen) {
			skb->data -= hhlen;
			skb->tail -= hhlen;
			if (len < hhlen)
				skb_reset_network_header(skb);
		}
		err = memcpy_from_msg(skb_put(skb, len), msg, len);
		if (err)
			goto out_free;
		goto retry;
	}

	if (!dev_validate_header(dev, skb->data, len) || !skb->len) {
		err = -EINVAL;
		goto out_unlock;
	}
	if (len > (dev->mtu + dev->hard_header_len + extra_len) &&
	    !packet_extra_vlan_len_allowed(dev, skb)) {
		err = -EMSGSIZE;
		goto out_unlock;
	}

	sockcm_init(&sockc, sk);
	if (msg->msg_controllen) {
		err = sock_cmsg_send(sk, msg, &sockc);
		if (unlikely(err))
			goto out_unlock;
	}

	skb->protocol = proto;
	skb->dev = dev;
	skb->priority = sk->sk_priority;
	skb->mark = sk->sk_mark;
	skb->tstamp = sockc.transmit_time;

	skb_setup_tx_timestamp(skb, sockc.tsflags);

	if (unlikely(extra_len == 4))
		skb->no_fcs = 1;

	packet_parse_headers(skb, sock);

	dev_queue_xmit(skb);
	rcu_read_unlock();
	return len;

out_unlock:
	rcu_read_unlock();
out_free:
	kfree_skb(skb);
	return err;
}

static unsigned int run_filter(struct sk_buff *skb,
			       const struct sock *sk,
			       unsigned int res)
{
	struct sk_filter *filter;

	rcu_read_lock();
	filter = rcu_dereference(sk->sk_filter);
	if (filter != NULL)
		res = bpf_prog_run_clear_cb(filter->prog, skb);
	rcu_read_unlock();

	return res;
}

static int packet_rcv_vnet(struct msghdr *msg, const struct sk_buff *skb,
			   size_t *len)
{
	struct virtio_net_hdr vnet_hdr;

	if (*len < sizeof(vnet_hdr))
		return -EINVAL;
	*len -= sizeof(vnet_hdr);

	if (virtio_net_hdr_from_skb(skb, &vnet_hdr, vio_le(), true, 0))
		return -EINVAL;

	return memcpy_to_msg(msg, (void *)&vnet_hdr, sizeof(vnet_hdr));
}

/*
 * This function makes lazy skb cloning in hope that most of packets
 * are discarded by BPF.
 *
 * Note tricky part: we DO mangle shared skb! skb->data, skb->len
 * and skb->cb are mangled. It works because (and until) packets
 * falling here are owned by current CPU. Output packets are cloned
 * by dev_queue_xmit_nit(), input packets are processed by net_bh
 * sequencially, so that if we return skb to original state on exit,
 * we will not harm anyone.
 */

static int packet_rcv(struct sk_buff *skb, struct net_device *dev,
		      struct packet_type *pt, struct net_device *orig_dev)
{
	struct sock *sk;
	struct sockaddr_ll *sll;
	struct packet_sock *po;
	u8 *skb_head = skb->data;
	int skb_len = skb->len;
	unsigned int snaplen, res;
	bool is_drop_n_account = false;

	if (skb->pkt_type == PACKET_LOOPBACK)
		goto drop;

	sk = pt->af_packet_priv;
	po = pkt_sk(sk);

	if (!net_eq(dev_net(dev), sock_net(sk)))
		goto drop;

	skb->dev = dev;

	if (dev_has_header(dev)) {
		/* The device has an explicit notion of ll header,
		 * exported to higher levels.
		 *
		 * Otherwise, the device hides details of its frame
		 * structure, so that corresponding packet head is
		 * never delivered to user.
		 */
		if (sk->sk_type != SOCK_DGRAM)
			skb_push(skb, skb->data - skb_mac_header(skb));
		else if (skb->pkt_type == PACKET_OUTGOING) {
			/* Special case: outgoing packets have ll header at head */
			skb_pull(skb, skb_network_offset(skb));
		}
	}

	snaplen = skb->len;

	res = run_filter(skb, sk, snaplen);
	if (!res)
		goto drop_n_restore;
	if (snaplen > res)
		snaplen = res;

	if (atomic_read(&sk->sk_rmem_alloc) >= sk->sk_rcvbuf)
		goto drop_n_acct;

	if (skb_shared(skb)) {
		struct sk_buff *nskb = skb_clone(skb, GFP_ATOMIC);
		if (nskb == NULL)
			goto drop_n_acct;

		if (skb_head != skb->data) {
			skb->data = skb_head;
			skb->len = skb_len;
		}
		consume_skb(skb);
		skb = nskb;
	}

	sock_skb_cb_check_size(sizeof(*PACKET_SKB_CB(skb)) + MAX_ADDR_LEN - 8);

	sll = &PACKET_SKB_CB(skb)->sa.ll;
	sll->sll_hatype = dev->type;
	sll->sll_pkttype = skb->pkt_type;
	if (unlikely(packet_sock_flag(po, PACKET_SOCK_ORIGDEV)))
		sll->sll_ifindex = orig_dev->ifindex;
	else
		sll->sll_ifindex = dev->ifindex;

	sll->sll_halen = dev_parse_header(skb, sll->sll_addr);

	/* sll->sll_family and sll->sll_protocol are set in packet_recvmsg().
	 * Use their space for storing the original skb length.
	 */
	PACKET_SKB_CB(skb)->sa.origlen = skb->len;

	if (pskb_trim(skb, snaplen))
		goto drop_n_acct;

	skb_set_owner_r(skb, sk);
	skb->dev = NULL;
	skb_dst_drop(skb);

	/* drop conntrack reference */
	nf_reset_ct(skb);

	spin_lock(&sk->sk_receive_queue.lock);
	po->stats.stats1.tp_packets++;
	sock_skb_set_dropcount(sk, skb);
	__skb_queue_tail(&sk->sk_receive_queue, skb);
	spin_unlock(&sk->sk_receive_queue.lock);
	sk->sk_data_ready(sk);
	return 0;

drop_n_acct:
	is_drop_n_account = true;
	atomic_inc(&po->tp_drops);
	atomic_inc(&sk->sk_drops);

drop_n_restore:
	if (skb_head != skb->data && skb_shared(skb)) {
		skb->data = skb_head;
		skb->len = skb_len;
	}
drop:
	if (!is_drop_n_account)
		consume_skb(skb);
	else
		kfree_skb(skb);
	return 0;
}

static int tpacket_rcv(struct sk_buff *skb, struct net_device *dev,
		       struct packet_type *pt, struct net_device *orig_dev)
{
	struct sock *sk;
	struct packet_sock *po;
	struct sockaddr_ll *sll;
	union tpacket_uhdr h;
	u8 *skb_head = skb->data;
	int skb_len = skb->len;
	unsigned int snaplen, res;
	unsigned long status = TP_STATUS_USER;
	unsigned short macoff, hdrlen;
	unsigned int netoff;
	struct sk_buff *copy_skb = NULL;
	struct timespec64 ts;
	__u32 ts_status;
	bool is_drop_n_account = false;
	unsigned int slot_id = 0;
	bool do_vnet = false;

	/* struct tpacket{2,3}_hdr is aligned to a multiple of TPACKET_ALIGNMENT.
	 * We may add members to them until current aligned size without forcing
	 * userspace to call getsockopt(..., PACKET_HDRLEN, ...).
	 */
	BUILD_BUG_ON(TPACKET_ALIGN(sizeof(*h.h2)) != 32);
	BUILD_BUG_ON(TPACKET_ALIGN(sizeof(*h.h3)) != 48);

	if (skb->pkt_type == PACKET_LOOPBACK)
		goto drop;

	sk = pt->af_packet_priv;
	po = pkt_sk(sk);

	if (!net_eq(dev_net(dev), sock_net(sk)))
		goto drop;

	if (dev_has_header(dev)) {
		if (sk->sk_type != SOCK_DGRAM)
			skb_push(skb, skb->data - skb_mac_header(skb));
		else if (skb->pkt_type == PACKET_OUTGOING) {
			/* Special case: outgoing packets have ll header at head */
			skb_pull(skb, skb_network_offset(skb));
		}
	}

	snaplen = skb->len;

	res = run_filter(skb, sk, snaplen);
	if (!res)
		goto drop_n_restore;

	/* If we are flooded, just give up */
	if (__packet_rcv_has_room(po, skb) == ROOM_NONE) {
		atomic_inc(&po->tp_drops);
		goto drop_n_restore;
	}

	if (skb->ip_summed == CHECKSUM_PARTIAL)
		status |= TP_STATUS_CSUMNOTREADY;
	else if (skb->pkt_type != PACKET_OUTGOING &&
		 skb_csum_unnecessary(skb))
		status |= TP_STATUS_CSUM_VALID;

	if (snaplen > res)
		snaplen = res;

	if (sk->sk_type == SOCK_DGRAM) {
		macoff = netoff = TPACKET_ALIGN(po->tp_hdrlen) + 16 +
				  po->tp_reserve;
	} else {
		unsigned int maclen = skb_network_offset(skb);
		netoff = TPACKET_ALIGN(po->tp_hdrlen +
				       (maclen < 16 ? 16 : maclen)) +
				       po->tp_reserve;
		if (po->has_vnet_hdr) {
			netoff += sizeof(struct virtio_net_hdr);
			do_vnet = true;
		}
		macoff = netoff - maclen;
	}
	if (netoff > USHRT_MAX) {
		atomic_inc(&po->tp_drops);
		goto drop_n_restore;
	}
	if (po->tp_version <= TPACKET_V2) {
		if (macoff + snaplen > po->rx_ring.frame_size) {
			if (po->copy_thresh &&
			    atomic_read(&sk->sk_rmem_alloc) < sk->sk_rcvbuf) {
				if (skb_shared(skb)) {
					copy_skb = skb_clone(skb, GFP_ATOMIC);
				} else {
					copy_skb = skb_get(skb);
					skb_head = skb->data;
				}
				if (copy_skb) {
					memset(&PACKET_SKB_CB(copy_skb)->sa.ll, 0,
					       sizeof(PACKET_SKB_CB(copy_skb)->sa.ll));
					skb_set_owner_r(copy_skb, sk);
				}
			}
			snaplen = po->rx_ring.frame_size - macoff;
			if ((int)snaplen < 0) {
				snaplen = 0;
				do_vnet = false;
			}
		}
	} else if (unlikely(macoff + snaplen >
			    GET_PBDQC_FROM_RB(&po->rx_ring)->max_frame_len)) {
		u32 nval;

		nval = GET_PBDQC_FROM_RB(&po->rx_ring)->max_frame_len - macoff;
		pr_err_once("tpacket_rcv: packet too big, clamped from %u to %u. macoff=%u\n",
			    snaplen, nval, macoff);
		snaplen = nval;
		if (unlikely((int)snaplen < 0)) {
			snaplen = 0;
			macoff = GET_PBDQC_FROM_RB(&po->rx_ring)->max_frame_len;
			do_vnet = false;
		}
	}
	spin_lock(&sk->sk_receive_queue.lock);
	h.raw = packet_current_rx_frame(po, skb,
					TP_STATUS_KERNEL, (macoff+snaplen));
	if (!h.raw)
		goto drop_n_account;

	if (po->tp_version <= TPACKET_V2) {
		slot_id = po->rx_ring.head;
		if (test_bit(slot_id, po->rx_ring.rx_owner_map))
			goto drop_n_account;
		__set_bit(slot_id, po->rx_ring.rx_owner_map);
	}

	if (do_vnet &&
	    virtio_net_hdr_from_skb(skb, h.raw + macoff -
				    sizeof(struct virtio_net_hdr),
				    vio_le(), true, 0)) {
		if (po->tp_version == TPACKET_V3)
			prb_clear_blk_fill_status(&po->rx_ring);
		goto drop_n_account;
	}

	if (po->tp_version <= TPACKET_V2) {
		packet_increment_rx_head(po, &po->rx_ring);
	/*
	 * LOSING will be reported till you read the stats,
	 * because it's COR - Clear On Read.
	 * Anyways, moving it for V1/V2 only as V3 doesn't need this
	 * at packet level.
	 */
		if (atomic_read(&po->tp_drops))
			status |= TP_STATUS_LOSING;
	}

	po->stats.stats1.tp_packets++;
	if (copy_skb) {
		status |= TP_STATUS_COPY;
		__skb_queue_tail(&sk->sk_receive_queue, copy_skb);
	}
	spin_unlock(&sk->sk_receive_queue.lock);

	skb_copy_bits(skb, 0, h.raw + macoff, snaplen);

	/* Always timestamp; prefer an existing software timestamp taken
	 * closer to the time of capture.
	 */
	ts_status = tpacket_get_timestamp(skb, &ts,
					  po->tp_tstamp | SOF_TIMESTAMPING_SOFTWARE);
	if (!ts_status)
		ktime_get_real_ts64(&ts);

	status |= ts_status;

	switch (po->tp_version) {
	case TPACKET_V1:
		h.h1->tp_len = skb->len;
		h.h1->tp_snaplen = snaplen;
		h.h1->tp_mac = macoff;
		h.h1->tp_net = netoff;
		h.h1->tp_sec = ts.tv_sec;
		h.h1->tp_usec = ts.tv_nsec / NSEC_PER_USEC;
		hdrlen = sizeof(*h.h1);
		break;
	case TPACKET_V2:
		h.h2->tp_len = skb->len;
		h.h2->tp_snaplen = snaplen;
		h.h2->tp_mac = macoff;
		h.h2->tp_net = netoff;
		h.h2->tp_sec = ts.tv_sec;
		h.h2->tp_nsec = ts.tv_nsec;
		if (skb_vlan_tag_present(skb)) {
			h.h2->tp_vlan_tci = skb_vlan_tag_get(skb);
			h.h2->tp_vlan_tpid = ntohs(skb->vlan_proto);
			status |= TP_STATUS_VLAN_VALID | TP_STATUS_VLAN_TPID_VALID;
		} else {
			h.h2->tp_vlan_tci = 0;
			h.h2->tp_vlan_tpid = 0;
		}
		memset(h.h2->tp_padding, 0, sizeof(h.h2->tp_padding));
		hdrlen = sizeof(*h.h2);
		break;
	case TPACKET_V3:
		/* tp_nxt_offset,vlan are already populated above.
		 * So DONT clear those fields here
		 */
		h.h3->tp_status |= status;
		h.h3->tp_len = skb->len;
		h.h3->tp_snaplen = snaplen;
		h.h3->tp_mac = macoff;
		h.h3->tp_net = netoff;
		h.h3->tp_sec  = ts.tv_sec;
		h.h3->tp_nsec = ts.tv_nsec;
		memset(h.h3->tp_padding, 0, sizeof(h.h3->tp_padding));
		hdrlen = sizeof(*h.h3);
		break;
	default:
		BUG();
	}

	sll = h.raw + TPACKET_ALIGN(hdrlen);
	sll->sll_halen = dev_parse_header(skb, sll->sll_addr);
	sll->sll_family = AF_PACKET;
	sll->sll_hatype = dev->type;
	sll->sll_protocol = skb->protocol;
	sll->sll_pkttype = skb->pkt_type;
	if (unlikely(packet_sock_flag(po, PACKET_SOCK_ORIGDEV)))
		sll->sll_ifindex = orig_dev->ifindex;
	else
		sll->sll_ifindex = dev->ifindex;

	smp_mb();

#if ARCH_IMPLEMENTS_FLUSH_DCACHE_PAGE == 1
	if (po->tp_version <= TPACKET_V2) {
		u8 *start, *end;

		end = (u8 *) PAGE_ALIGN((unsigned long) h.raw +
					macoff + snaplen);

		for (start = h.raw; start < end; start += PAGE_SIZE)
			flush_dcache_page(pgv_to_page(start));
	}
	smp_wmb();
#endif

	if (po->tp_version <= TPACKET_V2) {
		spin_lock(&sk->sk_receive_queue.lock);
		__packet_set_status(po, h.raw, status);
		__clear_bit(slot_id, po->rx_ring.rx_owner_map);
		spin_unlock(&sk->sk_receive_queue.lock);
		sk->sk_data_ready(sk);
	} else if (po->tp_version == TPACKET_V3) {
		prb_clear_blk_fill_status(&po->rx_ring);
	}

drop_n_restore:
	if (skb_head != skb->data && skb_shared(skb)) {
		skb->data = skb_head;
		skb->len = skb_len;
	}
drop:
	if (!is_drop_n_account)
		consume_skb(skb);
	else
		kfree_skb(skb);
	return 0;

drop_n_account:
	spin_unlock(&sk->sk_receive_queue.lock);
	atomic_inc(&po->tp_drops);
	is_drop_n_account = true;

	sk->sk_data_ready(sk);
	kfree_skb(copy_skb);
	goto drop_n_restore;
}

static void tpacket_destruct_skb(struct sk_buff *skb)
{
	struct packet_sock *po = pkt_sk(skb->sk);

	if (likely(po->tx_ring.pg_vec)) {
		void *ph;
		__u32 ts;

		ph = skb_zcopy_get_nouarg(skb);
		packet_dec_pending(&po->tx_ring);

		ts = __packet_set_timestamp(po, ph, skb);
		__packet_set_status(po, ph, TP_STATUS_AVAILABLE | ts);

		if (!packet_read_pending(&po->tx_ring))
			complete(&po->skb_completion);
	}

	sock_wfree(skb);
}

static int __packet_snd_vnet_parse(struct virtio_net_hdr *vnet_hdr, size_t len)
{
	if ((vnet_hdr->flags & VIRTIO_NET_HDR_F_NEEDS_CSUM) &&
	    (__virtio16_to_cpu(vio_le(), vnet_hdr->csum_start) +
	     __virtio16_to_cpu(vio_le(), vnet_hdr->csum_offset) + 2 >
	      __virtio16_to_cpu(vio_le(), vnet_hdr->hdr_len)))
		vnet_hdr->hdr_len = __cpu_to_virtio16(vio_le(),
			 __virtio16_to_cpu(vio_le(), vnet_hdr->csum_start) +
			__virtio16_to_cpu(vio_le(), vnet_hdr->csum_offset) + 2);

	if (__virtio16_to_cpu(vio_le(), vnet_hdr->hdr_len) > len)
		return -EINVAL;

	return 0;
}

static int packet_snd_vnet_parse(struct msghdr *msg, size_t *len,
				 struct virtio_net_hdr *vnet_hdr)
{
	if (*len < sizeof(*vnet_hdr))
		return -EINVAL;
	*len -= sizeof(*vnet_hdr);

	if (!copy_from_iter_full(vnet_hdr, sizeof(*vnet_hdr), &msg->msg_iter))
		return -EFAULT;

	return __packet_snd_vnet_parse(vnet_hdr, *len);
}

static int tpacket_fill_skb(struct packet_sock *po, struct sk_buff *skb,
		void *frame, struct net_device *dev, void *data, int tp_len,
		__be16 proto, unsigned char *addr, int hlen, int copylen,
		const struct sockcm_cookie *sockc)
{
	union tpacket_uhdr ph;
	int to_write, offset, len, nr_frags, len_max;
	struct socket *sock = po->sk.sk_socket;
	struct page *page;
	int err;

	ph.raw = frame;

	skb->protocol = proto;
	skb->dev = dev;
	skb->priority = po->sk.sk_priority;
	skb->mark = po->sk.sk_mark;
	skb->tstamp = sockc->transmit_time;
	skb_setup_tx_timestamp(skb, sockc->tsflags);
	skb_zcopy_set_nouarg(skb, ph.raw);

	skb_reserve(skb, hlen);
	skb_reset_network_header(skb);

	to_write = tp_len;

	if (sock->type == SOCK_DGRAM) {
		err = dev_hard_header(skb, dev, ntohs(proto), addr,
				NULL, tp_len);
		if (unlikely(err < 0))
			return -EINVAL;
	} else if (copylen) {
		int hdrlen = min_t(int, copylen, tp_len);

		skb_push(skb, dev->hard_header_len);
		skb_put(skb, copylen - dev->hard_header_len);
		err = skb_store_bits(skb, 0, data, hdrlen);
		if (unlikely(err))
			return err;
		if (!dev_validate_header(dev, skb->data, hdrlen))
			return -EINVAL;

		data += hdrlen;
		to_write -= hdrlen;
	}

	offset = offset_in_page(data);
	len_max = PAGE_SIZE - offset;
	len = ((to_write > len_max) ? len_max : to_write);

	skb->data_len = to_write;
	skb->len += to_write;
	skb->truesize += to_write;
	refcount_add(to_write, &po->sk.sk_wmem_alloc);

	while (likely(to_write)) {
		nr_frags = skb_shinfo(skb)->nr_frags;

		if (unlikely(nr_frags >= MAX_SKB_FRAGS)) {
			pr_err("Packet exceed the number of skb frags(%lu)\n",
			       MAX_SKB_FRAGS);
			return -EFAULT;
		}

		page = pgv_to_page(data);
		data += len;
		flush_dcache_page(page);
		get_page(page);
		skb_fill_page_desc(skb, nr_frags, page, offset, len);
		to_write -= len;
		offset = 0;
		len_max = PAGE_SIZE;
		len = ((to_write > len_max) ? len_max : to_write);
	}

	packet_parse_headers(skb, sock);

	return tp_len;
}

static int tpacket_parse_header(struct packet_sock *po, void *frame,
				int size_max, void **data)
{
	union tpacket_uhdr ph;
	int tp_len, off;

	ph.raw = frame;

	switch (po->tp_version) {
	case TPACKET_V3:
		if (ph.h3->tp_next_offset != 0) {
			pr_warn_once("variable sized slot not supported");
			return -EINVAL;
		}
		tp_len = ph.h3->tp_len;
		break;
	case TPACKET_V2:
		tp_len = ph.h2->tp_len;
		break;
	default:
		tp_len = ph.h1->tp_len;
		break;
	}
	if (unlikely(tp_len > size_max)) {
		pr_err("packet size is too long (%d > %d)\n", tp_len, size_max);
		return -EMSGSIZE;
	}

	if (unlikely(po->tp_tx_has_off)) {
		int off_min, off_max;

		off_min = po->tp_hdrlen - sizeof(struct sockaddr_ll);
		off_max = po->tx_ring.frame_size - tp_len;
		if (po->sk.sk_type == SOCK_DGRAM) {
			switch (po->tp_version) {
			case TPACKET_V3:
				off = ph.h3->tp_net;
				break;
			case TPACKET_V2:
				off = ph.h2->tp_net;
				break;
			default:
				off = ph.h1->tp_net;
				break;
			}
		} else {
			switch (po->tp_version) {
			case TPACKET_V3:
				off = ph.h3->tp_mac;
				break;
			case TPACKET_V2:
				off = ph.h2->tp_mac;
				break;
			default:
				off = ph.h1->tp_mac;
				break;
			}
		}
		if (unlikely((off < off_min) || (off_max < off)))
			return -EINVAL;
	} else {
		off = po->tp_hdrlen - sizeof(struct sockaddr_ll);
	}

	*data = frame + off;
	return tp_len;
}

static int tpacket_snd(struct packet_sock *po, struct msghdr *msg)
{
	struct sk_buff *skb = NULL;
	struct net_device *dev;
	struct virtio_net_hdr *vnet_hdr = NULL;
	struct sockcm_cookie sockc;
	__be16 proto;
	int err, reserve = 0;
	void *ph;
	DECLARE_SOCKADDR(struct sockaddr_ll *, saddr, msg->msg_name);
	bool need_wait = !(msg->msg_flags & MSG_DONTWAIT);
	unsigned char *addr = NULL;
	int tp_len, size_max;
	void *data;
	int len_sum = 0;
	int status = TP_STATUS_AVAILABLE;
	int hlen, tlen, copylen = 0;
	long timeo = 0;

	mutex_lock(&po->pg_vec_lock);

	/* packet_sendmsg() check on tx_ring.pg_vec was lockless,
	 * we need to confirm it under protection of pg_vec_lock.
	 */
	if (unlikely(!po->tx_ring.pg_vec)) {
		err = -EBUSY;
		goto out;
	}
	if (likely(saddr == NULL)) {
		dev	= packet_cached_dev_get(po);
		proto	= READ_ONCE(po->num);
	} else {
		err = -EINVAL;
		if (msg->msg_namelen < sizeof(struct sockaddr_ll))
			goto out;
		if (msg->msg_namelen < (saddr->sll_halen
					+ offsetof(struct sockaddr_ll,
						sll_addr)))
			goto out;
		proto	= saddr->sll_protocol;
		dev = dev_get_by_index(sock_net(&po->sk), saddr->sll_ifindex);
		if (po->sk.sk_socket->type == SOCK_DGRAM) {
			if (dev && msg->msg_namelen < dev->addr_len +
				   offsetof(struct sockaddr_ll, sll_addr))
				goto out_put;
			addr = saddr->sll_addr;
		}
	}

	err = -ENXIO;
	if (unlikely(dev == NULL))
		goto out;
	err = -ENETDOWN;
	if (unlikely(!(dev->flags & IFF_UP)))
		goto out_put;

	sockcm_init(&sockc, &po->sk);
	if (msg->msg_controllen) {
		err = sock_cmsg_send(&po->sk, msg, &sockc);
		if (unlikely(err))
			goto out_put;
	}

	if (po->sk.sk_socket->type == SOCK_RAW)
		reserve = dev->hard_header_len;
	size_max = po->tx_ring.frame_size
		- (po->tp_hdrlen - sizeof(struct sockaddr_ll));

	if ((size_max > dev->mtu + reserve + VLAN_HLEN) && !po->has_vnet_hdr)
		size_max = dev->mtu + reserve + VLAN_HLEN;

	reinit_completion(&po->skb_completion);

	do {
		ph = packet_current_frame(po, &po->tx_ring,
					  TP_STATUS_SEND_REQUEST);
		if (unlikely(ph == NULL)) {
			if (need_wait && skb) {
				timeo = sock_sndtimeo(&po->sk, msg->msg_flags & MSG_DONTWAIT);
				timeo = wait_for_completion_interruptible_timeout(&po->skb_completion, timeo);
				if (timeo <= 0) {
					err = !timeo ? -ETIMEDOUT : -ERESTARTSYS;
					goto out_put;
				}
			}
			/* check for additional frames */
			continue;
		}

		skb = NULL;
		tp_len = tpacket_parse_header(po, ph, size_max, &data);
		if (tp_len < 0)
			goto tpacket_error;

		status = TP_STATUS_SEND_REQUEST;
		hlen = LL_RESERVED_SPACE(dev);
		tlen = dev->needed_tailroom;
		if (po->has_vnet_hdr) {
			vnet_hdr = data;
			data += sizeof(*vnet_hdr);
			tp_len -= sizeof(*vnet_hdr);
			if (tp_len < 0 ||
			    __packet_snd_vnet_parse(vnet_hdr, tp_len)) {
				tp_len = -EINVAL;
				goto tpacket_error;
			}
			copylen = __virtio16_to_cpu(vio_le(),
						    vnet_hdr->hdr_len);
		}
		copylen = max_t(int, copylen, dev->hard_header_len);
		skb = sock_alloc_send_skb(&po->sk,
				hlen + tlen + sizeof(struct sockaddr_ll) +
				(copylen - dev->hard_header_len),
				!need_wait, &err);

		if (unlikely(skb == NULL)) {
			/* we assume the socket was initially writeable ... */
			if (likely(len_sum > 0))
				err = len_sum;
			goto out_status;
		}
		tp_len = tpacket_fill_skb(po, skb, ph, dev, data, tp_len, proto,
					  addr, hlen, copylen, &sockc);
		if (likely(tp_len >= 0) &&
		    tp_len > dev->mtu + reserve &&
		    !po->has_vnet_hdr &&
		    !packet_extra_vlan_len_allowed(dev, skb))
			tp_len = -EMSGSIZE;

		if (unlikely(tp_len < 0)) {
tpacket_error:
			if (po->tp_loss) {
				__packet_set_status(po, ph,
						TP_STATUS_AVAILABLE);
				packet_increment_head(&po->tx_ring);
				kfree_skb(skb);
				continue;
			} else {
				status = TP_STATUS_WRONG_FORMAT;
				err = tp_len;
				goto out_status;
			}
		}

		if (po->has_vnet_hdr) {
			if (virtio_net_hdr_to_skb(skb, vnet_hdr, vio_le())) {
				tp_len = -EINVAL;
				goto tpacket_error;
			}
			virtio_net_hdr_set_proto(skb, vnet_hdr);
		}

		skb->destructor = tpacket_destruct_skb;
		__packet_set_status(po, ph, TP_STATUS_SENDING);
		packet_inc_pending(&po->tx_ring);

		status = TP_STATUS_SEND_REQUEST;
		/* Paired with WRITE_ONCE() in packet_setsockopt() */
		err = READ_ONCE(po->xmit)(skb);
		if (unlikely(err != 0)) {
			if (err > 0)
				err = net_xmit_errno(err);
			if (err && __packet_get_status(po, ph) ==
				   TP_STATUS_AVAILABLE) {
				/* skb was destructed already */
				skb = NULL;
				goto out_status;
			}
			/*
			 * skb was dropped but not destructed yet;
			 * let's treat it like congestion or err < 0
			 */
			err = 0;
		}
		packet_increment_head(&po->tx_ring);
		len_sum += tp_len;
	} while (likely((ph != NULL) ||
		/* Note: packet_read_pending() might be slow if we have
		 * to call it as it's per_cpu variable, but in fast-path
		 * we already short-circuit the loop with the first
		 * condition, and luckily don't have to go that path
		 * anyway.
		 */
		 (need_wait && packet_read_pending(&po->tx_ring))));

	err = len_sum;
	goto out_put;

out_status:
	__packet_set_status(po, ph, status);
	kfree_skb(skb);
out_put:
	dev_put(dev);
out:
	mutex_unlock(&po->pg_vec_lock);
	return err;
}

static struct sk_buff *packet_alloc_skb(struct sock *sk, size_t prepad,
				        size_t reserve, size_t len,
				        size_t linear, int noblock,
				        int *err)
{
	struct sk_buff *skb;

	/* Under a page?  Don't bother with paged skb. */
	if (prepad + len < PAGE_SIZE || !linear)
		linear = len;

	skb = sock_alloc_send_pskb(sk, prepad + linear, len - linear, noblock,
				   err, 0);
	if (!skb)
		return NULL;

	skb_reserve(skb, reserve);
	skb_put(skb, linear);
	skb->data_len = len - linear;
	skb->len += len - linear;

	return skb;
}

static int packet_snd(struct socket *sock, struct msghdr *msg, size_t len)
{
	struct sock *sk = sock->sk;
	DECLARE_SOCKADDR(struct sockaddr_ll *, saddr, msg->msg_name);
	struct sk_buff *skb;
	struct net_device *dev;
	__be16 proto;
	unsigned char *addr = NULL;
	int err, reserve = 0;
	struct sockcm_cookie sockc;
	struct virtio_net_hdr vnet_hdr = { 0 };
	int offset = 0;
	struct packet_sock *po = pkt_sk(sk);
	bool has_vnet_hdr = false;
	int hlen, tlen, linear;
	int extra_len = 0;

	/*
	 *	Get and verify the address.
	 */

	if (likely(saddr == NULL)) {
		dev	= packet_cached_dev_get(po);
		proto	= READ_ONCE(po->num);
	} else {
		err = -EINVAL;
		if (msg->msg_namelen < sizeof(struct sockaddr_ll))
			goto out;
		if (msg->msg_namelen < (saddr->sll_halen + offsetof(struct sockaddr_ll, sll_addr)))
			goto out;
		proto	= saddr->sll_protocol;
		dev = dev_get_by_index(sock_net(sk), saddr->sll_ifindex);
		if (sock->type == SOCK_DGRAM) {
			if (dev && msg->msg_namelen < dev->addr_len +
				   offsetof(struct sockaddr_ll, sll_addr))
				goto out_unlock;
			addr = saddr->sll_addr;
		}
	}

	err = -ENXIO;
	if (unlikely(dev == NULL))
		goto out_unlock;
	err = -ENETDOWN;
	if (unlikely(!(dev->flags & IFF_UP)))
		goto out_unlock;

	sockcm_init(&sockc, sk);
	sockc.mark = sk->sk_mark;
	if (msg->msg_controllen) {
		err = sock_cmsg_send(sk, msg, &sockc);
		if (unlikely(err))
			goto out_unlock;
	}

	if (sock->type == SOCK_RAW)
		reserve = dev->hard_header_len;
	if (po->has_vnet_hdr) {
		err = packet_snd_vnet_parse(msg, &len, &vnet_hdr);
		if (err)
			goto out_unlock;
		has_vnet_hdr = true;
	}

	if (unlikely(sock_flag(sk, SOCK_NOFCS))) {
		if (!netif_supports_nofcs(dev)) {
			err = -EPROTONOSUPPORT;
			goto out_unlock;
		}
		extra_len = 4; /* We're doing our own CRC */
	}

	err = -EMSGSIZE;
	if (!vnet_hdr.gso_type &&
	    (len > dev->mtu + reserve + VLAN_HLEN + extra_len))
		goto out_unlock;

	err = -ENOBUFS;
	hlen = LL_RESERVED_SPACE(dev);
	tlen = dev->needed_tailroom;
	linear = __virtio16_to_cpu(vio_le(), vnet_hdr.hdr_len);
	linear = max(linear, min_t(int, len, dev->hard_header_len));
	skb = packet_alloc_skb(sk, hlen + tlen, hlen, len, linear,
			       msg->msg_flags & MSG_DONTWAIT, &err);
	if (skb == NULL)
		goto out_unlock;

	skb_reset_network_header(skb);

	err = -EINVAL;
	if (sock->type == SOCK_DGRAM) {
		offset = dev_hard_header(skb, dev, ntohs(proto), addr, NULL, len);
		if (unlikely(offset < 0))
			goto out_free;
	} else if (reserve) {
		skb_reserve(skb, -reserve);
		if (len < reserve + sizeof(struct ipv6hdr) &&
		    dev->min_header_len != dev->hard_header_len)
			skb_reset_network_header(skb);
	}

	/* Returns -EFAULT on error */
	err = skb_copy_datagram_from_iter(skb, offset, &msg->msg_iter, len);
	if (err)
		goto out_free;

	if ((sock->type == SOCK_RAW &&
	     !dev_validate_header(dev, skb->data, len)) || !skb->len) {
		err = -EINVAL;
		goto out_free;
	}

	skb_setup_tx_timestamp(skb, sockc.tsflags);

	if (!vnet_hdr.gso_type && (len > dev->mtu + reserve + extra_len) &&
	    !packet_extra_vlan_len_allowed(dev, skb)) {
		err = -EMSGSIZE;
		goto out_free;
	}

	skb->protocol = proto;
	skb->dev = dev;
	skb->priority = sk->sk_priority;
	skb->mark = sockc.mark;
	skb->tstamp = sockc.transmit_time;

	if (unlikely(extra_len == 4))
		skb->no_fcs = 1;

	packet_parse_headers(skb, sock);

	if (has_vnet_hdr) {
		err = virtio_net_hdr_to_skb(skb, &vnet_hdr, vio_le());
		if (err)
			goto out_free;
		len += sizeof(vnet_hdr);
		virtio_net_hdr_set_proto(skb, &vnet_hdr);
	}

<<<<<<< HEAD
	err = po->xmit(skb);
=======
	/* Paired with WRITE_ONCE() in packet_setsockopt() */
	err = READ_ONCE(po->xmit)(skb);
>>>>>>> dd679e5c
	if (unlikely(err != 0)) {
		if (err > 0)
			err = net_xmit_errno(err);
		if (err)
			goto out_unlock;
	}

	dev_put(dev);

	return len;

out_free:
	kfree_skb(skb);
out_unlock:
	if (dev)
		dev_put(dev);
out:
	return err;
}

static int packet_sendmsg(struct socket *sock, struct msghdr *msg, size_t len)
{
	struct sock *sk = sock->sk;
	struct packet_sock *po = pkt_sk(sk);

	/* Reading tx_ring.pg_vec without holding pg_vec_lock is racy.
	 * tpacket_snd() will redo the check safely.
	 */
	if (data_race(po->tx_ring.pg_vec))
		return tpacket_snd(po, msg);

	return packet_snd(sock, msg, len);
}

/*
 *	Close a PACKET socket. This is fairly simple. We immediately go
 *	to 'closed' state and remove our protocol entry in the device list.
 */

static int packet_release(struct socket *sock)
{
	struct sock *sk = sock->sk;
	struct packet_sock *po;
	struct packet_fanout *f;
	struct net *net;
	union tpacket_req_u req_u;

	if (!sk)
		return 0;

	net = sock_net(sk);
	po = pkt_sk(sk);

	mutex_lock(&net->packet.sklist_lock);
	sk_del_node_init_rcu(sk);
	mutex_unlock(&net->packet.sklist_lock);

	preempt_disable();
	sock_prot_inuse_add(net, sk->sk_prot, -1);
	preempt_enable();

	spin_lock(&po->bind_lock);
	unregister_prot_hook(sk, false);
	packet_cached_dev_reset(po);

	if (po->prot_hook.dev) {
		dev_put(po->prot_hook.dev);
		po->prot_hook.dev = NULL;
	}
	spin_unlock(&po->bind_lock);

	packet_flush_mclist(sk);

	lock_sock(sk);
	if (po->rx_ring.pg_vec) {
		memset(&req_u, 0, sizeof(req_u));
		packet_set_ring(sk, &req_u, 1, 0);
	}

	if (po->tx_ring.pg_vec) {
		memset(&req_u, 0, sizeof(req_u));
		packet_set_ring(sk, &req_u, 1, 1);
	}
	release_sock(sk);

	f = fanout_release(sk);

	synchronize_net();

	kfree(po->rollover);
	if (f) {
		fanout_release_data(f);
		kvfree(f);
	}
	/*
	 *	Now the socket is dead. No more input will appear.
	 */
	sock_orphan(sk);
	sock->sk = NULL;

	/* Purge queues */

	skb_queue_purge(&sk->sk_receive_queue);
	packet_free_pending(po);
	sk_refcnt_debug_release(sk);

	sock_put(sk);
	return 0;
}

/*
 *	Attach a packet hook.
 */

static int packet_do_bind(struct sock *sk, const char *name, int ifindex,
			  __be16 proto)
{
	struct packet_sock *po = pkt_sk(sk);
	struct net_device *dev_curr;
	__be16 proto_curr;
	bool need_rehook;
	struct net_device *dev = NULL;
	int ret = 0;
	bool unlisted = false;

	lock_sock(sk);
	spin_lock(&po->bind_lock);
	if (!proto)
		proto = po->num;

	rcu_read_lock();

	if (po->fanout) {
		ret = -EINVAL;
		goto out_unlock;
	}

	if (name) {
		dev = dev_get_by_name_rcu(sock_net(sk), name);
		if (!dev) {
			ret = -ENODEV;
			goto out_unlock;
		}
	} else if (ifindex) {
		dev = dev_get_by_index_rcu(sock_net(sk), ifindex);
		if (!dev) {
			ret = -ENODEV;
			goto out_unlock;
		}
	}

	if (dev)
		dev_hold(dev);

	proto_curr = po->prot_hook.type;
	dev_curr = po->prot_hook.dev;

	need_rehook = proto_curr != proto || dev_curr != dev;

	if (need_rehook) {
		if (po->running) {
			rcu_read_unlock();
			/* prevents packet_notifier() from calling
			 * register_prot_hook()
			 */
			WRITE_ONCE(po->num, 0);
			__unregister_prot_hook(sk, true);
			rcu_read_lock();
			dev_curr = po->prot_hook.dev;
			if (dev)
				unlisted = !dev_get_by_index_rcu(sock_net(sk),
								 dev->ifindex);
		}

		BUG_ON(po->running);
		WRITE_ONCE(po->num, proto);
		po->prot_hook.type = proto;

		if (unlikely(unlisted)) {
			dev_put(dev);
			po->prot_hook.dev = NULL;
			WRITE_ONCE(po->ifindex, -1);
			packet_cached_dev_reset(po);
		} else {
			po->prot_hook.dev = dev;
			WRITE_ONCE(po->ifindex, dev ? dev->ifindex : 0);
			packet_cached_dev_assign(po, dev);
		}
	}
	if (dev_curr)
		dev_put(dev_curr);

	if (proto == 0 || !need_rehook)
		goto out_unlock;

	if (!unlisted && (!dev || (dev->flags & IFF_UP))) {
		register_prot_hook(sk);
	} else {
		sk->sk_err = ENETDOWN;
		if (!sock_flag(sk, SOCK_DEAD))
			sk->sk_error_report(sk);
	}

out_unlock:
	rcu_read_unlock();
	spin_unlock(&po->bind_lock);
	release_sock(sk);
	return ret;
}

/*
 *	Bind a packet socket to a device
 */

static int packet_bind_spkt(struct socket *sock, struct sockaddr *uaddr,
			    int addr_len)
{
	struct sock *sk = sock->sk;
	char name[sizeof(uaddr->sa_data) + 1];

	/*
	 *	Check legality
	 */

	if (addr_len != sizeof(struct sockaddr))
		return -EINVAL;
	/* uaddr->sa_data comes from the userspace, it's not guaranteed to be
	 * zero-terminated.
	 */
	memcpy(name, uaddr->sa_data, sizeof(uaddr->sa_data));
	name[sizeof(uaddr->sa_data)] = 0;

	return packet_do_bind(sk, name, 0, 0);
}

static int packet_bind(struct socket *sock, struct sockaddr *uaddr, int addr_len)
{
	struct sockaddr_ll *sll = (struct sockaddr_ll *)uaddr;
	struct sock *sk = sock->sk;

	/*
	 *	Check legality
	 */

	if (addr_len < sizeof(struct sockaddr_ll))
		return -EINVAL;
	if (sll->sll_family != AF_PACKET)
		return -EINVAL;

	return packet_do_bind(sk, NULL, sll->sll_ifindex, sll->sll_protocol);
}

static struct proto packet_proto = {
	.name	  = "PACKET",
	.owner	  = THIS_MODULE,
	.obj_size = sizeof(struct packet_sock),
};

/*
 *	Create a packet of type SOCK_PACKET.
 */

static int packet_create(struct net *net, struct socket *sock, int protocol,
			 int kern)
{
	struct sock *sk;
	struct packet_sock *po;
	__be16 proto = (__force __be16)protocol; /* weird, but documented */
	int err;

	if (!ns_capable(net->user_ns, CAP_NET_RAW))
		return -EPERM;
	if (sock->type != SOCK_DGRAM && sock->type != SOCK_RAW &&
	    sock->type != SOCK_PACKET)
		return -ESOCKTNOSUPPORT;

	sock->state = SS_UNCONNECTED;

	err = -ENOBUFS;
	sk = sk_alloc(net, PF_PACKET, GFP_KERNEL, &packet_proto, kern);
	if (sk == NULL)
		goto out;

	sock->ops = &packet_ops;
	if (sock->type == SOCK_PACKET)
		sock->ops = &packet_ops_spkt;

	sock_init_data(sock, sk);

	po = pkt_sk(sk);
	init_completion(&po->skb_completion);
	sk->sk_family = PF_PACKET;
	po->num = proto;
	po->xmit = dev_queue_xmit;

	err = packet_alloc_pending(po);
	if (err)
		goto out2;

	packet_cached_dev_reset(po);

	sk->sk_destruct = packet_sock_destruct;
	sk_refcnt_debug_inc(sk);

	/*
	 *	Attach a protocol block
	 */

	spin_lock_init(&po->bind_lock);
	mutex_init(&po->pg_vec_lock);
	po->rollover = NULL;
	po->prot_hook.func = packet_rcv;

	if (sock->type == SOCK_PACKET)
		po->prot_hook.func = packet_rcv_spkt;

	po->prot_hook.af_packet_priv = sk;
	po->prot_hook.af_packet_net = sock_net(sk);

	if (proto) {
		po->prot_hook.type = proto;
		__register_prot_hook(sk);
	}

	mutex_lock(&net->packet.sklist_lock);
	sk_add_node_tail_rcu(sk, &net->packet.sklist);
	mutex_unlock(&net->packet.sklist_lock);

	preempt_disable();
	sock_prot_inuse_add(net, &packet_proto, 1);
	preempt_enable();

	return 0;
out2:
	sk_free(sk);
out:
	return err;
}

/*
 *	Pull a packet from our receive queue and hand it to the user.
 *	If necessary we block.
 */

static int packet_recvmsg(struct socket *sock, struct msghdr *msg, size_t len,
			  int flags)
{
	struct sock *sk = sock->sk;
	struct sk_buff *skb;
	int copied, err;
	int vnet_hdr_len = 0;
	unsigned int origlen = 0;

	err = -EINVAL;
	if (flags & ~(MSG_PEEK|MSG_DONTWAIT|MSG_TRUNC|MSG_CMSG_COMPAT|MSG_ERRQUEUE))
		goto out;

#if 0
	/* What error should we return now? EUNATTACH? */
	if (pkt_sk(sk)->ifindex < 0)
		return -ENODEV;
#endif

	if (flags & MSG_ERRQUEUE) {
		err = sock_recv_errqueue(sk, msg, len,
					 SOL_PACKET, PACKET_TX_TIMESTAMP);
		goto out;
	}

	/*
	 *	Call the generic datagram receiver. This handles all sorts
	 *	of horrible races and re-entrancy so we can forget about it
	 *	in the protocol layers.
	 *
	 *	Now it will return ENETDOWN, if device have just gone down,
	 *	but then it will block.
	 */

	skb = skb_recv_datagram(sk, flags, flags & MSG_DONTWAIT, &err);

	/*
	 *	An error occurred so return it. Because skb_recv_datagram()
	 *	handles the blocking we don't see and worry about blocking
	 *	retries.
	 */

	if (skb == NULL)
		goto out;

	packet_rcv_try_clear_pressure(pkt_sk(sk));

	if (pkt_sk(sk)->has_vnet_hdr) {
		err = packet_rcv_vnet(msg, skb, &len);
		if (err)
			goto out_free;
		vnet_hdr_len = sizeof(struct virtio_net_hdr);
	}

	/* You lose any data beyond the buffer you gave. If it worries
	 * a user program they can ask the device for its MTU
	 * anyway.
	 */
	copied = skb->len;
	if (copied > len) {
		copied = len;
		msg->msg_flags |= MSG_TRUNC;
	}

	err = skb_copy_datagram_msg(skb, 0, msg, copied);
	if (err)
		goto out_free;

	if (sock->type != SOCK_PACKET) {
		struct sockaddr_ll *sll = &PACKET_SKB_CB(skb)->sa.ll;

		/* Original length was stored in sockaddr_ll fields */
		origlen = PACKET_SKB_CB(skb)->sa.origlen;
		sll->sll_family = AF_PACKET;
		sll->sll_protocol = skb->protocol;
	}

	sock_recv_ts_and_drops(msg, sk, skb);

	if (msg->msg_name) {
		const size_t max_len = min(sizeof(skb->cb),
					   sizeof(struct sockaddr_storage));
		int copy_len;

		/* If the address length field is there to be filled
		 * in, we fill it in now.
		 */
		if (sock->type == SOCK_PACKET) {
			__sockaddr_check_size(sizeof(struct sockaddr_pkt));
			msg->msg_namelen = sizeof(struct sockaddr_pkt);
			copy_len = msg->msg_namelen;
		} else {
			struct sockaddr_ll *sll = &PACKET_SKB_CB(skb)->sa.ll;

			msg->msg_namelen = sll->sll_halen +
				offsetof(struct sockaddr_ll, sll_addr);
			copy_len = msg->msg_namelen;
			if (msg->msg_namelen < sizeof(struct sockaddr_ll)) {
				memset(msg->msg_name +
				       offsetof(struct sockaddr_ll, sll_addr),
				       0, sizeof(sll->sll_addr));
				msg->msg_namelen = sizeof(struct sockaddr_ll);
			}
		}
		if (WARN_ON_ONCE(copy_len > max_len)) {
			copy_len = max_len;
			msg->msg_namelen = copy_len;
		}
		memcpy(msg->msg_name, &PACKET_SKB_CB(skb)->sa, copy_len);
	}

	if (packet_sock_flag(pkt_sk(sk), PACKET_SOCK_AUXDATA)) {
		struct tpacket_auxdata aux;

		aux.tp_status = TP_STATUS_USER;
		if (skb->ip_summed == CHECKSUM_PARTIAL)
			aux.tp_status |= TP_STATUS_CSUMNOTREADY;
		else if (skb->pkt_type != PACKET_OUTGOING &&
			 skb_csum_unnecessary(skb))
			aux.tp_status |= TP_STATUS_CSUM_VALID;

		aux.tp_len = origlen;
		aux.tp_snaplen = skb->len;
		aux.tp_mac = 0;
		aux.tp_net = skb_network_offset(skb);
		if (skb_vlan_tag_present(skb)) {
			aux.tp_vlan_tci = skb_vlan_tag_get(skb);
			aux.tp_vlan_tpid = ntohs(skb->vlan_proto);
			aux.tp_status |= TP_STATUS_VLAN_VALID | TP_STATUS_VLAN_TPID_VALID;
		} else {
			aux.tp_vlan_tci = 0;
			aux.tp_vlan_tpid = 0;
		}
		put_cmsg(msg, SOL_PACKET, PACKET_AUXDATA, sizeof(aux), &aux);
	}

	/*
	 *	Free or return the buffer as appropriate. Again this
	 *	hides all the races and re-entrancy issues from us.
	 */
	err = vnet_hdr_len + ((flags&MSG_TRUNC) ? skb->len : copied);

out_free:
	skb_free_datagram(sk, skb);
out:
	return err;
}

static int packet_getname_spkt(struct socket *sock, struct sockaddr *uaddr,
			       int peer)
{
	struct net_device *dev;
	struct sock *sk	= sock->sk;

	if (peer)
		return -EOPNOTSUPP;

	uaddr->sa_family = AF_PACKET;
	memset(uaddr->sa_data, 0, sizeof(uaddr->sa_data));
	rcu_read_lock();
	dev = dev_get_by_index_rcu(sock_net(sk), READ_ONCE(pkt_sk(sk)->ifindex));
	if (dev)
		strlcpy(uaddr->sa_data, dev->name, sizeof(uaddr->sa_data));
	rcu_read_unlock();

	return sizeof(*uaddr);
}

static int packet_getname(struct socket *sock, struct sockaddr *uaddr,
			  int peer)
{
	struct net_device *dev;
	struct sock *sk = sock->sk;
	struct packet_sock *po = pkt_sk(sk);
	DECLARE_SOCKADDR(struct sockaddr_ll *, sll, uaddr);
	int ifindex;

	if (peer)
		return -EOPNOTSUPP;

	ifindex = READ_ONCE(po->ifindex);
	sll->sll_family = AF_PACKET;
	sll->sll_ifindex = ifindex;
	sll->sll_protocol = READ_ONCE(po->num);
	sll->sll_pkttype = 0;
	rcu_read_lock();
	dev = dev_get_by_index_rcu(sock_net(sk), ifindex);
	if (dev) {
		sll->sll_hatype = dev->type;
		sll->sll_halen = dev->addr_len;
		memcpy(sll->sll_addr, dev->dev_addr, dev->addr_len);
	} else {
		sll->sll_hatype = 0;	/* Bad: we have no ARPHRD_UNSPEC */
		sll->sll_halen = 0;
	}
	rcu_read_unlock();

	return offsetof(struct sockaddr_ll, sll_addr) + sll->sll_halen;
}

static int packet_dev_mc(struct net_device *dev, struct packet_mclist *i,
			 int what)
{
	switch (i->type) {
	case PACKET_MR_MULTICAST:
		if (i->alen != dev->addr_len)
			return -EINVAL;
		if (what > 0)
			return dev_mc_add(dev, i->addr);
		else
			return dev_mc_del(dev, i->addr);
		break;
	case PACKET_MR_PROMISC:
		return dev_set_promiscuity(dev, what);
	case PACKET_MR_ALLMULTI:
		return dev_set_allmulti(dev, what);
	case PACKET_MR_UNICAST:
		if (i->alen != dev->addr_len)
			return -EINVAL;
		if (what > 0)
			return dev_uc_add(dev, i->addr);
		else
			return dev_uc_del(dev, i->addr);
		break;
	default:
		break;
	}
	return 0;
}

static void packet_dev_mclist_delete(struct net_device *dev,
				     struct packet_mclist **mlp)
{
	struct packet_mclist *ml;

	while ((ml = *mlp) != NULL) {
		if (ml->ifindex == dev->ifindex) {
			packet_dev_mc(dev, ml, -1);
			*mlp = ml->next;
			kfree(ml);
		} else
			mlp = &ml->next;
	}
}

static int packet_mc_add(struct sock *sk, struct packet_mreq_max *mreq)
{
	struct packet_sock *po = pkt_sk(sk);
	struct packet_mclist *ml, *i;
	struct net_device *dev;
	int err;

	rtnl_lock();

	err = -ENODEV;
	dev = __dev_get_by_index(sock_net(sk), mreq->mr_ifindex);
	if (!dev)
		goto done;

	err = -EINVAL;
	if (mreq->mr_alen > dev->addr_len)
		goto done;

	err = -ENOBUFS;
	i = kmalloc(sizeof(*i), GFP_KERNEL);
	if (i == NULL)
		goto done;

	err = 0;
	for (ml = po->mclist; ml; ml = ml->next) {
		if (ml->ifindex == mreq->mr_ifindex &&
		    ml->type == mreq->mr_type &&
		    ml->alen == mreq->mr_alen &&
		    memcmp(ml->addr, mreq->mr_address, ml->alen) == 0) {
			ml->count++;
			/* Free the new element ... */
			kfree(i);
			goto done;
		}
	}

	i->type = mreq->mr_type;
	i->ifindex = mreq->mr_ifindex;
	i->alen = mreq->mr_alen;
	memcpy(i->addr, mreq->mr_address, i->alen);
	memset(i->addr + i->alen, 0, sizeof(i->addr) - i->alen);
	i->count = 1;
	i->next = po->mclist;
	po->mclist = i;
	err = packet_dev_mc(dev, i, 1);
	if (err) {
		po->mclist = i->next;
		kfree(i);
	}

done:
	rtnl_unlock();
	return err;
}

static int packet_mc_drop(struct sock *sk, struct packet_mreq_max *mreq)
{
	struct packet_mclist *ml, **mlp;

	rtnl_lock();

	for (mlp = &pkt_sk(sk)->mclist; (ml = *mlp) != NULL; mlp = &ml->next) {
		if (ml->ifindex == mreq->mr_ifindex &&
		    ml->type == mreq->mr_type &&
		    ml->alen == mreq->mr_alen &&
		    memcmp(ml->addr, mreq->mr_address, ml->alen) == 0) {
			if (--ml->count == 0) {
				struct net_device *dev;
				*mlp = ml->next;
				dev = __dev_get_by_index(sock_net(sk), ml->ifindex);
				if (dev)
					packet_dev_mc(dev, ml, -1);
				kfree(ml);
			}
			break;
		}
	}
	rtnl_unlock();
	return 0;
}

static void packet_flush_mclist(struct sock *sk)
{
	struct packet_sock *po = pkt_sk(sk);
	struct packet_mclist *ml;

	if (!po->mclist)
		return;

	rtnl_lock();
	while ((ml = po->mclist) != NULL) {
		struct net_device *dev;

		po->mclist = ml->next;
		dev = __dev_get_by_index(sock_net(sk), ml->ifindex);
		if (dev != NULL)
			packet_dev_mc(dev, ml, -1);
		kfree(ml);
	}
	rtnl_unlock();
}

static int
packet_setsockopt(struct socket *sock, int level, int optname, sockptr_t optval,
		  unsigned int optlen)
{
	struct sock *sk = sock->sk;
	struct packet_sock *po = pkt_sk(sk);
	int ret;

	if (level != SOL_PACKET)
		return -ENOPROTOOPT;

	switch (optname) {
	case PACKET_ADD_MEMBERSHIP:
	case PACKET_DROP_MEMBERSHIP:
	{
		struct packet_mreq_max mreq;
		int len = optlen;
		memset(&mreq, 0, sizeof(mreq));
		if (len < sizeof(struct packet_mreq))
			return -EINVAL;
		if (len > sizeof(mreq))
			len = sizeof(mreq);
		if (copy_from_sockptr(&mreq, optval, len))
			return -EFAULT;
		if (len < (mreq.mr_alen + offsetof(struct packet_mreq, mr_address)))
			return -EINVAL;
		if (optname == PACKET_ADD_MEMBERSHIP)
			ret = packet_mc_add(sk, &mreq);
		else
			ret = packet_mc_drop(sk, &mreq);
		return ret;
	}

	case PACKET_RX_RING:
	case PACKET_TX_RING:
	{
		union tpacket_req_u req_u;
		int len;

		lock_sock(sk);
		switch (po->tp_version) {
		case TPACKET_V1:
		case TPACKET_V2:
			len = sizeof(req_u.req);
			break;
		case TPACKET_V3:
		default:
			len = sizeof(req_u.req3);
			break;
		}
		if (optlen < len) {
			ret = -EINVAL;
		} else {
			if (copy_from_sockptr(&req_u.req, optval, len))
				ret = -EFAULT;
			else
				ret = packet_set_ring(sk, &req_u, 0,
						    optname == PACKET_TX_RING);
		}
		release_sock(sk);
		return ret;
	}
	case PACKET_COPY_THRESH:
	{
		int val;

		if (optlen != sizeof(val))
			return -EINVAL;
		if (copy_from_sockptr(&val, optval, sizeof(val)))
			return -EFAULT;

		pkt_sk(sk)->copy_thresh = val;
		return 0;
	}
	case PACKET_VERSION:
	{
		int val;

		if (optlen != sizeof(val))
			return -EINVAL;
		if (copy_from_sockptr(&val, optval, sizeof(val)))
			return -EFAULT;
		switch (val) {
		case TPACKET_V1:
		case TPACKET_V2:
		case TPACKET_V3:
			break;
		default:
			return -EINVAL;
		}
		lock_sock(sk);
		if (po->rx_ring.pg_vec || po->tx_ring.pg_vec) {
			ret = -EBUSY;
		} else {
			po->tp_version = val;
			ret = 0;
		}
		release_sock(sk);
		return ret;
	}
	case PACKET_RESERVE:
	{
		unsigned int val;

		if (optlen != sizeof(val))
			return -EINVAL;
		if (copy_from_sockptr(&val, optval, sizeof(val)))
			return -EFAULT;
		if (val > INT_MAX)
			return -EINVAL;
		lock_sock(sk);
		if (po->rx_ring.pg_vec || po->tx_ring.pg_vec) {
			ret = -EBUSY;
		} else {
			po->tp_reserve = val;
			ret = 0;
		}
		release_sock(sk);
		return ret;
	}
	case PACKET_LOSS:
	{
		unsigned int val;

		if (optlen != sizeof(val))
			return -EINVAL;
		if (copy_from_sockptr(&val, optval, sizeof(val)))
			return -EFAULT;

		lock_sock(sk);
		if (po->rx_ring.pg_vec || po->tx_ring.pg_vec) {
			ret = -EBUSY;
		} else {
			po->tp_loss = !!val;
			ret = 0;
		}
		release_sock(sk);
		return ret;
	}
	case PACKET_AUXDATA:
	{
		int val;

		if (optlen < sizeof(val))
			return -EINVAL;
		if (copy_from_sockptr(&val, optval, sizeof(val)))
			return -EFAULT;

		packet_sock_flag_set(po, PACKET_SOCK_AUXDATA, val);
		return 0;
	}
	case PACKET_ORIGDEV:
	{
		int val;

		if (optlen < sizeof(val))
			return -EINVAL;
		if (copy_from_sockptr(&val, optval, sizeof(val)))
			return -EFAULT;

		packet_sock_flag_set(po, PACKET_SOCK_ORIGDEV, val);
		return 0;
	}
	case PACKET_VNET_HDR:
	{
		int val;

		if (sock->type != SOCK_RAW)
			return -EINVAL;
		if (optlen < sizeof(val))
			return -EINVAL;
		if (copy_from_sockptr(&val, optval, sizeof(val)))
			return -EFAULT;

		lock_sock(sk);
		if (po->rx_ring.pg_vec || po->tx_ring.pg_vec) {
			ret = -EBUSY;
		} else {
			po->has_vnet_hdr = !!val;
			ret = 0;
		}
		release_sock(sk);
		return ret;
	}
	case PACKET_TIMESTAMP:
	{
		int val;

		if (optlen != sizeof(val))
			return -EINVAL;
		if (copy_from_sockptr(&val, optval, sizeof(val)))
			return -EFAULT;

		po->tp_tstamp = val;
		return 0;
	}
	case PACKET_FANOUT:
	{
		struct fanout_args args = { 0 };

		if (optlen != sizeof(int) && optlen != sizeof(args))
			return -EINVAL;
		if (copy_from_sockptr(&args, optval, optlen))
			return -EFAULT;

		return fanout_add(sk, &args);
	}
	case PACKET_FANOUT_DATA:
	{
		/* Paired with the WRITE_ONCE() in fanout_add() */
		if (!READ_ONCE(po->fanout))
			return -EINVAL;

		return fanout_set_data(po, optval, optlen);
	}
	case PACKET_IGNORE_OUTGOING:
	{
		int val;

		if (optlen != sizeof(val))
			return -EINVAL;
		if (copy_from_sockptr(&val, optval, sizeof(val)))
			return -EFAULT;
		if (val < 0 || val > 1)
			return -EINVAL;

		po->prot_hook.ignore_outgoing = !!val;
		return 0;
	}
	case PACKET_TX_HAS_OFF:
	{
		unsigned int val;

		if (optlen != sizeof(val))
			return -EINVAL;
		if (copy_from_sockptr(&val, optval, sizeof(val)))
			return -EFAULT;

		lock_sock(sk);
		if (po->rx_ring.pg_vec || po->tx_ring.pg_vec) {
			ret = -EBUSY;
		} else {
			po->tp_tx_has_off = !!val;
			ret = 0;
		}
		release_sock(sk);
		return 0;
	}
	case PACKET_QDISC_BYPASS:
	{
		int val;

		if (optlen != sizeof(val))
			return -EINVAL;
		if (copy_from_sockptr(&val, optval, sizeof(val)))
			return -EFAULT;

		/* Paired with all lockless reads of po->xmit */
		WRITE_ONCE(po->xmit, val ? packet_direct_xmit : dev_queue_xmit);
		return 0;
	}
	default:
		return -ENOPROTOOPT;
	}
}

static int packet_getsockopt(struct socket *sock, int level, int optname,
			     char __user *optval, int __user *optlen)
{
	int len;
	int val, lv = sizeof(val);
	struct sock *sk = sock->sk;
	struct packet_sock *po = pkt_sk(sk);
	void *data = &val;
	union tpacket_stats_u st;
	struct tpacket_rollover_stats rstats;
	int drops;

	if (level != SOL_PACKET)
		return -ENOPROTOOPT;

	if (get_user(len, optlen))
		return -EFAULT;

	if (len < 0)
		return -EINVAL;

	switch (optname) {
	case PACKET_STATISTICS:
		spin_lock_bh(&sk->sk_receive_queue.lock);
		memcpy(&st, &po->stats, sizeof(st));
		memset(&po->stats, 0, sizeof(po->stats));
		spin_unlock_bh(&sk->sk_receive_queue.lock);
		drops = atomic_xchg(&po->tp_drops, 0);

		if (po->tp_version == TPACKET_V3) {
			lv = sizeof(struct tpacket_stats_v3);
			st.stats3.tp_drops = drops;
			st.stats3.tp_packets += drops;
			data = &st.stats3;
		} else {
			lv = sizeof(struct tpacket_stats);
			st.stats1.tp_drops = drops;
			st.stats1.tp_packets += drops;
			data = &st.stats1;
		}

		break;
	case PACKET_AUXDATA:
		val = packet_sock_flag(po, PACKET_SOCK_AUXDATA);
		break;
	case PACKET_ORIGDEV:
		val = packet_sock_flag(po, PACKET_SOCK_ORIGDEV);
		break;
	case PACKET_VNET_HDR:
		val = po->has_vnet_hdr;
		break;
	case PACKET_VERSION:
		val = po->tp_version;
		break;
	case PACKET_HDRLEN:
		if (len > sizeof(int))
			len = sizeof(int);
		if (len < sizeof(int))
			return -EINVAL;
		if (copy_from_user(&val, optval, len))
			return -EFAULT;
		switch (val) {
		case TPACKET_V1:
			val = sizeof(struct tpacket_hdr);
			break;
		case TPACKET_V2:
			val = sizeof(struct tpacket2_hdr);
			break;
		case TPACKET_V3:
			val = sizeof(struct tpacket3_hdr);
			break;
		default:
			return -EINVAL;
		}
		break;
	case PACKET_RESERVE:
		val = po->tp_reserve;
		break;
	case PACKET_LOSS:
		val = po->tp_loss;
		break;
	case PACKET_TIMESTAMP:
		val = po->tp_tstamp;
		break;
	case PACKET_FANOUT:
		val = (po->fanout ?
		       ((u32)po->fanout->id |
			((u32)po->fanout->type << 16) |
			((u32)po->fanout->flags << 24)) :
		       0);
		break;
	case PACKET_IGNORE_OUTGOING:
		val = po->prot_hook.ignore_outgoing;
		break;
	case PACKET_ROLLOVER_STATS:
		if (!po->rollover)
			return -EINVAL;
		rstats.tp_all = atomic_long_read(&po->rollover->num);
		rstats.tp_huge = atomic_long_read(&po->rollover->num_huge);
		rstats.tp_failed = atomic_long_read(&po->rollover->num_failed);
		data = &rstats;
		lv = sizeof(rstats);
		break;
	case PACKET_TX_HAS_OFF:
		val = po->tp_tx_has_off;
		break;
	case PACKET_QDISC_BYPASS:
		val = packet_use_direct_xmit(po);
		break;
	default:
		return -ENOPROTOOPT;
	}

	if (len > lv)
		len = lv;
	if (put_user(len, optlen))
		return -EFAULT;
	if (copy_to_user(optval, data, len))
		return -EFAULT;
	return 0;
}

static int packet_notifier(struct notifier_block *this,
			   unsigned long msg, void *ptr)
{
	struct sock *sk;
	struct net_device *dev = netdev_notifier_info_to_dev(ptr);
	struct net *net = dev_net(dev);

	rcu_read_lock();
	sk_for_each_rcu(sk, &net->packet.sklist) {
		struct packet_sock *po = pkt_sk(sk);

		switch (msg) {
		case NETDEV_UNREGISTER:
			if (po->mclist)
				packet_dev_mclist_delete(dev, &po->mclist);
			fallthrough;

		case NETDEV_DOWN:
			if (dev->ifindex == po->ifindex) {
				spin_lock(&po->bind_lock);
				if (po->running) {
					__unregister_prot_hook(sk, false);
					sk->sk_err = ENETDOWN;
					if (!sock_flag(sk, SOCK_DEAD))
						sk->sk_error_report(sk);
				}
				if (msg == NETDEV_UNREGISTER) {
					packet_cached_dev_reset(po);
					WRITE_ONCE(po->ifindex, -1);
					if (po->prot_hook.dev)
						dev_put(po->prot_hook.dev);
					po->prot_hook.dev = NULL;
				}
				spin_unlock(&po->bind_lock);
			}
			break;
		case NETDEV_UP:
			if (dev->ifindex == po->ifindex) {
				spin_lock(&po->bind_lock);
				if (po->num)
					register_prot_hook(sk);
				spin_unlock(&po->bind_lock);
			}
			break;
		}
	}
	rcu_read_unlock();
	return NOTIFY_DONE;
}


static int packet_ioctl(struct socket *sock, unsigned int cmd,
			unsigned long arg)
{
	struct sock *sk = sock->sk;

	switch (cmd) {
	case SIOCOUTQ:
	{
		int amount = sk_wmem_alloc_get(sk);

		return put_user(amount, (int __user *)arg);
	}
	case SIOCINQ:
	{
		struct sk_buff *skb;
		int amount = 0;

		spin_lock_bh(&sk->sk_receive_queue.lock);
		skb = skb_peek(&sk->sk_receive_queue);
		if (skb)
			amount = skb->len;
		spin_unlock_bh(&sk->sk_receive_queue.lock);
		return put_user(amount, (int __user *)arg);
	}
#ifdef CONFIG_INET
	case SIOCADDRT:
	case SIOCDELRT:
	case SIOCDARP:
	case SIOCGARP:
	case SIOCSARP:
	case SIOCGIFADDR:
	case SIOCSIFADDR:
	case SIOCGIFBRDADDR:
	case SIOCSIFBRDADDR:
	case SIOCGIFNETMASK:
	case SIOCSIFNETMASK:
	case SIOCGIFDSTADDR:
	case SIOCSIFDSTADDR:
	case SIOCSIFFLAGS:
		return inet_dgram_ops.ioctl(sock, cmd, arg);
#endif

	default:
		return -ENOIOCTLCMD;
	}
	return 0;
}

static __poll_t packet_poll(struct file *file, struct socket *sock,
				poll_table *wait)
{
	struct sock *sk = sock->sk;
	struct packet_sock *po = pkt_sk(sk);
	__poll_t mask = datagram_poll(file, sock, wait);

	spin_lock_bh(&sk->sk_receive_queue.lock);
	if (po->rx_ring.pg_vec) {
		if (!packet_previous_rx_frame(po, &po->rx_ring,
			TP_STATUS_KERNEL))
			mask |= EPOLLIN | EPOLLRDNORM;
	}
	packet_rcv_try_clear_pressure(po);
	spin_unlock_bh(&sk->sk_receive_queue.lock);
	spin_lock_bh(&sk->sk_write_queue.lock);
	if (po->tx_ring.pg_vec) {
		if (packet_current_frame(po, &po->tx_ring, TP_STATUS_AVAILABLE))
			mask |= EPOLLOUT | EPOLLWRNORM;
	}
	spin_unlock_bh(&sk->sk_write_queue.lock);
	return mask;
}


/* Dirty? Well, I still did not learn better way to account
 * for user mmaps.
 */

static void packet_mm_open(struct vm_area_struct *vma)
{
	struct file *file = vma->vm_file;
	struct socket *sock = file->private_data;
	struct sock *sk = sock->sk;

	if (sk)
		atomic_inc(&pkt_sk(sk)->mapped);
}

static void packet_mm_close(struct vm_area_struct *vma)
{
	struct file *file = vma->vm_file;
	struct socket *sock = file->private_data;
	struct sock *sk = sock->sk;

	if (sk)
		atomic_dec(&pkt_sk(sk)->mapped);
}

static const struct vm_operations_struct packet_mmap_ops = {
	.open	=	packet_mm_open,
	.close	=	packet_mm_close,
};

static void free_pg_vec(struct pgv *pg_vec, unsigned int order,
			unsigned int len)
{
	int i;

	for (i = 0; i < len; i++) {
		if (likely(pg_vec[i].buffer)) {
			if (is_vmalloc_addr(pg_vec[i].buffer))
				vfree(pg_vec[i].buffer);
			else
				free_pages((unsigned long)pg_vec[i].buffer,
					   order);
			pg_vec[i].buffer = NULL;
		}
	}
	kfree(pg_vec);
}

static char *alloc_one_pg_vec_page(unsigned long order)
{
	char *buffer;
	gfp_t gfp_flags = GFP_KERNEL | __GFP_COMP |
			  __GFP_ZERO | __GFP_NOWARN | __GFP_NORETRY;

	buffer = (char *) __get_free_pages(gfp_flags, order);
	if (buffer)
		return buffer;

	/* __get_free_pages failed, fall back to vmalloc */
	buffer = vzalloc(array_size((1 << order), PAGE_SIZE));
	if (buffer)
		return buffer;

	/* vmalloc failed, lets dig into swap here */
	gfp_flags &= ~__GFP_NORETRY;
	buffer = (char *) __get_free_pages(gfp_flags, order);
	if (buffer)
		return buffer;

	/* complete and utter failure */
	return NULL;
}

static struct pgv *alloc_pg_vec(struct tpacket_req *req, int order)
{
	unsigned int block_nr = req->tp_block_nr;
	struct pgv *pg_vec;
	int i;

	pg_vec = kcalloc(block_nr, sizeof(struct pgv), GFP_KERNEL | __GFP_NOWARN);
	if (unlikely(!pg_vec))
		goto out;

	for (i = 0; i < block_nr; i++) {
		pg_vec[i].buffer = alloc_one_pg_vec_page(order);
		if (unlikely(!pg_vec[i].buffer))
			goto out_free_pgvec;
	}

out:
	return pg_vec;

out_free_pgvec:
	free_pg_vec(pg_vec, order, block_nr);
	pg_vec = NULL;
	goto out;
}

static int packet_set_ring(struct sock *sk, union tpacket_req_u *req_u,
		int closing, int tx_ring)
{
	struct pgv *pg_vec = NULL;
	struct packet_sock *po = pkt_sk(sk);
	unsigned long *rx_owner_map = NULL;
	int was_running, order = 0;
	struct packet_ring_buffer *rb;
	struct sk_buff_head *rb_queue;
	__be16 num;
	int err;
	/* Added to avoid minimal code churn */
	struct tpacket_req *req = &req_u->req;

	rb = tx_ring ? &po->tx_ring : &po->rx_ring;
	rb_queue = tx_ring ? &sk->sk_write_queue : &sk->sk_receive_queue;

	err = -EBUSY;
	if (!closing) {
		if (atomic_read(&po->mapped))
			goto out;
		if (packet_read_pending(rb))
			goto out;
	}

	if (req->tp_block_nr) {
		unsigned int min_frame_size;

		/* Sanity tests and some calculations */
		err = -EBUSY;
		if (unlikely(rb->pg_vec))
			goto out;

		switch (po->tp_version) {
		case TPACKET_V1:
			po->tp_hdrlen = TPACKET_HDRLEN;
			break;
		case TPACKET_V2:
			po->tp_hdrlen = TPACKET2_HDRLEN;
			break;
		case TPACKET_V3:
			po->tp_hdrlen = TPACKET3_HDRLEN;
			break;
		}

		err = -EINVAL;
		if (unlikely((int)req->tp_block_size <= 0))
			goto out;
		if (unlikely(!PAGE_ALIGNED(req->tp_block_size)))
			goto out;
		min_frame_size = po->tp_hdrlen + po->tp_reserve;
		if (po->tp_version >= TPACKET_V3 &&
		    req->tp_block_size <
		    BLK_PLUS_PRIV((u64)req_u->req3.tp_sizeof_priv) + min_frame_size)
			goto out;
		if (unlikely(req->tp_frame_size < min_frame_size))
			goto out;
		if (unlikely(req->tp_frame_size & (TPACKET_ALIGNMENT - 1)))
			goto out;

		rb->frames_per_block = req->tp_block_size / req->tp_frame_size;
		if (unlikely(rb->frames_per_block == 0))
			goto out;
		if (unlikely(rb->frames_per_block > UINT_MAX / req->tp_block_nr))
			goto out;
		if (unlikely((rb->frames_per_block * req->tp_block_nr) !=
					req->tp_frame_nr))
			goto out;

		err = -ENOMEM;
		order = get_order(req->tp_block_size);
		pg_vec = alloc_pg_vec(req, order);
		if (unlikely(!pg_vec))
			goto out;
		switch (po->tp_version) {
		case TPACKET_V3:
			/* Block transmit is not supported yet */
			if (!tx_ring) {
				init_prb_bdqc(po, rb, pg_vec, req_u);
			} else {
				struct tpacket_req3 *req3 = &req_u->req3;

				if (req3->tp_retire_blk_tov ||
				    req3->tp_sizeof_priv ||
				    req3->tp_feature_req_word) {
					err = -EINVAL;
					goto out_free_pg_vec;
				}
			}
			break;
		default:
			if (!tx_ring) {
				rx_owner_map = bitmap_alloc(req->tp_frame_nr,
					GFP_KERNEL | __GFP_NOWARN | __GFP_ZERO);
				if (!rx_owner_map)
					goto out_free_pg_vec;
			}
			break;
		}
	}
	/* Done */
	else {
		err = -EINVAL;
		if (unlikely(req->tp_frame_nr))
			goto out;
	}


	/* Detach socket from network */
	spin_lock(&po->bind_lock);
	was_running = po->running;
	num = po->num;
	if (was_running) {
		WRITE_ONCE(po->num, 0);
		__unregister_prot_hook(sk, false);
	}
	spin_unlock(&po->bind_lock);

	synchronize_net();

	err = -EBUSY;
	mutex_lock(&po->pg_vec_lock);
	if (closing || atomic_read(&po->mapped) == 0) {
		err = 0;
		spin_lock_bh(&rb_queue->lock);
		swap(rb->pg_vec, pg_vec);
		if (po->tp_version <= TPACKET_V2)
			swap(rb->rx_owner_map, rx_owner_map);
		rb->frame_max = (req->tp_frame_nr - 1);
		rb->head = 0;
		rb->frame_size = req->tp_frame_size;
		spin_unlock_bh(&rb_queue->lock);

		swap(rb->pg_vec_order, order);
		swap(rb->pg_vec_len, req->tp_block_nr);

		rb->pg_vec_pages = req->tp_block_size/PAGE_SIZE;
		po->prot_hook.func = (po->rx_ring.pg_vec) ?
						tpacket_rcv : packet_rcv;
		skb_queue_purge(rb_queue);
		if (atomic_read(&po->mapped))
			pr_err("packet_mmap: vma is busy: %d\n",
			       atomic_read(&po->mapped));
	}
	mutex_unlock(&po->pg_vec_lock);

	spin_lock(&po->bind_lock);
	if (was_running) {
		WRITE_ONCE(po->num, num);
		register_prot_hook(sk);
	}
	spin_unlock(&po->bind_lock);
	if (pg_vec && (po->tp_version > TPACKET_V2)) {
		/* Because we don't support block-based V3 on tx-ring */
		if (!tx_ring)
			prb_shutdown_retire_blk_timer(po, rb_queue);
	}

out_free_pg_vec:
	if (pg_vec) {
		bitmap_free(rx_owner_map);
		free_pg_vec(pg_vec, order, req->tp_block_nr);
	}
out:
	return err;
}

static int packet_mmap(struct file *file, struct socket *sock,
		struct vm_area_struct *vma)
{
	struct sock *sk = sock->sk;
	struct packet_sock *po = pkt_sk(sk);
	unsigned long size, expected_size;
	struct packet_ring_buffer *rb;
	unsigned long start;
	int err = -EINVAL;
	int i;

	if (vma->vm_pgoff)
		return -EINVAL;

	mutex_lock(&po->pg_vec_lock);

	expected_size = 0;
	for (rb = &po->rx_ring; rb <= &po->tx_ring; rb++) {
		if (rb->pg_vec) {
			expected_size += rb->pg_vec_len
						* rb->pg_vec_pages
						* PAGE_SIZE;
		}
	}

	if (expected_size == 0)
		goto out;

	size = vma->vm_end - vma->vm_start;
	if (size != expected_size)
		goto out;

	start = vma->vm_start;
	for (rb = &po->rx_ring; rb <= &po->tx_ring; rb++) {
		if (rb->pg_vec == NULL)
			continue;

		for (i = 0; i < rb->pg_vec_len; i++) {
			struct page *page;
			void *kaddr = rb->pg_vec[i].buffer;
			int pg_num;

			for (pg_num = 0; pg_num < rb->pg_vec_pages; pg_num++) {
				page = pgv_to_page(kaddr);
				err = vm_insert_page(vma, start, page);
				if (unlikely(err))
					goto out;
				start += PAGE_SIZE;
				kaddr += PAGE_SIZE;
			}
		}
	}

	atomic_inc(&po->mapped);
	vma->vm_ops = &packet_mmap_ops;
	err = 0;

out:
	mutex_unlock(&po->pg_vec_lock);
	return err;
}

static const struct proto_ops packet_ops_spkt = {
	.family =	PF_PACKET,
	.owner =	THIS_MODULE,
	.release =	packet_release,
	.bind =		packet_bind_spkt,
	.connect =	sock_no_connect,
	.socketpair =	sock_no_socketpair,
	.accept =	sock_no_accept,
	.getname =	packet_getname_spkt,
	.poll =		datagram_poll,
	.ioctl =	packet_ioctl,
	.gettstamp =	sock_gettstamp,
	.listen =	sock_no_listen,
	.shutdown =	sock_no_shutdown,
	.sendmsg =	packet_sendmsg_spkt,
	.recvmsg =	packet_recvmsg,
	.mmap =		sock_no_mmap,
	.sendpage =	sock_no_sendpage,
};

static const struct proto_ops packet_ops = {
	.family =	PF_PACKET,
	.owner =	THIS_MODULE,
	.release =	packet_release,
	.bind =		packet_bind,
	.connect =	sock_no_connect,
	.socketpair =	sock_no_socketpair,
	.accept =	sock_no_accept,
	.getname =	packet_getname,
	.poll =		packet_poll,
	.ioctl =	packet_ioctl,
	.gettstamp =	sock_gettstamp,
	.listen =	sock_no_listen,
	.shutdown =	sock_no_shutdown,
	.setsockopt =	packet_setsockopt,
	.getsockopt =	packet_getsockopt,
	.sendmsg =	packet_sendmsg,
	.recvmsg =	packet_recvmsg,
	.mmap =		packet_mmap,
	.sendpage =	sock_no_sendpage,
};

static const struct net_proto_family packet_family_ops = {
	.family =	PF_PACKET,
	.create =	packet_create,
	.owner	=	THIS_MODULE,
};

static struct notifier_block packet_netdev_notifier = {
	.notifier_call =	packet_notifier,
};

#ifdef CONFIG_PROC_FS

static void *packet_seq_start(struct seq_file *seq, loff_t *pos)
	__acquires(RCU)
{
	struct net *net = seq_file_net(seq);

	rcu_read_lock();
	return seq_hlist_start_head_rcu(&net->packet.sklist, *pos);
}

static void *packet_seq_next(struct seq_file *seq, void *v, loff_t *pos)
{
	struct net *net = seq_file_net(seq);
	return seq_hlist_next_rcu(v, &net->packet.sklist, pos);
}

static void packet_seq_stop(struct seq_file *seq, void *v)
	__releases(RCU)
{
	rcu_read_unlock();
}

static int packet_seq_show(struct seq_file *seq, void *v)
{
	if (v == SEQ_START_TOKEN)
		seq_puts(seq, "sk       RefCnt Type Proto  Iface R Rmem   User   Inode\n");
	else {
		struct sock *s = sk_entry(v);
		const struct packet_sock *po = pkt_sk(s);

		seq_printf(seq,
			   "%pK %-6d %-4d %04x   %-5d %1d %-6u %-6u %-6lu\n",
			   s,
			   refcount_read(&s->sk_refcnt),
			   s->sk_type,
			   ntohs(READ_ONCE(po->num)),
			   READ_ONCE(po->ifindex),
			   po->running,
			   atomic_read(&s->sk_rmem_alloc),
			   from_kuid_munged(seq_user_ns(seq), sock_i_uid(s)),
			   sock_i_ino(s));
	}

	return 0;
}

static const struct seq_operations packet_seq_ops = {
	.start	= packet_seq_start,
	.next	= packet_seq_next,
	.stop	= packet_seq_stop,
	.show	= packet_seq_show,
};
#endif

static int __net_init packet_net_init(struct net *net)
{
	mutex_init(&net->packet.sklist_lock);
	INIT_HLIST_HEAD(&net->packet.sklist);

#ifdef CONFIG_PROC_FS
	if (!proc_create_net("packet", 0, net->proc_net, &packet_seq_ops,
			sizeof(struct seq_net_private)))
		return -ENOMEM;
#endif /* CONFIG_PROC_FS */

	return 0;
}

static void __net_exit packet_net_exit(struct net *net)
{
	remove_proc_entry("packet", net->proc_net);
	WARN_ON_ONCE(!hlist_empty(&net->packet.sklist));
}

static struct pernet_operations packet_net_ops = {
	.init = packet_net_init,
	.exit = packet_net_exit,
};


static void __exit packet_exit(void)
{
	unregister_netdevice_notifier(&packet_netdev_notifier);
	unregister_pernet_subsys(&packet_net_ops);
	sock_unregister(PF_PACKET);
	proto_unregister(&packet_proto);
}

static int __init packet_init(void)
{
	int rc;

	rc = proto_register(&packet_proto, 0);
	if (rc)
		goto out;
	rc = sock_register(&packet_family_ops);
	if (rc)
		goto out_proto;
	rc = register_pernet_subsys(&packet_net_ops);
	if (rc)
		goto out_sock;
	rc = register_netdevice_notifier(&packet_netdev_notifier);
	if (rc)
		goto out_pernet;

	return 0;

out_pernet:
	unregister_pernet_subsys(&packet_net_ops);
out_sock:
	sock_unregister(PF_PACKET);
out_proto:
	proto_unregister(&packet_proto);
out:
	return rc;
}

module_init(packet_init);
module_exit(packet_exit);
MODULE_LICENSE("GPL");
MODULE_ALIAS_NETPROTO(PF_PACKET);<|MERGE_RESOLUTION|>--- conflicted
+++ resolved
@@ -1897,15 +1897,8 @@
 	/* Move network header to the right position for VLAN tagged packets */
 	if (likely(skb->dev->type == ARPHRD_ETHER) &&
 	    eth_type_vlan(skb->protocol) &&
-<<<<<<< HEAD
-	    __vlan_get_protocol(skb, skb->protocol, &depth) != 0) {
-		if (pskb_may_pull(skb, depth))
-			skb_set_network_header(skb, depth);
-	}
-=======
 	    vlan_get_protocol_and_depth(skb, skb->protocol, &depth) != 0)
 		skb_set_network_header(skb, depth);
->>>>>>> dd679e5c
 
 	skb_probe_transport_header(skb);
 }
@@ -3035,12 +3028,8 @@
 		virtio_net_hdr_set_proto(skb, &vnet_hdr);
 	}
 
-<<<<<<< HEAD
-	err = po->xmit(skb);
-=======
 	/* Paired with WRITE_ONCE() in packet_setsockopt() */
 	err = READ_ONCE(po->xmit)(skb);
->>>>>>> dd679e5c
 	if (unlikely(err != 0)) {
 		if (err > 0)
 			err = net_xmit_errno(err);
