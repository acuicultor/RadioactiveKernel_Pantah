// SPDX-License-Identifier: GPL-2.0
/*
 * cfg80211 scan result handling
 *
 * Copyright 2008 Johannes Berg <johannes@sipsolutions.net>
 * Copyright 2013-2014  Intel Mobile Communications GmbH
 * Copyright 2016	Intel Deutschland GmbH
 * Copyright (C) 2018-2020 Intel Corporation
 */
#include <linux/kernel.h>
#include <linux/slab.h>
#include <linux/module.h>
#include <linux/netdevice.h>
#include <linux/wireless.h>
#include <linux/nl80211.h>
#include <linux/etherdevice.h>
#include <linux/crc32.h>
#include <linux/bitfield.h>
#include <net/arp.h>
#include <net/cfg80211.h>
#include <net/cfg80211-wext.h>
#include <net/iw_handler.h>
#include "core.h"
#include "nl80211.h"
#include "wext-compat.h"
#include "rdev-ops.h"

/**
 * DOC: BSS tree/list structure
 *
 * At the top level, the BSS list is kept in both a list in each
 * registered device (@bss_list) as well as an RB-tree for faster
 * lookup. In the RB-tree, entries can be looked up using their
 * channel, MESHID, MESHCONF (for MBSSes) or channel, BSSID, SSID
 * for other BSSes.
 *
 * Due to the possibility of hidden SSIDs, there's a second level
 * structure, the "hidden_list" and "hidden_beacon_bss" pointer.
 * The hidden_list connects all BSSes belonging to a single AP
 * that has a hidden SSID, and connects beacon and probe response
 * entries. For a probe response entry for a hidden SSID, the
 * hidden_beacon_bss pointer points to the BSS struct holding the
 * beacon's information.
 *
 * Reference counting is done for all these references except for
 * the hidden_list, so that a beacon BSS struct that is otherwise
 * not referenced has one reference for being on the bss_list and
 * one for each probe response entry that points to it using the
 * hidden_beacon_bss pointer. When a BSS struct that has such a
 * pointer is get/put, the refcount update is also propagated to
 * the referenced struct, this ensure that it cannot get removed
 * while somebody is using the probe response version.
 *
 * Note that the hidden_beacon_bss pointer never changes, due to
 * the reference counting. Therefore, no locking is needed for
 * it.
 *
 * Also note that the hidden_beacon_bss pointer is only relevant
 * if the driver uses something other than the IEs, e.g. private
 * data stored in the BSS struct, since the beacon IEs are
 * also linked into the probe response struct.
 */

/*
 * Limit the number of BSS entries stored in mac80211. Each one is
 * a bit over 4k at most, so this limits to roughly 4-5M of memory.
 * If somebody wants to really attack this though, they'd likely
 * use small beacons, and only one type of frame, limiting each of
 * the entries to a much smaller size (in order to generate more
 * entries in total, so overhead is bigger.)
 */
static int bss_entries_limit = 1000;
module_param(bss_entries_limit, int, 0644);
MODULE_PARM_DESC(bss_entries_limit,
                 "limit to number of scan BSS entries (per wiphy, default 1000)");

#define IEEE80211_SCAN_RESULT_EXPIRE	(30 * HZ)

/**
 * struct cfg80211_colocated_ap - colocated AP information
 *
 * @list: linked list to all colocated aPS
 * @bssid: BSSID of the reported AP
 * @ssid: SSID of the reported AP
 * @ssid_len: length of the ssid
 * @center_freq: frequency the reported AP is on
 * @unsolicited_probe: the reported AP is part of an ESS, where all the APs
 *	that operate in the same channel as the reported AP and that might be
 *	detected by a STA receiving this frame, are transmitting unsolicited
 *	Probe Response frames every 20 TUs
 * @oct_recommended: OCT is recommended to exchange MMPDUs with the reported AP
 * @same_ssid: the reported AP has the same SSID as the reporting AP
 * @multi_bss: the reported AP is part of a multiple BSSID set
 * @transmitted_bssid: the reported AP is the transmitting BSSID
 * @colocated_ess: all the APs that share the same ESS as the reported AP are
 *	colocated and can be discovered via legacy bands.
 * @short_ssid_valid: short_ssid is valid and can be used
 * @short_ssid: the short SSID for this SSID
 */
struct cfg80211_colocated_ap {
	struct list_head list;
	u8 bssid[ETH_ALEN];
	u8 ssid[IEEE80211_MAX_SSID_LEN];
	size_t ssid_len;
	u32 short_ssid;
	u32 center_freq;
	u8 unsolicited_probe:1,
	   oct_recommended:1,
	   same_ssid:1,
	   multi_bss:1,
	   transmitted_bssid:1,
	   colocated_ess:1,
	   short_ssid_valid:1;
};

static void bss_free(struct cfg80211_internal_bss *bss)
{
	struct cfg80211_bss_ies *ies;

	if (WARN_ON(atomic_read(&bss->hold)))
		return;

	ies = (void *)rcu_access_pointer(bss->pub.beacon_ies);
	if (ies && !bss->pub.hidden_beacon_bss)
		kfree_rcu(ies, rcu_head);
	ies = (void *)rcu_access_pointer(bss->pub.proberesp_ies);
	if (ies)
		kfree_rcu(ies, rcu_head);

	/*
	 * This happens when the module is removed, it doesn't
	 * really matter any more save for completeness
	 */
	if (!list_empty(&bss->hidden_list))
		list_del(&bss->hidden_list);

	kfree(bss);
}

static inline void bss_ref_get(struct cfg80211_registered_device *rdev,
			       struct cfg80211_internal_bss *bss)
{
	lockdep_assert_held(&rdev->bss_lock);

	bss->refcount++;

	if (bss->pub.hidden_beacon_bss)
		bss_from_pub(bss->pub.hidden_beacon_bss)->refcount++;

	if (bss->pub.transmitted_bss)
		bss_from_pub(bss->pub.transmitted_bss)->refcount++;
}

static inline void bss_ref_put(struct cfg80211_registered_device *rdev,
			       struct cfg80211_internal_bss *bss)
{
	lockdep_assert_held(&rdev->bss_lock);

	if (bss->pub.hidden_beacon_bss) {
		struct cfg80211_internal_bss *hbss;
		hbss = container_of(bss->pub.hidden_beacon_bss,
				    struct cfg80211_internal_bss,
				    pub);
		hbss->refcount--;
		if (hbss->refcount == 0)
			bss_free(hbss);
	}

	if (bss->pub.transmitted_bss) {
		struct cfg80211_internal_bss *tbss;

		tbss = container_of(bss->pub.transmitted_bss,
				    struct cfg80211_internal_bss,
				    pub);
		tbss->refcount--;
		if (tbss->refcount == 0)
			bss_free(tbss);
	}

	bss->refcount--;
	if (bss->refcount == 0)
		bss_free(bss);
}

static bool __cfg80211_unlink_bss(struct cfg80211_registered_device *rdev,
				  struct cfg80211_internal_bss *bss)
{
	lockdep_assert_held(&rdev->bss_lock);

	if (!list_empty(&bss->hidden_list)) {
		/*
		 * don't remove the beacon entry if it has
		 * probe responses associated with it
		 */
		if (!bss->pub.hidden_beacon_bss)
			return false;
		/*
		 * if it's a probe response entry break its
		 * link to the other entries in the group
		 */
		list_del_init(&bss->hidden_list);
	}

	list_del_init(&bss->list);
	list_del_init(&bss->pub.nontrans_list);
	rb_erase(&bss->rbn, &rdev->bss_tree);
	rdev->bss_entries--;
	WARN_ONCE((rdev->bss_entries == 0) ^ list_empty(&rdev->bss_list),
		  "rdev bss entries[%d]/list[empty:%d] corruption\n",
		  rdev->bss_entries, list_empty(&rdev->bss_list));
	bss_ref_put(rdev, bss);
	return true;
}

bool cfg80211_is_element_inherited(const struct element *elem,
				   const struct element *non_inherit_elem)
{
	u8 id_len, ext_id_len, i, loop_len, id;
	const u8 *list;

	if (elem->id == WLAN_EID_MULTIPLE_BSSID)
		return false;

	if (!non_inherit_elem || non_inherit_elem->datalen < 2)
		return true;

	/*
	 * non inheritance element format is:
	 * ext ID (56) | IDs list len | list | extension IDs list len | list
	 * Both lists are optional. Both lengths are mandatory.
	 * This means valid length is:
	 * elem_len = 1 (extension ID) + 2 (list len fields) + list lengths
	 */
	id_len = non_inherit_elem->data[1];
	if (non_inherit_elem->datalen < 3 + id_len)
		return true;

	ext_id_len = non_inherit_elem->data[2 + id_len];
	if (non_inherit_elem->datalen < 3 + id_len + ext_id_len)
		return true;

	if (elem->id == WLAN_EID_EXTENSION) {
		if (!ext_id_len)
			return true;
		loop_len = ext_id_len;
		list = &non_inherit_elem->data[3 + id_len];
		id = elem->data[0];
	} else {
		if (!id_len)
			return true;
		loop_len = id_len;
		list = &non_inherit_elem->data[2];
		id = elem->id;
	}

	for (i = 0; i < loop_len; i++) {
		if (list[i] == id)
			return false;
	}

	return true;
}
EXPORT_SYMBOL(cfg80211_is_element_inherited);

static size_t cfg80211_copy_elem_with_frags(const struct element *elem,
					    const u8 *ie, size_t ie_len,
					    u8 **pos, u8 *buf, size_t buf_len)
{
	if (WARN_ON((u8 *)elem < ie || elem->data > ie + ie_len ||
		    elem->data + elem->datalen > ie + ie_len))
		return 0;

	if (elem->datalen + 2 > buf + buf_len - *pos)
		return 0;

	memcpy(*pos, elem, elem->datalen + 2);
	*pos += elem->datalen + 2;

	/* Finish if it is not fragmented  */
	if (elem->datalen != 255)
		return *pos - buf;

	ie_len = ie + ie_len - elem->data - elem->datalen;
	ie = (const u8 *)elem->data + elem->datalen;

	for_each_element(elem, ie, ie_len) {
		if (elem->id != WLAN_EID_FRAGMENT)
			break;

		if (elem->datalen + 2 > buf + buf_len - *pos)
			return 0;

		memcpy(*pos, elem, elem->datalen + 2);
		*pos += elem->datalen + 2;

		if (elem->datalen != 255)
			break;
	}

	return *pos - buf;
}

static size_t cfg80211_gen_new_ie(const u8 *ie, size_t ielen,
				  const u8 *subie, size_t subie_len,
				  u8 *new_ie, size_t new_ie_len)
{
	const struct element *non_inherit_elem, *parent, *sub;
	u8 *pos = new_ie;
	u8 id, ext_id;
	unsigned int match_len;

	non_inherit_elem = cfg80211_find_ext_elem(WLAN_EID_EXT_NON_INHERITANCE,
						  subie, subie_len);

	/* We copy the elements one by one from the parent to the generated
	 * elements.
	 * If they are not inherited (included in subie or in the non
	 * inheritance element), then we copy all occurrences the first time
	 * we see this element type.
	 */
	for_each_element(parent, ie, ielen) {
		if (parent->id == WLAN_EID_FRAGMENT)
			continue;

		if (parent->id == WLAN_EID_EXTENSION) {
			if (parent->datalen < 1)
				continue;

			id = WLAN_EID_EXTENSION;
			ext_id = parent->data[0];
			match_len = 1;
		} else {
			id = parent->id;
			match_len = 0;
		}

		/* Find first occurrence in subie */
		sub = cfg80211_find_elem_match(id, subie, subie_len,
					       &ext_id, match_len, 0);

		/* Copy from parent if not in subie and inherited */
		if (!sub &&
		    cfg80211_is_element_inherited(parent, non_inherit_elem)) {
			if (!cfg80211_copy_elem_with_frags(parent,
							   ie, ielen,
							   &pos, new_ie,
							   new_ie_len))
				return 0;

<<<<<<< HEAD
			/* ie in old ie but not in subelement */
			if (cfg80211_is_element_inherited(old_elem,
							  non_inherit_elem)) {
				memcpy(pos, tmp_old, tmp_old[1] + 2);
				pos += tmp_old[1] + 2;
			}
		} else {
			/* ie in transmitting ie also in subelement,
			 * copy from subelement and flag the ie in subelement
			 * as copied (by setting eid field to WLAN_EID_SSID,
			 * which is skipped anyway).
			 * For vendor ie, compare OUI + type + subType to
			 * determine if they are the same ie.
			 */
			if (tmp_old[0] == WLAN_EID_VENDOR_SPECIFIC) {
				if (tmp_old[1] >= 5 && tmp[1] >= 5 &&
				    !memcmp(tmp_old + 2, tmp + 2, 5)) {
					/* same vendor ie, copy from
					 * subelement
					 */
					memcpy(pos, tmp, tmp[1] + 2);
					pos += tmp[1] + 2;
					tmp[0] = WLAN_EID_SSID;
				} else {
					memcpy(pos, tmp_old, tmp_old[1] + 2);
					pos += tmp_old[1] + 2;
				}
			} else {
				/* copy ie from subelement into new ie */
				memcpy(pos, tmp, tmp[1] + 2);
				pos += tmp[1] + 2;
				tmp[0] = WLAN_EID_SSID;
			}
=======
			continue;
>>>>>>> dd679e5c
		}

		/* Already copied if an earlier element had the same type */
		if (cfg80211_find_elem_match(id, ie, (u8 *)parent - ie,
					     &ext_id, match_len, 0))
			continue;

		/* Not inheriting, copy all similar elements from subie */
		while (sub) {
			if (!cfg80211_copy_elem_with_frags(sub,
							   subie, subie_len,
							   &pos, new_ie,
							   new_ie_len))
				return 0;

			sub = cfg80211_find_elem_match(id,
						       sub->data + sub->datalen,
						       subie_len + subie -
						       (sub->data +
							sub->datalen),
						       &ext_id, match_len, 0);
		}
	}

	/* The above misses elements that are included in subie but not in the
	 * parent, so do a pass over subie and append those.
	 * Skip the non-tx BSSID caps and non-inheritance element.
	 */
	for_each_element(sub, subie, subie_len) {
		if (sub->id == WLAN_EID_NON_TX_BSSID_CAP)
			continue;

		if (sub->id == WLAN_EID_FRAGMENT)
			continue;

		if (sub->id == WLAN_EID_EXTENSION) {
			if (sub->datalen < 1)
				continue;

			id = WLAN_EID_EXTENSION;
			ext_id = sub->data[0];
			match_len = 1;

			if (ext_id == WLAN_EID_EXT_NON_INHERITANCE)
				continue;
		} else {
			id = sub->id;
			match_len = 0;
		}

		/* Processed if one was included in the parent */
		if (cfg80211_find_elem_match(id, ie, ielen,
					     &ext_id, match_len, 0))
			continue;

		if (!cfg80211_copy_elem_with_frags(sub, subie, subie_len,
						   &pos, new_ie, new_ie_len))
			return 0;
	}

	return pos - new_ie;
}

static bool is_bss(struct cfg80211_bss *a, const u8 *bssid,
		   const u8 *ssid, size_t ssid_len)
{
	const struct cfg80211_bss_ies *ies;
	const u8 *ssidie;

	if (bssid && !ether_addr_equal(a->bssid, bssid))
		return false;

	if (!ssid)
		return true;

	ies = rcu_access_pointer(a->ies);
	if (!ies)
		return false;
	ssidie = cfg80211_find_ie(WLAN_EID_SSID, ies->data, ies->len);
	if (!ssidie)
		return false;
	if (ssidie[1] != ssid_len)
		return false;
	return memcmp(ssidie + 2, ssid, ssid_len) == 0;
}

static int
cfg80211_add_nontrans_list(struct cfg80211_bss *trans_bss,
			   struct cfg80211_bss *nontrans_bss)
{
	const u8 *ssid;
	size_t ssid_len;
	struct cfg80211_bss *bss = NULL;

	rcu_read_lock();
	ssid = ieee80211_bss_get_ie(nontrans_bss, WLAN_EID_SSID);
	if (!ssid) {
		rcu_read_unlock();
		return -EINVAL;
	}
	ssid_len = ssid[1];
	ssid = ssid + 2;

	/* check if nontrans_bss is in the list */
	list_for_each_entry(bss, &trans_bss->nontrans_list, nontrans_list) {
		if (is_bss(bss, nontrans_bss->bssid, ssid, ssid_len)) {
			rcu_read_unlock();
			return 0;
		}
	}

	rcu_read_unlock();

	/*
	 * This is a bit weird - it's not on the list, but already on another
	 * one! The only way that could happen is if there's some BSSID/SSID
	 * shared by multiple APs in their multi-BSSID profiles, potentially
	 * with hidden SSID mixed in ... ignore it.
	 */
	if (!list_empty(&nontrans_bss->nontrans_list))
		return -EINVAL;

	/* add to the list */
	list_add_tail(&nontrans_bss->nontrans_list, &trans_bss->nontrans_list);
	return 0;
}

static void __cfg80211_bss_expire(struct cfg80211_registered_device *rdev,
				  unsigned long expire_time)
{
	struct cfg80211_internal_bss *bss, *tmp;
	bool expired = false;

	lockdep_assert_held(&rdev->bss_lock);

	list_for_each_entry_safe(bss, tmp, &rdev->bss_list, list) {
		if (atomic_read(&bss->hold))
			continue;
		if (!time_after(expire_time, bss->ts))
			continue;

		if (__cfg80211_unlink_bss(rdev, bss))
			expired = true;
	}

	if (expired)
		rdev->bss_generation++;
}

static bool cfg80211_bss_expire_oldest(struct cfg80211_registered_device *rdev)
{
	struct cfg80211_internal_bss *bss, *oldest = NULL;
	bool ret;

	lockdep_assert_held(&rdev->bss_lock);

	list_for_each_entry(bss, &rdev->bss_list, list) {
		if (atomic_read(&bss->hold))
			continue;

		if (!list_empty(&bss->hidden_list) &&
		    !bss->pub.hidden_beacon_bss)
			continue;

		if (oldest && time_before(oldest->ts, bss->ts))
			continue;
		oldest = bss;
	}

	if (WARN_ON(!oldest))
		return false;

	/*
	 * The callers make sure to increase rdev->bss_generation if anything
	 * gets removed (and a new entry added), so there's no need to also do
	 * it here.
	 */

	ret = __cfg80211_unlink_bss(rdev, oldest);
	WARN_ON(!ret);
	return ret;
}

static u8 cfg80211_parse_bss_param(u8 data,
				   struct cfg80211_colocated_ap *coloc_ap)
{
	coloc_ap->oct_recommended =
		u8_get_bits(data, IEEE80211_RNR_TBTT_PARAMS_OCT_RECOMMENDED);
	coloc_ap->same_ssid =
		u8_get_bits(data, IEEE80211_RNR_TBTT_PARAMS_SAME_SSID);
	coloc_ap->multi_bss =
		u8_get_bits(data, IEEE80211_RNR_TBTT_PARAMS_MULTI_BSSID);
	coloc_ap->transmitted_bssid =
		u8_get_bits(data, IEEE80211_RNR_TBTT_PARAMS_TRANSMITTED_BSSID);
	coloc_ap->unsolicited_probe =
		u8_get_bits(data, IEEE80211_RNR_TBTT_PARAMS_PROBE_ACTIVE);
	coloc_ap->colocated_ess =
		u8_get_bits(data, IEEE80211_RNR_TBTT_PARAMS_COLOC_ESS);

	return u8_get_bits(data, IEEE80211_RNR_TBTT_PARAMS_COLOC_AP);
}

static int cfg80211_calc_short_ssid(const struct cfg80211_bss_ies *ies,
				    const struct element **elem, u32 *s_ssid)
{

	*elem = cfg80211_find_elem(WLAN_EID_SSID, ies->data, ies->len);
	if (!*elem || (*elem)->datalen > IEEE80211_MAX_SSID_LEN)
		return -EINVAL;

	*s_ssid = ~crc32_le(~0, (*elem)->data, (*elem)->datalen);
	return 0;
}

static void cfg80211_free_coloc_ap_list(struct list_head *coloc_ap_list)
{
	struct cfg80211_colocated_ap *ap, *tmp_ap;

	list_for_each_entry_safe(ap, tmp_ap, coloc_ap_list, list) {
		list_del(&ap->list);
		kfree(ap);
	}
}

static int cfg80211_parse_ap_info(struct cfg80211_colocated_ap *entry,
				  const u8 *pos, u8 length,
				  const struct element *ssid_elem,
				  int s_ssid_tmp)
{
	/* skip the TBTT offset */
	pos++;

	memcpy(entry->bssid, pos, ETH_ALEN);
	pos += ETH_ALEN;

	if (length == IEEE80211_TBTT_INFO_OFFSET_BSSID_SSSID_BSS_PARAM) {
		memcpy(&entry->short_ssid, pos,
		       sizeof(entry->short_ssid));
		entry->short_ssid_valid = true;
		pos += 4;
	}

	/* skip non colocated APs */
	if (!cfg80211_parse_bss_param(*pos, entry))
		return -EINVAL;
	pos++;

	if (length == IEEE80211_TBTT_INFO_OFFSET_BSSID_BSS_PARAM) {
		/*
		 * no information about the short ssid. Consider the entry valid
		 * for now. It would later be dropped in case there are explicit
		 * SSIDs that need to be matched
		 */
		if (!entry->same_ssid)
			return 0;
	}

	if (entry->same_ssid) {
		entry->short_ssid = s_ssid_tmp;
		entry->short_ssid_valid = true;

		/*
		 * This is safe because we validate datalen in
		 * cfg80211_parse_colocated_ap(), before calling this
		 * function.
		 */
		memcpy(&entry->ssid, &ssid_elem->data,
		       ssid_elem->datalen);
		entry->ssid_len = ssid_elem->datalen;
	}
	return 0;
}

static int cfg80211_parse_colocated_ap(const struct cfg80211_bss_ies *ies,
				       struct list_head *list)
{
	struct ieee80211_neighbor_ap_info *ap_info;
	const struct element *elem, *ssid_elem;
	const u8 *pos, *end;
	u32 s_ssid_tmp;
	int n_coloc = 0, ret;
	LIST_HEAD(ap_list);

	elem = cfg80211_find_elem(WLAN_EID_REDUCED_NEIGHBOR_REPORT, ies->data,
				  ies->len);
	if (!elem || elem->datalen > IEEE80211_MAX_SSID_LEN)
		return 0;

	pos = elem->data;
	end = pos + elem->datalen;

	ret = cfg80211_calc_short_ssid(ies, &ssid_elem, &s_ssid_tmp);
	if (ret)
		return ret;

	/* RNR IE may contain more than one NEIGHBOR_AP_INFO */
	while (pos + sizeof(*ap_info) <= end) {
		enum nl80211_band band;
		int freq;
		u8 length, i, count;

		ap_info = (void *)pos;
		count = u8_get_bits(ap_info->tbtt_info_hdr,
				    IEEE80211_AP_INFO_TBTT_HDR_COUNT) + 1;
		length = ap_info->tbtt_info_len;

		pos += sizeof(*ap_info);

		if (!ieee80211_operating_class_to_band(ap_info->op_class,
						       &band))
			break;

		freq = ieee80211_channel_to_frequency(ap_info->channel, band);

		if (end - pos < count * ap_info->tbtt_info_len)
			break;

		/*
		 * TBTT info must include bss param + BSSID +
		 * (short SSID or same_ssid bit to be set).
		 * ignore other options, and move to the
		 * next AP info
		 */
		if (band != NL80211_BAND_6GHZ ||
		    (length != IEEE80211_TBTT_INFO_OFFSET_BSSID_BSS_PARAM &&
		     length < IEEE80211_TBTT_INFO_OFFSET_BSSID_SSSID_BSS_PARAM)) {
			pos += count * ap_info->tbtt_info_len;
			continue;
		}

		for (i = 0; i < count; i++) {
			struct cfg80211_colocated_ap *entry;

			entry = kzalloc(sizeof(*entry) + IEEE80211_MAX_SSID_LEN,
					GFP_ATOMIC);

			if (!entry)
				break;

			entry->center_freq = freq;

			if (!cfg80211_parse_ap_info(entry, pos, length,
						    ssid_elem, s_ssid_tmp)) {
				n_coloc++;
				list_add_tail(&entry->list, &ap_list);
			} else {
				kfree(entry);
			}

			pos += ap_info->tbtt_info_len;
		}
	}

	if (pos != end) {
		cfg80211_free_coloc_ap_list(&ap_list);
		return 0;
	}

	list_splice_tail(&ap_list, list);
	return n_coloc;
}

static  void cfg80211_scan_req_add_chan(struct cfg80211_scan_request *request,
					struct ieee80211_channel *chan,
					bool add_to_6ghz)
{
	int i;
	u32 n_channels = request->n_channels;
	struct cfg80211_scan_6ghz_params *params =
		&request->scan_6ghz_params[request->n_6ghz_params];

	for (i = 0; i < n_channels; i++) {
		if (request->channels[i] == chan) {
			if (add_to_6ghz)
				params->channel_idx = i;
			return;
		}
	}

	request->channels[n_channels] = chan;
	if (add_to_6ghz)
		request->scan_6ghz_params[request->n_6ghz_params].channel_idx =
			n_channels;

	request->n_channels++;
}

static bool cfg80211_find_ssid_match(struct cfg80211_colocated_ap *ap,
				     struct cfg80211_scan_request *request)
{
	int i;
	u32 s_ssid;

	for (i = 0; i < request->n_ssids; i++) {
		/* wildcard ssid in the scan request */
		if (!request->ssids[i].ssid_len) {
			if (ap->multi_bss && !ap->transmitted_bssid)
				continue;

			return true;
		}

		if (ap->ssid_len &&
		    ap->ssid_len == request->ssids[i].ssid_len) {
			if (!memcmp(request->ssids[i].ssid, ap->ssid,
				    ap->ssid_len))
				return true;
		} else if (ap->short_ssid_valid) {
			s_ssid = ~crc32_le(~0, request->ssids[i].ssid,
					   request->ssids[i].ssid_len);

			if (ap->short_ssid == s_ssid)
				return true;
		}
	}

	return false;
}

static int cfg80211_scan_6ghz(struct cfg80211_registered_device *rdev)
{
	u8 i;
	struct cfg80211_colocated_ap *ap;
	int n_channels, count = 0, err;
	struct cfg80211_scan_request *request, *rdev_req = rdev->scan_req;
	LIST_HEAD(coloc_ap_list);
	bool need_scan_psc;
	const struct ieee80211_sband_iftype_data *iftd;

	rdev_req->scan_6ghz = true;

	if (!rdev->wiphy.bands[NL80211_BAND_6GHZ])
		return -EOPNOTSUPP;

	iftd = ieee80211_get_sband_iftype_data(rdev->wiphy.bands[NL80211_BAND_6GHZ],
					       rdev_req->wdev->iftype);
	if (!iftd || !iftd->he_cap.has_he)
		return -EOPNOTSUPP;

	n_channels = rdev->wiphy.bands[NL80211_BAND_6GHZ]->n_channels;

	if (rdev_req->flags & NL80211_SCAN_FLAG_COLOCATED_6GHZ) {
		struct cfg80211_internal_bss *intbss;

		spin_lock_bh(&rdev->bss_lock);
		list_for_each_entry(intbss, &rdev->bss_list, list) {
			struct cfg80211_bss *res = &intbss->pub;
			const struct cfg80211_bss_ies *ies;

			ies = rcu_access_pointer(res->ies);
			count += cfg80211_parse_colocated_ap(ies,
							     &coloc_ap_list);
		}
		spin_unlock_bh(&rdev->bss_lock);
	}

	request = kzalloc(struct_size(request, channels, n_channels) +
			  sizeof(*request->scan_6ghz_params) * count,
			  GFP_KERNEL);
	if (!request) {
		cfg80211_free_coloc_ap_list(&coloc_ap_list);
		return -ENOMEM;
	}

	*request = *rdev_req;
	request->n_channels = 0;
	request->scan_6ghz_params =
		(void *)&request->channels[n_channels];

	/*
	 * PSC channels should not be scanned if all the reported co-located APs
	 * are indicating that all APs in the same ESS are co-located
	 */
	if (count) {
		need_scan_psc = false;

		list_for_each_entry(ap, &coloc_ap_list, list) {
			if (!ap->colocated_ess) {
				need_scan_psc = true;
				break;
			}
		}
	} else {
		need_scan_psc = true;
	}

	/*
	 * add to the scan request the channels that need to be scanned
	 * regardless of the collocated APs (PSC channels or all channels
	 * in case that NL80211_SCAN_FLAG_COLOCATED_6GHZ is not set)
	 */
	for (i = 0; i < rdev_req->n_channels; i++) {
		if (rdev_req->channels[i]->band == NL80211_BAND_6GHZ &&
		    ((need_scan_psc &&
		      cfg80211_channel_is_psc(rdev_req->channels[i])) ||
		     !(rdev_req->flags & NL80211_SCAN_FLAG_COLOCATED_6GHZ))) {
			cfg80211_scan_req_add_chan(request,
						   rdev_req->channels[i],
						   false);
		}
	}

	if (!(rdev_req->flags & NL80211_SCAN_FLAG_COLOCATED_6GHZ))
		goto skip;

	list_for_each_entry(ap, &coloc_ap_list, list) {
		bool found = false;
		struct cfg80211_scan_6ghz_params *scan_6ghz_params =
			&request->scan_6ghz_params[request->n_6ghz_params];
		struct ieee80211_channel *chan =
			ieee80211_get_channel(&rdev->wiphy, ap->center_freq);

		if (!chan || chan->flags & IEEE80211_CHAN_DISABLED)
			continue;

		for (i = 0; i < rdev_req->n_channels; i++) {
			if (rdev_req->channels[i] == chan)
				found = true;
		}

		if (!found)
			continue;

		if (request->n_ssids > 0 &&
		    !cfg80211_find_ssid_match(ap, request))
			continue;

		if (!request->n_ssids && ap->multi_bss && !ap->transmitted_bssid)
			continue;

		cfg80211_scan_req_add_chan(request, chan, true);
		memcpy(scan_6ghz_params->bssid, ap->bssid, ETH_ALEN);
		scan_6ghz_params->short_ssid = ap->short_ssid;
		scan_6ghz_params->short_ssid_valid = ap->short_ssid_valid;
		scan_6ghz_params->unsolicited_probe = ap->unsolicited_probe;

		/*
		 * If a PSC channel is added to the scan and 'need_scan_psc' is
		 * set to false, then all the APs that the scan logic is
		 * interested with on the channel are collocated and thus there
		 * is no need to perform the initial PSC channel listen.
		 */
		if (cfg80211_channel_is_psc(chan) && !need_scan_psc)
			scan_6ghz_params->psc_no_listen = true;

		request->n_6ghz_params++;
	}

skip:
	cfg80211_free_coloc_ap_list(&coloc_ap_list);

	if (request->n_channels) {
		struct cfg80211_scan_request *old = rdev->int_scan_req;

		rdev->int_scan_req = request;

		/*
		 * If this scan follows a previous scan, save the scan start
		 * info from the first part of the scan
		 */
		if (old)
			rdev->int_scan_req->info = old->info;

		err = rdev_scan(rdev, request);
		if (err) {
			rdev->int_scan_req = old;
			kfree(request);
		} else {
			kfree(old);
		}

		return err;
	}

	kfree(request);
	return -EINVAL;
}

int cfg80211_scan(struct cfg80211_registered_device *rdev)
{
	struct cfg80211_scan_request *request;
	struct cfg80211_scan_request *rdev_req = rdev->scan_req;
	u32 n_channels = 0, idx, i;

	if (!(rdev->wiphy.flags & WIPHY_FLAG_SPLIT_SCAN_6GHZ))
		return rdev_scan(rdev, rdev_req);

	for (i = 0; i < rdev_req->n_channels; i++) {
		if (rdev_req->channels[i]->band != NL80211_BAND_6GHZ)
			n_channels++;
	}

	if (!n_channels)
		return cfg80211_scan_6ghz(rdev);

	request = kzalloc(struct_size(request, channels, n_channels),
			  GFP_KERNEL);
	if (!request)
		return -ENOMEM;

	*request = *rdev_req;
	request->n_channels = n_channels;

	for (i = idx = 0; i < rdev_req->n_channels; i++) {
		if (rdev_req->channels[i]->band != NL80211_BAND_6GHZ)
			request->channels[idx++] = rdev_req->channels[i];
	}

	rdev_req->scan_6ghz = false;
	rdev->int_scan_req = request;
	return rdev_scan(rdev, request);
}

void ___cfg80211_scan_done(struct cfg80211_registered_device *rdev,
			   bool send_message)
{
	struct cfg80211_scan_request *request, *rdev_req;
	struct wireless_dev *wdev;
	struct sk_buff *msg;
#ifdef CONFIG_CFG80211_WEXT
	union iwreq_data wrqu;
#endif

	ASSERT_RTNL();

	if (rdev->scan_msg) {
		nl80211_send_scan_msg(rdev, rdev->scan_msg);
		rdev->scan_msg = NULL;
		return;
	}

	rdev_req = rdev->scan_req;
	if (!rdev_req)
		return;

	wdev = rdev_req->wdev;
	request = rdev->int_scan_req ? rdev->int_scan_req : rdev_req;

	if (wdev_running(wdev) &&
	    (rdev->wiphy.flags & WIPHY_FLAG_SPLIT_SCAN_6GHZ) &&
	    !rdev_req->scan_6ghz && !request->info.aborted &&
	    !cfg80211_scan_6ghz(rdev))
		return;

	/*
	 * This must be before sending the other events!
	 * Otherwise, wpa_supplicant gets completely confused with
	 * wext events.
	 */
	if (wdev->netdev)
		cfg80211_sme_scan_done(wdev->netdev);

	if (!request->info.aborted &&
	    request->flags & NL80211_SCAN_FLAG_FLUSH) {
		/* flush entries from previous scans */
		spin_lock_bh(&rdev->bss_lock);
		__cfg80211_bss_expire(rdev, request->scan_start);
		spin_unlock_bh(&rdev->bss_lock);
	}

	msg = nl80211_build_scan_msg(rdev, wdev, request->info.aborted);

#ifdef CONFIG_CFG80211_WEXT
	if (wdev->netdev && !request->info.aborted) {
		memset(&wrqu, 0, sizeof(wrqu));

		wireless_send_event(wdev->netdev, SIOCGIWSCAN, &wrqu, NULL);
	}
#endif

	if (wdev->netdev)
		dev_put(wdev->netdev);

	kfree(rdev->int_scan_req);
	rdev->int_scan_req = NULL;

	kfree(rdev->scan_req);
	rdev->scan_req = NULL;

	if (!send_message)
		rdev->scan_msg = msg;
	else
		nl80211_send_scan_msg(rdev, msg);
}

void __cfg80211_scan_done(struct work_struct *wk)
{
	struct cfg80211_registered_device *rdev;

	rdev = container_of(wk, struct cfg80211_registered_device,
			    scan_done_wk);

	rtnl_lock();
	___cfg80211_scan_done(rdev, true);
	rtnl_unlock();
}

void cfg80211_scan_done(struct cfg80211_scan_request *request,
			struct cfg80211_scan_info *info)
{
	struct cfg80211_scan_info old_info = request->info;

	trace_cfg80211_scan_done(request, info);
	WARN_ON(request != wiphy_to_rdev(request->wiphy)->scan_req &&
		request != wiphy_to_rdev(request->wiphy)->int_scan_req);

	request->info = *info;

	/*
	 * In case the scan is split, the scan_start_tsf and tsf_bssid should
	 * be of the first part. In such a case old_info.scan_start_tsf should
	 * be non zero.
	 */
	if (request->scan_6ghz && old_info.scan_start_tsf) {
		request->info.scan_start_tsf = old_info.scan_start_tsf;
		memcpy(request->info.tsf_bssid, old_info.tsf_bssid,
		       sizeof(request->info.tsf_bssid));
	}

	request->notified = true;
	queue_work(cfg80211_wq, &wiphy_to_rdev(request->wiphy)->scan_done_wk);
}
EXPORT_SYMBOL(cfg80211_scan_done);

void cfg80211_add_sched_scan_req(struct cfg80211_registered_device *rdev,
				 struct cfg80211_sched_scan_request *req)
{
	ASSERT_RTNL();

	list_add_rcu(&req->list, &rdev->sched_scan_req_list);
}

static void cfg80211_del_sched_scan_req(struct cfg80211_registered_device *rdev,
					struct cfg80211_sched_scan_request *req)
{
	ASSERT_RTNL();

	list_del_rcu(&req->list);
	kfree_rcu(req, rcu_head);
}

static struct cfg80211_sched_scan_request *
cfg80211_find_sched_scan_req(struct cfg80211_registered_device *rdev, u64 reqid)
{
	struct cfg80211_sched_scan_request *pos;

	list_for_each_entry_rcu(pos, &rdev->sched_scan_req_list, list,
				lockdep_rtnl_is_held()) {
		if (pos->reqid == reqid)
			return pos;
	}
	return NULL;
}

/*
 * Determines if a scheduled scan request can be handled. When a legacy
 * scheduled scan is running no other scheduled scan is allowed regardless
 * whether the request is for legacy or multi-support scan. When a multi-support
 * scheduled scan is running a request for legacy scan is not allowed. In this
 * case a request for multi-support scan can be handled if resources are
 * available, ie. struct wiphy::max_sched_scan_reqs limit is not yet reached.
 */
int cfg80211_sched_scan_req_possible(struct cfg80211_registered_device *rdev,
				     bool want_multi)
{
	struct cfg80211_sched_scan_request *pos;
	int i = 0;

	list_for_each_entry(pos, &rdev->sched_scan_req_list, list) {
		/* request id zero means legacy in progress */
		if (!i && !pos->reqid)
			return -EINPROGRESS;
		i++;
	}

	if (i) {
		/* no legacy allowed when multi request(s) are active */
		if (!want_multi)
			return -EINPROGRESS;

		/* resource limit reached */
		if (i == rdev->wiphy.max_sched_scan_reqs)
			return -ENOSPC;
	}
	return 0;
}

void cfg80211_sched_scan_results_wk(struct work_struct *work)
{
	struct cfg80211_registered_device *rdev;
	struct cfg80211_sched_scan_request *req, *tmp;

	rdev = container_of(work, struct cfg80211_registered_device,
			   sched_scan_res_wk);

	rtnl_lock();
	list_for_each_entry_safe(req, tmp, &rdev->sched_scan_req_list, list) {
		if (req->report_results) {
			req->report_results = false;
			if (req->flags & NL80211_SCAN_FLAG_FLUSH) {
				/* flush entries from previous scans */
				spin_lock_bh(&rdev->bss_lock);
				__cfg80211_bss_expire(rdev, req->scan_start);
				spin_unlock_bh(&rdev->bss_lock);
				req->scan_start = jiffies;
			}
			nl80211_send_sched_scan(req,
						NL80211_CMD_SCHED_SCAN_RESULTS);
		}
	}
	rtnl_unlock();
}

void cfg80211_sched_scan_results(struct wiphy *wiphy, u64 reqid)
{
	struct cfg80211_registered_device *rdev = wiphy_to_rdev(wiphy);
	struct cfg80211_sched_scan_request *request;

	trace_cfg80211_sched_scan_results(wiphy, reqid);
	/* ignore if we're not scanning */

	rcu_read_lock();
	request = cfg80211_find_sched_scan_req(rdev, reqid);
	if (request) {
		request->report_results = true;
		queue_work(cfg80211_wq, &rdev->sched_scan_res_wk);
	}
	rcu_read_unlock();
}
EXPORT_SYMBOL(cfg80211_sched_scan_results);

void cfg80211_sched_scan_stopped_rtnl(struct wiphy *wiphy, u64 reqid)
{
	struct cfg80211_registered_device *rdev = wiphy_to_rdev(wiphy);

	ASSERT_RTNL();

	trace_cfg80211_sched_scan_stopped(wiphy, reqid);

	__cfg80211_stop_sched_scan(rdev, reqid, true);
}
EXPORT_SYMBOL(cfg80211_sched_scan_stopped_rtnl);

void cfg80211_sched_scan_stopped(struct wiphy *wiphy, u64 reqid)
{
	rtnl_lock();
	cfg80211_sched_scan_stopped_rtnl(wiphy, reqid);
	rtnl_unlock();
}
EXPORT_SYMBOL(cfg80211_sched_scan_stopped);

int cfg80211_stop_sched_scan_req(struct cfg80211_registered_device *rdev,
				 struct cfg80211_sched_scan_request *req,
				 bool driver_initiated)
{
	ASSERT_RTNL();

	if (!driver_initiated) {
		int err = rdev_sched_scan_stop(rdev, req->dev, req->reqid);
		if (err)
			return err;
	}

	nl80211_send_sched_scan(req, NL80211_CMD_SCHED_SCAN_STOPPED);

	cfg80211_del_sched_scan_req(rdev, req);

	return 0;
}

int __cfg80211_stop_sched_scan(struct cfg80211_registered_device *rdev,
			       u64 reqid, bool driver_initiated)
{
	struct cfg80211_sched_scan_request *sched_scan_req;

	ASSERT_RTNL();

	sched_scan_req = cfg80211_find_sched_scan_req(rdev, reqid);
	if (!sched_scan_req)
		return -ENOENT;

	return cfg80211_stop_sched_scan_req(rdev, sched_scan_req,
					    driver_initiated);
}

void cfg80211_bss_age(struct cfg80211_registered_device *rdev,
                      unsigned long age_secs)
{
	struct cfg80211_internal_bss *bss;
	unsigned long age_jiffies = msecs_to_jiffies(age_secs * MSEC_PER_SEC);

	spin_lock_bh(&rdev->bss_lock);
	list_for_each_entry(bss, &rdev->bss_list, list)
		bss->ts -= age_jiffies;
	spin_unlock_bh(&rdev->bss_lock);
}

void cfg80211_bss_expire(struct cfg80211_registered_device *rdev)
{
	__cfg80211_bss_expire(rdev, jiffies - IEEE80211_SCAN_RESULT_EXPIRE);
}

void cfg80211_bss_flush(struct wiphy *wiphy)
{
	struct cfg80211_registered_device *rdev = wiphy_to_rdev(wiphy);

	spin_lock_bh(&rdev->bss_lock);
	__cfg80211_bss_expire(rdev, jiffies);
	spin_unlock_bh(&rdev->bss_lock);
}
EXPORT_SYMBOL(cfg80211_bss_flush);

const struct element *
cfg80211_find_elem_match(u8 eid, const u8 *ies, unsigned int len,
			 const u8 *match, unsigned int match_len,
			 unsigned int match_offset)
{
	const struct element *elem;

	for_each_element_id(elem, eid, ies, len) {
		if (elem->datalen >= match_offset + match_len &&
		    !memcmp(elem->data + match_offset, match, match_len))
			return elem;
	}

	return NULL;
}
EXPORT_SYMBOL(cfg80211_find_elem_match);

const struct element *cfg80211_find_vendor_elem(unsigned int oui, int oui_type,
						const u8 *ies,
						unsigned int len)
{
	const struct element *elem;
	u8 match[] = { oui >> 16, oui >> 8, oui, oui_type };
	int match_len = (oui_type < 0) ? 3 : sizeof(match);

	if (WARN_ON(oui_type > 0xff))
		return NULL;

	elem = cfg80211_find_elem_match(WLAN_EID_VENDOR_SPECIFIC, ies, len,
					match, match_len, 0);

	if (!elem || elem->datalen < 4)
		return NULL;

	return elem;
}
EXPORT_SYMBOL(cfg80211_find_vendor_elem);

/**
 * enum bss_compare_mode - BSS compare mode
 * @BSS_CMP_REGULAR: regular compare mode (for insertion and normal find)
 * @BSS_CMP_HIDE_ZLEN: find hidden SSID with zero-length mode
 * @BSS_CMP_HIDE_NUL: find hidden SSID with NUL-ed out mode
 */
enum bss_compare_mode {
	BSS_CMP_REGULAR,
	BSS_CMP_HIDE_ZLEN,
	BSS_CMP_HIDE_NUL,
};

static int cmp_bss(struct cfg80211_bss *a,
		   struct cfg80211_bss *b,
		   enum bss_compare_mode mode)
{
	const struct cfg80211_bss_ies *a_ies, *b_ies;
	const u8 *ie1 = NULL;
	const u8 *ie2 = NULL;
	int i, r;

	if (a->channel != b->channel)
		return b->channel->center_freq - a->channel->center_freq;

	a_ies = rcu_access_pointer(a->ies);
	if (!a_ies)
		return -1;
	b_ies = rcu_access_pointer(b->ies);
	if (!b_ies)
		return 1;

	if (WLAN_CAPABILITY_IS_STA_BSS(a->capability))
		ie1 = cfg80211_find_ie(WLAN_EID_MESH_ID,
				       a_ies->data, a_ies->len);
	if (WLAN_CAPABILITY_IS_STA_BSS(b->capability))
		ie2 = cfg80211_find_ie(WLAN_EID_MESH_ID,
				       b_ies->data, b_ies->len);
	if (ie1 && ie2) {
		int mesh_id_cmp;

		if (ie1[1] == ie2[1])
			mesh_id_cmp = memcmp(ie1 + 2, ie2 + 2, ie1[1]);
		else
			mesh_id_cmp = ie2[1] - ie1[1];

		ie1 = cfg80211_find_ie(WLAN_EID_MESH_CONFIG,
				       a_ies->data, a_ies->len);
		ie2 = cfg80211_find_ie(WLAN_EID_MESH_CONFIG,
				       b_ies->data, b_ies->len);
		if (ie1 && ie2) {
			if (mesh_id_cmp)
				return mesh_id_cmp;
			if (ie1[1] != ie2[1])
				return ie2[1] - ie1[1];
			return memcmp(ie1 + 2, ie2 + 2, ie1[1]);
		}
	}

	r = memcmp(a->bssid, b->bssid, sizeof(a->bssid));
	if (r)
		return r;

	ie1 = cfg80211_find_ie(WLAN_EID_SSID, a_ies->data, a_ies->len);
	ie2 = cfg80211_find_ie(WLAN_EID_SSID, b_ies->data, b_ies->len);

	if (!ie1 && !ie2)
		return 0;

	/*
	 * Note that with "hide_ssid", the function returns a match if
	 * the already-present BSS ("b") is a hidden SSID beacon for
	 * the new BSS ("a").
	 */

	/* sort missing IE before (left of) present IE */
	if (!ie1)
		return -1;
	if (!ie2)
		return 1;

	switch (mode) {
	case BSS_CMP_HIDE_ZLEN:
		/*
		 * In ZLEN mode we assume the BSS entry we're
		 * looking for has a zero-length SSID. So if
		 * the one we're looking at right now has that,
		 * return 0. Otherwise, return the difference
		 * in length, but since we're looking for the
		 * 0-length it's really equivalent to returning
		 * the length of the one we're looking at.
		 *
		 * No content comparison is needed as we assume
		 * the content length is zero.
		 */
		return ie2[1];
	case BSS_CMP_REGULAR:
	default:
		/* sort by length first, then by contents */
		if (ie1[1] != ie2[1])
			return ie2[1] - ie1[1];
		return memcmp(ie1 + 2, ie2 + 2, ie1[1]);
	case BSS_CMP_HIDE_NUL:
		if (ie1[1] != ie2[1])
			return ie2[1] - ie1[1];
		/* this is equivalent to memcmp(zeroes, ie2 + 2, len) */
		for (i = 0; i < ie2[1]; i++)
			if (ie2[i + 2])
				return -1;
		return 0;
	}
}

static bool cfg80211_bss_type_match(u16 capability,
				    enum nl80211_band band,
				    enum ieee80211_bss_type bss_type)
{
	bool ret = true;
	u16 mask, val;

	if (bss_type == IEEE80211_BSS_TYPE_ANY)
		return ret;

	if (band == NL80211_BAND_60GHZ) {
		mask = WLAN_CAPABILITY_DMG_TYPE_MASK;
		switch (bss_type) {
		case IEEE80211_BSS_TYPE_ESS:
			val = WLAN_CAPABILITY_DMG_TYPE_AP;
			break;
		case IEEE80211_BSS_TYPE_PBSS:
			val = WLAN_CAPABILITY_DMG_TYPE_PBSS;
			break;
		case IEEE80211_BSS_TYPE_IBSS:
			val = WLAN_CAPABILITY_DMG_TYPE_IBSS;
			break;
		default:
			return false;
		}
	} else {
		mask = WLAN_CAPABILITY_ESS | WLAN_CAPABILITY_IBSS;
		switch (bss_type) {
		case IEEE80211_BSS_TYPE_ESS:
			val = WLAN_CAPABILITY_ESS;
			break;
		case IEEE80211_BSS_TYPE_IBSS:
			val = WLAN_CAPABILITY_IBSS;
			break;
		case IEEE80211_BSS_TYPE_MBSS:
			val = 0;
			break;
		default:
			return false;
		}
	}

	ret = ((capability & mask) == val);
	return ret;
}

/* Returned bss is reference counted and must be cleaned up appropriately. */
struct cfg80211_bss *cfg80211_get_bss(struct wiphy *wiphy,
				      struct ieee80211_channel *channel,
				      const u8 *bssid,
				      const u8 *ssid, size_t ssid_len,
				      enum ieee80211_bss_type bss_type,
				      enum ieee80211_privacy privacy)
{
	struct cfg80211_registered_device *rdev = wiphy_to_rdev(wiphy);
	struct cfg80211_internal_bss *bss, *res = NULL;
	unsigned long now = jiffies;
	int bss_privacy;

	trace_cfg80211_get_bss(wiphy, channel, bssid, ssid, ssid_len, bss_type,
			       privacy);

	spin_lock_bh(&rdev->bss_lock);

	list_for_each_entry(bss, &rdev->bss_list, list) {
		if (!cfg80211_bss_type_match(bss->pub.capability,
					     bss->pub.channel->band, bss_type))
			continue;

		bss_privacy = (bss->pub.capability & WLAN_CAPABILITY_PRIVACY);
		if ((privacy == IEEE80211_PRIVACY_ON && !bss_privacy) ||
		    (privacy == IEEE80211_PRIVACY_OFF && bss_privacy))
			continue;
		if (channel && bss->pub.channel != channel)
			continue;
		if (!is_valid_ether_addr(bss->pub.bssid))
			continue;
		/* Don't get expired BSS structs */
		if (time_after(now, bss->ts + IEEE80211_SCAN_RESULT_EXPIRE) &&
		    !atomic_read(&bss->hold))
			continue;
		if (is_bss(&bss->pub, bssid, ssid, ssid_len)) {
			res = bss;
			bss_ref_get(rdev, res);
			break;
		}
	}

	spin_unlock_bh(&rdev->bss_lock);
	if (!res)
		return NULL;
	trace_cfg80211_return_bss(&res->pub);
	return &res->pub;
}
EXPORT_SYMBOL(cfg80211_get_bss);

static void rb_insert_bss(struct cfg80211_registered_device *rdev,
			  struct cfg80211_internal_bss *bss)
{
	struct rb_node **p = &rdev->bss_tree.rb_node;
	struct rb_node *parent = NULL;
	struct cfg80211_internal_bss *tbss;
	int cmp;

	while (*p) {
		parent = *p;
		tbss = rb_entry(parent, struct cfg80211_internal_bss, rbn);

		cmp = cmp_bss(&bss->pub, &tbss->pub, BSS_CMP_REGULAR);

		if (WARN_ON(!cmp)) {
			/* will sort of leak this BSS */
			return;
		}

		if (cmp < 0)
			p = &(*p)->rb_left;
		else
			p = &(*p)->rb_right;
	}

	rb_link_node(&bss->rbn, parent, p);
	rb_insert_color(&bss->rbn, &rdev->bss_tree);
}

static struct cfg80211_internal_bss *
rb_find_bss(struct cfg80211_registered_device *rdev,
	    struct cfg80211_internal_bss *res,
	    enum bss_compare_mode mode)
{
	struct rb_node *n = rdev->bss_tree.rb_node;
	struct cfg80211_internal_bss *bss;
	int r;

	while (n) {
		bss = rb_entry(n, struct cfg80211_internal_bss, rbn);
		r = cmp_bss(&res->pub, &bss->pub, mode);

		if (r == 0)
			return bss;
		else if (r < 0)
			n = n->rb_left;
		else
			n = n->rb_right;
	}

	return NULL;
}

static bool cfg80211_combine_bsses(struct cfg80211_registered_device *rdev,
				   struct cfg80211_internal_bss *new)
{
	const struct cfg80211_bss_ies *ies;
	struct cfg80211_internal_bss *bss;
	const u8 *ie;
	int i, ssidlen;
	u8 fold = 0;
	u32 n_entries = 0;

	ies = rcu_access_pointer(new->pub.beacon_ies);
	if (WARN_ON(!ies))
		return false;

	ie = cfg80211_find_ie(WLAN_EID_SSID, ies->data, ies->len);
	if (!ie) {
		/* nothing to do */
		return true;
	}

	ssidlen = ie[1];
	for (i = 0; i < ssidlen; i++)
		fold |= ie[2 + i];

	if (fold) {
		/* not a hidden SSID */
		return true;
	}

	/* This is the bad part ... */

	list_for_each_entry(bss, &rdev->bss_list, list) {
		/*
		 * we're iterating all the entries anyway, so take the
		 * opportunity to validate the list length accounting
		 */
		n_entries++;

		if (!ether_addr_equal(bss->pub.bssid, new->pub.bssid))
			continue;
		if (bss->pub.channel != new->pub.channel)
			continue;
		if (bss->pub.scan_width != new->pub.scan_width)
			continue;
		if (rcu_access_pointer(bss->pub.beacon_ies))
			continue;
		ies = rcu_access_pointer(bss->pub.ies);
		if (!ies)
			continue;
		ie = cfg80211_find_ie(WLAN_EID_SSID, ies->data, ies->len);
		if (!ie)
			continue;
		if (ssidlen && ie[1] != ssidlen)
			continue;
		if (WARN_ON_ONCE(bss->pub.hidden_beacon_bss))
			continue;
		if (WARN_ON_ONCE(!list_empty(&bss->hidden_list)))
			list_del(&bss->hidden_list);
		/* combine them */
		list_add(&bss->hidden_list, &new->hidden_list);
		bss->pub.hidden_beacon_bss = &new->pub;
		new->refcount += bss->refcount;
		rcu_assign_pointer(bss->pub.beacon_ies,
				   new->pub.beacon_ies);
	}

	WARN_ONCE(n_entries != rdev->bss_entries,
		  "rdev bss entries[%d]/list[len:%d] corruption\n",
		  rdev->bss_entries, n_entries);

	return true;
}

struct cfg80211_non_tx_bss {
	struct cfg80211_bss *tx_bss;
	u8 max_bssid_indicator;
	u8 bssid_index;
};

static void cfg80211_update_hidden_bsses(struct cfg80211_internal_bss *known,
					 const struct cfg80211_bss_ies *new_ies,
					 const struct cfg80211_bss_ies *old_ies)
{
	struct cfg80211_internal_bss *bss;

	/* Assign beacon IEs to all sub entries */
	list_for_each_entry(bss, &known->hidden_list, hidden_list) {
		const struct cfg80211_bss_ies *ies;

		ies = rcu_access_pointer(bss->pub.beacon_ies);
		WARN_ON(ies != old_ies);

		rcu_assign_pointer(bss->pub.beacon_ies, new_ies);
	}
}

static bool
cfg80211_update_known_bss(struct cfg80211_registered_device *rdev,
			  struct cfg80211_internal_bss *known,
			  struct cfg80211_internal_bss *new,
			  bool signal_valid)
{
	lockdep_assert_held(&rdev->bss_lock);

	/* Update IEs */
	if (rcu_access_pointer(new->pub.proberesp_ies)) {
		const struct cfg80211_bss_ies *old;

		old = rcu_access_pointer(known->pub.proberesp_ies);

		rcu_assign_pointer(known->pub.proberesp_ies,
				   new->pub.proberesp_ies);
		/* Override possible earlier Beacon frame IEs */
		rcu_assign_pointer(known->pub.ies,
				   new->pub.proberesp_ies);
		if (old)
			kfree_rcu((struct cfg80211_bss_ies *)old, rcu_head);
	} else if (rcu_access_pointer(new->pub.beacon_ies)) {
		const struct cfg80211_bss_ies *old;

		if (known->pub.hidden_beacon_bss &&
		    !list_empty(&known->hidden_list)) {
			const struct cfg80211_bss_ies *f;

			/* The known BSS struct is one of the probe
			 * response members of a group, but we're
			 * receiving a beacon (beacon_ies in the new
			 * bss is used). This can only mean that the
			 * AP changed its beacon from not having an
			 * SSID to showing it, which is confusing so
			 * drop this information.
			 */

			f = rcu_access_pointer(new->pub.beacon_ies);
			kfree_rcu((struct cfg80211_bss_ies *)f, rcu_head);
			return false;
		}

		old = rcu_access_pointer(known->pub.beacon_ies);

		rcu_assign_pointer(known->pub.beacon_ies, new->pub.beacon_ies);

		/* Override IEs if they were from a beacon before */
		if (old == rcu_access_pointer(known->pub.ies))
			rcu_assign_pointer(known->pub.ies, new->pub.beacon_ies);

		cfg80211_update_hidden_bsses(known,
					     rcu_access_pointer(new->pub.beacon_ies),
					     old);

		if (old)
			kfree_rcu((struct cfg80211_bss_ies *)old, rcu_head);
	}

	known->pub.beacon_interval = new->pub.beacon_interval;

	/* don't update the signal if beacon was heard on
	 * adjacent channel.
	 */
	if (signal_valid)
		known->pub.signal = new->pub.signal;
	known->pub.capability = new->pub.capability;
	known->ts = new->ts;
	known->ts_boottime = new->ts_boottime;
	known->parent_tsf = new->parent_tsf;
	known->pub.chains = new->pub.chains;
	memcpy(known->pub.chain_signal, new->pub.chain_signal,
	       IEEE80211_MAX_CHAINS);
	ether_addr_copy(known->parent_bssid, new->parent_bssid);
	known->pub.max_bssid_indicator = new->pub.max_bssid_indicator;
	known->pub.bssid_index = new->pub.bssid_index;

	return true;
}

/* Returned bss is reference counted and must be cleaned up appropriately. */
struct cfg80211_internal_bss *
cfg80211_bss_update(struct cfg80211_registered_device *rdev,
		    struct cfg80211_internal_bss *tmp,
		    bool signal_valid, unsigned long ts)
{
	struct cfg80211_internal_bss *found = NULL;

	if (WARN_ON(!tmp->pub.channel))
		return NULL;

	tmp->ts = ts;

	spin_lock_bh(&rdev->bss_lock);

	if (WARN_ON(!rcu_access_pointer(tmp->pub.ies))) {
		spin_unlock_bh(&rdev->bss_lock);
		return NULL;
	}

	found = rb_find_bss(rdev, tmp, BSS_CMP_REGULAR);

	if (found) {
		if (!cfg80211_update_known_bss(rdev, found, tmp, signal_valid))
			goto drop;
	} else {
		struct cfg80211_internal_bss *new;
		struct cfg80211_internal_bss *hidden;
		struct cfg80211_bss_ies *ies;

		/*
		 * create a copy -- the "res" variable that is passed in
		 * is allocated on the stack since it's not needed in the
		 * more common case of an update
		 */
		new = kzalloc(sizeof(*new) + rdev->wiphy.bss_priv_size,
			      GFP_ATOMIC);
		if (!new) {
			ies = (void *)rcu_dereference(tmp->pub.beacon_ies);
			if (ies)
				kfree_rcu(ies, rcu_head);
			ies = (void *)rcu_dereference(tmp->pub.proberesp_ies);
			if (ies)
				kfree_rcu(ies, rcu_head);
			goto drop;
		}
		memcpy(new, tmp, sizeof(*new));
		new->refcount = 1;
		INIT_LIST_HEAD(&new->hidden_list);
		INIT_LIST_HEAD(&new->pub.nontrans_list);
		/* we'll set this later if it was non-NULL */
		new->pub.transmitted_bss = NULL;

		if (rcu_access_pointer(tmp->pub.proberesp_ies)) {
			hidden = rb_find_bss(rdev, tmp, BSS_CMP_HIDE_ZLEN);
			if (!hidden)
				hidden = rb_find_bss(rdev, tmp,
						     BSS_CMP_HIDE_NUL);
			if (hidden) {
				new->pub.hidden_beacon_bss = &hidden->pub;
				list_add(&new->hidden_list,
					 &hidden->hidden_list);
				hidden->refcount++;
				rcu_assign_pointer(new->pub.beacon_ies,
						   hidden->pub.beacon_ies);
			}
		} else {
			/*
			 * Ok so we found a beacon, and don't have an entry. If
			 * it's a beacon with hidden SSID, we might be in for an
			 * expensive search for any probe responses that should
			 * be grouped with this beacon for updates ...
			 */
			if (!cfg80211_combine_bsses(rdev, new)) {
				bss_ref_put(rdev, new);
				goto drop;
			}
		}

		if (rdev->bss_entries >= bss_entries_limit &&
		    !cfg80211_bss_expire_oldest(rdev)) {
			bss_ref_put(rdev, new);
			goto drop;
		}

		/* This must be before the call to bss_ref_get */
		if (tmp->pub.transmitted_bss) {
			struct cfg80211_internal_bss *pbss =
				container_of(tmp->pub.transmitted_bss,
					     struct cfg80211_internal_bss,
					     pub);

			new->pub.transmitted_bss = tmp->pub.transmitted_bss;
			bss_ref_get(rdev, pbss);
		}

		list_add_tail(&new->list, &rdev->bss_list);
		rdev->bss_entries++;
		rb_insert_bss(rdev, new);
		found = new;
	}

	rdev->bss_generation++;
	bss_ref_get(rdev, found);
	spin_unlock_bh(&rdev->bss_lock);

	return found;
 drop:
	spin_unlock_bh(&rdev->bss_lock);
	return NULL;
}

/*
 * Update RX channel information based on the available frame payload
 * information. This is mainly for the 2.4 GHz band where frames can be received
 * from neighboring channels and the Beacon frames use the DSSS Parameter Set
 * element to indicate the current (transmitting) channel, but this might also
 * be needed on other bands if RX frequency does not match with the actual
 * operating channel of a BSS.
 */
static struct ieee80211_channel *
cfg80211_get_bss_channel(struct wiphy *wiphy, const u8 *ie, size_t ielen,
			 struct ieee80211_channel *channel,
			 enum nl80211_bss_scan_width scan_width)
{
	const u8 *tmp;
	u32 freq;
	int channel_number = -1;
	struct ieee80211_channel *alt_channel;

	if (channel->band == NL80211_BAND_S1GHZ) {
		tmp = cfg80211_find_ie(WLAN_EID_S1G_OPERATION, ie, ielen);
		if (tmp && tmp[1] >= sizeof(struct ieee80211_s1g_oper_ie)) {
			struct ieee80211_s1g_oper_ie *s1gop = (void *)(tmp + 2);

			channel_number = s1gop->primary_ch;
		}
	} else {
		tmp = cfg80211_find_ie(WLAN_EID_DS_PARAMS, ie, ielen);
		if (tmp && tmp[1] == 1) {
			channel_number = tmp[2];
		} else {
			tmp = cfg80211_find_ie(WLAN_EID_HT_OPERATION, ie, ielen);
			if (tmp && tmp[1] >= sizeof(struct ieee80211_ht_operation)) {
				struct ieee80211_ht_operation *htop = (void *)(tmp + 2);

				channel_number = htop->primary_chan;
			}
		}
	}

	if (channel_number < 0) {
		/* No channel information in frame payload */
		return channel;
	}

	freq = ieee80211_channel_to_freq_khz(channel_number, channel->band);
	alt_channel = ieee80211_get_channel_khz(wiphy, freq);
	if (!alt_channel) {
		if (channel->band == NL80211_BAND_2GHZ) {
			/*
			 * Better not allow unexpected channels when that could
			 * be going beyond the 1-11 range (e.g., discovering
			 * BSS on channel 12 when radio is configured for
			 * channel 11.
			 */
			return NULL;
		}

		/* No match for the payload channel number - ignore it */
		return channel;
	}

	if (scan_width == NL80211_BSS_CHAN_WIDTH_10 ||
	    scan_width == NL80211_BSS_CHAN_WIDTH_5) {
		/*
		 * Ignore channel number in 5 and 10 MHz channels where there
		 * may not be an n:1 or 1:n mapping between frequencies and
		 * channel numbers.
		 */
		return channel;
	}

	/*
	 * Use the channel determined through the payload channel number
	 * instead of the RX channel reported by the driver.
	 */
	if (alt_channel->flags & IEEE80211_CHAN_DISABLED)
		return NULL;
	return alt_channel;
}

/* Returned bss is reference counted and must be cleaned up appropriately. */
static struct cfg80211_bss *
cfg80211_inform_single_bss_data(struct wiphy *wiphy,
				struct cfg80211_inform_bss *data,
				enum cfg80211_bss_frame_type ftype,
				const u8 *bssid, u64 tsf, u16 capability,
				u16 beacon_interval, const u8 *ie, size_t ielen,
				struct cfg80211_non_tx_bss *non_tx_data,
				gfp_t gfp)
{
	struct cfg80211_registered_device *rdev = wiphy_to_rdev(wiphy);
	struct cfg80211_bss_ies *ies;
	struct ieee80211_channel *channel;
	struct cfg80211_internal_bss tmp = {}, *res;
	int bss_type;
	bool signal_valid;
	unsigned long ts;

	if (WARN_ON(!wiphy))
		return NULL;

	if (WARN_ON(wiphy->signal_type == CFG80211_SIGNAL_TYPE_UNSPEC &&
		    (data->signal < 0 || data->signal > 100)))
		return NULL;

	channel = cfg80211_get_bss_channel(wiphy, ie, ielen, data->chan,
					   data->scan_width);
	if (!channel)
		return NULL;

	memcpy(tmp.pub.bssid, bssid, ETH_ALEN);
	tmp.pub.channel = channel;
	tmp.pub.scan_width = data->scan_width;
	tmp.pub.signal = data->signal;
	tmp.pub.beacon_interval = beacon_interval;
	tmp.pub.capability = capability;
	tmp.ts_boottime = data->boottime_ns;
	if (non_tx_data) {
		tmp.pub.transmitted_bss = non_tx_data->tx_bss;
		ts = bss_from_pub(non_tx_data->tx_bss)->ts;
		tmp.pub.bssid_index = non_tx_data->bssid_index;
		tmp.pub.max_bssid_indicator = non_tx_data->max_bssid_indicator;
	} else {
		ts = jiffies;
	}

	/*
	 * If we do not know here whether the IEs are from a Beacon or Probe
	 * Response frame, we need to pick one of the options and only use it
	 * with the driver that does not provide the full Beacon/Probe Response
	 * frame. Use Beacon frame pointer to avoid indicating that this should
	 * override the IEs pointer should we have received an earlier
	 * indication of Probe Response data.
	 */
	ies = kzalloc(sizeof(*ies) + ielen, gfp);
	if (!ies)
		return NULL;
	ies->len = ielen;
	ies->tsf = tsf;
	ies->from_beacon = false;
	memcpy(ies->data, ie, ielen);

	switch (ftype) {
	case CFG80211_BSS_FTYPE_BEACON:
		ies->from_beacon = true;
		fallthrough;
	case CFG80211_BSS_FTYPE_UNKNOWN:
		rcu_assign_pointer(tmp.pub.beacon_ies, ies);
		break;
	case CFG80211_BSS_FTYPE_PRESP:
		rcu_assign_pointer(tmp.pub.proberesp_ies, ies);
		break;
	}
	rcu_assign_pointer(tmp.pub.ies, ies);

	signal_valid = data->chan == channel;
	res = cfg80211_bss_update(wiphy_to_rdev(wiphy), &tmp, signal_valid, ts);
	if (!res)
		return NULL;

	if (channel->band == NL80211_BAND_60GHZ) {
		bss_type = res->pub.capability & WLAN_CAPABILITY_DMG_TYPE_MASK;
		if (bss_type == WLAN_CAPABILITY_DMG_TYPE_AP ||
		    bss_type == WLAN_CAPABILITY_DMG_TYPE_PBSS)
			regulatory_hint_found_beacon(wiphy, channel, gfp);
	} else {
		if (res->pub.capability & WLAN_CAPABILITY_ESS)
			regulatory_hint_found_beacon(wiphy, channel, gfp);
	}

	if (non_tx_data) {
		/* this is a nontransmitting bss, we need to add it to
		 * transmitting bss' list if it is not there
		 */
		spin_lock_bh(&rdev->bss_lock);
		if (cfg80211_add_nontrans_list(non_tx_data->tx_bss,
					       &res->pub)) {
			if (__cfg80211_unlink_bss(rdev, res)) {
				rdev->bss_generation++;
				res = NULL;
			}
		}
		spin_unlock_bh(&rdev->bss_lock);

		if (!res)
			return NULL;
	}

	trace_cfg80211_return_bss(&res->pub);
	/* cfg80211_bss_update gives us a referenced result */
	return &res->pub;
}

static const struct element
*cfg80211_get_profile_continuation(const u8 *ie, size_t ielen,
				   const struct element *mbssid_elem,
				   const struct element *sub_elem)
{
	const u8 *mbssid_end = mbssid_elem->data + mbssid_elem->datalen;
	const struct element *next_mbssid;
	const struct element *next_sub;

	next_mbssid = cfg80211_find_elem(WLAN_EID_MULTIPLE_BSSID,
					 mbssid_end,
					 ielen - (mbssid_end - ie));

	/*
	 * If it is not the last subelement in current MBSSID IE or there isn't
	 * a next MBSSID IE - profile is complete.
	*/
	if ((sub_elem->data + sub_elem->datalen < mbssid_end - 1) ||
	    !next_mbssid)
		return NULL;

	/* For any length error, just return NULL */

	if (next_mbssid->datalen < 4)
		return NULL;

	next_sub = (void *)&next_mbssid->data[1];

	if (next_mbssid->data + next_mbssid->datalen <
	    next_sub->data + next_sub->datalen)
		return NULL;

	if (next_sub->id != 0 || next_sub->datalen < 2)
		return NULL;

	/*
	 * Check if the first element in the next sub element is a start
	 * of a new profile
	 */
	return next_sub->data[0] == WLAN_EID_NON_TX_BSSID_CAP ?
	       NULL : next_mbssid;
}

size_t cfg80211_merge_profile(const u8 *ie, size_t ielen,
			      const struct element *mbssid_elem,
			      const struct element *sub_elem,
			      u8 *merged_ie, size_t max_copy_len)
{
	size_t copied_len = sub_elem->datalen;
	const struct element *next_mbssid;

	if (sub_elem->datalen > max_copy_len)
		return 0;

	memcpy(merged_ie, sub_elem->data, sub_elem->datalen);

	while ((next_mbssid = cfg80211_get_profile_continuation(ie, ielen,
								mbssid_elem,
								sub_elem))) {
		const struct element *next_sub = (void *)&next_mbssid->data[1];

		if (copied_len + next_sub->datalen > max_copy_len)
			break;
		memcpy(merged_ie + copied_len, next_sub->data,
		       next_sub->datalen);
		copied_len += next_sub->datalen;
	}

	return copied_len;
}
EXPORT_SYMBOL(cfg80211_merge_profile);

static void cfg80211_parse_mbssid_data(struct wiphy *wiphy,
				       struct cfg80211_inform_bss *data,
				       enum cfg80211_bss_frame_type ftype,
				       const u8 *bssid, u64 tsf,
				       u16 beacon_interval, const u8 *ie,
				       size_t ielen,
				       struct cfg80211_non_tx_bss *non_tx_data,
				       gfp_t gfp)
{
	const u8 *mbssid_index_ie;
	const struct element *elem, *sub;
	size_t new_ie_len;
	u8 new_bssid[ETH_ALEN];
	u8 *new_ie, *profile;
	u64 seen_indices = 0;
	u16 capability;
	struct cfg80211_bss *bss;

	if (!non_tx_data)
		return;
	if (!cfg80211_find_ie(WLAN_EID_MULTIPLE_BSSID, ie, ielen))
		return;
	if (!wiphy->support_mbssid)
		return;
	if (wiphy->support_only_he_mbssid &&
	    !cfg80211_find_ext_ie(WLAN_EID_EXT_HE_CAPABILITY, ie, ielen))
		return;

	new_ie = kmalloc(IEEE80211_MAX_DATA_LEN, gfp);
	if (!new_ie)
		return;

	profile = kmalloc(ielen, gfp);
	if (!profile)
		goto out;

	for_each_element_id(elem, WLAN_EID_MULTIPLE_BSSID, ie, ielen) {
		if (elem->datalen < 4)
			continue;
		if (elem->data[0] < 1 || (int)elem->data[0] > 8)
			continue;
		for_each_element(sub, elem->data + 1, elem->datalen - 1) {
			u8 profile_len;

			if (sub->id != 0 || sub->datalen < 4) {
				/* not a valid BSS profile */
				continue;
			}

			if (sub->data[0] != WLAN_EID_NON_TX_BSSID_CAP ||
			    sub->data[1] != 2) {
				/* The first element within the Nontransmitted
				 * BSSID Profile is not the Nontransmitted
				 * BSSID Capability element.
				 */
				continue;
			}

			memset(profile, 0, ielen);
			profile_len = cfg80211_merge_profile(ie, ielen,
							     elem,
							     sub,
							     profile,
							     ielen);

			/* found a Nontransmitted BSSID Profile */
			mbssid_index_ie = cfg80211_find_ie
				(WLAN_EID_MULTI_BSSID_IDX,
				 profile, profile_len);
			if (!mbssid_index_ie || mbssid_index_ie[1] < 1 ||
			    mbssid_index_ie[2] == 0 ||
			    mbssid_index_ie[2] > 46) {
				/* No valid Multiple BSSID-Index element */
				continue;
			}

			if (seen_indices & BIT_ULL(mbssid_index_ie[2]))
				/* We don't support legacy split of a profile */
				net_dbg_ratelimited("Partial info for BSSID index %d\n",
						    mbssid_index_ie[2]);

			seen_indices |= BIT_ULL(mbssid_index_ie[2]);

			non_tx_data->bssid_index = mbssid_index_ie[2];
			non_tx_data->max_bssid_indicator = elem->data[0];

			cfg80211_gen_new_bssid(bssid,
					       non_tx_data->max_bssid_indicator,
					       non_tx_data->bssid_index,
					       new_bssid);
			memset(new_ie, 0, IEEE80211_MAX_DATA_LEN);
			new_ie_len = cfg80211_gen_new_ie(ie, ielen,
							 profile,
							 profile_len, new_ie,
							 IEEE80211_MAX_DATA_LEN);
			if (!new_ie_len)
				continue;

			capability = get_unaligned_le16(profile + 2);
			bss = cfg80211_inform_single_bss_data(wiphy, data,
							      ftype,
							      new_bssid, tsf,
							      capability,
							      beacon_interval,
							      new_ie,
							      new_ie_len,
							      non_tx_data,
							      gfp);
			if (!bss)
				break;
			cfg80211_put_bss(wiphy, bss);
		}
	}

out:
	kfree(new_ie);
	kfree(profile);
}

struct cfg80211_bss *
cfg80211_inform_bss_data(struct wiphy *wiphy,
			 struct cfg80211_inform_bss *data,
			 enum cfg80211_bss_frame_type ftype,
			 const u8 *bssid, u64 tsf, u16 capability,
			 u16 beacon_interval, const u8 *ie, size_t ielen,
			 gfp_t gfp)
{
	struct cfg80211_bss *res;
	struct cfg80211_non_tx_bss non_tx_data;

	res = cfg80211_inform_single_bss_data(wiphy, data, ftype, bssid, tsf,
					      capability, beacon_interval, ie,
					      ielen, NULL, gfp);
	if (!res)
		return NULL;
	non_tx_data.tx_bss = res;
	cfg80211_parse_mbssid_data(wiphy, data, ftype, bssid, tsf,
				   beacon_interval, ie, ielen, &non_tx_data,
				   gfp);
	return res;
}
EXPORT_SYMBOL(cfg80211_inform_bss_data);

static void
cfg80211_parse_mbssid_frame_data(struct wiphy *wiphy,
				 struct cfg80211_inform_bss *data,
				 struct ieee80211_mgmt *mgmt, size_t len,
				 struct cfg80211_non_tx_bss *non_tx_data,
				 gfp_t gfp)
{
	enum cfg80211_bss_frame_type ftype;
	const u8 *ie = mgmt->u.probe_resp.variable;
	size_t ielen = len - offsetof(struct ieee80211_mgmt,
				      u.probe_resp.variable);

	ftype = ieee80211_is_beacon(mgmt->frame_control) ?
		CFG80211_BSS_FTYPE_BEACON : CFG80211_BSS_FTYPE_PRESP;

	cfg80211_parse_mbssid_data(wiphy, data, ftype, mgmt->bssid,
				   le64_to_cpu(mgmt->u.probe_resp.timestamp),
				   le16_to_cpu(mgmt->u.probe_resp.beacon_int),
				   ie, ielen, non_tx_data, gfp);
}

static void
cfg80211_update_notlisted_nontrans(struct wiphy *wiphy,
				   struct cfg80211_bss *nontrans_bss,
				   struct ieee80211_mgmt *mgmt, size_t len)
{
	u8 *ie, *new_ie, *pos;
	const u8 *nontrans_ssid, *trans_ssid, *mbssid;
	size_t ielen = len - offsetof(struct ieee80211_mgmt,
				      u.probe_resp.variable);
	size_t new_ie_len;
	struct cfg80211_bss_ies *new_ies;
	const struct cfg80211_bss_ies *old;
	size_t cpy_len;

	lockdep_assert_held(&wiphy_to_rdev(wiphy)->bss_lock);

	ie = mgmt->u.probe_resp.variable;

	new_ie_len = ielen;
	trans_ssid = cfg80211_find_ie(WLAN_EID_SSID, ie, ielen);
	if (!trans_ssid)
		return;
	new_ie_len -= trans_ssid[1];
	mbssid = cfg80211_find_ie(WLAN_EID_MULTIPLE_BSSID, ie, ielen);
	/*
	 * It's not valid to have the MBSSID element before SSID
	 * ignore if that happens - the code below assumes it is
	 * after (while copying things inbetween).
	 */
	if (!mbssid || mbssid < trans_ssid)
		return;
	new_ie_len -= mbssid[1];

	nontrans_ssid = ieee80211_bss_get_ie(nontrans_bss, WLAN_EID_SSID);
	if (!nontrans_ssid)
		return;

	new_ie_len += nontrans_ssid[1];

	/* generate new ie for nontrans BSS
	 * 1. replace SSID with nontrans BSS' SSID
	 * 2. skip MBSSID IE
	 */
	new_ie = kzalloc(new_ie_len, GFP_ATOMIC);
	if (!new_ie)
		return;

	new_ies = kzalloc(sizeof(*new_ies) + new_ie_len, GFP_ATOMIC);
	if (!new_ies)
		goto out_free;

	pos = new_ie;

	/* copy the nontransmitted SSID */
	cpy_len = nontrans_ssid[1] + 2;
	memcpy(pos, nontrans_ssid, cpy_len);
	pos += cpy_len;
	/* copy the IEs between SSID and MBSSID */
	cpy_len = trans_ssid[1] + 2;
	memcpy(pos, (trans_ssid + cpy_len), (mbssid - (trans_ssid + cpy_len)));
	pos += (mbssid - (trans_ssid + cpy_len));
	/* copy the IEs after MBSSID */
	cpy_len = mbssid[1] + 2;
	memcpy(pos, mbssid + cpy_len, ((ie + ielen) - (mbssid + cpy_len)));

	/* update ie */
	new_ies->len = new_ie_len;
	new_ies->tsf = le64_to_cpu(mgmt->u.probe_resp.timestamp);
	new_ies->from_beacon = ieee80211_is_beacon(mgmt->frame_control);
	memcpy(new_ies->data, new_ie, new_ie_len);
	if (ieee80211_is_probe_resp(mgmt->frame_control)) {
		old = rcu_access_pointer(nontrans_bss->proberesp_ies);
		rcu_assign_pointer(nontrans_bss->proberesp_ies, new_ies);
		rcu_assign_pointer(nontrans_bss->ies, new_ies);
		if (old)
			kfree_rcu((struct cfg80211_bss_ies *)old, rcu_head);
	} else {
		old = rcu_access_pointer(nontrans_bss->beacon_ies);
		rcu_assign_pointer(nontrans_bss->beacon_ies, new_ies);
		cfg80211_update_hidden_bsses(bss_from_pub(nontrans_bss),
					     new_ies, old);
		rcu_assign_pointer(nontrans_bss->ies, new_ies);
		if (old)
			kfree_rcu((struct cfg80211_bss_ies *)old, rcu_head);
	}

out_free:
	kfree(new_ie);
}

/* cfg80211_inform_bss_width_frame helper */
static struct cfg80211_bss *
cfg80211_inform_single_bss_frame_data(struct wiphy *wiphy,
				      struct cfg80211_inform_bss *data,
				      struct ieee80211_mgmt *mgmt, size_t len,
				      gfp_t gfp)
{
	struct cfg80211_internal_bss tmp = {}, *res;
	struct cfg80211_bss_ies *ies;
	struct ieee80211_channel *channel;
	bool signal_valid;
	struct ieee80211_ext *ext = NULL;
	u8 *bssid, *variable;
	u16 capability, beacon_int;
	size_t ielen, min_hdr_len = offsetof(struct ieee80211_mgmt,
					     u.probe_resp.variable);
	int bss_type;

	BUILD_BUG_ON(offsetof(struct ieee80211_mgmt, u.probe_resp.variable) !=
			offsetof(struct ieee80211_mgmt, u.beacon.variable));

	trace_cfg80211_inform_bss_frame(wiphy, data, mgmt, len);

	if (WARN_ON(!mgmt))
		return NULL;

	if (WARN_ON(!wiphy))
		return NULL;

	if (WARN_ON(wiphy->signal_type == CFG80211_SIGNAL_TYPE_UNSPEC &&
		    (data->signal < 0 || data->signal > 100)))
		return NULL;

	if (ieee80211_is_s1g_beacon(mgmt->frame_control)) {
		ext = (void *) mgmt;
		min_hdr_len = offsetof(struct ieee80211_ext, u.s1g_beacon);
		if (ieee80211_is_s1g_short_beacon(mgmt->frame_control))
			min_hdr_len = offsetof(struct ieee80211_ext,
					       u.s1g_short_beacon.variable);
	}

	if (WARN_ON(len < min_hdr_len))
		return NULL;

	ielen = len - min_hdr_len;
	variable = mgmt->u.probe_resp.variable;
	if (ext) {
		if (ieee80211_is_s1g_short_beacon(mgmt->frame_control))
			variable = ext->u.s1g_short_beacon.variable;
		else
			variable = ext->u.s1g_beacon.variable;
	}

	channel = cfg80211_get_bss_channel(wiphy, variable,
					   ielen, data->chan, data->scan_width);
	if (!channel)
		return NULL;

	if (ext) {
		const struct ieee80211_s1g_bcn_compat_ie *compat;
		const struct element *elem;

		elem = cfg80211_find_elem(WLAN_EID_S1G_BCN_COMPAT,
					  variable, ielen);
		if (!elem)
			return NULL;
		if (elem->datalen < sizeof(*compat))
			return NULL;
		compat = (void *)elem->data;
		bssid = ext->u.s1g_beacon.sa;
		capability = le16_to_cpu(compat->compat_info);
		beacon_int = le16_to_cpu(compat->beacon_int);
	} else {
		bssid = mgmt->bssid;
		beacon_int = le16_to_cpu(mgmt->u.probe_resp.beacon_int);
		capability = le16_to_cpu(mgmt->u.probe_resp.capab_info);
	}

	ies = kzalloc(sizeof(*ies) + ielen, gfp);
	if (!ies)
		return NULL;
	ies->len = ielen;
	ies->tsf = le64_to_cpu(mgmt->u.probe_resp.timestamp);
	ies->from_beacon = ieee80211_is_beacon(mgmt->frame_control) ||
			   ieee80211_is_s1g_beacon(mgmt->frame_control);
	memcpy(ies->data, variable, ielen);

	if (ieee80211_is_probe_resp(mgmt->frame_control))
		rcu_assign_pointer(tmp.pub.proberesp_ies, ies);
	else
		rcu_assign_pointer(tmp.pub.beacon_ies, ies);
	rcu_assign_pointer(tmp.pub.ies, ies);

	memcpy(tmp.pub.bssid, bssid, ETH_ALEN);
	tmp.pub.beacon_interval = beacon_int;
	tmp.pub.capability = capability;
	tmp.pub.channel = channel;
	tmp.pub.scan_width = data->scan_width;
	tmp.pub.signal = data->signal;
	tmp.ts_boottime = data->boottime_ns;
	tmp.parent_tsf = data->parent_tsf;
	tmp.pub.chains = data->chains;
	memcpy(tmp.pub.chain_signal, data->chain_signal, IEEE80211_MAX_CHAINS);
	ether_addr_copy(tmp.parent_bssid, data->parent_bssid);

	signal_valid = data->chan == channel;
	res = cfg80211_bss_update(wiphy_to_rdev(wiphy), &tmp, signal_valid,
				  jiffies);
	if (!res)
		return NULL;

	if (channel->band == NL80211_BAND_60GHZ) {
		bss_type = res->pub.capability & WLAN_CAPABILITY_DMG_TYPE_MASK;
		if (bss_type == WLAN_CAPABILITY_DMG_TYPE_AP ||
		    bss_type == WLAN_CAPABILITY_DMG_TYPE_PBSS)
			regulatory_hint_found_beacon(wiphy, channel, gfp);
	} else {
		if (res->pub.capability & WLAN_CAPABILITY_ESS)
			regulatory_hint_found_beacon(wiphy, channel, gfp);
	}

	trace_cfg80211_return_bss(&res->pub);
	/* cfg80211_bss_update gives us a referenced result */
	return &res->pub;
}

struct cfg80211_bss *
cfg80211_inform_bss_frame_data(struct wiphy *wiphy,
			       struct cfg80211_inform_bss *data,
			       struct ieee80211_mgmt *mgmt, size_t len,
			       gfp_t gfp)
{
	struct cfg80211_bss *res, *tmp_bss;
	const u8 *ie = mgmt->u.probe_resp.variable;
	const struct cfg80211_bss_ies *ies1, *ies2;
	size_t ielen = len - offsetof(struct ieee80211_mgmt,
				      u.probe_resp.variable);
	struct cfg80211_non_tx_bss non_tx_data = {};

	res = cfg80211_inform_single_bss_frame_data(wiphy, data, mgmt,
						    len, gfp);

	/* don't do any further MBSSID handling for S1G */
	if (ieee80211_is_s1g_beacon(mgmt->frame_control))
		return res;

	if (!res || !wiphy->support_mbssid ||
	    !cfg80211_find_ie(WLAN_EID_MULTIPLE_BSSID, ie, ielen))
		return res;
	if (wiphy->support_only_he_mbssid &&
	    !cfg80211_find_ext_ie(WLAN_EID_EXT_HE_CAPABILITY, ie, ielen))
		return res;

	non_tx_data.tx_bss = res;
	/* process each non-transmitting bss */
	cfg80211_parse_mbssid_frame_data(wiphy, data, mgmt, len,
					 &non_tx_data, gfp);

	spin_lock_bh(&wiphy_to_rdev(wiphy)->bss_lock);

	/* check if the res has other nontransmitting bss which is not
	 * in MBSSID IE
	 */
	ies1 = rcu_access_pointer(res->ies);

	/* go through nontrans_list, if the timestamp of the BSS is
	 * earlier than the timestamp of the transmitting BSS then
	 * update it
	 */
	list_for_each_entry(tmp_bss, &res->nontrans_list,
			    nontrans_list) {
		ies2 = rcu_access_pointer(tmp_bss->ies);
		if (ies2->tsf < ies1->tsf)
			cfg80211_update_notlisted_nontrans(wiphy, tmp_bss,
							   mgmt, len);
	}
	spin_unlock_bh(&wiphy_to_rdev(wiphy)->bss_lock);

	return res;
}
EXPORT_SYMBOL(cfg80211_inform_bss_frame_data);

void cfg80211_ref_bss(struct wiphy *wiphy, struct cfg80211_bss *pub)
{
	struct cfg80211_registered_device *rdev = wiphy_to_rdev(wiphy);
	struct cfg80211_internal_bss *bss;

	if (!pub)
		return;

	bss = container_of(pub, struct cfg80211_internal_bss, pub);

	spin_lock_bh(&rdev->bss_lock);
	bss_ref_get(rdev, bss);
	spin_unlock_bh(&rdev->bss_lock);
}
EXPORT_SYMBOL(cfg80211_ref_bss);

void cfg80211_put_bss(struct wiphy *wiphy, struct cfg80211_bss *pub)
{
	struct cfg80211_registered_device *rdev = wiphy_to_rdev(wiphy);
	struct cfg80211_internal_bss *bss;

	if (!pub)
		return;

	bss = container_of(pub, struct cfg80211_internal_bss, pub);

	spin_lock_bh(&rdev->bss_lock);
	bss_ref_put(rdev, bss);
	spin_unlock_bh(&rdev->bss_lock);
}
EXPORT_SYMBOL(cfg80211_put_bss);

void cfg80211_unlink_bss(struct wiphy *wiphy, struct cfg80211_bss *pub)
{
	struct cfg80211_registered_device *rdev = wiphy_to_rdev(wiphy);
	struct cfg80211_internal_bss *bss, *tmp1;
	struct cfg80211_bss *nontrans_bss, *tmp;

	if (WARN_ON(!pub))
		return;

	bss = container_of(pub, struct cfg80211_internal_bss, pub);

	spin_lock_bh(&rdev->bss_lock);
	if (list_empty(&bss->list))
		goto out;

	list_for_each_entry_safe(nontrans_bss, tmp,
				 &pub->nontrans_list,
				 nontrans_list) {
		tmp1 = container_of(nontrans_bss,
				    struct cfg80211_internal_bss, pub);
		if (__cfg80211_unlink_bss(rdev, tmp1))
			rdev->bss_generation++;
	}

	if (__cfg80211_unlink_bss(rdev, bss))
		rdev->bss_generation++;
out:
	spin_unlock_bh(&rdev->bss_lock);
}
EXPORT_SYMBOL(cfg80211_unlink_bss);

void cfg80211_bss_iter(struct wiphy *wiphy,
		       struct cfg80211_chan_def *chandef,
		       void (*iter)(struct wiphy *wiphy,
				    struct cfg80211_bss *bss,
				    void *data),
		       void *iter_data)
{
	struct cfg80211_registered_device *rdev = wiphy_to_rdev(wiphy);
	struct cfg80211_internal_bss *bss;

	spin_lock_bh(&rdev->bss_lock);

	list_for_each_entry(bss, &rdev->bss_list, list) {
		if (!chandef || cfg80211_is_sub_chan(chandef, bss->pub.channel))
			iter(wiphy, &bss->pub, iter_data);
	}

	spin_unlock_bh(&rdev->bss_lock);
}
EXPORT_SYMBOL(cfg80211_bss_iter);

void cfg80211_update_assoc_bss_entry(struct wireless_dev *wdev,
				     struct ieee80211_channel *chan)
{
	struct wiphy *wiphy = wdev->wiphy;
	struct cfg80211_registered_device *rdev = wiphy_to_rdev(wiphy);
	struct cfg80211_internal_bss *cbss = wdev->current_bss;
	struct cfg80211_internal_bss *new = NULL;
	struct cfg80211_internal_bss *bss;
	struct cfg80211_bss *nontrans_bss;
	struct cfg80211_bss *tmp;

	spin_lock_bh(&rdev->bss_lock);

	/*
	 * Some APs use CSA also for bandwidth changes, i.e., without actually
	 * changing the control channel, so no need to update in such a case.
	 */
	if (cbss->pub.channel == chan)
		goto done;

	/* use transmitting bss */
	if (cbss->pub.transmitted_bss)
		cbss = container_of(cbss->pub.transmitted_bss,
				    struct cfg80211_internal_bss,
				    pub);

	cbss->pub.channel = chan;

	list_for_each_entry(bss, &rdev->bss_list, list) {
		if (!cfg80211_bss_type_match(bss->pub.capability,
					     bss->pub.channel->band,
					     wdev->conn_bss_type))
			continue;

		if (bss == cbss)
			continue;

		if (!cmp_bss(&bss->pub, &cbss->pub, BSS_CMP_REGULAR)) {
			new = bss;
			break;
		}
	}

	if (new) {
		/* to save time, update IEs for transmitting bss only */
		if (cfg80211_update_known_bss(rdev, cbss, new, false)) {
			new->pub.proberesp_ies = NULL;
			new->pub.beacon_ies = NULL;
		}

		list_for_each_entry_safe(nontrans_bss, tmp,
					 &new->pub.nontrans_list,
					 nontrans_list) {
			bss = container_of(nontrans_bss,
					   struct cfg80211_internal_bss, pub);
			if (__cfg80211_unlink_bss(rdev, bss))
				rdev->bss_generation++;
		}

		WARN_ON(atomic_read(&new->hold));
		if (!WARN_ON(!__cfg80211_unlink_bss(rdev, new)))
			rdev->bss_generation++;
	}

	rb_erase(&cbss->rbn, &rdev->bss_tree);
	rb_insert_bss(rdev, cbss);
	rdev->bss_generation++;

	list_for_each_entry_safe(nontrans_bss, tmp,
				 &cbss->pub.nontrans_list,
				 nontrans_list) {
		bss = container_of(nontrans_bss,
				   struct cfg80211_internal_bss, pub);
		bss->pub.channel = chan;
		rb_erase(&bss->rbn, &rdev->bss_tree);
		rb_insert_bss(rdev, bss);
		rdev->bss_generation++;
	}

done:
	spin_unlock_bh(&rdev->bss_lock);
}

#ifdef CONFIG_CFG80211_WEXT
static struct cfg80211_registered_device *
cfg80211_get_dev_from_ifindex(struct net *net, int ifindex)
{
	struct cfg80211_registered_device *rdev;
	struct net_device *dev;

	ASSERT_RTNL();

	dev = dev_get_by_index(net, ifindex);
	if (!dev)
		return ERR_PTR(-ENODEV);
	if (dev->ieee80211_ptr)
		rdev = wiphy_to_rdev(dev->ieee80211_ptr->wiphy);
	else
		rdev = ERR_PTR(-ENODEV);
	dev_put(dev);
	return rdev;
}

int cfg80211_wext_siwscan(struct net_device *dev,
			  struct iw_request_info *info,
			  union iwreq_data *wrqu, char *extra)
{
	struct cfg80211_registered_device *rdev;
	struct wiphy *wiphy;
	struct iw_scan_req *wreq = NULL;
	struct cfg80211_scan_request *creq = NULL;
	int i, err, n_channels = 0;
	enum nl80211_band band;

	if (!netif_running(dev))
		return -ENETDOWN;

	if (wrqu->data.length == sizeof(struct iw_scan_req))
		wreq = (struct iw_scan_req *)extra;

	rdev = cfg80211_get_dev_from_ifindex(dev_net(dev), dev->ifindex);

	if (IS_ERR(rdev))
		return PTR_ERR(rdev);

	if (rdev->scan_req || rdev->scan_msg) {
		err = -EBUSY;
		goto out;
	}

	wiphy = &rdev->wiphy;

	/* Determine number of channels, needed to allocate creq */
	if (wreq && wreq->num_channels)
		n_channels = wreq->num_channels;
	else
		n_channels = ieee80211_get_num_supported_channels(wiphy);

	creq = kzalloc(sizeof(*creq) + sizeof(struct cfg80211_ssid) +
		       n_channels * sizeof(void *),
		       GFP_ATOMIC);
	if (!creq) {
		err = -ENOMEM;
		goto out;
	}

	creq->wiphy = wiphy;
	creq->wdev = dev->ieee80211_ptr;
	/* SSIDs come after channels */
	creq->ssids = (void *)&creq->channels[n_channels];
	creq->n_channels = n_channels;
	creq->n_ssids = 1;
	creq->scan_start = jiffies;

	/* translate "Scan on frequencies" request */
	i = 0;
	for (band = 0; band < NUM_NL80211_BANDS; band++) {
		int j;

		if (!wiphy->bands[band])
			continue;

		for (j = 0; j < wiphy->bands[band]->n_channels; j++) {
			/* ignore disabled channels */
			if (wiphy->bands[band]->channels[j].flags &
						IEEE80211_CHAN_DISABLED)
				continue;

			/* If we have a wireless request structure and the
			 * wireless request specifies frequencies, then search
			 * for the matching hardware channel.
			 */
			if (wreq && wreq->num_channels) {
				int k;
				int wiphy_freq = wiphy->bands[band]->channels[j].center_freq;
				for (k = 0; k < wreq->num_channels; k++) {
					struct iw_freq *freq =
						&wreq->channel_list[k];
					int wext_freq =
						cfg80211_wext_freq(freq);

					if (wext_freq == wiphy_freq)
						goto wext_freq_found;
				}
				goto wext_freq_not_found;
			}

		wext_freq_found:
			creq->channels[i] = &wiphy->bands[band]->channels[j];
			i++;
		wext_freq_not_found: ;
		}
	}
	/* No channels found? */
	if (!i) {
		err = -EINVAL;
		goto out;
	}

	/* Set real number of channels specified in creq->channels[] */
	creq->n_channels = i;

	/* translate "Scan for SSID" request */
	if (wreq) {
		if (wrqu->data.flags & IW_SCAN_THIS_ESSID) {
			if (wreq->essid_len > IEEE80211_MAX_SSID_LEN) {
				err = -EINVAL;
				goto out;
			}
			memcpy(creq->ssids[0].ssid, wreq->essid, wreq->essid_len);
			creq->ssids[0].ssid_len = wreq->essid_len;
		}
		if (wreq->scan_type == IW_SCAN_TYPE_PASSIVE)
			creq->n_ssids = 0;
	}

	for (i = 0; i < NUM_NL80211_BANDS; i++)
		if (wiphy->bands[i])
			creq->rates[i] = (1 << wiphy->bands[i]->n_bitrates) - 1;

	eth_broadcast_addr(creq->bssid);

	rdev->scan_req = creq;
	err = rdev_scan(rdev, creq);
	if (err) {
		rdev->scan_req = NULL;
		/* creq will be freed below */
	} else {
		nl80211_send_scan_start(rdev, dev->ieee80211_ptr);
		/* creq now owned by driver */
		creq = NULL;
		dev_hold(dev);
	}
 out:
	kfree(creq);
	return err;
}
EXPORT_WEXT_HANDLER(cfg80211_wext_siwscan);

static char *ieee80211_scan_add_ies(struct iw_request_info *info,
				    const struct cfg80211_bss_ies *ies,
				    char *current_ev, char *end_buf)
{
	const u8 *pos, *end, *next;
	struct iw_event iwe;

	if (!ies)
		return current_ev;

	/*
	 * If needed, fragment the IEs buffer (at IE boundaries) into short
	 * enough fragments to fit into IW_GENERIC_IE_MAX octet messages.
	 */
	pos = ies->data;
	end = pos + ies->len;

	while (end - pos > IW_GENERIC_IE_MAX) {
		next = pos + 2 + pos[1];
		while (next + 2 + next[1] - pos < IW_GENERIC_IE_MAX)
			next = next + 2 + next[1];

		memset(&iwe, 0, sizeof(iwe));
		iwe.cmd = IWEVGENIE;
		iwe.u.data.length = next - pos;
		current_ev = iwe_stream_add_point_check(info, current_ev,
							end_buf, &iwe,
							(void *)pos);
		if (IS_ERR(current_ev))
			return current_ev;
		pos = next;
	}

	if (end > pos) {
		memset(&iwe, 0, sizeof(iwe));
		iwe.cmd = IWEVGENIE;
		iwe.u.data.length = end - pos;
		current_ev = iwe_stream_add_point_check(info, current_ev,
							end_buf, &iwe,
							(void *)pos);
		if (IS_ERR(current_ev))
			return current_ev;
	}

	return current_ev;
}

static char *
ieee80211_bss(struct wiphy *wiphy, struct iw_request_info *info,
	      struct cfg80211_internal_bss *bss, char *current_ev,
	      char *end_buf)
{
	const struct cfg80211_bss_ies *ies;
	struct iw_event iwe;
	const u8 *ie;
	u8 buf[50];
	u8 *cfg, *p, *tmp;
	int rem, i, sig;
	bool ismesh = false;

	memset(&iwe, 0, sizeof(iwe));
	iwe.cmd = SIOCGIWAP;
	iwe.u.ap_addr.sa_family = ARPHRD_ETHER;
	memcpy(iwe.u.ap_addr.sa_data, bss->pub.bssid, ETH_ALEN);
	current_ev = iwe_stream_add_event_check(info, current_ev, end_buf, &iwe,
						IW_EV_ADDR_LEN);
	if (IS_ERR(current_ev))
		return current_ev;

	memset(&iwe, 0, sizeof(iwe));
	iwe.cmd = SIOCGIWFREQ;
	iwe.u.freq.m = ieee80211_frequency_to_channel(bss->pub.channel->center_freq);
	iwe.u.freq.e = 0;
	current_ev = iwe_stream_add_event_check(info, current_ev, end_buf, &iwe,
						IW_EV_FREQ_LEN);
	if (IS_ERR(current_ev))
		return current_ev;

	memset(&iwe, 0, sizeof(iwe));
	iwe.cmd = SIOCGIWFREQ;
	iwe.u.freq.m = bss->pub.channel->center_freq;
	iwe.u.freq.e = 6;
	current_ev = iwe_stream_add_event_check(info, current_ev, end_buf, &iwe,
						IW_EV_FREQ_LEN);
	if (IS_ERR(current_ev))
		return current_ev;

	if (wiphy->signal_type != CFG80211_SIGNAL_TYPE_NONE) {
		memset(&iwe, 0, sizeof(iwe));
		iwe.cmd = IWEVQUAL;
		iwe.u.qual.updated = IW_QUAL_LEVEL_UPDATED |
				     IW_QUAL_NOISE_INVALID |
				     IW_QUAL_QUAL_UPDATED;
		switch (wiphy->signal_type) {
		case CFG80211_SIGNAL_TYPE_MBM:
			sig = bss->pub.signal / 100;
			iwe.u.qual.level = sig;
			iwe.u.qual.updated |= IW_QUAL_DBM;
			if (sig < -110)		/* rather bad */
				sig = -110;
			else if (sig > -40)	/* perfect */
				sig = -40;
			/* will give a range of 0 .. 70 */
			iwe.u.qual.qual = sig + 110;
			break;
		case CFG80211_SIGNAL_TYPE_UNSPEC:
			iwe.u.qual.level = bss->pub.signal;
			/* will give range 0 .. 100 */
			iwe.u.qual.qual = bss->pub.signal;
			break;
		default:
			/* not reached */
			break;
		}
		current_ev = iwe_stream_add_event_check(info, current_ev,
							end_buf, &iwe,
							IW_EV_QUAL_LEN);
		if (IS_ERR(current_ev))
			return current_ev;
	}

	memset(&iwe, 0, sizeof(iwe));
	iwe.cmd = SIOCGIWENCODE;
	if (bss->pub.capability & WLAN_CAPABILITY_PRIVACY)
		iwe.u.data.flags = IW_ENCODE_ENABLED | IW_ENCODE_NOKEY;
	else
		iwe.u.data.flags = IW_ENCODE_DISABLED;
	iwe.u.data.length = 0;
	current_ev = iwe_stream_add_point_check(info, current_ev, end_buf,
						&iwe, "");
	if (IS_ERR(current_ev))
		return current_ev;

	rcu_read_lock();
	ies = rcu_dereference(bss->pub.ies);
	rem = ies->len;
	ie = ies->data;

	while (rem >= 2) {
		/* invalid data */
		if (ie[1] > rem - 2)
			break;

		switch (ie[0]) {
		case WLAN_EID_SSID:
			memset(&iwe, 0, sizeof(iwe));
			iwe.cmd = SIOCGIWESSID;
			iwe.u.data.length = ie[1];
			iwe.u.data.flags = 1;
			current_ev = iwe_stream_add_point_check(info,
								current_ev,
								end_buf, &iwe,
								(u8 *)ie + 2);
			if (IS_ERR(current_ev))
				goto unlock;
			break;
		case WLAN_EID_MESH_ID:
			memset(&iwe, 0, sizeof(iwe));
			iwe.cmd = SIOCGIWESSID;
			iwe.u.data.length = ie[1];
			iwe.u.data.flags = 1;
			current_ev = iwe_stream_add_point_check(info,
								current_ev,
								end_buf, &iwe,
								(u8 *)ie + 2);
			if (IS_ERR(current_ev))
				goto unlock;
			break;
		case WLAN_EID_MESH_CONFIG:
			ismesh = true;
			if (ie[1] != sizeof(struct ieee80211_meshconf_ie))
				break;
			cfg = (u8 *)ie + 2;
			memset(&iwe, 0, sizeof(iwe));
			iwe.cmd = IWEVCUSTOM;
			sprintf(buf, "Mesh Network Path Selection Protocol ID: "
				"0x%02X", cfg[0]);
			iwe.u.data.length = strlen(buf);
			current_ev = iwe_stream_add_point_check(info,
								current_ev,
								end_buf,
								&iwe, buf);
			if (IS_ERR(current_ev))
				goto unlock;
			sprintf(buf, "Path Selection Metric ID: 0x%02X",
				cfg[1]);
			iwe.u.data.length = strlen(buf);
			current_ev = iwe_stream_add_point_check(info,
								current_ev,
								end_buf,
								&iwe, buf);
			if (IS_ERR(current_ev))
				goto unlock;
			sprintf(buf, "Congestion Control Mode ID: 0x%02X",
				cfg[2]);
			iwe.u.data.length = strlen(buf);
			current_ev = iwe_stream_add_point_check(info,
								current_ev,
								end_buf,
								&iwe, buf);
			if (IS_ERR(current_ev))
				goto unlock;
			sprintf(buf, "Synchronization ID: 0x%02X", cfg[3]);
			iwe.u.data.length = strlen(buf);
			current_ev = iwe_stream_add_point_check(info,
								current_ev,
								end_buf,
								&iwe, buf);
			if (IS_ERR(current_ev))
				goto unlock;
			sprintf(buf, "Authentication ID: 0x%02X", cfg[4]);
			iwe.u.data.length = strlen(buf);
			current_ev = iwe_stream_add_point_check(info,
								current_ev,
								end_buf,
								&iwe, buf);
			if (IS_ERR(current_ev))
				goto unlock;
			sprintf(buf, "Formation Info: 0x%02X", cfg[5]);
			iwe.u.data.length = strlen(buf);
			current_ev = iwe_stream_add_point_check(info,
								current_ev,
								end_buf,
								&iwe, buf);
			if (IS_ERR(current_ev))
				goto unlock;
			sprintf(buf, "Capabilities: 0x%02X", cfg[6]);
			iwe.u.data.length = strlen(buf);
			current_ev = iwe_stream_add_point_check(info,
								current_ev,
								end_buf,
								&iwe, buf);
			if (IS_ERR(current_ev))
				goto unlock;
			break;
		case WLAN_EID_SUPP_RATES:
		case WLAN_EID_EXT_SUPP_RATES:
			/* display all supported rates in readable format */
			p = current_ev + iwe_stream_lcp_len(info);

			memset(&iwe, 0, sizeof(iwe));
			iwe.cmd = SIOCGIWRATE;
			/* Those two flags are ignored... */
			iwe.u.bitrate.fixed = iwe.u.bitrate.disabled = 0;

			for (i = 0; i < ie[1]; i++) {
				iwe.u.bitrate.value =
					((ie[i + 2] & 0x7f) * 500000);
				tmp = p;
				p = iwe_stream_add_value(info, current_ev, p,
							 end_buf, &iwe,
							 IW_EV_PARAM_LEN);
				if (p == tmp) {
					current_ev = ERR_PTR(-E2BIG);
					goto unlock;
				}
			}
			current_ev = p;
			break;
		}
		rem -= ie[1] + 2;
		ie += ie[1] + 2;
	}

	if (bss->pub.capability & (WLAN_CAPABILITY_ESS | WLAN_CAPABILITY_IBSS) ||
	    ismesh) {
		memset(&iwe, 0, sizeof(iwe));
		iwe.cmd = SIOCGIWMODE;
		if (ismesh)
			iwe.u.mode = IW_MODE_MESH;
		else if (bss->pub.capability & WLAN_CAPABILITY_ESS)
			iwe.u.mode = IW_MODE_MASTER;
		else
			iwe.u.mode = IW_MODE_ADHOC;
		current_ev = iwe_stream_add_event_check(info, current_ev,
							end_buf, &iwe,
							IW_EV_UINT_LEN);
		if (IS_ERR(current_ev))
			goto unlock;
	}

	memset(&iwe, 0, sizeof(iwe));
	iwe.cmd = IWEVCUSTOM;
	sprintf(buf, "tsf=%016llx", (unsigned long long)(ies->tsf));
	iwe.u.data.length = strlen(buf);
	current_ev = iwe_stream_add_point_check(info, current_ev, end_buf,
						&iwe, buf);
	if (IS_ERR(current_ev))
		goto unlock;
	memset(&iwe, 0, sizeof(iwe));
	iwe.cmd = IWEVCUSTOM;
	sprintf(buf, " Last beacon: %ums ago",
		elapsed_jiffies_msecs(bss->ts));
	iwe.u.data.length = strlen(buf);
	current_ev = iwe_stream_add_point_check(info, current_ev,
						end_buf, &iwe, buf);
	if (IS_ERR(current_ev))
		goto unlock;

	current_ev = ieee80211_scan_add_ies(info, ies, current_ev, end_buf);

 unlock:
	rcu_read_unlock();
	return current_ev;
}


static int ieee80211_scan_results(struct cfg80211_registered_device *rdev,
				  struct iw_request_info *info,
				  char *buf, size_t len)
{
	char *current_ev = buf;
	char *end_buf = buf + len;
	struct cfg80211_internal_bss *bss;
	int err = 0;

	spin_lock_bh(&rdev->bss_lock);
	cfg80211_bss_expire(rdev);

	list_for_each_entry(bss, &rdev->bss_list, list) {
		if (buf + len - current_ev <= IW_EV_ADDR_LEN) {
			err = -E2BIG;
			break;
		}
		current_ev = ieee80211_bss(&rdev->wiphy, info, bss,
					   current_ev, end_buf);
		if (IS_ERR(current_ev)) {
			err = PTR_ERR(current_ev);
			break;
		}
	}
	spin_unlock_bh(&rdev->bss_lock);

	if (err)
		return err;
	return current_ev - buf;
}


int cfg80211_wext_giwscan(struct net_device *dev,
			  struct iw_request_info *info,
			  struct iw_point *data, char *extra)
{
	struct cfg80211_registered_device *rdev;
	int res;

	if (!netif_running(dev))
		return -ENETDOWN;

	rdev = cfg80211_get_dev_from_ifindex(dev_net(dev), dev->ifindex);

	if (IS_ERR(rdev))
		return PTR_ERR(rdev);

	if (rdev->scan_req || rdev->scan_msg)
		return -EAGAIN;

	res = ieee80211_scan_results(rdev, info, extra, data->length);
	data->length = 0;
	if (res >= 0) {
		data->length = res;
		res = 0;
	}

	return res;
}
EXPORT_WEXT_HANDLER(cfg80211_wext_giwscan);
#endif<|MERGE_RESOLUTION|>--- conflicted
+++ resolved
@@ -347,43 +347,7 @@
 							   new_ie_len))
 				return 0;
 
-<<<<<<< HEAD
-			/* ie in old ie but not in subelement */
-			if (cfg80211_is_element_inherited(old_elem,
-							  non_inherit_elem)) {
-				memcpy(pos, tmp_old, tmp_old[1] + 2);
-				pos += tmp_old[1] + 2;
-			}
-		} else {
-			/* ie in transmitting ie also in subelement,
-			 * copy from subelement and flag the ie in subelement
-			 * as copied (by setting eid field to WLAN_EID_SSID,
-			 * which is skipped anyway).
-			 * For vendor ie, compare OUI + type + subType to
-			 * determine if they are the same ie.
-			 */
-			if (tmp_old[0] == WLAN_EID_VENDOR_SPECIFIC) {
-				if (tmp_old[1] >= 5 && tmp[1] >= 5 &&
-				    !memcmp(tmp_old + 2, tmp + 2, 5)) {
-					/* same vendor ie, copy from
-					 * subelement
-					 */
-					memcpy(pos, tmp, tmp[1] + 2);
-					pos += tmp[1] + 2;
-					tmp[0] = WLAN_EID_SSID;
-				} else {
-					memcpy(pos, tmp_old, tmp_old[1] + 2);
-					pos += tmp_old[1] + 2;
-				}
-			} else {
-				/* copy ie from subelement into new ie */
-				memcpy(pos, tmp, tmp[1] + 2);
-				pos += tmp[1] + 2;
-				tmp[0] = WLAN_EID_SSID;
-			}
-=======
-			continue;
->>>>>>> dd679e5c
+			continue;
 		}
 
 		/* Already copied if an earlier element had the same type */
