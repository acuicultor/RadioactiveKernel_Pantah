--- conflicted
+++ resolved
@@ -203,16 +203,6 @@
 }
 
 static bool incfs_equal_ranges(struct mem_range lhs, struct mem_range rhs)
-<<<<<<< HEAD
-{
-	if (lhs.len != rhs.len)
-		return false;
-	return memcmp(lhs.data, rhs.data, lhs.len) == 0;
-}
-
-static bool is_pseudo_filename(struct mem_range name)
-=======
->>>>>>> c70595ea
 {
 	if (lhs.len != rhs.len)
 		return false;
