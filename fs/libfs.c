// SPDX-License-Identifier: GPL-2.0-only
/*
 *	fs/libfs.c
 *	Library for filesystems writers.
 */

#include <linux/blkdev.h>
#include <linux/export.h>
#include <linux/pagemap.h>
#include <linux/slab.h>
#include <linux/cred.h>
#include <linux/mount.h>
#include <linux/vfs.h>
#include <linux/quotaops.h>
#include <linux/mutex.h>
#include <linux/namei.h>
#include <linux/exportfs.h>
#include <linux/writeback.h>
#include <linux/buffer_head.h> /* sync_mapping_buffers */
#include <linux/fs_context.h>
#include <linux/pseudo_fs.h>
#include <linux/fsnotify.h>
#include <linux/unicode.h>
#include <linux/fscrypt.h>

#include <linux/uaccess.h>

#include "internal.h"

int simple_getattr(const struct path *path, struct kstat *stat,
		   u32 request_mask, unsigned int query_flags)
{
	struct inode *inode = d_inode(path->dentry);
	generic_fillattr(inode, stat);
	stat->blocks = inode->i_mapping->nrpages << (PAGE_SHIFT - 9);
	return 0;
}
EXPORT_SYMBOL(simple_getattr);

int simple_statfs(struct dentry *dentry, struct kstatfs *buf)
{
	buf->f_type = dentry->d_sb->s_magic;
	buf->f_bsize = PAGE_SIZE;
	buf->f_namelen = NAME_MAX;
	return 0;
}
EXPORT_SYMBOL(simple_statfs);

/*
 * Retaining negative dentries for an in-memory filesystem just wastes
 * memory and lookup time: arrange for them to be deleted immediately.
 */
int always_delete_dentry(const struct dentry *dentry)
{
	return 1;
}
EXPORT_SYMBOL(always_delete_dentry);

const struct dentry_operations simple_dentry_operations = {
	.d_delete = always_delete_dentry,
};
EXPORT_SYMBOL(simple_dentry_operations);

/*
 * Lookup the data. This is trivial - if the dentry didn't already
 * exist, we know it is negative.  Set d_op to delete negative dentries.
 */
struct dentry *simple_lookup(struct inode *dir, struct dentry *dentry, unsigned int flags)
{
	if (dentry->d_name.len > NAME_MAX)
		return ERR_PTR(-ENAMETOOLONG);
	if (!dentry->d_sb->s_d_op)
		d_set_d_op(dentry, &simple_dentry_operations);
	d_add(dentry, NULL);
	return NULL;
}
EXPORT_SYMBOL(simple_lookup);

int dcache_dir_open(struct inode *inode, struct file *file)
{
	file->private_data = d_alloc_cursor(file->f_path.dentry);

	return file->private_data ? 0 : -ENOMEM;
}
EXPORT_SYMBOL(dcache_dir_open);

int dcache_dir_close(struct inode *inode, struct file *file)
{
	dput(file->private_data);
	return 0;
}
EXPORT_SYMBOL(dcache_dir_close);

/* parent is locked at least shared */
/*
 * Returns an element of siblings' list.
 * We are looking for <count>th positive after <p>; if
 * found, dentry is grabbed and returned to caller.
 * If no such element exists, NULL is returned.
 */
static struct dentry *scan_positives(struct dentry *cursor,
					struct list_head *p,
					loff_t count,
					struct dentry *last)
{
	struct dentry *dentry = cursor->d_parent, *found = NULL;

	spin_lock(&dentry->d_lock);
	while ((p = p->next) != &dentry->d_subdirs) {
		struct dentry *d = list_entry(p, struct dentry, d_child);
		// we must at least skip cursors, to avoid livelocks
		if (d->d_flags & DCACHE_DENTRY_CURSOR)
			continue;
		if (simple_positive(d) && !--count) {
			spin_lock_nested(&d->d_lock, DENTRY_D_LOCK_NESTED);
			if (simple_positive(d))
				found = dget_dlock(d);
			spin_unlock(&d->d_lock);
			if (likely(found))
				break;
			count = 1;
		}
		if (need_resched()) {
			list_move(&cursor->d_child, p);
			p = &cursor->d_child;
			spin_unlock(&dentry->d_lock);
			cond_resched();
			spin_lock(&dentry->d_lock);
		}
	}
	spin_unlock(&dentry->d_lock);
	dput(last);
	return found;
}

loff_t dcache_dir_lseek(struct file *file, loff_t offset, int whence)
{
	struct dentry *dentry = file->f_path.dentry;
	switch (whence) {
		case 1:
			offset += file->f_pos;
			fallthrough;
		case 0:
			if (offset >= 0)
				break;
			fallthrough;
		default:
			return -EINVAL;
	}
	if (offset != file->f_pos) {
		struct dentry *cursor = file->private_data;
		struct dentry *to = NULL;

		inode_lock_shared(dentry->d_inode);

		if (offset > 2)
			to = scan_positives(cursor, &dentry->d_subdirs,
					    offset - 2, NULL);
		spin_lock(&dentry->d_lock);
		if (to)
			list_move(&cursor->d_child, &to->d_child);
		else
			list_del_init(&cursor->d_child);
		spin_unlock(&dentry->d_lock);
		dput(to);

		file->f_pos = offset;

		inode_unlock_shared(dentry->d_inode);
	}
	return offset;
}
EXPORT_SYMBOL(dcache_dir_lseek);

/* Relationship between i_mode and the DT_xxx types */
static inline unsigned char dt_type(struct inode *inode)
{
	return (inode->i_mode >> 12) & 15;
}

/*
 * Directory is locked and all positive dentries in it are safe, since
 * for ramfs-type trees they can't go away without unlink() or rmdir(),
 * both impossible due to the lock on directory.
 */

int dcache_readdir(struct file *file, struct dir_context *ctx)
{
	struct dentry *dentry = file->f_path.dentry;
	struct dentry *cursor = file->private_data;
	struct list_head *anchor = &dentry->d_subdirs;
	struct dentry *next = NULL;
	struct list_head *p;

	if (!dir_emit_dots(file, ctx))
		return 0;

	if (ctx->pos == 2)
		p = anchor;
	else if (!list_empty(&cursor->d_child))
		p = &cursor->d_child;
	else
		return 0;

	while ((next = scan_positives(cursor, p, 1, next)) != NULL) {
		if (!dir_emit(ctx, next->d_name.name, next->d_name.len,
			      d_inode(next)->i_ino, dt_type(d_inode(next))))
			break;
		ctx->pos++;
		p = &next->d_child;
	}
	spin_lock(&dentry->d_lock);
	if (next)
		list_move_tail(&cursor->d_child, &next->d_child);
	else
		list_del_init(&cursor->d_child);
	spin_unlock(&dentry->d_lock);
	dput(next);

	return 0;
}
EXPORT_SYMBOL(dcache_readdir);

ssize_t generic_read_dir(struct file *filp, char __user *buf, size_t siz, loff_t *ppos)
{
	return -EISDIR;
}
EXPORT_SYMBOL(generic_read_dir);

const struct file_operations simple_dir_operations = {
	.open		= dcache_dir_open,
	.release	= dcache_dir_close,
	.llseek		= dcache_dir_lseek,
	.read		= generic_read_dir,
	.iterate_shared	= dcache_readdir,
	.fsync		= noop_fsync,
};
EXPORT_SYMBOL(simple_dir_operations);

const struct inode_operations simple_dir_inode_operations = {
	.lookup		= simple_lookup,
};
EXPORT_SYMBOL(simple_dir_inode_operations);

static struct dentry *find_next_child(struct dentry *parent, struct dentry *prev)
{
	struct dentry *child = NULL;
	struct list_head *p = prev ? &prev->d_child : &parent->d_subdirs;

	spin_lock(&parent->d_lock);
	while ((p = p->next) != &parent->d_subdirs) {
		struct dentry *d = container_of(p, struct dentry, d_child);
		if (simple_positive(d)) {
			spin_lock_nested(&d->d_lock, DENTRY_D_LOCK_NESTED);
			if (simple_positive(d))
				child = dget_dlock(d);
			spin_unlock(&d->d_lock);
			if (likely(child))
				break;
		}
	}
	spin_unlock(&parent->d_lock);
	dput(prev);
	return child;
}

void simple_recursive_removal(struct dentry *dentry,
                              void (*callback)(struct dentry *))
{
	struct dentry *this = dget(dentry);
	while (true) {
		struct dentry *victim = NULL, *child;
		struct inode *inode = this->d_inode;

		inode_lock(inode);
		if (d_is_dir(this))
			inode->i_flags |= S_DEAD;
		while ((child = find_next_child(this, victim)) == NULL) {
			// kill and ascend
			// update metadata while it's still locked
			inode->i_ctime = current_time(inode);
			clear_nlink(inode);
			inode_unlock(inode);
			victim = this;
			this = this->d_parent;
			inode = this->d_inode;
			inode_lock(inode);
			if (simple_positive(victim)) {
				d_invalidate(victim);	// avoid lost mounts
				if (d_is_dir(victim))
					fsnotify_rmdir(inode, victim);
				else
					fsnotify_unlink(inode, victim);
				if (callback)
					callback(victim);
				dput(victim);		// unpin it
			}
			if (victim == dentry) {
				inode->i_ctime = inode->i_mtime =
					current_time(inode);
				if (d_is_dir(dentry))
					drop_nlink(inode);
				inode_unlock(inode);
				dput(dentry);
				return;
			}
		}
		inode_unlock(inode);
		this = child;
	}
}
EXPORT_SYMBOL(simple_recursive_removal);

static const struct super_operations simple_super_operations = {
	.statfs		= simple_statfs,
};

static int pseudo_fs_fill_super(struct super_block *s, struct fs_context *fc)
{
	struct pseudo_fs_context *ctx = fc->fs_private;
	struct inode *root;

	s->s_maxbytes = MAX_LFS_FILESIZE;
	s->s_blocksize = PAGE_SIZE;
	s->s_blocksize_bits = PAGE_SHIFT;
	s->s_magic = ctx->magic;
	s->s_op = ctx->ops ?: &simple_super_operations;
	s->s_xattr = ctx->xattr;
	s->s_time_gran = 1;
	root = new_inode(s);
	if (!root)
		return -ENOMEM;

	/*
	 * since this is the first inode, make it number 1. New inodes created
	 * after this must take care not to collide with it (by passing
	 * max_reserved of 1 to iunique).
	 */
	root->i_ino = 1;
	root->i_mode = S_IFDIR | S_IRUSR | S_IWUSR;
	root->i_atime = root->i_mtime = root->i_ctime = current_time(root);
	s->s_root = d_make_root(root);
	if (!s->s_root)
		return -ENOMEM;
	s->s_d_op = ctx->dops;
	return 0;
}

static int pseudo_fs_get_tree(struct fs_context *fc)
{
	return get_tree_nodev(fc, pseudo_fs_fill_super);
}

static void pseudo_fs_free(struct fs_context *fc)
{
	kfree(fc->fs_private);
}

static const struct fs_context_operations pseudo_fs_context_ops = {
	.free		= pseudo_fs_free,
	.get_tree	= pseudo_fs_get_tree,
};

/*
 * Common helper for pseudo-filesystems (sockfs, pipefs, bdev - stuff that
 * will never be mountable)
 */
struct pseudo_fs_context *init_pseudo(struct fs_context *fc,
					unsigned long magic)
{
	struct pseudo_fs_context *ctx;

	ctx = kzalloc(sizeof(struct pseudo_fs_context), GFP_KERNEL);
	if (likely(ctx)) {
		ctx->magic = magic;
		fc->fs_private = ctx;
		fc->ops = &pseudo_fs_context_ops;
		fc->sb_flags |= SB_NOUSER;
		fc->global = true;
	}
	return ctx;
}
EXPORT_SYMBOL(init_pseudo);

int simple_open(struct inode *inode, struct file *file)
{
	if (inode->i_private)
		file->private_data = inode->i_private;
	return 0;
}
EXPORT_SYMBOL(simple_open);

int simple_link(struct dentry *old_dentry, struct inode *dir, struct dentry *dentry)
{
	struct inode *inode = d_inode(old_dentry);

	inode->i_ctime = dir->i_ctime = dir->i_mtime = current_time(inode);
	inc_nlink(inode);
	ihold(inode);
	dget(dentry);
	d_instantiate(dentry, inode);
	return 0;
}
EXPORT_SYMBOL(simple_link);

int simple_empty(struct dentry *dentry)
{
	struct dentry *child;
	int ret = 0;

	spin_lock(&dentry->d_lock);
	list_for_each_entry(child, &dentry->d_subdirs, d_child) {
		spin_lock_nested(&child->d_lock, DENTRY_D_LOCK_NESTED);
		if (simple_positive(child)) {
			spin_unlock(&child->d_lock);
			goto out;
		}
		spin_unlock(&child->d_lock);
	}
	ret = 1;
out:
	spin_unlock(&dentry->d_lock);
	return ret;
}
EXPORT_SYMBOL(simple_empty);

int simple_unlink(struct inode *dir, struct dentry *dentry)
{
	struct inode *inode = d_inode(dentry);

	inode->i_ctime = dir->i_ctime = dir->i_mtime = current_time(inode);
	drop_nlink(inode);
	dput(dentry);
	return 0;
}
EXPORT_SYMBOL(simple_unlink);

int simple_rmdir(struct inode *dir, struct dentry *dentry)
{
	if (!simple_empty(dentry))
		return -ENOTEMPTY;

	drop_nlink(d_inode(dentry));
	simple_unlink(dir, dentry);
	drop_nlink(dir);
	return 0;
}
EXPORT_SYMBOL(simple_rmdir);

int simple_rename(struct inode *old_dir, struct dentry *old_dentry,
		  struct inode *new_dir, struct dentry *new_dentry,
		  unsigned int flags)
{
	struct inode *inode = d_inode(old_dentry);
	int they_are_dirs = d_is_dir(old_dentry);

	if (flags & ~RENAME_NOREPLACE)
		return -EINVAL;

	if (!simple_empty(new_dentry))
		return -ENOTEMPTY;

	if (d_really_is_positive(new_dentry)) {
		simple_unlink(new_dir, new_dentry);
		if (they_are_dirs) {
			drop_nlink(d_inode(new_dentry));
			drop_nlink(old_dir);
		}
	} else if (they_are_dirs) {
		drop_nlink(old_dir);
		inc_nlink(new_dir);
	}

	old_dir->i_ctime = old_dir->i_mtime = new_dir->i_ctime =
		new_dir->i_mtime = inode->i_ctime = current_time(old_dir);

	return 0;
}
EXPORT_SYMBOL(simple_rename);

/**
 * simple_setattr - setattr for simple filesystem
 * @dentry: dentry
 * @iattr: iattr structure
 *
 * Returns 0 on success, -error on failure.
 *
 * simple_setattr is a simple ->setattr implementation without a proper
 * implementation of size changes.
 *
 * It can either be used for in-memory filesystems or special files
 * on simple regular filesystems.  Anything that needs to change on-disk
 * or wire state on size changes needs its own setattr method.
 */
int simple_setattr(struct dentry *dentry, struct iattr *iattr)
{
	struct inode *inode = d_inode(dentry);
	int error;

	error = setattr_prepare(dentry, iattr);
	if (error)
		return error;

	if (iattr->ia_valid & ATTR_SIZE)
		truncate_setsize(inode, iattr->ia_size);
	setattr_copy(inode, iattr);
	mark_inode_dirty(inode);
	return 0;
}
EXPORT_SYMBOL(simple_setattr);

int simple_readpage(struct file *file, struct page *page)
{
	clear_highpage(page);
	flush_dcache_page(page);
	SetPageUptodate(page);
	unlock_page(page);
	return 0;
}
EXPORT_SYMBOL(simple_readpage);

int simple_write_begin(struct file *file, struct address_space *mapping,
			loff_t pos, unsigned len, unsigned flags,
			struct page **pagep, void **fsdata)
{
	struct page *page;
	pgoff_t index;

	index = pos >> PAGE_SHIFT;

	page = grab_cache_page_write_begin(mapping, index, flags);
	if (!page)
		return -ENOMEM;

	*pagep = page;

	if (!PageUptodate(page) && (len != PAGE_SIZE)) {
		unsigned from = pos & (PAGE_SIZE - 1);

		zero_user_segments(page, 0, from, from + len, PAGE_SIZE);
	}
	return 0;
}
EXPORT_SYMBOL(simple_write_begin);

/**
 * simple_write_end - .write_end helper for non-block-device FSes
 * @file: See .write_end of address_space_operations
 * @mapping: 		"
 * @pos: 		"
 * @len: 		"
 * @copied: 		"
 * @page: 		"
 * @fsdata: 		"
 *
 * simple_write_end does the minimum needed for updating a page after writing is
 * done. It has the same API signature as the .write_end of
 * address_space_operations vector. So it can just be set onto .write_end for
 * FSes that don't need any other processing. i_mutex is assumed to be held.
 * Block based filesystems should use generic_write_end().
 * NOTE: Even though i_size might get updated by this function, mark_inode_dirty
 * is not called, so a filesystem that actually does store data in .write_inode
 * should extend on what's done here with a call to mark_inode_dirty() in the
 * case that i_size has changed.
 *
 * Use *ONLY* with simple_readpage()
 */
int simple_write_end(struct file *file, struct address_space *mapping,
			loff_t pos, unsigned len, unsigned copied,
			struct page *page, void *fsdata)
{
	struct inode *inode = page->mapping->host;
	loff_t last_pos = pos + copied;

	/* zero the stale part of the page if we did a short copy */
	if (!PageUptodate(page)) {
		if (copied < len) {
			unsigned from = pos & (PAGE_SIZE - 1);

			zero_user(page, from + copied, len - copied);
		}
		SetPageUptodate(page);
	}
	/*
	 * No need to use i_size_read() here, the i_size
	 * cannot change under us because we hold the i_mutex.
	 */
	if (last_pos > inode->i_size)
		i_size_write(inode, last_pos);

	set_page_dirty(page);
	unlock_page(page);
	put_page(page);

	return copied;
}
EXPORT_SYMBOL(simple_write_end);

/*
 * the inodes created here are not hashed. If you use iunique to generate
 * unique inode values later for this filesystem, then you must take care
 * to pass it an appropriate max_reserved value to avoid collisions.
 */
int simple_fill_super(struct super_block *s, unsigned long magic,
		      const struct tree_descr *files)
{
	struct inode *inode;
	struct dentry *root;
	struct dentry *dentry;
	int i;

	s->s_blocksize = PAGE_SIZE;
	s->s_blocksize_bits = PAGE_SHIFT;
	s->s_magic = magic;
	s->s_op = &simple_super_operations;
	s->s_time_gran = 1;

	inode = new_inode(s);
	if (!inode)
		return -ENOMEM;
	/*
	 * because the root inode is 1, the files array must not contain an
	 * entry at index 1
	 */
	inode->i_ino = 1;
	inode->i_mode = S_IFDIR | 0755;
	inode->i_atime = inode->i_mtime = inode->i_ctime = current_time(inode);
	inode->i_op = &simple_dir_inode_operations;
	inode->i_fop = &simple_dir_operations;
	set_nlink(inode, 2);
	root = d_make_root(inode);
	if (!root)
		return -ENOMEM;
	for (i = 0; !files->name || files->name[0]; i++, files++) {
		if (!files->name)
			continue;

		/* warn if it tries to conflict with the root inode */
		if (unlikely(i == 1))
			printk(KERN_WARNING "%s: %s passed in a files array"
				"with an index of 1!\n", __func__,
				s->s_type->name);

		dentry = d_alloc_name(root, files->name);
		if (!dentry)
			goto out;
		inode = new_inode(s);
		if (!inode) {
			dput(dentry);
			goto out;
		}
		inode->i_mode = S_IFREG | files->mode;
		inode->i_atime = inode->i_mtime = inode->i_ctime = current_time(inode);
		inode->i_fop = files->ops;
		inode->i_ino = i;
		d_add(dentry, inode);
	}
	s->s_root = root;
	return 0;
out:
	d_genocide(root);
	shrink_dcache_parent(root);
	dput(root);
	return -ENOMEM;
}
EXPORT_SYMBOL(simple_fill_super);

static DEFINE_SPINLOCK(pin_fs_lock);

int simple_pin_fs(struct file_system_type *type, struct vfsmount **mount, int *count)
{
	struct vfsmount *mnt = NULL;
	spin_lock(&pin_fs_lock);
	if (unlikely(!*mount)) {
		spin_unlock(&pin_fs_lock);
		mnt = vfs_kern_mount(type, SB_KERNMOUNT, type->name, NULL);
		if (IS_ERR(mnt))
			return PTR_ERR(mnt);
		spin_lock(&pin_fs_lock);
		if (!*mount)
			*mount = mnt;
	}
	mntget(*mount);
	++*count;
	spin_unlock(&pin_fs_lock);
	mntput(mnt);
	return 0;
}
EXPORT_SYMBOL(simple_pin_fs);

void simple_release_fs(struct vfsmount **mount, int *count)
{
	struct vfsmount *mnt;
	spin_lock(&pin_fs_lock);
	mnt = *mount;
	if (!--*count)
		*mount = NULL;
	spin_unlock(&pin_fs_lock);
	mntput(mnt);
}
EXPORT_SYMBOL(simple_release_fs);

/**
 * simple_read_from_buffer - copy data from the buffer to user space
 * @to: the user space buffer to read to
 * @count: the maximum number of bytes to read
 * @ppos: the current position in the buffer
 * @from: the buffer to read from
 * @available: the size of the buffer
 *
 * The simple_read_from_buffer() function reads up to @count bytes from the
 * buffer @from at offset @ppos into the user space address starting at @to.
 *
 * On success, the number of bytes read is returned and the offset @ppos is
 * advanced by this number, or negative value is returned on error.
 **/
ssize_t simple_read_from_buffer(void __user *to, size_t count, loff_t *ppos,
				const void *from, size_t available)
{
	loff_t pos = *ppos;
	size_t ret;

	if (pos < 0)
		return -EINVAL;
	if (pos >= available || !count)
		return 0;
	if (count > available - pos)
		count = available - pos;
	ret = copy_to_user(to, from + pos, count);
	if (ret == count)
		return -EFAULT;
	count -= ret;
	*ppos = pos + count;
	return count;
}
EXPORT_SYMBOL(simple_read_from_buffer);

/**
 * simple_write_to_buffer - copy data from user space to the buffer
 * @to: the buffer to write to
 * @available: the size of the buffer
 * @ppos: the current position in the buffer
 * @from: the user space buffer to read from
 * @count: the maximum number of bytes to read
 *
 * The simple_write_to_buffer() function reads up to @count bytes from the user
 * space address starting at @from into the buffer @to at offset @ppos.
 *
 * On success, the number of bytes written is returned and the offset @ppos is
 * advanced by this number, or negative value is returned on error.
 **/
ssize_t simple_write_to_buffer(void *to, size_t available, loff_t *ppos,
		const void __user *from, size_t count)
{
	loff_t pos = *ppos;
	size_t res;

	if (pos < 0)
		return -EINVAL;
	if (pos >= available || !count)
		return 0;
	if (count > available - pos)
		count = available - pos;
	res = copy_from_user(to + pos, from, count);
	if (res == count)
		return -EFAULT;
	count -= res;
	*ppos = pos + count;
	return count;
}
EXPORT_SYMBOL(simple_write_to_buffer);

/**
 * memory_read_from_buffer - copy data from the buffer
 * @to: the kernel space buffer to read to
 * @count: the maximum number of bytes to read
 * @ppos: the current position in the buffer
 * @from: the buffer to read from
 * @available: the size of the buffer
 *
 * The memory_read_from_buffer() function reads up to @count bytes from the
 * buffer @from at offset @ppos into the kernel space address starting at @to.
 *
 * On success, the number of bytes read is returned and the offset @ppos is
 * advanced by this number, or negative value is returned on error.
 **/
ssize_t memory_read_from_buffer(void *to, size_t count, loff_t *ppos,
				const void *from, size_t available)
{
	loff_t pos = *ppos;

	if (pos < 0)
		return -EINVAL;
	if (pos >= available)
		return 0;
	if (count > available - pos)
		count = available - pos;
	memcpy(to, from + pos, count);
	*ppos = pos + count;

	return count;
}
EXPORT_SYMBOL(memory_read_from_buffer);

/*
 * Transaction based IO.
 * The file expects a single write which triggers the transaction, and then
 * possibly a read which collects the result - which is stored in a
 * file-local buffer.
 */

void simple_transaction_set(struct file *file, size_t n)
{
	struct simple_transaction_argresp *ar = file->private_data;

	BUG_ON(n > SIMPLE_TRANSACTION_LIMIT);

	/*
	 * The barrier ensures that ar->size will really remain zero until
	 * ar->data is ready for reading.
	 */
	smp_mb();
	ar->size = n;
}
EXPORT_SYMBOL(simple_transaction_set);

char *simple_transaction_get(struct file *file, const char __user *buf, size_t size)
{
	struct simple_transaction_argresp *ar;
	static DEFINE_SPINLOCK(simple_transaction_lock);

	if (size > SIMPLE_TRANSACTION_LIMIT - 1)
		return ERR_PTR(-EFBIG);

	ar = (struct simple_transaction_argresp *)get_zeroed_page(GFP_KERNEL);
	if (!ar)
		return ERR_PTR(-ENOMEM);

	spin_lock(&simple_transaction_lock);

	/* only one write allowed per open */
	if (file->private_data) {
		spin_unlock(&simple_transaction_lock);
		free_page((unsigned long)ar);
		return ERR_PTR(-EBUSY);
	}

	file->private_data = ar;

	spin_unlock(&simple_transaction_lock);

	if (copy_from_user(ar->data, buf, size))
		return ERR_PTR(-EFAULT);

	return ar->data;
}
EXPORT_SYMBOL(simple_transaction_get);

ssize_t simple_transaction_read(struct file *file, char __user *buf, size_t size, loff_t *pos)
{
	struct simple_transaction_argresp *ar = file->private_data;

	if (!ar)
		return 0;
	return simple_read_from_buffer(buf, size, pos, ar->data, ar->size);
}
EXPORT_SYMBOL(simple_transaction_read);

int simple_transaction_release(struct inode *inode, struct file *file)
{
	free_page((unsigned long)file->private_data);
	return 0;
}
EXPORT_SYMBOL(simple_transaction_release);

/* Simple attribute files */

struct simple_attr {
	int (*get)(void *, u64 *);
	int (*set)(void *, u64);
	char get_buf[24];	/* enough to store a u64 and "\n\0" */
	char set_buf[24];
	void *data;
	const char *fmt;	/* format for read operation */
	struct mutex mutex;	/* protects access to these buffers */
};

/* simple_attr_open is called by an actual attribute open file operation
 * to set the attribute specific access operations. */
int simple_attr_open(struct inode *inode, struct file *file,
		     int (*get)(void *, u64 *), int (*set)(void *, u64),
		     const char *fmt)
{
	struct simple_attr *attr;

	attr = kzalloc(sizeof(*attr), GFP_KERNEL);
	if (!attr)
		return -ENOMEM;

	attr->get = get;
	attr->set = set;
	attr->data = inode->i_private;
	attr->fmt = fmt;
	mutex_init(&attr->mutex);

	file->private_data = attr;

	return nonseekable_open(inode, file);
}
EXPORT_SYMBOL_GPL(simple_attr_open);

int simple_attr_release(struct inode *inode, struct file *file)
{
	kfree(file->private_data);
	return 0;
}
EXPORT_SYMBOL_GPL(simple_attr_release);	/* GPL-only?  This?  Really? */

/* read from the buffer that is filled with the get function */
ssize_t simple_attr_read(struct file *file, char __user *buf,
			 size_t len, loff_t *ppos)
{
	struct simple_attr *attr;
	size_t size;
	ssize_t ret;

	attr = file->private_data;

	if (!attr->get)
		return -EACCES;

	ret = mutex_lock_interruptible(&attr->mutex);
	if (ret)
		return ret;

	if (*ppos && attr->get_buf[0]) {
		/* continued read */
		size = strlen(attr->get_buf);
	} else {
		/* first read */
		u64 val;
		ret = attr->get(attr->data, &val);
		if (ret)
			goto out;

		size = scnprintf(attr->get_buf, sizeof(attr->get_buf),
				 attr->fmt, (unsigned long long)val);
	}

	ret = simple_read_from_buffer(buf, len, ppos, attr->get_buf, size);
out:
	mutex_unlock(&attr->mutex);
	return ret;
}
EXPORT_SYMBOL_GPL(simple_attr_read);

/* interpret the buffer as a number to call the set function with */
ssize_t simple_attr_write(struct file *file, const char __user *buf,
			  size_t len, loff_t *ppos)
{
	struct simple_attr *attr;
	unsigned long long val;
	size_t size;
	ssize_t ret;

	attr = file->private_data;
	if (!attr->set)
		return -EACCES;

	ret = mutex_lock_interruptible(&attr->mutex);
	if (ret)
		return ret;

	ret = -EFAULT;
	size = min(sizeof(attr->set_buf) - 1, len);
	if (copy_from_user(attr->set_buf, buf, size))
		goto out;

	attr->set_buf[size] = '\0';
	ret = kstrtoull(attr->set_buf, 0, &val);
	if (ret)
		goto out;
	ret = attr->set(attr->data, val);
	if (ret == 0)
		ret = len; /* on success, claim we got the whole input */
out:
	mutex_unlock(&attr->mutex);
	return ret;
}
EXPORT_SYMBOL_GPL(simple_attr_write);

/**
 * generic_fh_to_dentry - generic helper for the fh_to_dentry export operation
 * @sb:		filesystem to do the file handle conversion on
 * @fid:	file handle to convert
 * @fh_len:	length of the file handle in bytes
 * @fh_type:	type of file handle
 * @get_inode:	filesystem callback to retrieve inode
 *
 * This function decodes @fid as long as it has one of the well-known
 * Linux filehandle types and calls @get_inode on it to retrieve the
 * inode for the object specified in the file handle.
 */
struct dentry *generic_fh_to_dentry(struct super_block *sb, struct fid *fid,
		int fh_len, int fh_type, struct inode *(*get_inode)
			(struct super_block *sb, u64 ino, u32 gen))
{
	struct inode *inode = NULL;

	if (fh_len < 2)
		return NULL;

	switch (fh_type) {
	case FILEID_INO32_GEN:
	case FILEID_INO32_GEN_PARENT:
		inode = get_inode(sb, fid->i32.ino, fid->i32.gen);
		break;
	}

	return d_obtain_alias(inode);
}
EXPORT_SYMBOL_GPL(generic_fh_to_dentry);

/**
 * generic_fh_to_parent - generic helper for the fh_to_parent export operation
 * @sb:		filesystem to do the file handle conversion on
 * @fid:	file handle to convert
 * @fh_len:	length of the file handle in bytes
 * @fh_type:	type of file handle
 * @get_inode:	filesystem callback to retrieve inode
 *
 * This function decodes @fid as long as it has one of the well-known
 * Linux filehandle types and calls @get_inode on it to retrieve the
 * inode for the _parent_ object specified in the file handle if it
 * is specified in the file handle, or NULL otherwise.
 */
struct dentry *generic_fh_to_parent(struct super_block *sb, struct fid *fid,
		int fh_len, int fh_type, struct inode *(*get_inode)
			(struct super_block *sb, u64 ino, u32 gen))
{
	struct inode *inode = NULL;

	if (fh_len <= 2)
		return NULL;

	switch (fh_type) {
	case FILEID_INO32_GEN_PARENT:
		inode = get_inode(sb, fid->i32.parent_ino,
				  (fh_len > 3 ? fid->i32.parent_gen : 0));
		break;
	}

	return d_obtain_alias(inode);
}
EXPORT_SYMBOL_GPL(generic_fh_to_parent);

/**
 * __generic_file_fsync - generic fsync implementation for simple filesystems
 *
 * @file:	file to synchronize
 * @start:	start offset in bytes
 * @end:	end offset in bytes (inclusive)
 * @datasync:	only synchronize essential metadata if true
 *
 * This is a generic implementation of the fsync method for simple
 * filesystems which track all non-inode metadata in the buffers list
 * hanging off the address_space structure.
 */
int __generic_file_fsync(struct file *file, loff_t start, loff_t end,
				 int datasync)
{
	struct inode *inode = file->f_mapping->host;
	int err;
	int ret;

	err = file_write_and_wait_range(file, start, end);
	if (err)
		return err;

	inode_lock(inode);
	ret = sync_mapping_buffers(inode->i_mapping);
	if (!(inode->i_state & I_DIRTY_ALL))
		goto out;
	if (datasync && !(inode->i_state & I_DIRTY_DATASYNC))
		goto out;

	err = sync_inode_metadata(inode, 1);
	if (ret == 0)
		ret = err;

out:
	inode_unlock(inode);
	/* check and advance again to catch errors after syncing out buffers */
	err = file_check_and_advance_wb_err(file);
	if (ret == 0)
		ret = err;
	return ret;
}
EXPORT_SYMBOL(__generic_file_fsync);

/**
 * generic_file_fsync - generic fsync implementation for simple filesystems
 *			with flush
 * @file:	file to synchronize
 * @start:	start offset in bytes
 * @end:	end offset in bytes (inclusive)
 * @datasync:	only synchronize essential metadata if true
 *
 */

int generic_file_fsync(struct file *file, loff_t start, loff_t end,
		       int datasync)
{
	struct inode *inode = file->f_mapping->host;
	int err;

	err = __generic_file_fsync(file, start, end, datasync);
	if (err)
		return err;
	return blkdev_issue_flush(inode->i_sb->s_bdev, GFP_KERNEL);
}
EXPORT_SYMBOL(generic_file_fsync);

/**
 * generic_check_addressable - Check addressability of file system
 * @blocksize_bits:	log of file system block size
 * @num_blocks:		number of blocks in file system
 *
 * Determine whether a file system with @num_blocks blocks (and a
 * block size of 2**@blocksize_bits) is addressable by the sector_t
 * and page cache of the system.  Return 0 if so and -EFBIG otherwise.
 */
int generic_check_addressable(unsigned blocksize_bits, u64 num_blocks)
{
	u64 last_fs_block = num_blocks - 1;
	u64 last_fs_page =
		last_fs_block >> (PAGE_SHIFT - blocksize_bits);

	if (unlikely(num_blocks == 0))
		return 0;

	if ((blocksize_bits < 9) || (blocksize_bits > PAGE_SHIFT))
		return -EINVAL;

	if ((last_fs_block > (sector_t)(~0ULL) >> (blocksize_bits - 9)) ||
	    (last_fs_page > (pgoff_t)(~0ULL))) {
		return -EFBIG;
	}
	return 0;
}
EXPORT_SYMBOL(generic_check_addressable);

/*
 * No-op implementation of ->fsync for in-memory filesystems.
 */
int noop_fsync(struct file *file, loff_t start, loff_t end, int datasync)
{
	return 0;
}
EXPORT_SYMBOL(noop_fsync);

int noop_set_page_dirty(struct page *page)
{
	/*
	 * Unlike __set_page_dirty_no_writeback that handles dirty page
	 * tracking in the page object, dax does all dirty tracking in
	 * the inode address_space in response to mkwrite faults. In the
	 * dax case we only need to worry about potentially dirty CPU
	 * caches, not dirty page cache pages to write back.
	 *
	 * This callback is defined to prevent fallback to
	 * __set_page_dirty_buffers() in set_page_dirty().
	 */
	return 0;
}
EXPORT_SYMBOL_GPL(noop_set_page_dirty);

void noop_invalidatepage(struct page *page, unsigned int offset,
		unsigned int length)
{
	/*
	 * There is no page cache to invalidate in the dax case, however
	 * we need this callback defined to prevent falling back to
	 * block_invalidatepage() in do_invalidatepage().
	 */
}
EXPORT_SYMBOL_GPL(noop_invalidatepage);

ssize_t noop_direct_IO(struct kiocb *iocb, struct iov_iter *iter)
{
	/*
	 * iomap based filesystems support direct I/O without need for
	 * this callback. However, it still needs to be set in
	 * inode->a_ops so that open/fcntl know that direct I/O is
	 * generally supported.
	 */
	return -EINVAL;
}
EXPORT_SYMBOL_GPL(noop_direct_IO);

/* Because kfree isn't assignment-compatible with void(void*) ;-/ */
void kfree_link(void *p)
{
	kfree(p);
}
EXPORT_SYMBOL(kfree_link);

/*
 * nop .set_page_dirty method so that people can use .page_mkwrite on
 * anon inodes.
 */
static int anon_set_page_dirty(struct page *page)
{
	return 0;
};

/*
 * A single inode exists for all anon_inode files. Contrary to pipes,
 * anon_inode inodes have no associated per-instance data, so we need
 * only allocate one of them.
 */
struct inode *alloc_anon_inode(struct super_block *s)
{
	static const struct address_space_operations anon_aops = {
		.set_page_dirty = anon_set_page_dirty,
	};
	struct inode *inode = new_inode_pseudo(s);

	if (!inode)
		return ERR_PTR(-ENOMEM);

	inode->i_ino = get_next_ino();
	inode->i_mapping->a_ops = &anon_aops;

	/*
	 * Mark the inode dirty from the very beginning,
	 * that way it will never be moved to the dirty
	 * list because mark_inode_dirty() will think
	 * that it already _is_ on the dirty list.
	 */
	inode->i_state = I_DIRTY;
	inode->i_mode = S_IRUSR | S_IWUSR;
	inode->i_uid = current_fsuid();
	inode->i_gid = current_fsgid();
	inode->i_flags |= S_PRIVATE;
	inode->i_atime = inode->i_mtime = inode->i_ctime = current_time(inode);
	return inode;
}
EXPORT_SYMBOL(alloc_anon_inode);

/**
 * simple_nosetlease - generic helper for prohibiting leases
 * @filp: file pointer
 * @arg: type of lease to obtain
 * @flp: new lease supplied for insertion
 * @priv: private data for lm_setup operation
 *
 * Generic helper for filesystems that do not wish to allow leases to be set.
 * All arguments are ignored and it just returns -EINVAL.
 */
int
simple_nosetlease(struct file *filp, long arg, struct file_lock **flp,
		  void **priv)
{
	return -EINVAL;
}
EXPORT_SYMBOL(simple_nosetlease);

/**
 * simple_get_link - generic helper to get the target of "fast" symlinks
 * @dentry: not used here
 * @inode: the symlink inode
 * @done: not used here
 *
 * Generic helper for filesystems to use for symlink inodes where a pointer to
 * the symlink target is stored in ->i_link.  NOTE: this isn't normally called,
 * since as an optimization the path lookup code uses any non-NULL ->i_link
 * directly, without calling ->get_link().  But ->get_link() still must be set,
 * to mark the inode_operations as being for a symlink.
 *
 * Return: the symlink target
 */
const char *simple_get_link(struct dentry *dentry, struct inode *inode,
			    struct delayed_call *done)
{
	return inode->i_link;
}
EXPORT_SYMBOL(simple_get_link);

const struct inode_operations simple_symlink_inode_operations = {
	.get_link = simple_get_link,
};
EXPORT_SYMBOL(simple_symlink_inode_operations);

/*
 * Operations for a permanently empty directory.
 */
static struct dentry *empty_dir_lookup(struct inode *dir, struct dentry *dentry, unsigned int flags)
{
	return ERR_PTR(-ENOENT);
}

static int empty_dir_getattr(const struct path *path, struct kstat *stat,
			     u32 request_mask, unsigned int query_flags)
{
	struct inode *inode = d_inode(path->dentry);
	generic_fillattr(inode, stat);
	return 0;
}

static int empty_dir_setattr(struct dentry *dentry, struct iattr *attr)
{
	return -EPERM;
}

static ssize_t empty_dir_listxattr(struct dentry *dentry, char *list, size_t size)
{
	return -EOPNOTSUPP;
}

static const struct inode_operations empty_dir_inode_operations = {
	.lookup		= empty_dir_lookup,
	.permission	= generic_permission,
	.setattr	= empty_dir_setattr,
	.getattr	= empty_dir_getattr,
	.listxattr	= empty_dir_listxattr,
};

static loff_t empty_dir_llseek(struct file *file, loff_t offset, int whence)
{
	/* An empty directory has two entries . and .. at offsets 0 and 1 */
	return generic_file_llseek_size(file, offset, whence, 2, 2);
}

static int empty_dir_readdir(struct file *file, struct dir_context *ctx)
{
	dir_emit_dots(file, ctx);
	return 0;
}

static const struct file_operations empty_dir_operations = {
	.llseek		= empty_dir_llseek,
	.read		= generic_read_dir,
	.iterate_shared	= empty_dir_readdir,
	.fsync		= noop_fsync,
};


void make_empty_dir_inode(struct inode *inode)
{
	set_nlink(inode, 2);
	inode->i_mode = S_IFDIR | S_IRUGO | S_IXUGO;
	inode->i_uid = GLOBAL_ROOT_UID;
	inode->i_gid = GLOBAL_ROOT_GID;
	inode->i_rdev = 0;
	inode->i_size = 0;
	inode->i_blkbits = PAGE_SHIFT;
	inode->i_blocks = 0;

	inode->i_op = &empty_dir_inode_operations;
	inode->i_opflags &= ~IOP_XATTR;
	inode->i_fop = &empty_dir_operations;
}

bool is_empty_dir_inode(struct inode *inode)
{
	return (inode->i_fop == &empty_dir_operations) &&
		(inode->i_op == &empty_dir_inode_operations);
}

#ifdef CONFIG_UNICODE
/*
 * Determine if the name of a dentry should be casefolded.
 *
 * Return: if names will need casefolding
 */
static bool needs_casefold(const struct inode *dir)
{
	return IS_CASEFOLDED(dir) && dir->i_sb->s_encoding;
}

/**
 * generic_ci_d_compare - generic d_compare implementation for casefolding filesystems
 * @dentry:	dentry whose name we are checking against
 * @len:	len of name of dentry
 * @str:	str pointer to name of dentry
 * @name:	Name to compare against
 *
 * Return: 0 if names match, 1 if mismatch, or -ERRNO
 */
int generic_ci_d_compare(const struct dentry *dentry, unsigned int len,
			  const char *str, const struct qstr *name)
{
	const struct dentry *parent = READ_ONCE(dentry->d_parent);
	const struct inode *dir = READ_ONCE(parent->d_inode);
	const struct super_block *sb = dentry->d_sb;
	const struct unicode_map *um = sb->s_encoding;
	struct qstr qstr = QSTR_INIT(str, len);
	char strbuf[DNAME_INLINE_LEN];
	int ret;

	if (!dir || !needs_casefold(dir))
		goto fallback;
	/*
	 * If the dentry name is stored in-line, then it may be concurrently
	 * modified by a rename.  If this happens, the VFS will eventually retry
	 * the lookup, so it doesn't matter what ->d_compare() returns.
	 * However, it's unsafe to call utf8_strncasecmp() with an unstable
	 * string.  Therefore, we have to copy the name into a temporary buffer.
	 */
	if (len <= DNAME_INLINE_LEN - 1) {
		memcpy(strbuf, str, len);
		strbuf[len] = 0;
		qstr.name = strbuf;
		/* prevent compiler from optimizing out the temporary buffer */
		barrier();
	}
	ret = utf8_strncasecmp(um, name, &qstr);
	if (ret >= 0)
		return ret;

	if (sb_has_strict_encoding(sb))
		return -EINVAL;
fallback:
	if (len != name->len)
		return 1;
	return !!memcmp(str, name->name, len);
}
EXPORT_SYMBOL(generic_ci_d_compare);

/**
 * generic_ci_d_hash - generic d_hash implementation for casefolding filesystems
 * @dentry:	dentry of the parent directory
 * @str:	qstr of name whose hash we should fill in
 *
 * Return: 0 if hash was successful or unchanged, and -EINVAL on error
 */
int generic_ci_d_hash(const struct dentry *dentry, struct qstr *str)
{
	const struct inode *dir = READ_ONCE(dentry->d_inode);
	struct super_block *sb = dentry->d_sb;
	const struct unicode_map *um = sb->s_encoding;
	int ret = 0;

	if (!dir || !needs_casefold(dir))
		return 0;

	ret = utf8_casefold_hash(um, dentry, str);
	if (ret < 0 && sb_has_strict_encoding(sb))
		return -EINVAL;
	return 0;
}
EXPORT_SYMBOL(generic_ci_d_hash);

static const struct dentry_operations generic_ci_dentry_ops = {
	.d_hash = generic_ci_d_hash,
	.d_compare = generic_ci_d_compare,
};
#endif

#ifdef CONFIG_FS_ENCRYPTION
static const struct dentry_operations generic_encrypted_dentry_ops = {
	.d_revalidate = fscrypt_d_revalidate,
};
#endif

#if defined(CONFIG_FS_ENCRYPTION) && defined(CONFIG_UNICODE)
static const struct dentry_operations generic_encrypted_ci_dentry_ops = {
	.d_hash = generic_ci_d_hash,
	.d_compare = generic_ci_d_compare,
	.d_revalidate = fscrypt_d_revalidate,
};
#endif

/**
 * generic_set_encrypted_ci_d_ops - helper for setting d_ops for given dentry
 * @dentry:	dentry to set ops on
 *
 * Casefolded directories need d_hash and d_compare set, so that the dentries
 * contained in them are handled case-insensitively.  Note that these operations
 * are needed on the parent directory rather than on the dentries in it, and
 * while the casefolding flag can be toggled on and off on an empty directory,
 * dentry_operations can't be changed later.  As a result, if the filesystem has
 * casefolding support enabled at all, we have to give all dentries the
 * casefolding operations even if their inode doesn't have the casefolding flag
 * currently (and thus the casefolding ops would be no-ops for now).
 *
 * Encryption works differently in that the only dentry operation it needs is
 * d_revalidate, which it only needs on dentries that have the no-key name flag.
 * The no-key flag can't be set "later", so we don't have to worry about that.
 *
 * Finally, to maximize compatibility with overlayfs (which isn't compatible
 * with certain dentry operations) and to avoid taking an unnecessary
 * performance hit, we use custom dentry_operations for each possible
 * combination rather than always installing all operations.
 */
void generic_set_encrypted_ci_d_ops(struct dentry *dentry)
{
#ifdef CONFIG_FS_ENCRYPTION
<<<<<<< HEAD
	if (dentry->d_flags & DCACHE_NOKEY_NAME) {
=======
	bool needs_encrypt_ops = dentry->d_flags & DCACHE_NOKEY_NAME;
#endif
>>>>>>> a34582fe
#ifdef CONFIG_UNICODE
	bool needs_ci_ops = dentry->d_sb->s_encoding;
#endif
#if defined(CONFIG_FS_ENCRYPTION) && defined(CONFIG_UNICODE)
	if (needs_encrypt_ops && needs_ci_ops) {
		d_set_d_op(dentry, &generic_encrypted_ci_dentry_ops);
		return;
	}
#endif
#ifdef CONFIG_FS_ENCRYPTION
	if (needs_encrypt_ops) {
		d_set_d_op(dentry, &generic_encrypted_dentry_ops);
		return;
	}
#endif
#ifdef CONFIG_UNICODE
	if (needs_ci_ops) {
		d_set_d_op(dentry, &generic_ci_dentry_ops);
		return;
	}
#endif
}
EXPORT_SYMBOL(generic_set_encrypted_ci_d_ops);<|MERGE_RESOLUTION|>--- conflicted
+++ resolved
@@ -1497,12 +1497,8 @@
 void generic_set_encrypted_ci_d_ops(struct dentry *dentry)
 {
 #ifdef CONFIG_FS_ENCRYPTION
-<<<<<<< HEAD
-	if (dentry->d_flags & DCACHE_NOKEY_NAME) {
-=======
 	bool needs_encrypt_ops = dentry->d_flags & DCACHE_NOKEY_NAME;
 #endif
->>>>>>> a34582fe
 #ifdef CONFIG_UNICODE
 	bool needs_ci_ops = dentry->d_sb->s_encoding;
 #endif
