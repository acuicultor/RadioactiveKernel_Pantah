/* SPDX-License-Identifier: GPL-2.0-or-later */
/* fs/ internal definitions
 *
 * Copyright (C) 2006 Red Hat, Inc. All Rights Reserved.
 * Written by David Howells (dhowells@redhat.com)
 */

struct super_block;
struct file_system_type;
struct iomap;
struct iomap_ops;
struct linux_binprm;
struct path;
struct mount;
struct shrink_control;
struct fs_context;
struct user_namespace;

/*
 * block_dev.c
 */
#ifdef CONFIG_BLOCK
extern void __init bdev_cache_init(void);

extern int __sync_blockdev(struct block_device *bdev, int wait);
void iterate_bdevs(void (*)(struct block_device *, void *), void *);
void emergency_thaw_bdev(struct super_block *sb);
void bd_forget(struct inode *inode);
#else
static inline void bdev_cache_init(void)
{
}

static inline int __sync_blockdev(struct block_device *bdev, int wait)
{
	return 0;
}
static inline void iterate_bdevs(void (*f)(struct block_device *, void *),
		void *arg)
{
}
static inline int emergency_thaw_bdev(struct super_block *sb)
{
	return 0;
}
static inline void bd_forget(struct inode *inode)
{
}
#endif /* CONFIG_BLOCK */

/*
 * buffer.c
 */
extern int __block_write_begin_int(struct page *page, loff_t pos, unsigned len,
		get_block_t *get_block, struct iomap *iomap);

/*
 * char_dev.c
 */
extern void __init chrdev_init(void);

/*
 * fs_context.c
 */
extern const struct fs_context_operations legacy_fs_context_ops;
extern int parse_monolithic_mount_data(struct fs_context *, void *);
extern void vfs_clean_context(struct fs_context *fc);
extern int finish_clean_context(struct fs_context *fc);

/*
 * namei.c
 */
extern int filename_lookup(int dfd, struct filename *name, unsigned flags,
			   struct path *path, struct path *root);
extern int vfs_path_lookup(struct dentry *, struct vfsmount *,
			   const char *, unsigned int, struct path *);
long do_rmdir(int dfd, struct filename *name);
long do_unlinkat(int dfd, struct filename *name);
int may_linkat(struct path *link);
int do_renameat2(int olddfd, struct filename *oldname, int newdfd,
		 struct filename *newname, unsigned int flags);

/*
 * namespace.c
 */
extern struct vfsmount *lookup_mnt(const struct path *);
extern int finish_automount(struct vfsmount *, struct path *);

extern int sb_prepare_remount_readonly(struct super_block *);

extern void __init mnt_init(void);

extern int __mnt_want_write_file(struct file *);
extern void __mnt_drop_write_file(struct file *);

extern void dissolve_on_fput(struct vfsmount *);

int path_mount(const char *dev_name, struct path *path,
		const char *type_page, unsigned long flags, void *data_page);
int path_umount(struct path *path, int flags);

/*
 * fs_struct.c
 */
extern void chroot_fs_refs(const struct path *, const struct path *);

/*
 * file_table.c
 */
extern struct file *alloc_empty_file(int, const struct cred *);
extern struct file *alloc_empty_file_noaccount(int, const struct cred *);

/*
 * super.c
 */
extern int reconfigure_super(struct fs_context *);
extern bool trylock_super(struct super_block *sb);
extern struct super_block *user_get_super(dev_t);
extern bool mount_capable(struct fs_context *);

/*
 * open.c
 */
struct open_flags {
	int open_flag;
	umode_t mode;
	int acc_mode;
	int intent;
	int lookup_flags;
};
extern struct file *do_filp_open(int dfd, struct filename *pathname,
		const struct open_flags *op);
extern struct file *do_file_open_root(struct dentry *, struct vfsmount *,
		const char *, const struct open_flags *);
extern struct open_how build_open_how(int flags, umode_t mode);
extern int build_open_flags(const struct open_how *how, struct open_flags *op);
extern int __close_fd_get_file(unsigned int fd, struct file **res);

long do_sys_ftruncate(unsigned int fd, loff_t length, int small);
int chmod_common(const struct path *path, umode_t mode);
int do_fchownat(int dfd, const char __user *filename, uid_t user, gid_t group,
		int flag);
int chown_common(const struct path *path, uid_t user, gid_t group);
extern int vfs_open(const struct path *, struct file *);

/*
 * inode.c
 */
extern long prune_icache_sb(struct super_block *sb, struct shrink_control *sc);
extern void inode_add_lru(struct inode *inode);
extern int dentry_needs_remove_privs(struct dentry *dentry);
bool in_group_or_capable(const struct inode *inode, kgid_t gid);
<<<<<<< HEAD
=======
void lock_two_inodes(struct inode *inode1, struct inode *inode2,
		     unsigned subclass1, unsigned subclass2);
>>>>>>> dd679e5c

/*
 * fs-writeback.c
 */
extern long get_nr_dirty_inodes(void);
extern int invalidate_inodes(struct super_block *, bool);

/*
 * dcache.c
 */
extern int d_set_mounted(struct dentry *dentry);
extern long prune_dcache_sb(struct super_block *sb, struct shrink_control *sc);
extern struct dentry *d_alloc_cursor(struct dentry *);
extern struct dentry * d_alloc_pseudo(struct super_block *, const struct qstr *);
extern char *simple_dname(struct dentry *, char *, int);
extern void dput_to_list(struct dentry *, struct list_head *);
extern void shrink_dentry_list(struct list_head *);

/*
 * read_write.c
 */
extern int rw_verify_area(int, struct file *, const loff_t *, size_t);

/*
 * pipe.c
 */
extern const struct file_operations pipefifo_fops;

/*
 * fs_pin.c
 */
extern void group_pin_kill(struct hlist_head *p);
extern void mnt_pin_kill(struct mount *m);

/*
 * fs/nsfs.c
 */
extern const struct dentry_operations ns_dentry_operations;

/* direct-io.c: */
int sb_init_dio_done_wq(struct super_block *sb);

/*
 * fs/stat.c:
 */
int do_statx(int dfd, const char __user *filename, unsigned flags,
	     unsigned int mask, struct statx __user *buffer);

/*
 * fs/attr.c
 */
int setattr_should_drop_sgid(const struct inode *inode);<|MERGE_RESOLUTION|>--- conflicted
+++ resolved
@@ -150,11 +150,8 @@
 extern void inode_add_lru(struct inode *inode);
 extern int dentry_needs_remove_privs(struct dentry *dentry);
 bool in_group_or_capable(const struct inode *inode, kgid_t gid);
-<<<<<<< HEAD
-=======
 void lock_two_inodes(struct inode *inode1, struct inode *inode2,
 		     unsigned subclass1, unsigned subclass2);
->>>>>>> dd679e5c
 
 /*
  * fs-writeback.c
