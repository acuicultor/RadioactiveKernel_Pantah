// SPDX-License-Identifier: GPL-2.0
/*
 * Copyright (C) 2007 Oracle.  All rights reserved.
 */

#include <linux/fs.h>
#include <linux/blkdev.h>
#include <linux/radix-tree.h>
#include <linux/writeback.h>
#include <linux/workqueue.h>
#include <linux/kthread.h>
#include <linux/slab.h>
#include <linux/migrate.h>
#include <linux/ratelimit.h>
#include <linux/uuid.h>
#include <linux/semaphore.h>
#include <linux/error-injection.h>
#include <linux/crc32c.h>
#include <linux/sched/mm.h>
#include <asm/unaligned.h>
#include <crypto/hash.h>
#include "ctree.h"
#include "disk-io.h"
#include "transaction.h"
#include "btrfs_inode.h"
#include "volumes.h"
#include "print-tree.h"
#include "locking.h"
#include "tree-log.h"
#include "free-space-cache.h"
#include "free-space-tree.h"
#include "inode-map.h"
#include "check-integrity.h"
#include "rcu-string.h"
#include "dev-replace.h"
#include "raid56.h"
#include "sysfs.h"
#include "qgroup.h"
#include "compression.h"
#include "tree-checker.h"
#include "ref-verify.h"
#include "block-group.h"
#include "discard.h"
#include "space-info.h"

#define BTRFS_SUPER_FLAG_SUPP	(BTRFS_HEADER_FLAG_WRITTEN |\
				 BTRFS_HEADER_FLAG_RELOC |\
				 BTRFS_SUPER_FLAG_ERROR |\
				 BTRFS_SUPER_FLAG_SEEDING |\
				 BTRFS_SUPER_FLAG_METADUMP |\
				 BTRFS_SUPER_FLAG_METADUMP_V2)

static void end_workqueue_fn(struct btrfs_work *work);
static void btrfs_destroy_ordered_extents(struct btrfs_root *root);
static int btrfs_destroy_delayed_refs(struct btrfs_transaction *trans,
				      struct btrfs_fs_info *fs_info);
static void btrfs_destroy_delalloc_inodes(struct btrfs_root *root);
static int btrfs_destroy_marked_extents(struct btrfs_fs_info *fs_info,
					struct extent_io_tree *dirty_pages,
					int mark);
static int btrfs_destroy_pinned_extent(struct btrfs_fs_info *fs_info,
				       struct extent_io_tree *pinned_extents);
static int btrfs_cleanup_transaction(struct btrfs_fs_info *fs_info);
static void btrfs_error_commit_super(struct btrfs_fs_info *fs_info);

/*
 * btrfs_end_io_wq structs are used to do processing in task context when an IO
 * is complete.  This is used during reads to verify checksums, and it is used
 * by writes to insert metadata for new file extents after IO is complete.
 */
struct btrfs_end_io_wq {
	struct bio *bio;
	bio_end_io_t *end_io;
	void *private;
	struct btrfs_fs_info *info;
	blk_status_t status;
	enum btrfs_wq_endio_type metadata;
	struct btrfs_work work;
};

static struct kmem_cache *btrfs_end_io_wq_cache;

int __init btrfs_end_io_wq_init(void)
{
	btrfs_end_io_wq_cache = kmem_cache_create("btrfs_end_io_wq",
					sizeof(struct btrfs_end_io_wq),
					0,
					SLAB_MEM_SPREAD,
					NULL);
	if (!btrfs_end_io_wq_cache)
		return -ENOMEM;
	return 0;
}

void __cold btrfs_end_io_wq_exit(void)
{
	kmem_cache_destroy(btrfs_end_io_wq_cache);
}

static void btrfs_free_csum_hash(struct btrfs_fs_info *fs_info)
{
	if (fs_info->csum_shash)
		crypto_free_shash(fs_info->csum_shash);
}

/*
 * async submit bios are used to offload expensive checksumming
 * onto the worker threads.  They checksum file and metadata bios
 * just before they are sent down the IO stack.
 */
struct async_submit_bio {
	void *private_data;
	struct bio *bio;
	extent_submit_bio_start_t *submit_bio_start;
	int mirror_num;
	/*
	 * bio_offset is optional, can be used if the pages in the bio
	 * can't tell us where in the file the bio should go
	 */
	u64 bio_offset;
	struct btrfs_work work;
	blk_status_t status;
};

/*
 * Lockdep class keys for extent_buffer->lock's in this root.  For a given
 * eb, the lockdep key is determined by the btrfs_root it belongs to and
 * the level the eb occupies in the tree.
 *
 * Different roots are used for different purposes and may nest inside each
 * other and they require separate keysets.  As lockdep keys should be
 * static, assign keysets according to the purpose of the root as indicated
 * by btrfs_root->root_key.objectid.  This ensures that all special purpose
 * roots have separate keysets.
 *
 * Lock-nesting across peer nodes is always done with the immediate parent
 * node locked thus preventing deadlock.  As lockdep doesn't know this, use
 * subclass to avoid triggering lockdep warning in such cases.
 *
 * The key is set by the readpage_end_io_hook after the buffer has passed
 * csum validation but before the pages are unlocked.  It is also set by
 * btrfs_init_new_buffer on freshly allocated blocks.
 *
 * We also add a check to make sure the highest level of the tree is the
 * same as our lockdep setup here.  If BTRFS_MAX_LEVEL changes, this code
 * needs update as well.
 */
#ifdef CONFIG_DEBUG_LOCK_ALLOC
# if BTRFS_MAX_LEVEL != 8
#  error
# endif

static struct btrfs_lockdep_keyset {
	u64			id;		/* root objectid */
	const char		*name_stem;	/* lock name stem */
	char			names[BTRFS_MAX_LEVEL + 1][20];
	struct lock_class_key	keys[BTRFS_MAX_LEVEL + 1];
} btrfs_lockdep_keysets[] = {
	{ .id = BTRFS_ROOT_TREE_OBJECTID,	.name_stem = "root"	},
	{ .id = BTRFS_EXTENT_TREE_OBJECTID,	.name_stem = "extent"	},
	{ .id = BTRFS_CHUNK_TREE_OBJECTID,	.name_stem = "chunk"	},
	{ .id = BTRFS_DEV_TREE_OBJECTID,	.name_stem = "dev"	},
	{ .id = BTRFS_FS_TREE_OBJECTID,		.name_stem = "fs"	},
	{ .id = BTRFS_CSUM_TREE_OBJECTID,	.name_stem = "csum"	},
	{ .id = BTRFS_QUOTA_TREE_OBJECTID,	.name_stem = "quota"	},
	{ .id = BTRFS_TREE_LOG_OBJECTID,	.name_stem = "log"	},
	{ .id = BTRFS_TREE_RELOC_OBJECTID,	.name_stem = "treloc"	},
	{ .id = BTRFS_DATA_RELOC_TREE_OBJECTID,	.name_stem = "dreloc"	},
	{ .id = BTRFS_UUID_TREE_OBJECTID,	.name_stem = "uuid"	},
	{ .id = BTRFS_FREE_SPACE_TREE_OBJECTID,	.name_stem = "free-space" },
	{ .id = 0,				.name_stem = "tree"	},
};

void __init btrfs_init_lockdep(void)
{
	int i, j;

	/* initialize lockdep class names */
	for (i = 0; i < ARRAY_SIZE(btrfs_lockdep_keysets); i++) {
		struct btrfs_lockdep_keyset *ks = &btrfs_lockdep_keysets[i];

		for (j = 0; j < ARRAY_SIZE(ks->names); j++)
			snprintf(ks->names[j], sizeof(ks->names[j]),
				 "btrfs-%s-%02d", ks->name_stem, j);
	}
}

void btrfs_set_buffer_lockdep_class(u64 objectid, struct extent_buffer *eb,
				    int level)
{
	struct btrfs_lockdep_keyset *ks;

	BUG_ON(level >= ARRAY_SIZE(ks->keys));

	/* find the matching keyset, id 0 is the default entry */
	for (ks = btrfs_lockdep_keysets; ks->id; ks++)
		if (ks->id == objectid)
			break;

	lockdep_set_class_and_name(&eb->lock,
				   &ks->keys[level], ks->names[level]);
}

#endif

/*
 * Compute the csum of a btree block and store the result to provided buffer.
 */
static void csum_tree_block(struct extent_buffer *buf, u8 *result)
{
	struct btrfs_fs_info *fs_info = buf->fs_info;
	const int num_pages = fs_info->nodesize >> PAGE_SHIFT;
	SHASH_DESC_ON_STACK(shash, fs_info->csum_shash);
	char *kaddr;
	int i;

	shash->tfm = fs_info->csum_shash;
	crypto_shash_init(shash);
	kaddr = page_address(buf->pages[0]);
	crypto_shash_update(shash, kaddr + BTRFS_CSUM_SIZE,
			    PAGE_SIZE - BTRFS_CSUM_SIZE);

	for (i = 1; i < num_pages; i++) {
		kaddr = page_address(buf->pages[i]);
		crypto_shash_update(shash, kaddr, PAGE_SIZE);
	}
	memset(result, 0, BTRFS_CSUM_SIZE);
	crypto_shash_final(shash, result);
}

/*
 * we can't consider a given block up to date unless the transid of the
 * block matches the transid in the parent node's pointer.  This is how we
 * detect blocks that either didn't get written at all or got written
 * in the wrong place.
 */
static int verify_parent_transid(struct extent_io_tree *io_tree,
				 struct extent_buffer *eb, u64 parent_transid,
				 int atomic)
{
	struct extent_state *cached_state = NULL;
	int ret;
	bool need_lock = (current->journal_info == BTRFS_SEND_TRANS_STUB);

	if (!parent_transid || btrfs_header_generation(eb) == parent_transid)
		return 0;

	if (atomic)
		return -EAGAIN;

	if (need_lock) {
		btrfs_tree_read_lock(eb);
		btrfs_set_lock_blocking_read(eb);
	}

	lock_extent_bits(io_tree, eb->start, eb->start + eb->len - 1,
			 &cached_state);
	if (extent_buffer_uptodate(eb) &&
	    btrfs_header_generation(eb) == parent_transid) {
		ret = 0;
		goto out;
	}
	btrfs_err_rl(eb->fs_info,
		"parent transid verify failed on %llu wanted %llu found %llu",
			eb->start,
			parent_transid, btrfs_header_generation(eb));
	ret = 1;

	/*
	 * Things reading via commit roots that don't have normal protection,
	 * like send, can have a really old block in cache that may point at a
	 * block that has been freed and re-allocated.  So don't clear uptodate
	 * if we find an eb that is under IO (dirty/writeback) because we could
	 * end up reading in the stale data and then writing it back out and
	 * making everybody very sad.
	 */
	if (!extent_buffer_under_io(eb))
		clear_extent_buffer_uptodate(eb);
out:
	unlock_extent_cached(io_tree, eb->start, eb->start + eb->len - 1,
			     &cached_state);
	if (need_lock)
		btrfs_tree_read_unlock_blocking(eb);
	return ret;
}

static bool btrfs_supported_super_csum(u16 csum_type)
{
	switch (csum_type) {
	case BTRFS_CSUM_TYPE_CRC32:
	case BTRFS_CSUM_TYPE_XXHASH:
	case BTRFS_CSUM_TYPE_SHA256:
	case BTRFS_CSUM_TYPE_BLAKE2:
		return true;
	default:
		return false;
	}
}

/*
 * Return 0 if the superblock checksum type matches the checksum value of that
 * algorithm. Pass the raw disk superblock data.
 */
static int btrfs_check_super_csum(struct btrfs_fs_info *fs_info,
				  char *raw_disk_sb)
{
	struct btrfs_super_block *disk_sb =
		(struct btrfs_super_block *)raw_disk_sb;
	char result[BTRFS_CSUM_SIZE];
	SHASH_DESC_ON_STACK(shash, fs_info->csum_shash);

	shash->tfm = fs_info->csum_shash;

	/*
	 * The super_block structure does not span the whole
	 * BTRFS_SUPER_INFO_SIZE range, we expect that the unused space is
	 * filled with zeros and is included in the checksum.
	 */
	crypto_shash_digest(shash, raw_disk_sb + BTRFS_CSUM_SIZE,
			    BTRFS_SUPER_INFO_SIZE - BTRFS_CSUM_SIZE, result);

	if (memcmp(disk_sb->csum, result, btrfs_super_csum_size(disk_sb)))
		return 1;

	return 0;
}

int btrfs_verify_level_key(struct extent_buffer *eb, int level,
			   struct btrfs_key *first_key, u64 parent_transid)
{
	struct btrfs_fs_info *fs_info = eb->fs_info;
	int found_level;
	struct btrfs_key found_key;
	int ret;

	found_level = btrfs_header_level(eb);
	if (found_level != level) {
		WARN(IS_ENABLED(CONFIG_BTRFS_DEBUG),
		     KERN_ERR "BTRFS: tree level check failed\n");
		btrfs_err(fs_info,
"tree level mismatch detected, bytenr=%llu level expected=%u has=%u",
			  eb->start, level, found_level);
		return -EIO;
	}

	if (!first_key)
		return 0;

	/*
	 * For live tree block (new tree blocks in current transaction),
	 * we need proper lock context to avoid race, which is impossible here.
	 * So we only checks tree blocks which is read from disk, whose
	 * generation <= fs_info->last_trans_committed.
	 */
	if (btrfs_header_generation(eb) > fs_info->last_trans_committed)
		return 0;

	/* We have @first_key, so this @eb must have at least one item */
	if (btrfs_header_nritems(eb) == 0) {
		btrfs_err(fs_info,
		"invalid tree nritems, bytenr=%llu nritems=0 expect >0",
			  eb->start);
		WARN_ON(IS_ENABLED(CONFIG_BTRFS_DEBUG));
		return -EUCLEAN;
	}

	if (found_level)
		btrfs_node_key_to_cpu(eb, &found_key, 0);
	else
		btrfs_item_key_to_cpu(eb, &found_key, 0);
	ret = btrfs_comp_cpu_keys(first_key, &found_key);

	if (ret) {
		WARN(IS_ENABLED(CONFIG_BTRFS_DEBUG),
		     KERN_ERR "BTRFS: tree first key check failed\n");
		btrfs_err(fs_info,
"tree first key mismatch detected, bytenr=%llu parent_transid=%llu key expected=(%llu,%u,%llu) has=(%llu,%u,%llu)",
			  eb->start, parent_transid, first_key->objectid,
			  first_key->type, first_key->offset,
			  found_key.objectid, found_key.type,
			  found_key.offset);
	}
	return ret;
}

/*
 * helper to read a given tree block, doing retries as required when
 * the checksums don't match and we have alternate mirrors to try.
 *
 * @parent_transid:	expected transid, skip check if 0
 * @level:		expected level, mandatory check
 * @first_key:		expected key of first slot, skip check if NULL
 */
static int btree_read_extent_buffer_pages(struct extent_buffer *eb,
					  u64 parent_transid, int level,
					  struct btrfs_key *first_key)
{
	struct btrfs_fs_info *fs_info = eb->fs_info;
	struct extent_io_tree *io_tree;
	int failed = 0;
	int ret;
	int num_copies = 0;
	int mirror_num = 0;
	int failed_mirror = 0;

	io_tree = &BTRFS_I(fs_info->btree_inode)->io_tree;
	while (1) {
		clear_bit(EXTENT_BUFFER_CORRUPT, &eb->bflags);
		ret = read_extent_buffer_pages(eb, WAIT_COMPLETE, mirror_num);
		if (!ret) {
			if (verify_parent_transid(io_tree, eb,
						   parent_transid, 0))
				ret = -EIO;
			else if (btrfs_verify_level_key(eb, level,
						first_key, parent_transid))
				ret = -EUCLEAN;
			else
				break;
		}

		num_copies = btrfs_num_copies(fs_info,
					      eb->start, eb->len);
		if (num_copies == 1)
			break;

		if (!failed_mirror) {
			failed = 1;
			failed_mirror = eb->read_mirror;
		}

		mirror_num++;
		if (mirror_num == failed_mirror)
			mirror_num++;

		if (mirror_num > num_copies)
			break;
	}

	if (failed && !ret && failed_mirror)
		btrfs_repair_eb_io_failure(eb, failed_mirror);

	return ret;
}

/*
 * checksum a dirty tree block before IO.  This has extra checks to make sure
 * we only fill in the checksum field in the first page of a multi-page block
 */

static int csum_dirty_buffer(struct btrfs_fs_info *fs_info, struct page *page)
{
	u64 start = page_offset(page);
	u64 found_start;
	u8 result[BTRFS_CSUM_SIZE];
	u16 csum_size = btrfs_super_csum_size(fs_info->super_copy);
	struct extent_buffer *eb;
	int ret;

	eb = (struct extent_buffer *)page->private;
	if (page != eb->pages[0])
		return 0;

	found_start = btrfs_header_bytenr(eb);
	/*
	 * Please do not consolidate these warnings into a single if.
	 * It is useful to know what went wrong.
	 */
	if (WARN_ON(found_start != start))
		return -EUCLEAN;
	if (WARN_ON(!PageUptodate(page)))
		return -EUCLEAN;

	ASSERT(memcmp_extent_buffer(eb, fs_info->fs_devices->metadata_uuid,
				    offsetof(struct btrfs_header, fsid),
				    BTRFS_FSID_SIZE) == 0);

	csum_tree_block(eb, result);

	if (btrfs_header_level(eb))
		ret = btrfs_check_node(eb);
	else
		ret = btrfs_check_leaf_full(eb);

	if (ret < 0) {
		btrfs_print_tree(eb, 0);
		btrfs_err(fs_info,
		"block=%llu write time tree block corruption detected",
			  eb->start);
		WARN_ON(IS_ENABLED(CONFIG_BTRFS_DEBUG));
		return ret;
	}
	write_extent_buffer(eb, result, 0, csum_size);

	return 0;
}

static int check_tree_block_fsid(struct extent_buffer *eb)
{
	struct btrfs_fs_info *fs_info = eb->fs_info;
	struct btrfs_fs_devices *fs_devices = fs_info->fs_devices, *seed_devs;
	u8 fsid[BTRFS_FSID_SIZE];
	u8 *metadata_uuid;

	read_extent_buffer(eb, fsid, offsetof(struct btrfs_header, fsid),
			   BTRFS_FSID_SIZE);
	/*
	 * Checking the incompat flag is only valid for the current fs. For
	 * seed devices it's forbidden to have their uuid changed so reading
	 * ->fsid in this case is fine
	 */
	if (btrfs_fs_incompat(fs_info, METADATA_UUID))
		metadata_uuid = fs_devices->metadata_uuid;
	else
		metadata_uuid = fs_devices->fsid;

	if (!memcmp(fsid, metadata_uuid, BTRFS_FSID_SIZE))
		return 0;

	list_for_each_entry(seed_devs, &fs_devices->seed_list, seed_list)
		if (!memcmp(fsid, seed_devs->fsid, BTRFS_FSID_SIZE))
			return 0;

	return 1;
}

int btrfs_validate_metadata_buffer(struct btrfs_io_bio *io_bio, u64 phy_offset,
				   struct page *page, u64 start, u64 end,
				   int mirror)
{
	u64 found_start;
	int found_level;
	struct extent_buffer *eb;
	struct btrfs_fs_info *fs_info;
	u16 csum_size;
	int ret = 0;
	u8 result[BTRFS_CSUM_SIZE];
	int reads_done;

	if (!page->private)
		goto out;

	eb = (struct extent_buffer *)page->private;
	fs_info = eb->fs_info;
	csum_size = btrfs_super_csum_size(fs_info->super_copy);

	/* the pending IO might have been the only thing that kept this buffer
	 * in memory.  Make sure we have a ref for all this other checks
	 */
	atomic_inc(&eb->refs);

	reads_done = atomic_dec_and_test(&eb->io_pages);
	if (!reads_done)
		goto err;

	eb->read_mirror = mirror;
	if (test_bit(EXTENT_BUFFER_READ_ERR, &eb->bflags)) {
		ret = -EIO;
		goto err;
	}

	found_start = btrfs_header_bytenr(eb);
	if (found_start != eb->start) {
		btrfs_err_rl(fs_info, "bad tree block start, want %llu have %llu",
			     eb->start, found_start);
		ret = -EIO;
		goto err;
	}
	if (check_tree_block_fsid(eb)) {
		btrfs_err_rl(fs_info, "bad fsid on block %llu",
			     eb->start);
		ret = -EIO;
		goto err;
	}
	found_level = btrfs_header_level(eb);
	if (found_level >= BTRFS_MAX_LEVEL) {
		btrfs_err(fs_info, "bad tree block level %d on %llu",
			  (int)btrfs_header_level(eb), eb->start);
		ret = -EIO;
		goto err;
	}

	btrfs_set_buffer_lockdep_class(btrfs_header_owner(eb),
				       eb, found_level);

	csum_tree_block(eb, result);

	if (memcmp_extent_buffer(eb, result, 0, csum_size)) {
		u8 val[BTRFS_CSUM_SIZE] = { 0 };

		read_extent_buffer(eb, &val, 0, csum_size);
		btrfs_warn_rl(fs_info,
	"%s checksum verify failed on %llu wanted " CSUM_FMT " found " CSUM_FMT " level %d",
			      fs_info->sb->s_id, eb->start,
			      CSUM_FMT_VALUE(csum_size, val),
			      CSUM_FMT_VALUE(csum_size, result),
			      btrfs_header_level(eb));
		ret = -EUCLEAN;
		goto err;
	}

	/*
	 * If this is a leaf block and it is corrupt, set the corrupt bit so
	 * that we don't try and read the other copies of this block, just
	 * return -EIO.
	 */
	if (found_level == 0 && btrfs_check_leaf_full(eb)) {
		set_bit(EXTENT_BUFFER_CORRUPT, &eb->bflags);
		ret = -EIO;
	}

	if (found_level > 0 && btrfs_check_node(eb))
		ret = -EIO;

	if (!ret)
		set_extent_buffer_uptodate(eb);
	else
		btrfs_err(fs_info,
			  "block=%llu read time tree block corruption detected",
			  eb->start);
err:
	if (reads_done &&
	    test_and_clear_bit(EXTENT_BUFFER_READAHEAD, &eb->bflags))
		btree_readahead_hook(eb, ret);

	if (ret) {
		/*
		 * our io error hook is going to dec the io pages
		 * again, we have to make sure it has something
		 * to decrement
		 */
		atomic_inc(&eb->io_pages);
		clear_extent_buffer_uptodate(eb);
	}
	free_extent_buffer(eb);
out:
	return ret;
}

static void end_workqueue_bio(struct bio *bio)
{
	struct btrfs_end_io_wq *end_io_wq = bio->bi_private;
	struct btrfs_fs_info *fs_info;
	struct btrfs_workqueue *wq;

	fs_info = end_io_wq->info;
	end_io_wq->status = bio->bi_status;

	if (bio_op(bio) == REQ_OP_WRITE) {
		if (end_io_wq->metadata == BTRFS_WQ_ENDIO_METADATA)
			wq = fs_info->endio_meta_write_workers;
		else if (end_io_wq->metadata == BTRFS_WQ_ENDIO_FREE_SPACE)
			wq = fs_info->endio_freespace_worker;
		else if (end_io_wq->metadata == BTRFS_WQ_ENDIO_RAID56)
			wq = fs_info->endio_raid56_workers;
		else
			wq = fs_info->endio_write_workers;
	} else {
		if (end_io_wq->metadata == BTRFS_WQ_ENDIO_RAID56)
			wq = fs_info->endio_raid56_workers;
		else if (end_io_wq->metadata)
			wq = fs_info->endio_meta_workers;
		else
			wq = fs_info->endio_workers;
	}

	btrfs_init_work(&end_io_wq->work, end_workqueue_fn, NULL, NULL);
	btrfs_queue_work(wq, &end_io_wq->work);
}

blk_status_t btrfs_bio_wq_end_io(struct btrfs_fs_info *info, struct bio *bio,
			enum btrfs_wq_endio_type metadata)
{
	struct btrfs_end_io_wq *end_io_wq;

	end_io_wq = kmem_cache_alloc(btrfs_end_io_wq_cache, GFP_NOFS);
	if (!end_io_wq)
		return BLK_STS_RESOURCE;

	end_io_wq->private = bio->bi_private;
	end_io_wq->end_io = bio->bi_end_io;
	end_io_wq->info = info;
	end_io_wq->status = 0;
	end_io_wq->bio = bio;
	end_io_wq->metadata = metadata;

	bio->bi_private = end_io_wq;
	bio->bi_end_io = end_workqueue_bio;
	return 0;
}

static void run_one_async_start(struct btrfs_work *work)
{
	struct async_submit_bio *async;
	blk_status_t ret;

	async = container_of(work, struct  async_submit_bio, work);
	ret = async->submit_bio_start(async->private_data, async->bio,
				      async->bio_offset);
	if (ret)
		async->status = ret;
}

/*
 * In order to insert checksums into the metadata in large chunks, we wait
 * until bio submission time.   All the pages in the bio are checksummed and
 * sums are attached onto the ordered extent record.
 *
 * At IO completion time the csums attached on the ordered extent record are
 * inserted into the tree.
 */
static void run_one_async_done(struct btrfs_work *work)
{
	struct async_submit_bio *async;
	struct inode *inode;
	blk_status_t ret;

	async = container_of(work, struct  async_submit_bio, work);
	inode = async->private_data;

	/* If an error occurred we just want to clean up the bio and move on */
	if (async->status) {
		async->bio->bi_status = async->status;
		bio_endio(async->bio);
		return;
	}

	/*
	 * All of the bios that pass through here are from async helpers.
	 * Use REQ_CGROUP_PUNT to issue them from the owning cgroup's context.
	 * This changes nothing when cgroups aren't in use.
	 */
	async->bio->bi_opf |= REQ_CGROUP_PUNT;
	ret = btrfs_map_bio(btrfs_sb(inode->i_sb), async->bio, async->mirror_num);
	if (ret) {
		async->bio->bi_status = ret;
		bio_endio(async->bio);
	}
}

static void run_one_async_free(struct btrfs_work *work)
{
	struct async_submit_bio *async;

	async = container_of(work, struct  async_submit_bio, work);
	kfree(async);
}

blk_status_t btrfs_wq_submit_bio(struct btrfs_fs_info *fs_info, struct bio *bio,
				 int mirror_num, unsigned long bio_flags,
				 u64 bio_offset, void *private_data,
				 extent_submit_bio_start_t *submit_bio_start)
{
	struct async_submit_bio *async;

	async = kmalloc(sizeof(*async), GFP_NOFS);
	if (!async)
		return BLK_STS_RESOURCE;

	async->private_data = private_data;
	async->bio = bio;
	async->mirror_num = mirror_num;
	async->submit_bio_start = submit_bio_start;

	btrfs_init_work(&async->work, run_one_async_start, run_one_async_done,
			run_one_async_free);

	async->bio_offset = bio_offset;

	async->status = 0;

	if (op_is_sync(bio->bi_opf))
		btrfs_set_work_high_priority(&async->work);

	btrfs_queue_work(fs_info->workers, &async->work);
	return 0;
}

static blk_status_t btree_csum_one_bio(struct bio *bio)
{
	struct bio_vec *bvec;
	struct btrfs_root *root;
	int ret = 0;
	struct bvec_iter_all iter_all;

	ASSERT(!bio_flagged(bio, BIO_CLONED));
	bio_for_each_segment_all(bvec, bio, iter_all) {
		root = BTRFS_I(bvec->bv_page->mapping->host)->root;
		ret = csum_dirty_buffer(root->fs_info, bvec->bv_page);
		if (ret)
			break;
	}

	return errno_to_blk_status(ret);
}

static blk_status_t btree_submit_bio_start(void *private_data, struct bio *bio,
					     u64 bio_offset)
{
	/*
	 * when we're called for a write, we're already in the async
	 * submission context.  Just jump into btrfs_map_bio
	 */
	return btree_csum_one_bio(bio);
}

static int check_async_write(struct btrfs_fs_info *fs_info,
			     struct btrfs_inode *bi)
{
	if (atomic_read(&bi->sync_writers))
		return 0;
	if (test_bit(BTRFS_FS_CSUM_IMPL_FAST, &fs_info->flags))
		return 0;
	return 1;
}

blk_status_t btrfs_submit_metadata_bio(struct inode *inode, struct bio *bio,
				       int mirror_num, unsigned long bio_flags)
{
	struct btrfs_fs_info *fs_info = btrfs_sb(inode->i_sb);
	int async = check_async_write(fs_info, BTRFS_I(inode));
	blk_status_t ret;

	if (bio_op(bio) != REQ_OP_WRITE) {
		/*
		 * called for a read, do the setup so that checksum validation
		 * can happen in the async kernel threads
		 */
		ret = btrfs_bio_wq_end_io(fs_info, bio,
					  BTRFS_WQ_ENDIO_METADATA);
		if (ret)
			goto out_w_error;
		ret = btrfs_map_bio(fs_info, bio, mirror_num);
	} else if (!async) {
		ret = btree_csum_one_bio(bio);
		if (ret)
			goto out_w_error;
		ret = btrfs_map_bio(fs_info, bio, mirror_num);
	} else {
		/*
		 * kthread helpers are used to submit writes so that
		 * checksumming can happen in parallel across all CPUs
		 */
		ret = btrfs_wq_submit_bio(fs_info, bio, mirror_num, 0,
					  0, inode, btree_submit_bio_start);
	}

	if (ret)
		goto out_w_error;
	return 0;

out_w_error:
	bio->bi_status = ret;
	bio_endio(bio);
	return ret;
}

#ifdef CONFIG_MIGRATION
static int btree_migratepage(struct address_space *mapping,
			struct page *newpage, struct page *page,
			enum migrate_mode mode)
{
	/*
	 * we can't safely write a btree page from here,
	 * we haven't done the locking hook
	 */
	if (PageDirty(page))
		return -EAGAIN;
	/*
	 * Buffers may be managed in a filesystem specific way.
	 * We must have no buffers or drop them.
	 */
	if (page_has_private(page) &&
	    !try_to_release_page(page, GFP_KERNEL))
		return -EAGAIN;
	return migrate_page(mapping, newpage, page, mode);
}
#endif


static int btree_writepages(struct address_space *mapping,
			    struct writeback_control *wbc)
{
	struct btrfs_fs_info *fs_info;
	int ret;

	if (wbc->sync_mode == WB_SYNC_NONE) {

		if (wbc->for_kupdate)
			return 0;

		fs_info = BTRFS_I(mapping->host)->root->fs_info;
		/* this is a bit racy, but that's ok */
		ret = __percpu_counter_compare(&fs_info->dirty_metadata_bytes,
					     BTRFS_DIRTY_METADATA_THRESH,
					     fs_info->dirty_metadata_batch);
		if (ret < 0)
			return 0;
	}
	return btree_write_cache_pages(mapping, wbc);
}

static int btree_releasepage(struct page *page, gfp_t gfp_flags)
{
	if (PageWriteback(page) || PageDirty(page))
		return 0;

	return try_release_extent_buffer(page);
}

static void btree_invalidatepage(struct page *page, unsigned int offset,
				 unsigned int length)
{
	struct extent_io_tree *tree;
	tree = &BTRFS_I(page->mapping->host)->io_tree;
	extent_invalidatepage(tree, page, offset);
	btree_releasepage(page, GFP_NOFS);
	if (PagePrivate(page)) {
		btrfs_warn(BTRFS_I(page->mapping->host)->root->fs_info,
			   "page private not zero on page %llu",
			   (unsigned long long)page_offset(page));
		detach_page_private(page);
	}
}

static int btree_set_page_dirty(struct page *page)
{
#ifdef DEBUG
	struct extent_buffer *eb;

	BUG_ON(!PagePrivate(page));
	eb = (struct extent_buffer *)page->private;
	BUG_ON(!eb);
	BUG_ON(!test_bit(EXTENT_BUFFER_DIRTY, &eb->bflags));
	BUG_ON(!atomic_read(&eb->refs));
	btrfs_assert_tree_locked(eb);
#endif
	return __set_page_dirty_nobuffers(page);
}

static const struct address_space_operations btree_aops = {
	.writepages	= btree_writepages,
	.releasepage	= btree_releasepage,
	.invalidatepage = btree_invalidatepage,
#ifdef CONFIG_MIGRATION
	.migratepage	= btree_migratepage,
#endif
	.set_page_dirty = btree_set_page_dirty,
};

void readahead_tree_block(struct btrfs_fs_info *fs_info, u64 bytenr)
{
	struct extent_buffer *buf = NULL;
	int ret;

	buf = btrfs_find_create_tree_block(fs_info, bytenr);
	if (IS_ERR(buf))
		return;

	ret = read_extent_buffer_pages(buf, WAIT_NONE, 0);
	if (ret < 0)
		free_extent_buffer_stale(buf);
	else
		free_extent_buffer(buf);
}

struct extent_buffer *btrfs_find_create_tree_block(
						struct btrfs_fs_info *fs_info,
						u64 bytenr)
{
	if (btrfs_is_testing(fs_info))
		return alloc_test_extent_buffer(fs_info, bytenr);
	return alloc_extent_buffer(fs_info, bytenr);
}

/*
 * Read tree block at logical address @bytenr and do variant basic but critical
 * verification.
 *
 * @parent_transid:	expected transid of this tree block, skip check if 0
 * @level:		expected level, mandatory check
 * @first_key:		expected key in slot 0, skip check if NULL
 */
struct extent_buffer *read_tree_block(struct btrfs_fs_info *fs_info, u64 bytenr,
				      u64 parent_transid, int level,
				      struct btrfs_key *first_key)
{
	struct extent_buffer *buf = NULL;
	int ret;

	buf = btrfs_find_create_tree_block(fs_info, bytenr);
	if (IS_ERR(buf))
		return buf;

	ret = btree_read_extent_buffer_pages(buf, parent_transid,
					     level, first_key);
	if (ret) {
		free_extent_buffer_stale(buf);
		return ERR_PTR(ret);
	}
	return buf;

}

void btrfs_clean_tree_block(struct extent_buffer *buf)
{
	struct btrfs_fs_info *fs_info = buf->fs_info;
	if (btrfs_header_generation(buf) ==
	    fs_info->running_transaction->transid) {
		btrfs_assert_tree_locked(buf);

		if (test_and_clear_bit(EXTENT_BUFFER_DIRTY, &buf->bflags)) {
			percpu_counter_add_batch(&fs_info->dirty_metadata_bytes,
						 -buf->len,
						 fs_info->dirty_metadata_batch);
			/* ugh, clear_extent_buffer_dirty needs to lock the page */
			btrfs_set_lock_blocking_write(buf);
			clear_extent_buffer_dirty(buf);
		}
	}
}

static void __setup_root(struct btrfs_root *root, struct btrfs_fs_info *fs_info,
			 u64 objectid)
{
	bool dummy = test_bit(BTRFS_FS_STATE_DUMMY_FS_INFO, &fs_info->fs_state);
	root->fs_info = fs_info;
	root->node = NULL;
	root->commit_root = NULL;
	root->state = 0;
	root->orphan_cleanup_state = 0;

	root->last_trans = 0;
	root->highest_objectid = 0;
	root->nr_delalloc_inodes = 0;
	root->nr_ordered_extents = 0;
	root->inode_tree = RB_ROOT;
	INIT_RADIX_TREE(&root->delayed_nodes_tree, GFP_ATOMIC);
	root->block_rsv = NULL;

	INIT_LIST_HEAD(&root->dirty_list);
	INIT_LIST_HEAD(&root->root_list);
	INIT_LIST_HEAD(&root->delalloc_inodes);
	INIT_LIST_HEAD(&root->delalloc_root);
	INIT_LIST_HEAD(&root->ordered_extents);
	INIT_LIST_HEAD(&root->ordered_root);
	INIT_LIST_HEAD(&root->reloc_dirty_list);
	INIT_LIST_HEAD(&root->logged_list[0]);
	INIT_LIST_HEAD(&root->logged_list[1]);
	spin_lock_init(&root->inode_lock);
	spin_lock_init(&root->delalloc_lock);
	spin_lock_init(&root->ordered_extent_lock);
	spin_lock_init(&root->accounting_lock);
	spin_lock_init(&root->log_extents_lock[0]);
	spin_lock_init(&root->log_extents_lock[1]);
	spin_lock_init(&root->qgroup_meta_rsv_lock);
	mutex_init(&root->objectid_mutex);
	mutex_init(&root->log_mutex);
	mutex_init(&root->ordered_extent_mutex);
	mutex_init(&root->delalloc_mutex);
	init_waitqueue_head(&root->qgroup_flush_wait);
	init_waitqueue_head(&root->log_writer_wait);
	init_waitqueue_head(&root->log_commit_wait[0]);
	init_waitqueue_head(&root->log_commit_wait[1]);
	INIT_LIST_HEAD(&root->log_ctxs[0]);
	INIT_LIST_HEAD(&root->log_ctxs[1]);
	atomic_set(&root->log_commit[0], 0);
	atomic_set(&root->log_commit[1], 0);
	atomic_set(&root->log_writers, 0);
	atomic_set(&root->log_batch, 0);
	refcount_set(&root->refs, 1);
	atomic_set(&root->snapshot_force_cow, 0);
	atomic_set(&root->nr_swapfiles, 0);
	root->log_transid = 0;
	root->log_transid_committed = -1;
	root->last_log_commit = 0;
	if (!dummy) {
		extent_io_tree_init(fs_info, &root->dirty_log_pages,
				    IO_TREE_ROOT_DIRTY_LOG_PAGES, NULL);
		extent_io_tree_init(fs_info, &root->log_csum_range,
				    IO_TREE_LOG_CSUM_RANGE, NULL);
	}

	memset(&root->root_key, 0, sizeof(root->root_key));
	memset(&root->root_item, 0, sizeof(root->root_item));
	memset(&root->defrag_progress, 0, sizeof(root->defrag_progress));
	root->root_key.objectid = objectid;
	root->anon_dev = 0;

	spin_lock_init(&root->root_item_lock);
	btrfs_qgroup_init_swapped_blocks(&root->swapped_blocks);
#ifdef CONFIG_BTRFS_DEBUG
	INIT_LIST_HEAD(&root->leak_list);
	spin_lock(&fs_info->fs_roots_radix_lock);
	list_add_tail(&root->leak_list, &fs_info->allocated_roots);
	spin_unlock(&fs_info->fs_roots_radix_lock);
#endif
}

static struct btrfs_root *btrfs_alloc_root(struct btrfs_fs_info *fs_info,
					   u64 objectid, gfp_t flags)
{
	struct btrfs_root *root = kzalloc(sizeof(*root), flags);
	if (root)
		__setup_root(root, fs_info, objectid);
	return root;
}

#ifdef CONFIG_BTRFS_FS_RUN_SANITY_TESTS
/* Should only be used by the testing infrastructure */
struct btrfs_root *btrfs_alloc_dummy_root(struct btrfs_fs_info *fs_info)
{
	struct btrfs_root *root;

	if (!fs_info)
		return ERR_PTR(-EINVAL);

	root = btrfs_alloc_root(fs_info, BTRFS_ROOT_TREE_OBJECTID, GFP_KERNEL);
	if (!root)
		return ERR_PTR(-ENOMEM);

	/* We don't use the stripesize in selftest, set it as sectorsize */
	root->alloc_bytenr = 0;

	return root;
}
#endif

struct btrfs_root *btrfs_create_tree(struct btrfs_trans_handle *trans,
				     u64 objectid)
{
	struct btrfs_fs_info *fs_info = trans->fs_info;
	struct extent_buffer *leaf;
	struct btrfs_root *tree_root = fs_info->tree_root;
	struct btrfs_root *root;
	struct btrfs_key key;
	unsigned int nofs_flag;
	int ret = 0;

	/*
	 * We're holding a transaction handle, so use a NOFS memory allocation
	 * context to avoid deadlock if reclaim happens.
	 */
	nofs_flag = memalloc_nofs_save();
	root = btrfs_alloc_root(fs_info, objectid, GFP_KERNEL);
	memalloc_nofs_restore(nofs_flag);
	if (!root)
		return ERR_PTR(-ENOMEM);

	root->root_key.objectid = objectid;
	root->root_key.type = BTRFS_ROOT_ITEM_KEY;
	root->root_key.offset = 0;

	leaf = btrfs_alloc_tree_block(trans, root, 0, objectid, NULL, 0, 0, 0,
				      BTRFS_NESTING_NORMAL);
	if (IS_ERR(leaf)) {
		ret = PTR_ERR(leaf);
		leaf = NULL;
		goto fail;
	}

	root->node = leaf;
	btrfs_mark_buffer_dirty(leaf);

	root->commit_root = btrfs_root_node(root);
	set_bit(BTRFS_ROOT_TRACK_DIRTY, &root->state);

	root->root_item.flags = 0;
	root->root_item.byte_limit = 0;
	btrfs_set_root_bytenr(&root->root_item, leaf->start);
	btrfs_set_root_generation(&root->root_item, trans->transid);
	btrfs_set_root_level(&root->root_item, 0);
	btrfs_set_root_refs(&root->root_item, 1);
	btrfs_set_root_used(&root->root_item, leaf->len);
	btrfs_set_root_last_snapshot(&root->root_item, 0);
	btrfs_set_root_dirid(&root->root_item, 0);
	if (is_fstree(objectid))
		generate_random_guid(root->root_item.uuid);
	else
		export_guid(root->root_item.uuid, &guid_null);
	root->root_item.drop_level = 0;

	key.objectid = objectid;
	key.type = BTRFS_ROOT_ITEM_KEY;
	key.offset = 0;
	ret = btrfs_insert_root(trans, tree_root, &key, &root->root_item);
	if (ret)
		goto fail;

	btrfs_tree_unlock(leaf);

	return root;

fail:
	if (leaf)
		btrfs_tree_unlock(leaf);
	btrfs_put_root(root);

	return ERR_PTR(ret);
}

static struct btrfs_root *alloc_log_tree(struct btrfs_trans_handle *trans,
					 struct btrfs_fs_info *fs_info)
{
	struct btrfs_root *root;
	struct extent_buffer *leaf;

	root = btrfs_alloc_root(fs_info, BTRFS_TREE_LOG_OBJECTID, GFP_NOFS);
	if (!root)
		return ERR_PTR(-ENOMEM);

	root->root_key.objectid = BTRFS_TREE_LOG_OBJECTID;
	root->root_key.type = BTRFS_ROOT_ITEM_KEY;
	root->root_key.offset = BTRFS_TREE_LOG_OBJECTID;

	/*
	 * DON'T set SHAREABLE bit for log trees.
	 *
	 * Log trees are not exposed to user space thus can't be snapshotted,
	 * and they go away before a real commit is actually done.
	 *
	 * They do store pointers to file data extents, and those reference
	 * counts still get updated (along with back refs to the log tree).
	 */

	leaf = btrfs_alloc_tree_block(trans, root, 0, BTRFS_TREE_LOG_OBJECTID,
			NULL, 0, 0, 0, BTRFS_NESTING_NORMAL);
	if (IS_ERR(leaf)) {
		btrfs_put_root(root);
		return ERR_CAST(leaf);
	}

	root->node = leaf;

	btrfs_mark_buffer_dirty(root->node);
	btrfs_tree_unlock(root->node);
	return root;
}

int btrfs_init_log_root_tree(struct btrfs_trans_handle *trans,
			     struct btrfs_fs_info *fs_info)
{
	struct btrfs_root *log_root;

	log_root = alloc_log_tree(trans, fs_info);
	if (IS_ERR(log_root))
		return PTR_ERR(log_root);
	WARN_ON(fs_info->log_root_tree);
	fs_info->log_root_tree = log_root;
	return 0;
}

int btrfs_add_log_tree(struct btrfs_trans_handle *trans,
		       struct btrfs_root *root)
{
	struct btrfs_fs_info *fs_info = root->fs_info;
	struct btrfs_root *log_root;
	struct btrfs_inode_item *inode_item;

	log_root = alloc_log_tree(trans, fs_info);
	if (IS_ERR(log_root))
		return PTR_ERR(log_root);

	log_root->last_trans = trans->transid;
	log_root->root_key.offset = root->root_key.objectid;

	inode_item = &log_root->root_item.inode;
	btrfs_set_stack_inode_generation(inode_item, 1);
	btrfs_set_stack_inode_size(inode_item, 3);
	btrfs_set_stack_inode_nlink(inode_item, 1);
	btrfs_set_stack_inode_nbytes(inode_item,
				     fs_info->nodesize);
	btrfs_set_stack_inode_mode(inode_item, S_IFDIR | 0755);

	btrfs_set_root_node(&log_root->root_item, log_root->node);

	WARN_ON(root->log_root);
	root->log_root = log_root;
	root->log_transid = 0;
	root->log_transid_committed = -1;
	root->last_log_commit = 0;
	return 0;
}

static struct btrfs_root *read_tree_root_path(struct btrfs_root *tree_root,
					      struct btrfs_path *path,
					      struct btrfs_key *key)
{
	struct btrfs_root *root;
	struct btrfs_fs_info *fs_info = tree_root->fs_info;
	u64 generation;
	int ret;
	int level;

	root = btrfs_alloc_root(fs_info, key->objectid, GFP_NOFS);
	if (!root)
		return ERR_PTR(-ENOMEM);

	ret = btrfs_find_root(tree_root, key, path,
			      &root->root_item, &root->root_key);
	if (ret) {
		if (ret > 0)
			ret = -ENOENT;
		goto fail;
	}

	generation = btrfs_root_generation(&root->root_item);
	level = btrfs_root_level(&root->root_item);
	root->node = read_tree_block(fs_info,
				     btrfs_root_bytenr(&root->root_item),
				     generation, level, NULL);
	if (IS_ERR(root->node)) {
		ret = PTR_ERR(root->node);
		root->node = NULL;
		goto fail;
	} else if (!btrfs_buffer_uptodate(root->node, generation, 0)) {
		ret = -EIO;
		goto fail;
	}
	root->commit_root = btrfs_root_node(root);
	return root;
fail:
	btrfs_put_root(root);
	return ERR_PTR(ret);
}

struct btrfs_root *btrfs_read_tree_root(struct btrfs_root *tree_root,
					struct btrfs_key *key)
{
	struct btrfs_root *root;
	struct btrfs_path *path;

	path = btrfs_alloc_path();
	if (!path)
		return ERR_PTR(-ENOMEM);
	root = read_tree_root_path(tree_root, path, key);
	btrfs_free_path(path);

	return root;
}

/*
 * Initialize subvolume root in-memory structure
 *
 * @anon_dev:	anonymous device to attach to the root, if zero, allocate new
 */
static int btrfs_init_fs_root(struct btrfs_root *root, dev_t anon_dev)
{
	int ret;
	unsigned int nofs_flag;

	root->free_ino_ctl = kzalloc(sizeof(*root->free_ino_ctl), GFP_NOFS);
	root->free_ino_pinned = kzalloc(sizeof(*root->free_ino_pinned),
					GFP_NOFS);
	if (!root->free_ino_pinned || !root->free_ino_ctl) {
		ret = -ENOMEM;
		goto fail;
	}

	/*
	 * We might be called under a transaction (e.g. indirect backref
	 * resolution) which could deadlock if it triggers memory reclaim
	 */
	nofs_flag = memalloc_nofs_save();
	ret = btrfs_drew_lock_init(&root->snapshot_lock);
	memalloc_nofs_restore(nofs_flag);
	if (ret)
		goto fail;

	if (root->root_key.objectid != BTRFS_TREE_LOG_OBJECTID &&
	    root->root_key.objectid != BTRFS_DATA_RELOC_TREE_OBJECTID) {
		set_bit(BTRFS_ROOT_SHAREABLE, &root->state);
		btrfs_check_and_init_root_item(&root->root_item);
	}

	btrfs_init_free_ino_ctl(root);
	spin_lock_init(&root->ino_cache_lock);
	init_waitqueue_head(&root->ino_cache_wait);

	/*
	 * Don't assign anonymous block device to roots that are not exposed to
	 * userspace, the id pool is limited to 1M
	 */
	if (is_fstree(root->root_key.objectid) &&
	    btrfs_root_refs(&root->root_item) > 0) {
		if (!anon_dev) {
			ret = get_anon_bdev(&root->anon_dev);
			if (ret)
				goto fail;
		} else {
			root->anon_dev = anon_dev;
		}
	}

	mutex_lock(&root->objectid_mutex);
	ret = btrfs_find_highest_objectid(root,
					&root->highest_objectid);
	if (ret) {
		mutex_unlock(&root->objectid_mutex);
		goto fail;
	}

	ASSERT(root->highest_objectid <= BTRFS_LAST_FREE_OBJECTID);

	mutex_unlock(&root->objectid_mutex);

	return 0;
fail:
	/* The caller is responsible to call btrfs_free_fs_root */
	return ret;
}

static struct btrfs_root *btrfs_lookup_fs_root(struct btrfs_fs_info *fs_info,
					       u64 root_id)
{
	struct btrfs_root *root;

	spin_lock(&fs_info->fs_roots_radix_lock);
	root = radix_tree_lookup(&fs_info->fs_roots_radix,
				 (unsigned long)root_id);
	if (root)
		root = btrfs_grab_root(root);
	spin_unlock(&fs_info->fs_roots_radix_lock);
	return root;
}

static struct btrfs_root *btrfs_get_global_root(struct btrfs_fs_info *fs_info,
						u64 objectid)
{
	if (objectid == BTRFS_ROOT_TREE_OBJECTID)
		return btrfs_grab_root(fs_info->tree_root);
	if (objectid == BTRFS_EXTENT_TREE_OBJECTID)
		return btrfs_grab_root(fs_info->extent_root);
	if (objectid == BTRFS_CHUNK_TREE_OBJECTID)
		return btrfs_grab_root(fs_info->chunk_root);
	if (objectid == BTRFS_DEV_TREE_OBJECTID)
		return btrfs_grab_root(fs_info->dev_root);
	if (objectid == BTRFS_CSUM_TREE_OBJECTID)
		return btrfs_grab_root(fs_info->csum_root);
	if (objectid == BTRFS_QUOTA_TREE_OBJECTID)
		return btrfs_grab_root(fs_info->quota_root) ?
			fs_info->quota_root : ERR_PTR(-ENOENT);
	if (objectid == BTRFS_UUID_TREE_OBJECTID)
		return btrfs_grab_root(fs_info->uuid_root) ?
			fs_info->uuid_root : ERR_PTR(-ENOENT);
	if (objectid == BTRFS_FREE_SPACE_TREE_OBJECTID)
		return btrfs_grab_root(fs_info->free_space_root) ?
			fs_info->free_space_root : ERR_PTR(-ENOENT);
	return NULL;
}

int btrfs_insert_fs_root(struct btrfs_fs_info *fs_info,
			 struct btrfs_root *root)
{
	int ret;

	ret = radix_tree_preload(GFP_NOFS);
	if (ret)
		return ret;

	spin_lock(&fs_info->fs_roots_radix_lock);
	ret = radix_tree_insert(&fs_info->fs_roots_radix,
				(unsigned long)root->root_key.objectid,
				root);
	if (ret == 0) {
		btrfs_grab_root(root);
		set_bit(BTRFS_ROOT_IN_RADIX, &root->state);
	}
	spin_unlock(&fs_info->fs_roots_radix_lock);
	radix_tree_preload_end();

	return ret;
}

void btrfs_check_leaked_roots(struct btrfs_fs_info *fs_info)
{
#ifdef CONFIG_BTRFS_DEBUG
	struct btrfs_root *root;

	while (!list_empty(&fs_info->allocated_roots)) {
		char buf[BTRFS_ROOT_NAME_BUF_LEN];

		root = list_first_entry(&fs_info->allocated_roots,
					struct btrfs_root, leak_list);
		btrfs_err(fs_info, "leaked root %s refcount %d",
<<<<<<< HEAD
			  btrfs_root_name(root->root_key.objectid, buf),
=======
			  btrfs_root_name(&root->root_key, buf),
>>>>>>> c70595ea
			  refcount_read(&root->refs));
		while (refcount_read(&root->refs) > 1)
			btrfs_put_root(root);
		btrfs_put_root(root);
	}
#endif
}

void btrfs_free_fs_info(struct btrfs_fs_info *fs_info)
{
	percpu_counter_destroy(&fs_info->dirty_metadata_bytes);
	percpu_counter_destroy(&fs_info->delalloc_bytes);
	percpu_counter_destroy(&fs_info->dio_bytes);
	percpu_counter_destroy(&fs_info->dev_replace.bio_counter);
	btrfs_free_csum_hash(fs_info);
	btrfs_free_stripe_hash_table(fs_info);
	btrfs_free_ref_cache(fs_info);
	kfree(fs_info->balance_ctl);
	kfree(fs_info->delayed_root);
	btrfs_put_root(fs_info->extent_root);
	btrfs_put_root(fs_info->tree_root);
	btrfs_put_root(fs_info->chunk_root);
	btrfs_put_root(fs_info->dev_root);
	btrfs_put_root(fs_info->csum_root);
	btrfs_put_root(fs_info->quota_root);
	btrfs_put_root(fs_info->uuid_root);
	btrfs_put_root(fs_info->free_space_root);
	btrfs_put_root(fs_info->fs_root);
	btrfs_put_root(fs_info->data_reloc_root);
	btrfs_check_leaked_roots(fs_info);
	btrfs_extent_buffer_leak_debug_check(fs_info);
	kfree(fs_info->super_copy);
	kfree(fs_info->super_for_commit);
	kvfree(fs_info);
}


/*
 * Get an in-memory reference of a root structure.
 *
 * For essential trees like root/extent tree, we grab it from fs_info directly.
 * For subvolume trees, we check the cached filesystem roots first. If not
 * found, then read it from disk and add it to cached fs roots.
 *
 * Caller should release the root by calling btrfs_put_root() after the usage.
 *
 * NOTE: Reloc and log trees can't be read by this function as they share the
 *	 same root objectid.
 *
 * @objectid:	root id
 * @anon_dev:	preallocated anonymous block device number for new roots,
 * 		pass 0 for new allocation.
 * @check_ref:	whether to check root item references, If true, return -ENOENT
 *		for orphan roots
 */
static struct btrfs_root *btrfs_get_root_ref(struct btrfs_fs_info *fs_info,
					     u64 objectid, dev_t anon_dev,
					     bool check_ref)
{
	struct btrfs_root *root;
	struct btrfs_path *path;
	struct btrfs_key key;
	int ret;

	root = btrfs_get_global_root(fs_info, objectid);
	if (root)
		return root;
again:
	root = btrfs_lookup_fs_root(fs_info, objectid);
	if (root) {
		/* Shouldn't get preallocated anon_dev for cached roots */
		ASSERT(!anon_dev);
		if (check_ref && btrfs_root_refs(&root->root_item) == 0) {
			btrfs_put_root(root);
			return ERR_PTR(-ENOENT);
		}
		return root;
	}

	key.objectid = objectid;
	key.type = BTRFS_ROOT_ITEM_KEY;
	key.offset = (u64)-1;
	root = btrfs_read_tree_root(fs_info->tree_root, &key);
	if (IS_ERR(root))
		return root;

	if (check_ref && btrfs_root_refs(&root->root_item) == 0) {
		ret = -ENOENT;
		goto fail;
	}

	ret = btrfs_init_fs_root(root, anon_dev);
	if (ret)
		goto fail;

	path = btrfs_alloc_path();
	if (!path) {
		ret = -ENOMEM;
		goto fail;
	}
	key.objectid = BTRFS_ORPHAN_OBJECTID;
	key.type = BTRFS_ORPHAN_ITEM_KEY;
	key.offset = objectid;

	ret = btrfs_search_slot(NULL, fs_info->tree_root, &key, path, 0, 0);
	btrfs_free_path(path);
	if (ret < 0)
		goto fail;
	if (ret == 0)
		set_bit(BTRFS_ROOT_ORPHAN_ITEM_INSERTED, &root->state);

	ret = btrfs_insert_fs_root(fs_info, root);
	if (ret) {
		btrfs_put_root(root);
		if (ret == -EEXIST)
			goto again;
		goto fail;
	}
	return root;
fail:
	btrfs_put_root(root);
	return ERR_PTR(ret);
}

/*
 * Get in-memory reference of a root structure
 *
 * @objectid:	tree objectid
 * @check_ref:	if set, verify that the tree exists and the item has at least
 *		one reference
 */
struct btrfs_root *btrfs_get_fs_root(struct btrfs_fs_info *fs_info,
				     u64 objectid, bool check_ref)
{
	return btrfs_get_root_ref(fs_info, objectid, 0, check_ref);
}

/*
 * Get in-memory reference of a root structure, created as new, optionally pass
 * the anonymous block device id
 *
 * @objectid:	tree objectid
 * @anon_dev:	if zero, allocate a new anonymous block device or use the
 *		parameter value
 */
struct btrfs_root *btrfs_get_new_fs_root(struct btrfs_fs_info *fs_info,
					 u64 objectid, dev_t anon_dev)
{
	return btrfs_get_root_ref(fs_info, objectid, anon_dev, true);
}

/*
 * btrfs_get_fs_root_commit_root - return a root for the given objectid
 * @fs_info:	the fs_info
 * @objectid:	the objectid we need to lookup
 *
 * This is exclusively used for backref walking, and exists specifically because
 * of how qgroups does lookups.  Qgroups will do a backref lookup at delayed ref
 * creation time, which means we may have to read the tree_root in order to look
 * up a fs root that is not in memory.  If the root is not in memory we will
 * read the tree root commit root and look up the fs root from there.  This is a
 * temporary root, it will not be inserted into the radix tree as it doesn't
 * have the most uptodate information, it'll simply be discarded once the
 * backref code is finished using the root.
 */
struct btrfs_root *btrfs_get_fs_root_commit_root(struct btrfs_fs_info *fs_info,
						 struct btrfs_path *path,
						 u64 objectid)
{
	struct btrfs_root *root;
	struct btrfs_key key;

	ASSERT(path->search_commit_root && path->skip_locking);

	/*
	 * This can return -ENOENT if we ask for a root that doesn't exist, but
	 * since this is called via the backref walking code we won't be looking
	 * up a root that doesn't exist, unless there's corruption.  So if root
	 * != NULL just return it.
	 */
	root = btrfs_get_global_root(fs_info, objectid);
	if (root)
		return root;

	root = btrfs_lookup_fs_root(fs_info, objectid);
	if (root)
		return root;

	key.objectid = objectid;
	key.type = BTRFS_ROOT_ITEM_KEY;
	key.offset = (u64)-1;
	root = read_tree_root_path(fs_info->tree_root, path, &key);
	btrfs_release_path(path);

	return root;
}

/*
 * called by the kthread helper functions to finally call the bio end_io
 * functions.  This is where read checksum verification actually happens
 */
static void end_workqueue_fn(struct btrfs_work *work)
{
	struct bio *bio;
	struct btrfs_end_io_wq *end_io_wq;

	end_io_wq = container_of(work, struct btrfs_end_io_wq, work);
	bio = end_io_wq->bio;

	bio->bi_status = end_io_wq->status;
	bio->bi_private = end_io_wq->private;
	bio->bi_end_io = end_io_wq->end_io;
	bio_endio(bio);
	kmem_cache_free(btrfs_end_io_wq_cache, end_io_wq);
}

static int cleaner_kthread(void *arg)
{
	struct btrfs_root *root = arg;
	struct btrfs_fs_info *fs_info = root->fs_info;
	int again;

	while (1) {
		again = 0;

		set_bit(BTRFS_FS_CLEANER_RUNNING, &fs_info->flags);

		/* Make the cleaner go to sleep early. */
		if (btrfs_need_cleaner_sleep(fs_info))
			goto sleep;

		/*
		 * Do not do anything if we might cause open_ctree() to block
		 * before we have finished mounting the filesystem.
		 */
		if (!test_bit(BTRFS_FS_OPEN, &fs_info->flags))
			goto sleep;

		if (!mutex_trylock(&fs_info->cleaner_mutex))
			goto sleep;

		/*
		 * Avoid the problem that we change the status of the fs
		 * during the above check and trylock.
		 */
		if (btrfs_need_cleaner_sleep(fs_info)) {
			mutex_unlock(&fs_info->cleaner_mutex);
			goto sleep;
		}

		btrfs_run_delayed_iputs(fs_info);

		again = btrfs_clean_one_deleted_snapshot(root);
		mutex_unlock(&fs_info->cleaner_mutex);

		/*
		 * The defragger has dealt with the R/O remount and umount,
		 * needn't do anything special here.
		 */
		btrfs_run_defrag_inodes(fs_info);

		/*
		 * Acquires fs_info->delete_unused_bgs_mutex to avoid racing
		 * with relocation (btrfs_relocate_chunk) and relocation
		 * acquires fs_info->cleaner_mutex (btrfs_relocate_block_group)
		 * after acquiring fs_info->delete_unused_bgs_mutex. So we
		 * can't hold, nor need to, fs_info->cleaner_mutex when deleting
		 * unused block groups.
		 */
		btrfs_delete_unused_bgs(fs_info);
sleep:
		clear_bit(BTRFS_FS_CLEANER_RUNNING, &fs_info->flags);
		if (kthread_should_park())
			kthread_parkme();
		if (kthread_should_stop())
			return 0;
		if (!again) {
			set_current_state(TASK_INTERRUPTIBLE);
			schedule();
			__set_current_state(TASK_RUNNING);
		}
	}
}

static int transaction_kthread(void *arg)
{
	struct btrfs_root *root = arg;
	struct btrfs_fs_info *fs_info = root->fs_info;
	struct btrfs_trans_handle *trans;
	struct btrfs_transaction *cur;
	u64 transid;
	time64_t now;
	unsigned long delay;
	bool cannot_commit;

	do {
		cannot_commit = false;
		delay = HZ * fs_info->commit_interval;
		mutex_lock(&fs_info->transaction_kthread_mutex);

		spin_lock(&fs_info->trans_lock);
		cur = fs_info->running_transaction;
		if (!cur) {
			spin_unlock(&fs_info->trans_lock);
			goto sleep;
		}

		now = ktime_get_seconds();
		if (cur->state < TRANS_STATE_COMMIT_START &&
		    (now < cur->start_time ||
		     now - cur->start_time < fs_info->commit_interval)) {
			spin_unlock(&fs_info->trans_lock);
			delay = HZ * 5;
			goto sleep;
		}
		transid = cur->transid;
		spin_unlock(&fs_info->trans_lock);

		/* If the file system is aborted, this will always fail. */
		trans = btrfs_attach_transaction(root);
		if (IS_ERR(trans)) {
			if (PTR_ERR(trans) != -ENOENT)
				cannot_commit = true;
			goto sleep;
		}
		if (transid == trans->transid) {
			btrfs_commit_transaction(trans);
		} else {
			btrfs_end_transaction(trans);
		}
sleep:
		wake_up_process(fs_info->cleaner_kthread);
		mutex_unlock(&fs_info->transaction_kthread_mutex);

		if (unlikely(test_bit(BTRFS_FS_STATE_ERROR,
				      &fs_info->fs_state)))
			btrfs_cleanup_transaction(fs_info);
		if (!kthread_should_stop() &&
				(!btrfs_transaction_blocked(fs_info) ||
				 cannot_commit))
			schedule_timeout_interruptible(delay);
	} while (!kthread_should_stop());
	return 0;
}

/*
 * This will find the highest generation in the array of root backups.  The
 * index of the highest array is returned, or -EINVAL if we can't find
 * anything.
 *
 * We check to make sure the array is valid by comparing the
 * generation of the latest  root in the array with the generation
 * in the super block.  If they don't match we pitch it.
 */
static int find_newest_super_backup(struct btrfs_fs_info *info)
{
	const u64 newest_gen = btrfs_super_generation(info->super_copy);
	u64 cur;
	struct btrfs_root_backup *root_backup;
	int i;

	for (i = 0; i < BTRFS_NUM_BACKUP_ROOTS; i++) {
		root_backup = info->super_copy->super_roots + i;
		cur = btrfs_backup_tree_root_gen(root_backup);
		if (cur == newest_gen)
			return i;
	}

	return -EINVAL;
}

/*
 * copy all the root pointers into the super backup array.
 * this will bump the backup pointer by one when it is
 * done
 */
static void backup_super_roots(struct btrfs_fs_info *info)
{
	const int next_backup = info->backup_root_index;
	struct btrfs_root_backup *root_backup;

	root_backup = info->super_for_commit->super_roots + next_backup;

	/*
	 * make sure all of our padding and empty slots get zero filled
	 * regardless of which ones we use today
	 */
	memset(root_backup, 0, sizeof(*root_backup));

	info->backup_root_index = (next_backup + 1) % BTRFS_NUM_BACKUP_ROOTS;

	btrfs_set_backup_tree_root(root_backup, info->tree_root->node->start);
	btrfs_set_backup_tree_root_gen(root_backup,
			       btrfs_header_generation(info->tree_root->node));

	btrfs_set_backup_tree_root_level(root_backup,
			       btrfs_header_level(info->tree_root->node));

	btrfs_set_backup_chunk_root(root_backup, info->chunk_root->node->start);
	btrfs_set_backup_chunk_root_gen(root_backup,
			       btrfs_header_generation(info->chunk_root->node));
	btrfs_set_backup_chunk_root_level(root_backup,
			       btrfs_header_level(info->chunk_root->node));

	btrfs_set_backup_extent_root(root_backup, info->extent_root->node->start);
	btrfs_set_backup_extent_root_gen(root_backup,
			       btrfs_header_generation(info->extent_root->node));
	btrfs_set_backup_extent_root_level(root_backup,
			       btrfs_header_level(info->extent_root->node));

	/*
	 * we might commit during log recovery, which happens before we set
	 * the fs_root.  Make sure it is valid before we fill it in.
	 */
	if (info->fs_root && info->fs_root->node) {
		btrfs_set_backup_fs_root(root_backup,
					 info->fs_root->node->start);
		btrfs_set_backup_fs_root_gen(root_backup,
			       btrfs_header_generation(info->fs_root->node));
		btrfs_set_backup_fs_root_level(root_backup,
			       btrfs_header_level(info->fs_root->node));
	}

	btrfs_set_backup_dev_root(root_backup, info->dev_root->node->start);
	btrfs_set_backup_dev_root_gen(root_backup,
			       btrfs_header_generation(info->dev_root->node));
	btrfs_set_backup_dev_root_level(root_backup,
				       btrfs_header_level(info->dev_root->node));

	btrfs_set_backup_csum_root(root_backup, info->csum_root->node->start);
	btrfs_set_backup_csum_root_gen(root_backup,
			       btrfs_header_generation(info->csum_root->node));
	btrfs_set_backup_csum_root_level(root_backup,
			       btrfs_header_level(info->csum_root->node));

	btrfs_set_backup_total_bytes(root_backup,
			     btrfs_super_total_bytes(info->super_copy));
	btrfs_set_backup_bytes_used(root_backup,
			     btrfs_super_bytes_used(info->super_copy));
	btrfs_set_backup_num_devices(root_backup,
			     btrfs_super_num_devices(info->super_copy));

	/*
	 * if we don't copy this out to the super_copy, it won't get remembered
	 * for the next commit
	 */
	memcpy(&info->super_copy->super_roots,
	       &info->super_for_commit->super_roots,
	       sizeof(*root_backup) * BTRFS_NUM_BACKUP_ROOTS);
}

/*
 * read_backup_root - Reads a backup root based on the passed priority. Prio 0
 * is the newest, prio 1/2/3 are 2nd newest/3rd newest/4th (oldest) backup roots
 *
 * fs_info - filesystem whose backup roots need to be read
 * priority - priority of backup root required
 *
 * Returns backup root index on success and -EINVAL otherwise.
 */
static int read_backup_root(struct btrfs_fs_info *fs_info, u8 priority)
{
	int backup_index = find_newest_super_backup(fs_info);
	struct btrfs_super_block *super = fs_info->super_copy;
	struct btrfs_root_backup *root_backup;

	if (priority < BTRFS_NUM_BACKUP_ROOTS && backup_index >= 0) {
		if (priority == 0)
			return backup_index;

		backup_index = backup_index + BTRFS_NUM_BACKUP_ROOTS - priority;
		backup_index %= BTRFS_NUM_BACKUP_ROOTS;
	} else {
		return -EINVAL;
	}

	root_backup = super->super_roots + backup_index;

	btrfs_set_super_generation(super,
				   btrfs_backup_tree_root_gen(root_backup));
	btrfs_set_super_root(super, btrfs_backup_tree_root(root_backup));
	btrfs_set_super_root_level(super,
				   btrfs_backup_tree_root_level(root_backup));
	btrfs_set_super_bytes_used(super, btrfs_backup_bytes_used(root_backup));

	/*
	 * Fixme: the total bytes and num_devices need to match or we should
	 * need a fsck
	 */
	btrfs_set_super_total_bytes(super, btrfs_backup_total_bytes(root_backup));
	btrfs_set_super_num_devices(super, btrfs_backup_num_devices(root_backup));

	return backup_index;
}

/* helper to cleanup workers */
static void btrfs_stop_all_workers(struct btrfs_fs_info *fs_info)
{
	btrfs_destroy_workqueue(fs_info->fixup_workers);
	btrfs_destroy_workqueue(fs_info->delalloc_workers);
	btrfs_destroy_workqueue(fs_info->workers);
	btrfs_destroy_workqueue(fs_info->endio_workers);
	btrfs_destroy_workqueue(fs_info->endio_raid56_workers);
	btrfs_destroy_workqueue(fs_info->rmw_workers);
	btrfs_destroy_workqueue(fs_info->endio_write_workers);
	btrfs_destroy_workqueue(fs_info->endio_freespace_worker);
	btrfs_destroy_workqueue(fs_info->delayed_workers);
	btrfs_destroy_workqueue(fs_info->caching_workers);
	btrfs_destroy_workqueue(fs_info->readahead_workers);
	btrfs_destroy_workqueue(fs_info->flush_workers);
	btrfs_destroy_workqueue(fs_info->qgroup_rescan_workers);
	if (fs_info->discard_ctl.discard_workers)
		destroy_workqueue(fs_info->discard_ctl.discard_workers);
	/*
	 * Now that all other work queues are destroyed, we can safely destroy
	 * the queues used for metadata I/O, since tasks from those other work
	 * queues can do metadata I/O operations.
	 */
	btrfs_destroy_workqueue(fs_info->endio_meta_workers);
	btrfs_destroy_workqueue(fs_info->endio_meta_write_workers);
}

static void free_root_extent_buffers(struct btrfs_root *root)
{
	if (root) {
		free_extent_buffer(root->node);
		free_extent_buffer(root->commit_root);
		root->node = NULL;
		root->commit_root = NULL;
	}
}

/* helper to cleanup tree roots */
static void free_root_pointers(struct btrfs_fs_info *info, bool free_chunk_root)
{
	free_root_extent_buffers(info->tree_root);

	free_root_extent_buffers(info->dev_root);
	free_root_extent_buffers(info->extent_root);
	free_root_extent_buffers(info->csum_root);
	free_root_extent_buffers(info->quota_root);
	free_root_extent_buffers(info->uuid_root);
	free_root_extent_buffers(info->fs_root);
	free_root_extent_buffers(info->data_reloc_root);
	if (free_chunk_root)
		free_root_extent_buffers(info->chunk_root);
	free_root_extent_buffers(info->free_space_root);
}

void btrfs_put_root(struct btrfs_root *root)
{
	if (!root)
		return;

	if (refcount_dec_and_test(&root->refs)) {
		WARN_ON(!RB_EMPTY_ROOT(&root->inode_tree));
		WARN_ON(test_bit(BTRFS_ROOT_DEAD_RELOC_TREE, &root->state));
		if (root->anon_dev)
			free_anon_bdev(root->anon_dev);
		btrfs_drew_lock_destroy(&root->snapshot_lock);
		free_root_extent_buffers(root);
		kfree(root->free_ino_ctl);
		kfree(root->free_ino_pinned);
#ifdef CONFIG_BTRFS_DEBUG
		spin_lock(&root->fs_info->fs_roots_radix_lock);
		list_del_init(&root->leak_list);
		spin_unlock(&root->fs_info->fs_roots_radix_lock);
#endif
		kfree(root);
	}
}

void btrfs_free_fs_roots(struct btrfs_fs_info *fs_info)
{
	int ret;
	struct btrfs_root *gang[8];
	int i;

	while (!list_empty(&fs_info->dead_roots)) {
		gang[0] = list_entry(fs_info->dead_roots.next,
				     struct btrfs_root, root_list);
		list_del(&gang[0]->root_list);

		if (test_bit(BTRFS_ROOT_IN_RADIX, &gang[0]->state))
			btrfs_drop_and_free_fs_root(fs_info, gang[0]);
		btrfs_put_root(gang[0]);
	}

	while (1) {
		ret = radix_tree_gang_lookup(&fs_info->fs_roots_radix,
					     (void **)gang, 0,
					     ARRAY_SIZE(gang));
		if (!ret)
			break;
		for (i = 0; i < ret; i++)
			btrfs_drop_and_free_fs_root(fs_info, gang[i]);
	}
}

static void btrfs_init_scrub(struct btrfs_fs_info *fs_info)
{
	mutex_init(&fs_info->scrub_lock);
	atomic_set(&fs_info->scrubs_running, 0);
	atomic_set(&fs_info->scrub_pause_req, 0);
	atomic_set(&fs_info->scrubs_paused, 0);
	atomic_set(&fs_info->scrub_cancel_req, 0);
	init_waitqueue_head(&fs_info->scrub_pause_wait);
	refcount_set(&fs_info->scrub_workers_refcnt, 0);
}

static void btrfs_init_balance(struct btrfs_fs_info *fs_info)
{
	spin_lock_init(&fs_info->balance_lock);
	mutex_init(&fs_info->balance_mutex);
	atomic_set(&fs_info->balance_pause_req, 0);
	atomic_set(&fs_info->balance_cancel_req, 0);
	fs_info->balance_ctl = NULL;
	init_waitqueue_head(&fs_info->balance_wait_q);
}

static void btrfs_init_btree_inode(struct btrfs_fs_info *fs_info)
{
	struct inode *inode = fs_info->btree_inode;

	inode->i_ino = BTRFS_BTREE_INODE_OBJECTID;
	set_nlink(inode, 1);
	/*
	 * we set the i_size on the btree inode to the max possible int.
	 * the real end of the address space is determined by all of
	 * the devices in the system
	 */
	inode->i_size = OFFSET_MAX;
	inode->i_mapping->a_ops = &btree_aops;

	RB_CLEAR_NODE(&BTRFS_I(inode)->rb_node);
	extent_io_tree_init(fs_info, &BTRFS_I(inode)->io_tree,
			    IO_TREE_BTREE_INODE_IO, inode);
	BTRFS_I(inode)->io_tree.track_uptodate = false;
	extent_map_tree_init(&BTRFS_I(inode)->extent_tree);

	BTRFS_I(inode)->root = btrfs_grab_root(fs_info->tree_root);
	memset(&BTRFS_I(inode)->location, 0, sizeof(struct btrfs_key));
	set_bit(BTRFS_INODE_DUMMY, &BTRFS_I(inode)->runtime_flags);
	btrfs_insert_inode_hash(inode);
}

static void btrfs_init_dev_replace_locks(struct btrfs_fs_info *fs_info)
{
	mutex_init(&fs_info->dev_replace.lock_finishing_cancel_unmount);
	init_rwsem(&fs_info->dev_replace.rwsem);
	init_waitqueue_head(&fs_info->dev_replace.replace_wait);
}

static void btrfs_init_qgroup(struct btrfs_fs_info *fs_info)
{
	spin_lock_init(&fs_info->qgroup_lock);
	mutex_init(&fs_info->qgroup_ioctl_lock);
	fs_info->qgroup_tree = RB_ROOT;
	INIT_LIST_HEAD(&fs_info->dirty_qgroups);
	fs_info->qgroup_seq = 1;
	fs_info->qgroup_ulist = NULL;
	fs_info->qgroup_rescan_running = false;
	mutex_init(&fs_info->qgroup_rescan_lock);
}

static int btrfs_init_workqueues(struct btrfs_fs_info *fs_info,
		struct btrfs_fs_devices *fs_devices)
{
	u32 max_active = fs_info->thread_pool_size;
	unsigned int flags = WQ_MEM_RECLAIM | WQ_FREEZABLE | WQ_UNBOUND;

	fs_info->workers =
		btrfs_alloc_workqueue(fs_info, "worker",
				      flags | WQ_HIGHPRI, max_active, 16);

	fs_info->delalloc_workers =
		btrfs_alloc_workqueue(fs_info, "delalloc",
				      flags, max_active, 2);

	fs_info->flush_workers =
		btrfs_alloc_workqueue(fs_info, "flush_delalloc",
				      flags, max_active, 0);

	fs_info->caching_workers =
		btrfs_alloc_workqueue(fs_info, "cache", flags, max_active, 0);

	fs_info->fixup_workers =
		btrfs_alloc_workqueue(fs_info, "fixup", flags, 1, 0);

	/*
	 * endios are largely parallel and should have a very
	 * low idle thresh
	 */
	fs_info->endio_workers =
		btrfs_alloc_workqueue(fs_info, "endio", flags, max_active, 4);
	fs_info->endio_meta_workers =
		btrfs_alloc_workqueue(fs_info, "endio-meta", flags,
				      max_active, 4);
	fs_info->endio_meta_write_workers =
		btrfs_alloc_workqueue(fs_info, "endio-meta-write", flags,
				      max_active, 2);
	fs_info->endio_raid56_workers =
		btrfs_alloc_workqueue(fs_info, "endio-raid56", flags,
				      max_active, 4);
	fs_info->rmw_workers =
		btrfs_alloc_workqueue(fs_info, "rmw", flags, max_active, 2);
	fs_info->endio_write_workers =
		btrfs_alloc_workqueue(fs_info, "endio-write", flags,
				      max_active, 2);
	fs_info->endio_freespace_worker =
		btrfs_alloc_workqueue(fs_info, "freespace-write", flags,
				      max_active, 0);
	fs_info->delayed_workers =
		btrfs_alloc_workqueue(fs_info, "delayed-meta", flags,
				      max_active, 0);
	fs_info->readahead_workers =
		btrfs_alloc_workqueue(fs_info, "readahead", flags,
				      max_active, 2);
	fs_info->qgroup_rescan_workers =
		btrfs_alloc_workqueue(fs_info, "qgroup-rescan", flags, 1, 0);
	fs_info->discard_ctl.discard_workers =
		alloc_workqueue("btrfs_discard", WQ_UNBOUND | WQ_FREEZABLE, 1);

	if (!(fs_info->workers && fs_info->delalloc_workers &&
	      fs_info->flush_workers &&
	      fs_info->endio_workers && fs_info->endio_meta_workers &&
	      fs_info->endio_meta_write_workers &&
	      fs_info->endio_write_workers && fs_info->endio_raid56_workers &&
	      fs_info->endio_freespace_worker && fs_info->rmw_workers &&
	      fs_info->caching_workers && fs_info->readahead_workers &&
	      fs_info->fixup_workers && fs_info->delayed_workers &&
	      fs_info->qgroup_rescan_workers &&
	      fs_info->discard_ctl.discard_workers)) {
		return -ENOMEM;
	}

	return 0;
}

static int btrfs_init_csum_hash(struct btrfs_fs_info *fs_info, u16 csum_type)
{
	struct crypto_shash *csum_shash;
	const char *csum_driver = btrfs_super_csum_driver(csum_type);

	csum_shash = crypto_alloc_shash(csum_driver, 0, 0);

	if (IS_ERR(csum_shash)) {
		btrfs_err(fs_info, "error allocating %s hash for checksum",
			  csum_driver);
		return PTR_ERR(csum_shash);
	}

	fs_info->csum_shash = csum_shash;

	return 0;
}

static int btrfs_replay_log(struct btrfs_fs_info *fs_info,
			    struct btrfs_fs_devices *fs_devices)
{
	int ret;
	struct btrfs_root *log_tree_root;
	struct btrfs_super_block *disk_super = fs_info->super_copy;
	u64 bytenr = btrfs_super_log_root(disk_super);
	int level = btrfs_super_log_root_level(disk_super);

	if (fs_devices->rw_devices == 0) {
		btrfs_warn(fs_info, "log replay required on RO media");
		return -EIO;
	}

	log_tree_root = btrfs_alloc_root(fs_info, BTRFS_TREE_LOG_OBJECTID,
					 GFP_KERNEL);
	if (!log_tree_root)
		return -ENOMEM;

	log_tree_root->node = read_tree_block(fs_info, bytenr,
					      fs_info->generation + 1,
					      level, NULL);
	if (IS_ERR(log_tree_root->node)) {
		btrfs_warn(fs_info, "failed to read log tree");
		ret = PTR_ERR(log_tree_root->node);
		log_tree_root->node = NULL;
		btrfs_put_root(log_tree_root);
		return ret;
	} else if (!extent_buffer_uptodate(log_tree_root->node)) {
		btrfs_err(fs_info, "failed to read log tree");
		btrfs_put_root(log_tree_root);
		return -EIO;
	}
	/* returns with log_tree_root freed on success */
	ret = btrfs_recover_log_trees(log_tree_root);
	if (ret) {
		btrfs_handle_fs_error(fs_info, ret,
				      "Failed to recover log tree");
		btrfs_put_root(log_tree_root);
		return ret;
	}

	if (sb_rdonly(fs_info->sb)) {
		ret = btrfs_commit_super(fs_info);
		if (ret)
			return ret;
	}

	return 0;
}

static int btrfs_read_roots(struct btrfs_fs_info *fs_info)
{
	struct btrfs_root *tree_root = fs_info->tree_root;
	struct btrfs_root *root;
	struct btrfs_key location;
	int ret;

	BUG_ON(!fs_info->tree_root);

	location.objectid = BTRFS_EXTENT_TREE_OBJECTID;
	location.type = BTRFS_ROOT_ITEM_KEY;
	location.offset = 0;

	root = btrfs_read_tree_root(tree_root, &location);
	if (IS_ERR(root)) {
		ret = PTR_ERR(root);
		goto out;
	}
	set_bit(BTRFS_ROOT_TRACK_DIRTY, &root->state);
	fs_info->extent_root = root;

	location.objectid = BTRFS_DEV_TREE_OBJECTID;
	root = btrfs_read_tree_root(tree_root, &location);
	if (IS_ERR(root)) {
		ret = PTR_ERR(root);
		goto out;
	}
	set_bit(BTRFS_ROOT_TRACK_DIRTY, &root->state);
	fs_info->dev_root = root;
	btrfs_init_devices_late(fs_info);

	location.objectid = BTRFS_CSUM_TREE_OBJECTID;
	root = btrfs_read_tree_root(tree_root, &location);
	if (IS_ERR(root)) {
		ret = PTR_ERR(root);
		goto out;
	}
	set_bit(BTRFS_ROOT_TRACK_DIRTY, &root->state);
	fs_info->csum_root = root;

	/*
	 * This tree can share blocks with some other fs tree during relocation
	 * and we need a proper setup by btrfs_get_fs_root
	 */
	root = btrfs_get_fs_root(tree_root->fs_info,
				 BTRFS_DATA_RELOC_TREE_OBJECTID, true);
	if (IS_ERR(root)) {
		ret = PTR_ERR(root);
		goto out;
	}
	set_bit(BTRFS_ROOT_TRACK_DIRTY, &root->state);
	fs_info->data_reloc_root = root;

	location.objectid = BTRFS_QUOTA_TREE_OBJECTID;
	root = btrfs_read_tree_root(tree_root, &location);
	if (!IS_ERR(root)) {
		set_bit(BTRFS_ROOT_TRACK_DIRTY, &root->state);
		set_bit(BTRFS_FS_QUOTA_ENABLED, &fs_info->flags);
		fs_info->quota_root = root;
	}

	location.objectid = BTRFS_UUID_TREE_OBJECTID;
	root = btrfs_read_tree_root(tree_root, &location);
	if (IS_ERR(root)) {
		ret = PTR_ERR(root);
		if (ret != -ENOENT)
			goto out;
	} else {
		set_bit(BTRFS_ROOT_TRACK_DIRTY, &root->state);
		fs_info->uuid_root = root;
	}

	if (btrfs_fs_compat_ro(fs_info, FREE_SPACE_TREE)) {
		location.objectid = BTRFS_FREE_SPACE_TREE_OBJECTID;
		root = btrfs_read_tree_root(tree_root, &location);
		if (IS_ERR(root)) {
			ret = PTR_ERR(root);
			goto out;
		}
		set_bit(BTRFS_ROOT_TRACK_DIRTY, &root->state);
		fs_info->free_space_root = root;
	}

	return 0;
out:
	btrfs_warn(fs_info, "failed to read root (objectid=%llu): %d",
		   location.objectid, ret);
	return ret;
}

/*
 * Real super block validation
 * NOTE: super csum type and incompat features will not be checked here.
 *
 * @sb:		super block to check
 * @mirror_num:	the super block number to check its bytenr:
 * 		0	the primary (1st) sb
 * 		1, 2	2nd and 3rd backup copy
 * 	       -1	skip bytenr check
 */
static int validate_super(struct btrfs_fs_info *fs_info,
			    struct btrfs_super_block *sb, int mirror_num)
{
	u64 nodesize = btrfs_super_nodesize(sb);
	u64 sectorsize = btrfs_super_sectorsize(sb);
	int ret = 0;

	if (btrfs_super_magic(sb) != BTRFS_MAGIC) {
		btrfs_err(fs_info, "no valid FS found");
		ret = -EINVAL;
	}
	if (btrfs_super_flags(sb) & ~BTRFS_SUPER_FLAG_SUPP) {
		btrfs_err(fs_info, "unrecognized or unsupported super flag: %llu",
				btrfs_super_flags(sb) & ~BTRFS_SUPER_FLAG_SUPP);
		ret = -EINVAL;
	}
	if (btrfs_super_root_level(sb) >= BTRFS_MAX_LEVEL) {
		btrfs_err(fs_info, "tree_root level too big: %d >= %d",
				btrfs_super_root_level(sb), BTRFS_MAX_LEVEL);
		ret = -EINVAL;
	}
	if (btrfs_super_chunk_root_level(sb) >= BTRFS_MAX_LEVEL) {
		btrfs_err(fs_info, "chunk_root level too big: %d >= %d",
				btrfs_super_chunk_root_level(sb), BTRFS_MAX_LEVEL);
		ret = -EINVAL;
	}
	if (btrfs_super_log_root_level(sb) >= BTRFS_MAX_LEVEL) {
		btrfs_err(fs_info, "log_root level too big: %d >= %d",
				btrfs_super_log_root_level(sb), BTRFS_MAX_LEVEL);
		ret = -EINVAL;
	}

	/*
	 * Check sectorsize and nodesize first, other check will need it.
	 * Check all possible sectorsize(4K, 8K, 16K, 32K, 64K) here.
	 */
	if (!is_power_of_2(sectorsize) || sectorsize < 4096 ||
	    sectorsize > BTRFS_MAX_METADATA_BLOCKSIZE) {
		btrfs_err(fs_info, "invalid sectorsize %llu", sectorsize);
		ret = -EINVAL;
	}
	/* Only PAGE SIZE is supported yet */
	if (sectorsize != PAGE_SIZE) {
		btrfs_err(fs_info,
			"sectorsize %llu not supported yet, only support %lu",
			sectorsize, PAGE_SIZE);
		ret = -EINVAL;
	}
	if (!is_power_of_2(nodesize) || nodesize < sectorsize ||
	    nodesize > BTRFS_MAX_METADATA_BLOCKSIZE) {
		btrfs_err(fs_info, "invalid nodesize %llu", nodesize);
		ret = -EINVAL;
	}
	if (nodesize != le32_to_cpu(sb->__unused_leafsize)) {
		btrfs_err(fs_info, "invalid leafsize %u, should be %llu",
			  le32_to_cpu(sb->__unused_leafsize), nodesize);
		ret = -EINVAL;
	}

	/* Root alignment check */
	if (!IS_ALIGNED(btrfs_super_root(sb), sectorsize)) {
		btrfs_warn(fs_info, "tree_root block unaligned: %llu",
			   btrfs_super_root(sb));
		ret = -EINVAL;
	}
	if (!IS_ALIGNED(btrfs_super_chunk_root(sb), sectorsize)) {
		btrfs_warn(fs_info, "chunk_root block unaligned: %llu",
			   btrfs_super_chunk_root(sb));
		ret = -EINVAL;
	}
	if (!IS_ALIGNED(btrfs_super_log_root(sb), sectorsize)) {
		btrfs_warn(fs_info, "log_root block unaligned: %llu",
			   btrfs_super_log_root(sb));
		ret = -EINVAL;
	}

	if (memcmp(fs_info->fs_devices->metadata_uuid, sb->dev_item.fsid,
		   BTRFS_FSID_SIZE) != 0) {
		btrfs_err(fs_info,
			"dev_item UUID does not match metadata fsid: %pU != %pU",
			fs_info->fs_devices->metadata_uuid, sb->dev_item.fsid);
		ret = -EINVAL;
	}

	/*
	 * Hint to catch really bogus numbers, bitflips or so, more exact checks are
	 * done later
	 */
	if (btrfs_super_bytes_used(sb) < 6 * btrfs_super_nodesize(sb)) {
		btrfs_err(fs_info, "bytes_used is too small %llu",
			  btrfs_super_bytes_used(sb));
		ret = -EINVAL;
	}
	if (!is_power_of_2(btrfs_super_stripesize(sb))) {
		btrfs_err(fs_info, "invalid stripesize %u",
			  btrfs_super_stripesize(sb));
		ret = -EINVAL;
	}
	if (btrfs_super_num_devices(sb) > (1UL << 31))
		btrfs_warn(fs_info, "suspicious number of devices: %llu",
			   btrfs_super_num_devices(sb));
	if (btrfs_super_num_devices(sb) == 0) {
		btrfs_err(fs_info, "number of devices is 0");
		ret = -EINVAL;
	}

	if (mirror_num >= 0 &&
	    btrfs_super_bytenr(sb) != btrfs_sb_offset(mirror_num)) {
		btrfs_err(fs_info, "super offset mismatch %llu != %u",
			  btrfs_super_bytenr(sb), BTRFS_SUPER_INFO_OFFSET);
		ret = -EINVAL;
	}

	/*
	 * Obvious sys_chunk_array corruptions, it must hold at least one key
	 * and one chunk
	 */
	if (btrfs_super_sys_array_size(sb) > BTRFS_SYSTEM_CHUNK_ARRAY_SIZE) {
		btrfs_err(fs_info, "system chunk array too big %u > %u",
			  btrfs_super_sys_array_size(sb),
			  BTRFS_SYSTEM_CHUNK_ARRAY_SIZE);
		ret = -EINVAL;
	}
	if (btrfs_super_sys_array_size(sb) < sizeof(struct btrfs_disk_key)
			+ sizeof(struct btrfs_chunk)) {
		btrfs_err(fs_info, "system chunk array too small %u < %zu",
			  btrfs_super_sys_array_size(sb),
			  sizeof(struct btrfs_disk_key)
			  + sizeof(struct btrfs_chunk));
		ret = -EINVAL;
	}

	/*
	 * The generation is a global counter, we'll trust it more than the others
	 * but it's still possible that it's the one that's wrong.
	 */
	if (btrfs_super_generation(sb) < btrfs_super_chunk_root_generation(sb))
		btrfs_warn(fs_info,
			"suspicious: generation < chunk_root_generation: %llu < %llu",
			btrfs_super_generation(sb),
			btrfs_super_chunk_root_generation(sb));
	if (btrfs_super_generation(sb) < btrfs_super_cache_generation(sb)
	    && btrfs_super_cache_generation(sb) != (u64)-1)
		btrfs_warn(fs_info,
			"suspicious: generation < cache_generation: %llu < %llu",
			btrfs_super_generation(sb),
			btrfs_super_cache_generation(sb));

	return ret;
}

/*
 * Validation of super block at mount time.
 * Some checks already done early at mount time, like csum type and incompat
 * flags will be skipped.
 */
static int btrfs_validate_mount_super(struct btrfs_fs_info *fs_info)
{
	return validate_super(fs_info, fs_info->super_copy, 0);
}

/*
 * Validation of super block at write time.
 * Some checks like bytenr check will be skipped as their values will be
 * overwritten soon.
 * Extra checks like csum type and incompat flags will be done here.
 */
static int btrfs_validate_write_super(struct btrfs_fs_info *fs_info,
				      struct btrfs_super_block *sb)
{
	int ret;

	ret = validate_super(fs_info, sb, -1);
	if (ret < 0)
		goto out;
	if (!btrfs_supported_super_csum(btrfs_super_csum_type(sb))) {
		ret = -EUCLEAN;
		btrfs_err(fs_info, "invalid csum type, has %u want %u",
			  btrfs_super_csum_type(sb), BTRFS_CSUM_TYPE_CRC32);
		goto out;
	}
	if (btrfs_super_incompat_flags(sb) & ~BTRFS_FEATURE_INCOMPAT_SUPP) {
		ret = -EUCLEAN;
		btrfs_err(fs_info,
		"invalid incompat flags, has 0x%llx valid mask 0x%llx",
			  btrfs_super_incompat_flags(sb),
			  (unsigned long long)BTRFS_FEATURE_INCOMPAT_SUPP);
		goto out;
	}
out:
	if (ret < 0)
		btrfs_err(fs_info,
		"super block corruption detected before writing it to disk");
	return ret;
}

static int __cold init_tree_roots(struct btrfs_fs_info *fs_info)
{
	int backup_index = find_newest_super_backup(fs_info);
	struct btrfs_super_block *sb = fs_info->super_copy;
	struct btrfs_root *tree_root = fs_info->tree_root;
	bool handle_error = false;
	int ret = 0;
	int i;

	for (i = 0; i < BTRFS_NUM_BACKUP_ROOTS; i++) {
		u64 generation;
		int level;

		if (handle_error) {
			if (!IS_ERR(tree_root->node))
				free_extent_buffer(tree_root->node);
			tree_root->node = NULL;

			if (!btrfs_test_opt(fs_info, USEBACKUPROOT))
				break;

			free_root_pointers(fs_info, 0);

			/*
			 * Don't use the log in recovery mode, it won't be
			 * valid
			 */
			btrfs_set_super_log_root(sb, 0);

			/* We can't trust the free space cache either */
			btrfs_set_opt(fs_info->mount_opt, CLEAR_CACHE);

			ret = read_backup_root(fs_info, i);
			backup_index = ret;
			if (ret < 0)
				return ret;
		}
		generation = btrfs_super_generation(sb);
		level = btrfs_super_root_level(sb);
		tree_root->node = read_tree_block(fs_info, btrfs_super_root(sb),
						  generation, level, NULL);
		if (IS_ERR(tree_root->node)) {
			handle_error = true;
			ret = PTR_ERR(tree_root->node);
			tree_root->node = NULL;
			btrfs_warn(fs_info, "couldn't read tree root");
			continue;

		} else if (!extent_buffer_uptodate(tree_root->node)) {
			handle_error = true;
			ret = -EIO;
			btrfs_warn(fs_info, "error while reading tree root");
			continue;
		}

		btrfs_set_root_node(&tree_root->root_item, tree_root->node);
		tree_root->commit_root = btrfs_root_node(tree_root);
		btrfs_set_root_refs(&tree_root->root_item, 1);

		/*
		 * No need to hold btrfs_root::objectid_mutex since the fs
		 * hasn't been fully initialised and we are the only user
		 */
		ret = btrfs_find_highest_objectid(tree_root,
						&tree_root->highest_objectid);
		if (ret < 0) {
			handle_error = true;
			continue;
		}

		ASSERT(tree_root->highest_objectid <= BTRFS_LAST_FREE_OBJECTID);

		ret = btrfs_read_roots(fs_info);
		if (ret < 0) {
			handle_error = true;
			continue;
		}

		/* All successful */
		fs_info->generation = generation;
		fs_info->last_trans_committed = generation;

		/* Always begin writing backup roots after the one being used */
		if (backup_index < 0) {
			fs_info->backup_root_index = 0;
		} else {
			fs_info->backup_root_index = backup_index + 1;
			fs_info->backup_root_index %= BTRFS_NUM_BACKUP_ROOTS;
		}
		break;
	}

	return ret;
}

void btrfs_init_fs_info(struct btrfs_fs_info *fs_info)
{
	INIT_RADIX_TREE(&fs_info->fs_roots_radix, GFP_ATOMIC);
	INIT_RADIX_TREE(&fs_info->buffer_radix, GFP_ATOMIC);
	INIT_LIST_HEAD(&fs_info->trans_list);
	INIT_LIST_HEAD(&fs_info->dead_roots);
	INIT_LIST_HEAD(&fs_info->delayed_iputs);
	INIT_LIST_HEAD(&fs_info->delalloc_roots);
	INIT_LIST_HEAD(&fs_info->caching_block_groups);
	spin_lock_init(&fs_info->delalloc_root_lock);
	spin_lock_init(&fs_info->trans_lock);
	spin_lock_init(&fs_info->fs_roots_radix_lock);
	spin_lock_init(&fs_info->delayed_iput_lock);
	spin_lock_init(&fs_info->defrag_inodes_lock);
	spin_lock_init(&fs_info->super_lock);
	spin_lock_init(&fs_info->buffer_lock);
	spin_lock_init(&fs_info->unused_bgs_lock);
	rwlock_init(&fs_info->tree_mod_log_lock);
	mutex_init(&fs_info->unused_bg_unpin_mutex);
	mutex_init(&fs_info->delete_unused_bgs_mutex);
	mutex_init(&fs_info->reloc_mutex);
	mutex_init(&fs_info->delalloc_root_mutex);
	seqlock_init(&fs_info->profiles_lock);

	INIT_LIST_HEAD(&fs_info->dirty_cowonly_roots);
	INIT_LIST_HEAD(&fs_info->space_info);
	INIT_LIST_HEAD(&fs_info->tree_mod_seq_list);
	INIT_LIST_HEAD(&fs_info->unused_bgs);
#ifdef CONFIG_BTRFS_DEBUG
	INIT_LIST_HEAD(&fs_info->allocated_roots);
	INIT_LIST_HEAD(&fs_info->allocated_ebs);
	spin_lock_init(&fs_info->eb_leak_lock);
#endif
	extent_map_tree_init(&fs_info->mapping_tree);
	btrfs_init_block_rsv(&fs_info->global_block_rsv,
			     BTRFS_BLOCK_RSV_GLOBAL);
	btrfs_init_block_rsv(&fs_info->trans_block_rsv, BTRFS_BLOCK_RSV_TRANS);
	btrfs_init_block_rsv(&fs_info->chunk_block_rsv, BTRFS_BLOCK_RSV_CHUNK);
	btrfs_init_block_rsv(&fs_info->empty_block_rsv, BTRFS_BLOCK_RSV_EMPTY);
	btrfs_init_block_rsv(&fs_info->delayed_block_rsv,
			     BTRFS_BLOCK_RSV_DELOPS);
	btrfs_init_block_rsv(&fs_info->delayed_refs_rsv,
			     BTRFS_BLOCK_RSV_DELREFS);

	atomic_set(&fs_info->async_delalloc_pages, 0);
	atomic_set(&fs_info->defrag_running, 0);
	atomic_set(&fs_info->reada_works_cnt, 0);
	atomic_set(&fs_info->nr_delayed_iputs, 0);
	atomic64_set(&fs_info->tree_mod_seq, 0);
	fs_info->max_inline = BTRFS_DEFAULT_MAX_INLINE;
	fs_info->metadata_ratio = 0;
	fs_info->defrag_inodes = RB_ROOT;
	atomic64_set(&fs_info->free_chunk_space, 0);
	fs_info->tree_mod_log = RB_ROOT;
	fs_info->commit_interval = BTRFS_DEFAULT_COMMIT_INTERVAL;
	fs_info->avg_delayed_ref_runtime = NSEC_PER_SEC >> 6; /* div by 64 */
	/* readahead state */
	INIT_RADIX_TREE(&fs_info->reada_tree, GFP_NOFS & ~__GFP_DIRECT_RECLAIM);
	spin_lock_init(&fs_info->reada_lock);
	btrfs_init_ref_verify(fs_info);

	fs_info->thread_pool_size = min_t(unsigned long,
					  num_online_cpus() + 2, 8);

	INIT_LIST_HEAD(&fs_info->ordered_roots);
	spin_lock_init(&fs_info->ordered_root_lock);

	btrfs_init_scrub(fs_info);
#ifdef CONFIG_BTRFS_FS_CHECK_INTEGRITY
	fs_info->check_integrity_print_mask = 0;
#endif
	btrfs_init_balance(fs_info);
	btrfs_init_async_reclaim_work(fs_info);

	spin_lock_init(&fs_info->block_group_cache_lock);
	fs_info->block_group_cache_tree = RB_ROOT;
	fs_info->first_logical_byte = (u64)-1;

	extent_io_tree_init(fs_info, &fs_info->excluded_extents,
			    IO_TREE_FS_EXCLUDED_EXTENTS, NULL);
	set_bit(BTRFS_FS_BARRIER, &fs_info->flags);

	mutex_init(&fs_info->ordered_operations_mutex);
	mutex_init(&fs_info->tree_log_mutex);
	mutex_init(&fs_info->chunk_mutex);
	mutex_init(&fs_info->transaction_kthread_mutex);
	mutex_init(&fs_info->cleaner_mutex);
	mutex_init(&fs_info->ro_block_group_mutex);
	init_rwsem(&fs_info->commit_root_sem);
	init_rwsem(&fs_info->cleanup_work_sem);
	init_rwsem(&fs_info->subvol_sem);
	sema_init(&fs_info->uuid_tree_rescan_sem, 1);

	btrfs_init_dev_replace_locks(fs_info);
	btrfs_init_qgroup(fs_info);
	btrfs_discard_init(fs_info);

	btrfs_init_free_cluster(&fs_info->meta_alloc_cluster);
	btrfs_init_free_cluster(&fs_info->data_alloc_cluster);

	init_waitqueue_head(&fs_info->transaction_throttle);
	init_waitqueue_head(&fs_info->transaction_wait);
	init_waitqueue_head(&fs_info->transaction_blocked_wait);
	init_waitqueue_head(&fs_info->async_submit_wait);
	init_waitqueue_head(&fs_info->delayed_iputs_wait);

	/* Usable values until the real ones are cached from the superblock */
	fs_info->nodesize = 4096;
	fs_info->sectorsize = 4096;
	fs_info->stripesize = 4096;

	spin_lock_init(&fs_info->swapfile_pins_lock);
	fs_info->swapfile_pins = RB_ROOT;

	fs_info->send_in_progress = 0;
}

static int init_mount_fs_info(struct btrfs_fs_info *fs_info, struct super_block *sb)
{
	int ret;

	fs_info->sb = sb;
	sb->s_blocksize = BTRFS_BDEV_BLOCKSIZE;
	sb->s_blocksize_bits = blksize_bits(BTRFS_BDEV_BLOCKSIZE);

	ret = percpu_counter_init(&fs_info->dio_bytes, 0, GFP_KERNEL);
	if (ret)
		return ret;

	ret = percpu_counter_init(&fs_info->dirty_metadata_bytes, 0, GFP_KERNEL);
	if (ret)
		return ret;

	fs_info->dirty_metadata_batch = PAGE_SIZE *
					(1 + ilog2(nr_cpu_ids));

	ret = percpu_counter_init(&fs_info->delalloc_bytes, 0, GFP_KERNEL);
	if (ret)
		return ret;

	ret = percpu_counter_init(&fs_info->dev_replace.bio_counter, 0,
			GFP_KERNEL);
	if (ret)
		return ret;

	fs_info->delayed_root = kmalloc(sizeof(struct btrfs_delayed_root),
					GFP_KERNEL);
	if (!fs_info->delayed_root)
		return -ENOMEM;
	btrfs_init_delayed_root(fs_info->delayed_root);

	return btrfs_alloc_stripe_hash_table(fs_info);
}

static int btrfs_uuid_rescan_kthread(void *data)
{
	struct btrfs_fs_info *fs_info = (struct btrfs_fs_info *)data;
	int ret;

	/*
	 * 1st step is to iterate through the existing UUID tree and
	 * to delete all entries that contain outdated data.
	 * 2nd step is to add all missing entries to the UUID tree.
	 */
	ret = btrfs_uuid_tree_iterate(fs_info);
	if (ret < 0) {
		if (ret != -EINTR)
			btrfs_warn(fs_info, "iterating uuid_tree failed %d",
				   ret);
		up(&fs_info->uuid_tree_rescan_sem);
		return ret;
	}
	return btrfs_uuid_scan_kthread(data);
}

static int btrfs_check_uuid_tree(struct btrfs_fs_info *fs_info)
{
	struct task_struct *task;

	down(&fs_info->uuid_tree_rescan_sem);
	task = kthread_run(btrfs_uuid_rescan_kthread, fs_info, "btrfs-uuid");
	if (IS_ERR(task)) {
		/* fs_info->update_uuid_tree_gen remains 0 in all error case */
		btrfs_warn(fs_info, "failed to start uuid_rescan task");
		up(&fs_info->uuid_tree_rescan_sem);
		return PTR_ERR(task);
	}

	return 0;
}

int __cold open_ctree(struct super_block *sb, struct btrfs_fs_devices *fs_devices,
		      char *options)
{
	u32 sectorsize;
	u32 nodesize;
	u32 stripesize;
	u64 generation;
	u64 features;
	u16 csum_type;
	struct btrfs_super_block *disk_super;
	struct btrfs_fs_info *fs_info = btrfs_sb(sb);
	struct btrfs_root *tree_root;
	struct btrfs_root *chunk_root;
	int ret;
	int err = -EINVAL;
	int clear_free_space_tree = 0;
	int level;

	ret = init_mount_fs_info(fs_info, sb);
	if (ret) {
		err = ret;
		goto fail;
	}

	/* These need to be init'ed before we start creating inodes and such. */
	tree_root = btrfs_alloc_root(fs_info, BTRFS_ROOT_TREE_OBJECTID,
				     GFP_KERNEL);
	fs_info->tree_root = tree_root;
	chunk_root = btrfs_alloc_root(fs_info, BTRFS_CHUNK_TREE_OBJECTID,
				      GFP_KERNEL);
	fs_info->chunk_root = chunk_root;
	if (!tree_root || !chunk_root) {
		err = -ENOMEM;
		goto fail;
	}

	fs_info->btree_inode = new_inode(sb);
	if (!fs_info->btree_inode) {
		err = -ENOMEM;
		goto fail;
	}
	mapping_set_gfp_mask(fs_info->btree_inode->i_mapping, GFP_NOFS);
	btrfs_init_btree_inode(fs_info);

	invalidate_bdev(fs_devices->latest_bdev);

	/*
	 * Read super block and check the signature bytes only
	 */
	disk_super = btrfs_read_dev_super(fs_devices->latest_bdev);
	if (IS_ERR(disk_super)) {
		err = PTR_ERR(disk_super);
		goto fail_alloc;
	}

	/*
	 * Verify the type first, if that or the checksum value are
	 * corrupted, we'll find out
	 */
	csum_type = btrfs_super_csum_type(disk_super);
	if (!btrfs_supported_super_csum(csum_type)) {
		btrfs_err(fs_info, "unsupported checksum algorithm: %u",
			  csum_type);
		err = -EINVAL;
		btrfs_release_disk_super(disk_super);
		goto fail_alloc;
	}

	ret = btrfs_init_csum_hash(fs_info, csum_type);
	if (ret) {
		err = ret;
		btrfs_release_disk_super(disk_super);
		goto fail_alloc;
	}

	/*
	 * We want to check superblock checksum, the type is stored inside.
	 * Pass the whole disk block of size BTRFS_SUPER_INFO_SIZE (4k).
	 */
	if (btrfs_check_super_csum(fs_info, (u8 *)disk_super)) {
		btrfs_err(fs_info, "superblock checksum mismatch");
		err = -EINVAL;
		btrfs_release_disk_super(disk_super);
		goto fail_alloc;
	}

	/*
	 * super_copy is zeroed at allocation time and we never touch the
	 * following bytes up to INFO_SIZE, the checksum is calculated from
	 * the whole block of INFO_SIZE
	 */
	memcpy(fs_info->super_copy, disk_super, sizeof(*fs_info->super_copy));
	btrfs_release_disk_super(disk_super);

	disk_super = fs_info->super_copy;

	ASSERT(!memcmp(fs_info->fs_devices->fsid, fs_info->super_copy->fsid,
		       BTRFS_FSID_SIZE));

	if (btrfs_fs_incompat(fs_info, METADATA_UUID)) {
		ASSERT(!memcmp(fs_info->fs_devices->metadata_uuid,
				fs_info->super_copy->metadata_uuid,
				BTRFS_FSID_SIZE));
	}

	features = btrfs_super_flags(disk_super);
	if (features & BTRFS_SUPER_FLAG_CHANGING_FSID_V2) {
		features &= ~BTRFS_SUPER_FLAG_CHANGING_FSID_V2;
		btrfs_set_super_flags(disk_super, features);
		btrfs_info(fs_info,
			"found metadata UUID change in progress flag, clearing");
	}

	memcpy(fs_info->super_for_commit, fs_info->super_copy,
	       sizeof(*fs_info->super_for_commit));

	ret = btrfs_validate_mount_super(fs_info);
	if (ret) {
		btrfs_err(fs_info, "superblock contains fatal errors");
		err = -EINVAL;
		goto fail_alloc;
	}

	if (!btrfs_super_root(disk_super))
		goto fail_alloc;

	/* check FS state, whether FS is broken. */
	if (btrfs_super_flags(disk_super) & BTRFS_SUPER_FLAG_ERROR)
		set_bit(BTRFS_FS_STATE_ERROR, &fs_info->fs_state);

	/*
	 * In the long term, we'll store the compression type in the super
	 * block, and it'll be used for per file compression control.
	 */
	fs_info->compress_type = BTRFS_COMPRESS_ZLIB;

	ret = btrfs_parse_options(fs_info, options, sb->s_flags);
	if (ret) {
		err = ret;
		goto fail_alloc;
	}

	features = btrfs_super_incompat_flags(disk_super) &
		~BTRFS_FEATURE_INCOMPAT_SUPP;
	if (features) {
		btrfs_err(fs_info,
		    "cannot mount because of unsupported optional features (%llx)",
		    features);
		err = -EINVAL;
		goto fail_alloc;
	}

	features = btrfs_super_incompat_flags(disk_super);
	features |= BTRFS_FEATURE_INCOMPAT_MIXED_BACKREF;
	if (fs_info->compress_type == BTRFS_COMPRESS_LZO)
		features |= BTRFS_FEATURE_INCOMPAT_COMPRESS_LZO;
	else if (fs_info->compress_type == BTRFS_COMPRESS_ZSTD)
		features |= BTRFS_FEATURE_INCOMPAT_COMPRESS_ZSTD;

	if (features & BTRFS_FEATURE_INCOMPAT_SKINNY_METADATA)
		btrfs_info(fs_info, "has skinny extents");

	/*
	 * flag our filesystem as having big metadata blocks if
	 * they are bigger than the page size
	 */
	if (btrfs_super_nodesize(disk_super) > PAGE_SIZE) {
		if (!(features & BTRFS_FEATURE_INCOMPAT_BIG_METADATA))
			btrfs_info(fs_info,
				"flagging fs with big metadata feature");
		features |= BTRFS_FEATURE_INCOMPAT_BIG_METADATA;
	}

	nodesize = btrfs_super_nodesize(disk_super);
	sectorsize = btrfs_super_sectorsize(disk_super);
	stripesize = sectorsize;
	fs_info->dirty_metadata_batch = nodesize * (1 + ilog2(nr_cpu_ids));
	fs_info->delalloc_batch = sectorsize * 512 * (1 + ilog2(nr_cpu_ids));

	/* Cache block sizes */
	fs_info->nodesize = nodesize;
	fs_info->sectorsize = sectorsize;
	fs_info->stripesize = stripesize;

	/*
	 * mixed block groups end up with duplicate but slightly offset
	 * extent buffers for the same range.  It leads to corruptions
	 */
	if ((features & BTRFS_FEATURE_INCOMPAT_MIXED_GROUPS) &&
	    (sectorsize != nodesize)) {
		btrfs_err(fs_info,
"unequal nodesize/sectorsize (%u != %u) are not allowed for mixed block groups",
			nodesize, sectorsize);
		goto fail_alloc;
	}

	/*
	 * Needn't use the lock because there is no other task which will
	 * update the flag.
	 */
	btrfs_set_super_incompat_flags(disk_super, features);

	features = btrfs_super_compat_ro_flags(disk_super) &
		~BTRFS_FEATURE_COMPAT_RO_SUPP;
	if (!sb_rdonly(sb) && features) {
		btrfs_err(fs_info,
	"cannot mount read-write because of unsupported optional features (%llx)",
		       features);
		err = -EINVAL;
		goto fail_alloc;
	}

	ret = btrfs_init_workqueues(fs_info, fs_devices);
	if (ret) {
		err = ret;
		goto fail_sb_buffer;
	}

	sb->s_bdi->ra_pages *= btrfs_super_num_devices(disk_super);
	sb->s_bdi->ra_pages = max(sb->s_bdi->ra_pages, SZ_4M / PAGE_SIZE);

	sb->s_blocksize = sectorsize;
	sb->s_blocksize_bits = blksize_bits(sectorsize);
	memcpy(&sb->s_uuid, fs_info->fs_devices->fsid, BTRFS_FSID_SIZE);

	mutex_lock(&fs_info->chunk_mutex);
	ret = btrfs_read_sys_array(fs_info);
	mutex_unlock(&fs_info->chunk_mutex);
	if (ret) {
		btrfs_err(fs_info, "failed to read the system array: %d", ret);
		goto fail_sb_buffer;
	}

	generation = btrfs_super_chunk_root_generation(disk_super);
	level = btrfs_super_chunk_root_level(disk_super);

	chunk_root->node = read_tree_block(fs_info,
					   btrfs_super_chunk_root(disk_super),
					   generation, level, NULL);
	if (IS_ERR(chunk_root->node) ||
	    !extent_buffer_uptodate(chunk_root->node)) {
		btrfs_err(fs_info, "failed to read chunk root");
		if (!IS_ERR(chunk_root->node))
			free_extent_buffer(chunk_root->node);
		chunk_root->node = NULL;
		goto fail_tree_roots;
	}
	btrfs_set_root_node(&chunk_root->root_item, chunk_root->node);
	chunk_root->commit_root = btrfs_root_node(chunk_root);

	read_extent_buffer(chunk_root->node, fs_info->chunk_tree_uuid,
			   offsetof(struct btrfs_header, chunk_tree_uuid),
			   BTRFS_UUID_SIZE);

	ret = btrfs_read_chunk_tree(fs_info);
	if (ret) {
		btrfs_err(fs_info, "failed to read chunk tree: %d", ret);
		goto fail_tree_roots;
	}

	/*
	 * Keep the devid that is marked to be the target device for the
	 * device replace procedure
	 */
	btrfs_free_extra_devids(fs_devices, 0);

	if (!fs_devices->latest_bdev) {
		btrfs_err(fs_info, "failed to read devices");
		goto fail_tree_roots;
	}

	ret = init_tree_roots(fs_info);
	if (ret)
		goto fail_tree_roots;

	/*
	 * If we have a uuid root and we're not being told to rescan we need to
	 * check the generation here so we can set the
	 * BTRFS_FS_UPDATE_UUID_TREE_GEN bit.  Otherwise we could commit the
	 * transaction during a balance or the log replay without updating the
	 * uuid generation, and then if we crash we would rescan the uuid tree,
	 * even though it was perfectly fine.
	 */
	if (fs_info->uuid_root && !btrfs_test_opt(fs_info, RESCAN_UUID_TREE) &&
	    fs_info->generation == btrfs_super_uuid_tree_generation(disk_super))
		set_bit(BTRFS_FS_UPDATE_UUID_TREE_GEN, &fs_info->flags);

	ret = btrfs_verify_dev_extents(fs_info);
	if (ret) {
		btrfs_err(fs_info,
			  "failed to verify dev extents against chunks: %d",
			  ret);
		goto fail_block_groups;
	}
	ret = btrfs_recover_balance(fs_info);
	if (ret) {
		btrfs_err(fs_info, "failed to recover balance: %d", ret);
		goto fail_block_groups;
	}

	ret = btrfs_init_dev_stats(fs_info);
	if (ret) {
		btrfs_err(fs_info, "failed to init dev_stats: %d", ret);
		goto fail_block_groups;
	}

	ret = btrfs_init_dev_replace(fs_info);
	if (ret) {
		btrfs_err(fs_info, "failed to init dev_replace: %d", ret);
		goto fail_block_groups;
	}

	btrfs_free_extra_devids(fs_devices, 1);

	ret = btrfs_sysfs_add_fsid(fs_devices);
	if (ret) {
		btrfs_err(fs_info, "failed to init sysfs fsid interface: %d",
				ret);
		goto fail_block_groups;
	}

	ret = btrfs_sysfs_add_mounted(fs_info);
	if (ret) {
		btrfs_err(fs_info, "failed to init sysfs interface: %d", ret);
		goto fail_fsdev_sysfs;
	}

	ret = btrfs_init_space_info(fs_info);
	if (ret) {
		btrfs_err(fs_info, "failed to initialize space info: %d", ret);
		goto fail_sysfs;
	}

	ret = btrfs_read_block_groups(fs_info);
	if (ret) {
		btrfs_err(fs_info, "failed to read block groups: %d", ret);
		goto fail_sysfs;
	}

	if (!sb_rdonly(sb) && !btrfs_check_rw_degradable(fs_info, NULL)) {
		btrfs_warn(fs_info,
		"writable mount is not allowed due to too many missing devices");
		goto fail_sysfs;
	}

	fs_info->cleaner_kthread = kthread_run(cleaner_kthread, tree_root,
					       "btrfs-cleaner");
	if (IS_ERR(fs_info->cleaner_kthread))
		goto fail_sysfs;

	fs_info->transaction_kthread = kthread_run(transaction_kthread,
						   tree_root,
						   "btrfs-transaction");
	if (IS_ERR(fs_info->transaction_kthread))
		goto fail_cleaner;

	if (!btrfs_test_opt(fs_info, NOSSD) &&
	    !fs_info->fs_devices->rotating) {
		btrfs_set_and_info(fs_info, SSD, "enabling ssd optimizations");
	}

	/*
	 * Mount does not set all options immediately, we can do it now and do
	 * not have to wait for transaction commit
	 */
	btrfs_apply_pending_changes(fs_info);

#ifdef CONFIG_BTRFS_FS_CHECK_INTEGRITY
	if (btrfs_test_opt(fs_info, CHECK_INTEGRITY)) {
		ret = btrfsic_mount(fs_info, fs_devices,
				    btrfs_test_opt(fs_info,
					CHECK_INTEGRITY_INCLUDING_EXTENT_DATA) ?
				    1 : 0,
				    fs_info->check_integrity_print_mask);
		if (ret)
			btrfs_warn(fs_info,
				"failed to initialize integrity check module: %d",
				ret);
	}
#endif
	ret = btrfs_read_qgroup_config(fs_info);
	if (ret)
		goto fail_trans_kthread;

	if (btrfs_build_ref_tree(fs_info))
		btrfs_err(fs_info, "couldn't build ref tree");

	/* do not make disk changes in broken FS or nologreplay is given */
	if (btrfs_super_log_root(disk_super) != 0 &&
	    !btrfs_test_opt(fs_info, NOLOGREPLAY)) {
		btrfs_info(fs_info, "start tree-log replay");
		ret = btrfs_replay_log(fs_info, fs_devices);
		if (ret) {
			err = ret;
			goto fail_qgroup;
		}
	}

	ret = btrfs_find_orphan_roots(fs_info);
	if (ret)
		goto fail_qgroup;

	if (!sb_rdonly(sb)) {
		ret = btrfs_cleanup_fs_roots(fs_info);
		if (ret)
			goto fail_qgroup;

		mutex_lock(&fs_info->cleaner_mutex);
		ret = btrfs_recover_relocation(tree_root);
		mutex_unlock(&fs_info->cleaner_mutex);
		if (ret < 0) {
			btrfs_warn(fs_info, "failed to recover relocation: %d",
					ret);
			err = -EINVAL;
			goto fail_qgroup;
		}
	}

	fs_info->fs_root = btrfs_get_fs_root(fs_info, BTRFS_FS_TREE_OBJECTID, true);
	if (IS_ERR(fs_info->fs_root)) {
		err = PTR_ERR(fs_info->fs_root);
		btrfs_warn(fs_info, "failed to read fs tree: %d", err);
		fs_info->fs_root = NULL;
		goto fail_qgroup;
	}

	if (sb_rdonly(sb))
		return 0;

	if (btrfs_test_opt(fs_info, CLEAR_CACHE) &&
	    btrfs_fs_compat_ro(fs_info, FREE_SPACE_TREE)) {
		clear_free_space_tree = 1;
	} else if (btrfs_fs_compat_ro(fs_info, FREE_SPACE_TREE) &&
		   !btrfs_fs_compat_ro(fs_info, FREE_SPACE_TREE_VALID)) {
		btrfs_warn(fs_info, "free space tree is invalid");
		clear_free_space_tree = 1;
	}

	if (clear_free_space_tree) {
		btrfs_info(fs_info, "clearing free space tree");
		ret = btrfs_clear_free_space_tree(fs_info);
		if (ret) {
			btrfs_warn(fs_info,
				   "failed to clear free space tree: %d", ret);
			close_ctree(fs_info);
			return ret;
		}
	}

	if (btrfs_test_opt(fs_info, FREE_SPACE_TREE) &&
	    !btrfs_fs_compat_ro(fs_info, FREE_SPACE_TREE)) {
		btrfs_info(fs_info, "creating free space tree");
		ret = btrfs_create_free_space_tree(fs_info);
		if (ret) {
			btrfs_warn(fs_info,
				"failed to create free space tree: %d", ret);
			close_ctree(fs_info);
			return ret;
		}
	}

	down_read(&fs_info->cleanup_work_sem);
	if ((ret = btrfs_orphan_cleanup(fs_info->fs_root)) ||
	    (ret = btrfs_orphan_cleanup(fs_info->tree_root))) {
		up_read(&fs_info->cleanup_work_sem);
		close_ctree(fs_info);
		return ret;
	}
	up_read(&fs_info->cleanup_work_sem);

	ret = btrfs_resume_balance_async(fs_info);
	if (ret) {
		btrfs_warn(fs_info, "failed to resume balance: %d", ret);
		close_ctree(fs_info);
		return ret;
	}

	ret = btrfs_resume_dev_replace_async(fs_info);
	if (ret) {
		btrfs_warn(fs_info, "failed to resume device replace: %d", ret);
		close_ctree(fs_info);
		return ret;
	}

	btrfs_qgroup_rescan_resume(fs_info);
	btrfs_discard_resume(fs_info);

	if (!fs_info->uuid_root) {
		btrfs_info(fs_info, "creating UUID tree");
		ret = btrfs_create_uuid_tree(fs_info);
		if (ret) {
			btrfs_warn(fs_info,
				"failed to create the UUID tree: %d", ret);
			close_ctree(fs_info);
			return ret;
		}
	} else if (btrfs_test_opt(fs_info, RESCAN_UUID_TREE) ||
		   fs_info->generation !=
				btrfs_super_uuid_tree_generation(disk_super)) {
		btrfs_info(fs_info, "checking UUID tree");
		ret = btrfs_check_uuid_tree(fs_info);
		if (ret) {
			btrfs_warn(fs_info,
				"failed to check the UUID tree: %d", ret);
			close_ctree(fs_info);
			return ret;
		}
	}
	set_bit(BTRFS_FS_OPEN, &fs_info->flags);

	/*
	 * backuproot only affect mount behavior, and if open_ctree succeeded,
	 * no need to keep the flag
	 */
	btrfs_clear_opt(fs_info->mount_opt, USEBACKUPROOT);

	return 0;

fail_qgroup:
	btrfs_free_qgroup_config(fs_info);
fail_trans_kthread:
	kthread_stop(fs_info->transaction_kthread);
	btrfs_cleanup_transaction(fs_info);
	btrfs_free_fs_roots(fs_info);
fail_cleaner:
	kthread_stop(fs_info->cleaner_kthread);

	/*
	 * make sure we're done with the btree inode before we stop our
	 * kthreads
	 */
	filemap_write_and_wait(fs_info->btree_inode->i_mapping);

fail_sysfs:
	btrfs_sysfs_remove_mounted(fs_info);

fail_fsdev_sysfs:
	btrfs_sysfs_remove_fsid(fs_info->fs_devices);

fail_block_groups:
	btrfs_put_block_group_cache(fs_info);

fail_tree_roots:
	if (fs_info->data_reloc_root)
		btrfs_drop_and_free_fs_root(fs_info, fs_info->data_reloc_root);
	free_root_pointers(fs_info, true);
	invalidate_inode_pages2(fs_info->btree_inode->i_mapping);

fail_sb_buffer:
	btrfs_stop_all_workers(fs_info);
	btrfs_free_block_groups(fs_info);
fail_alloc:
	btrfs_mapping_tree_free(&fs_info->mapping_tree);

	iput(fs_info->btree_inode);
fail:
	btrfs_close_devices(fs_info->fs_devices);
	return err;
}
ALLOW_ERROR_INJECTION(open_ctree, ERRNO);

static void btrfs_end_super_write(struct bio *bio)
{
	struct btrfs_device *device = bio->bi_private;
	struct bio_vec *bvec;
	struct bvec_iter_all iter_all;
	struct page *page;

	bio_for_each_segment_all(bvec, bio, iter_all) {
		page = bvec->bv_page;

		if (bio->bi_status) {
			btrfs_warn_rl_in_rcu(device->fs_info,
				"lost page write due to IO error on %s (%d)",
				rcu_str_deref(device->name),
				blk_status_to_errno(bio->bi_status));
			ClearPageUptodate(page);
			SetPageError(page);
			btrfs_dev_stat_inc_and_print(device,
						     BTRFS_DEV_STAT_WRITE_ERRS);
		} else {
			SetPageUptodate(page);
		}

		put_page(page);
		unlock_page(page);
	}

	bio_put(bio);
}

struct btrfs_super_block *btrfs_read_dev_one_super(struct block_device *bdev,
						   int copy_num)
{
	struct btrfs_super_block *super;
	struct page *page;
	u64 bytenr;
	struct address_space *mapping = bdev->bd_inode->i_mapping;

	bytenr = btrfs_sb_offset(copy_num);
	if (bytenr + BTRFS_SUPER_INFO_SIZE >= i_size_read(bdev->bd_inode))
		return ERR_PTR(-EINVAL);

	page = read_cache_page_gfp(mapping, bytenr >> PAGE_SHIFT, GFP_NOFS);
	if (IS_ERR(page))
		return ERR_CAST(page);

	super = page_address(page);
	if (btrfs_super_magic(super) != BTRFS_MAGIC) {
		btrfs_release_disk_super(super);
		return ERR_PTR(-ENODATA);
	}

	if (btrfs_super_bytenr(super) != bytenr) {
		btrfs_release_disk_super(super);
		return ERR_PTR(-EINVAL);
	}

	return super;
}


struct btrfs_super_block *btrfs_read_dev_super(struct block_device *bdev)
{
	struct btrfs_super_block *super, *latest = NULL;
	int i;
	u64 transid = 0;

	/* we would like to check all the supers, but that would make
	 * a btrfs mount succeed after a mkfs from a different FS.
	 * So, we need to add a special mount option to scan for
	 * later supers, using BTRFS_SUPER_MIRROR_MAX instead
	 */
	for (i = 0; i < 1; i++) {
		super = btrfs_read_dev_one_super(bdev, i);
		if (IS_ERR(super))
			continue;

		if (!latest || btrfs_super_generation(super) > transid) {
			if (latest)
				btrfs_release_disk_super(super);

			latest = super;
			transid = btrfs_super_generation(super);
		}
	}

	return super;
}

/*
 * Write superblock @sb to the @device. Do not wait for completion, all the
 * pages we use for writing are locked.
 *
 * Write @max_mirrors copies of the superblock, where 0 means default that fit
 * the expected device size at commit time. Note that max_mirrors must be
 * same for write and wait phases.
 *
 * Return number of errors when page is not found or submission fails.
 */
static int write_dev_supers(struct btrfs_device *device,
			    struct btrfs_super_block *sb, int max_mirrors)
{
	struct btrfs_fs_info *fs_info = device->fs_info;
	struct address_space *mapping = device->bdev->bd_inode->i_mapping;
	SHASH_DESC_ON_STACK(shash, fs_info->csum_shash);
	int i;
	int errors = 0;
	u64 bytenr;

	if (max_mirrors == 0)
		max_mirrors = BTRFS_SUPER_MIRROR_MAX;

	shash->tfm = fs_info->csum_shash;

	for (i = 0; i < max_mirrors; i++) {
		struct page *page;
		struct bio *bio;
		struct btrfs_super_block *disk_super;

		bytenr = btrfs_sb_offset(i);
		if (bytenr + BTRFS_SUPER_INFO_SIZE >=
		    device->commit_total_bytes)
			break;

		btrfs_set_super_bytenr(sb, bytenr);

		crypto_shash_digest(shash, (const char *)sb + BTRFS_CSUM_SIZE,
				    BTRFS_SUPER_INFO_SIZE - BTRFS_CSUM_SIZE,
				    sb->csum);

		page = find_or_create_page(mapping, bytenr >> PAGE_SHIFT,
					   GFP_NOFS);
		if (!page) {
			btrfs_err(device->fs_info,
			    "couldn't get super block page for bytenr %llu",
			    bytenr);
			errors++;
			continue;
		}

		/* Bump the refcount for wait_dev_supers() */
		get_page(page);

		disk_super = page_address(page);
		memcpy(disk_super, sb, BTRFS_SUPER_INFO_SIZE);

		/*
		 * Directly use bios here instead of relying on the page cache
		 * to do I/O, so we don't lose the ability to do integrity
		 * checking.
		 */
		bio = bio_alloc(GFP_NOFS, 1);
		bio_set_dev(bio, device->bdev);
		bio->bi_iter.bi_sector = bytenr >> SECTOR_SHIFT;
		bio->bi_private = device;
		bio->bi_end_io = btrfs_end_super_write;
		__bio_add_page(bio, page, BTRFS_SUPER_INFO_SIZE,
			       offset_in_page(bytenr));

		/*
		 * We FUA only the first super block.  The others we allow to
		 * go down lazy and there's a short window where the on-disk
		 * copies might still contain the older version.
		 */
		bio->bi_opf = REQ_OP_WRITE | REQ_SYNC | REQ_META | REQ_PRIO;
		if (i == 0 && !btrfs_test_opt(device->fs_info, NOBARRIER))
			bio->bi_opf |= REQ_FUA;

		btrfsic_submit_bio(bio);
	}
	return errors < i ? 0 : -1;
}

/*
 * Wait for write completion of superblocks done by write_dev_supers,
 * @max_mirrors same for write and wait phases.
 *
 * Return number of errors when page is not found or not marked up to
 * date.
 */
static int wait_dev_supers(struct btrfs_device *device, int max_mirrors)
{
	int i;
	int errors = 0;
	bool primary_failed = false;
	u64 bytenr;

	if (max_mirrors == 0)
		max_mirrors = BTRFS_SUPER_MIRROR_MAX;

	for (i = 0; i < max_mirrors; i++) {
		struct page *page;

		bytenr = btrfs_sb_offset(i);
		if (bytenr + BTRFS_SUPER_INFO_SIZE >=
		    device->commit_total_bytes)
			break;

		page = find_get_page(device->bdev->bd_inode->i_mapping,
				     bytenr >> PAGE_SHIFT);
		if (!page) {
			errors++;
			if (i == 0)
				primary_failed = true;
			continue;
		}
		/* Page is submitted locked and unlocked once the IO completes */
		wait_on_page_locked(page);
		if (PageError(page)) {
			errors++;
			if (i == 0)
				primary_failed = true;
		}

		/* Drop our reference */
		put_page(page);

		/* Drop the reference from the writing run */
		put_page(page);
	}

	/* log error, force error return */
	if (primary_failed) {
		btrfs_err(device->fs_info, "error writing primary super block to device %llu",
			  device->devid);
		return -1;
	}

	return errors < i ? 0 : -1;
}

/*
 * endio for the write_dev_flush, this will wake anyone waiting
 * for the barrier when it is done
 */
static void btrfs_end_empty_barrier(struct bio *bio)
{
	complete(bio->bi_private);
}

/*
 * Submit a flush request to the device if it supports it. Error handling is
 * done in the waiting counterpart.
 */
static void write_dev_flush(struct btrfs_device *device)
{
	struct request_queue *q = bdev_get_queue(device->bdev);
	struct bio *bio = device->flush_bio;

	if (!test_bit(QUEUE_FLAG_WC, &q->queue_flags))
		return;

	bio_reset(bio);
	bio->bi_end_io = btrfs_end_empty_barrier;
	bio_set_dev(bio, device->bdev);
	bio->bi_opf = REQ_OP_WRITE | REQ_SYNC | REQ_PREFLUSH;
	init_completion(&device->flush_wait);
	bio->bi_private = &device->flush_wait;

	btrfsic_submit_bio(bio);
	set_bit(BTRFS_DEV_STATE_FLUSH_SENT, &device->dev_state);
}

/*
 * If the flush bio has been submitted by write_dev_flush, wait for it.
 */
static blk_status_t wait_dev_flush(struct btrfs_device *device)
{
	struct bio *bio = device->flush_bio;

	if (!test_bit(BTRFS_DEV_STATE_FLUSH_SENT, &device->dev_state))
		return BLK_STS_OK;

	clear_bit(BTRFS_DEV_STATE_FLUSH_SENT, &device->dev_state);
	wait_for_completion_io(&device->flush_wait);

	return bio->bi_status;
}

static int check_barrier_error(struct btrfs_fs_info *fs_info)
{
	if (!btrfs_check_rw_degradable(fs_info, NULL))
		return -EIO;
	return 0;
}

/*
 * send an empty flush down to each device in parallel,
 * then wait for them
 */
static int barrier_all_devices(struct btrfs_fs_info *info)
{
	struct list_head *head;
	struct btrfs_device *dev;
	int errors_wait = 0;
	blk_status_t ret;

	lockdep_assert_held(&info->fs_devices->device_list_mutex);
	/* send down all the barriers */
	head = &info->fs_devices->devices;
	list_for_each_entry(dev, head, dev_list) {
		if (test_bit(BTRFS_DEV_STATE_MISSING, &dev->dev_state))
			continue;
		if (!dev->bdev)
			continue;
		if (!test_bit(BTRFS_DEV_STATE_IN_FS_METADATA, &dev->dev_state) ||
		    !test_bit(BTRFS_DEV_STATE_WRITEABLE, &dev->dev_state))
			continue;

		write_dev_flush(dev);
		dev->last_flush_error = BLK_STS_OK;
	}

	/* wait for all the barriers */
	list_for_each_entry(dev, head, dev_list) {
		if (test_bit(BTRFS_DEV_STATE_MISSING, &dev->dev_state))
			continue;
		if (!dev->bdev) {
			errors_wait++;
			continue;
		}
		if (!test_bit(BTRFS_DEV_STATE_IN_FS_METADATA, &dev->dev_state) ||
		    !test_bit(BTRFS_DEV_STATE_WRITEABLE, &dev->dev_state))
			continue;

		ret = wait_dev_flush(dev);
		if (ret) {
			dev->last_flush_error = ret;
			btrfs_dev_stat_inc_and_print(dev,
					BTRFS_DEV_STAT_FLUSH_ERRS);
			errors_wait++;
		}
	}

	if (errors_wait) {
		/*
		 * At some point we need the status of all disks
		 * to arrive at the volume status. So error checking
		 * is being pushed to a separate loop.
		 */
		return check_barrier_error(info);
	}
	return 0;
}

int btrfs_get_num_tolerated_disk_barrier_failures(u64 flags)
{
	int raid_type;
	int min_tolerated = INT_MAX;

	if ((flags & BTRFS_BLOCK_GROUP_PROFILE_MASK) == 0 ||
	    (flags & BTRFS_AVAIL_ALLOC_BIT_SINGLE))
		min_tolerated = min_t(int, min_tolerated,
				    btrfs_raid_array[BTRFS_RAID_SINGLE].
				    tolerated_failures);

	for (raid_type = 0; raid_type < BTRFS_NR_RAID_TYPES; raid_type++) {
		if (raid_type == BTRFS_RAID_SINGLE)
			continue;
		if (!(flags & btrfs_raid_array[raid_type].bg_flag))
			continue;
		min_tolerated = min_t(int, min_tolerated,
				    btrfs_raid_array[raid_type].
				    tolerated_failures);
	}

	if (min_tolerated == INT_MAX) {
		pr_warn("BTRFS: unknown raid flag: %llu", flags);
		min_tolerated = 0;
	}

	return min_tolerated;
}

int write_all_supers(struct btrfs_fs_info *fs_info, int max_mirrors)
{
	struct list_head *head;
	struct btrfs_device *dev;
	struct btrfs_super_block *sb;
	struct btrfs_dev_item *dev_item;
	int ret;
	int do_barriers;
	int max_errors;
	int total_errors = 0;
	u64 flags;

	do_barriers = !btrfs_test_opt(fs_info, NOBARRIER);

	/*
	 * max_mirrors == 0 indicates we're from commit_transaction,
	 * not from fsync where the tree roots in fs_info have not
	 * been consistent on disk.
	 */
	if (max_mirrors == 0)
		backup_super_roots(fs_info);

	sb = fs_info->super_for_commit;
	dev_item = &sb->dev_item;

	mutex_lock(&fs_info->fs_devices->device_list_mutex);
	head = &fs_info->fs_devices->devices;
	max_errors = btrfs_super_num_devices(fs_info->super_copy) - 1;

	if (do_barriers) {
		ret = barrier_all_devices(fs_info);
		if (ret) {
			mutex_unlock(
				&fs_info->fs_devices->device_list_mutex);
			btrfs_handle_fs_error(fs_info, ret,
					      "errors while submitting device barriers.");
			return ret;
		}
	}

	list_for_each_entry(dev, head, dev_list) {
		if (!dev->bdev) {
			total_errors++;
			continue;
		}
		if (!test_bit(BTRFS_DEV_STATE_IN_FS_METADATA, &dev->dev_state) ||
		    !test_bit(BTRFS_DEV_STATE_WRITEABLE, &dev->dev_state))
			continue;

		btrfs_set_stack_device_generation(dev_item, 0);
		btrfs_set_stack_device_type(dev_item, dev->type);
		btrfs_set_stack_device_id(dev_item, dev->devid);
		btrfs_set_stack_device_total_bytes(dev_item,
						   dev->commit_total_bytes);
		btrfs_set_stack_device_bytes_used(dev_item,
						  dev->commit_bytes_used);
		btrfs_set_stack_device_io_align(dev_item, dev->io_align);
		btrfs_set_stack_device_io_width(dev_item, dev->io_width);
		btrfs_set_stack_device_sector_size(dev_item, dev->sector_size);
		memcpy(dev_item->uuid, dev->uuid, BTRFS_UUID_SIZE);
		memcpy(dev_item->fsid, dev->fs_devices->metadata_uuid,
		       BTRFS_FSID_SIZE);

		flags = btrfs_super_flags(sb);
		btrfs_set_super_flags(sb, flags | BTRFS_HEADER_FLAG_WRITTEN);

		ret = btrfs_validate_write_super(fs_info, sb);
		if (ret < 0) {
			mutex_unlock(&fs_info->fs_devices->device_list_mutex);
			btrfs_handle_fs_error(fs_info, -EUCLEAN,
				"unexpected superblock corruption detected");
			return -EUCLEAN;
		}

		ret = write_dev_supers(dev, sb, max_mirrors);
		if (ret)
			total_errors++;
	}
	if (total_errors > max_errors) {
		btrfs_err(fs_info, "%d errors while writing supers",
			  total_errors);
		mutex_unlock(&fs_info->fs_devices->device_list_mutex);

		/* FUA is masked off if unsupported and can't be the reason */
		btrfs_handle_fs_error(fs_info, -EIO,
				      "%d errors while writing supers",
				      total_errors);
		return -EIO;
	}

	total_errors = 0;
	list_for_each_entry(dev, head, dev_list) {
		if (!dev->bdev)
			continue;
		if (!test_bit(BTRFS_DEV_STATE_IN_FS_METADATA, &dev->dev_state) ||
		    !test_bit(BTRFS_DEV_STATE_WRITEABLE, &dev->dev_state))
			continue;

		ret = wait_dev_supers(dev, max_mirrors);
		if (ret)
			total_errors++;
	}
	mutex_unlock(&fs_info->fs_devices->device_list_mutex);
	if (total_errors > max_errors) {
		btrfs_handle_fs_error(fs_info, -EIO,
				      "%d errors while writing supers",
				      total_errors);
		return -EIO;
	}
	return 0;
}

/* Drop a fs root from the radix tree and free it. */
void btrfs_drop_and_free_fs_root(struct btrfs_fs_info *fs_info,
				  struct btrfs_root *root)
{
	bool drop_ref = false;

	spin_lock(&fs_info->fs_roots_radix_lock);
	radix_tree_delete(&fs_info->fs_roots_radix,
			  (unsigned long)root->root_key.objectid);
	if (test_and_clear_bit(BTRFS_ROOT_IN_RADIX, &root->state))
		drop_ref = true;
	spin_unlock(&fs_info->fs_roots_radix_lock);

	if (test_bit(BTRFS_FS_STATE_ERROR, &fs_info->fs_state)) {
		ASSERT(root->log_root == NULL);
		if (root->reloc_root) {
			btrfs_put_root(root->reloc_root);
			root->reloc_root = NULL;
		}
	}

	if (root->free_ino_pinned)
		__btrfs_remove_free_space_cache(root->free_ino_pinned);
	if (root->free_ino_ctl)
		__btrfs_remove_free_space_cache(root->free_ino_ctl);
	if (root->ino_cache_inode) {
		iput(root->ino_cache_inode);
		root->ino_cache_inode = NULL;
	}
	if (drop_ref)
		btrfs_put_root(root);
}

int btrfs_cleanup_fs_roots(struct btrfs_fs_info *fs_info)
{
	u64 root_objectid = 0;
	struct btrfs_root *gang[8];
	int i = 0;
	int err = 0;
	unsigned int ret = 0;

	while (1) {
		spin_lock(&fs_info->fs_roots_radix_lock);
		ret = radix_tree_gang_lookup(&fs_info->fs_roots_radix,
					     (void **)gang, root_objectid,
					     ARRAY_SIZE(gang));
		if (!ret) {
			spin_unlock(&fs_info->fs_roots_radix_lock);
			break;
		}
		root_objectid = gang[ret - 1]->root_key.objectid + 1;

		for (i = 0; i < ret; i++) {
			/* Avoid to grab roots in dead_roots */
			if (btrfs_root_refs(&gang[i]->root_item) == 0) {
				gang[i] = NULL;
				continue;
			}
			/* grab all the search result for later use */
			gang[i] = btrfs_grab_root(gang[i]);
		}
		spin_unlock(&fs_info->fs_roots_radix_lock);

		for (i = 0; i < ret; i++) {
			if (!gang[i])
				continue;
			root_objectid = gang[i]->root_key.objectid;
			err = btrfs_orphan_cleanup(gang[i]);
			if (err)
				break;
			btrfs_put_root(gang[i]);
		}
		root_objectid++;
	}

	/* release the uncleaned roots due to error */
	for (; i < ret; i++) {
		if (gang[i])
			btrfs_put_root(gang[i]);
	}
	return err;
}

int btrfs_commit_super(struct btrfs_fs_info *fs_info)
{
	struct btrfs_root *root = fs_info->tree_root;
	struct btrfs_trans_handle *trans;

	mutex_lock(&fs_info->cleaner_mutex);
	btrfs_run_delayed_iputs(fs_info);
	mutex_unlock(&fs_info->cleaner_mutex);
	wake_up_process(fs_info->cleaner_kthread);

	/* wait until ongoing cleanup work done */
	down_write(&fs_info->cleanup_work_sem);
	up_write(&fs_info->cleanup_work_sem);

	trans = btrfs_join_transaction(root);
	if (IS_ERR(trans))
		return PTR_ERR(trans);
	return btrfs_commit_transaction(trans);
}

void __cold close_ctree(struct btrfs_fs_info *fs_info)
{
	int ret;

	set_bit(BTRFS_FS_CLOSING_START, &fs_info->flags);
	/*
	 * We don't want the cleaner to start new transactions, add more delayed
	 * iputs, etc. while we're closing. We can't use kthread_stop() yet
	 * because that frees the task_struct, and the transaction kthread might
	 * still try to wake up the cleaner.
	 */
	kthread_park(fs_info->cleaner_kthread);

	/* wait for the qgroup rescan worker to stop */
	btrfs_qgroup_wait_for_completion(fs_info, false);

	/* wait for the uuid_scan task to finish */
	down(&fs_info->uuid_tree_rescan_sem);
	/* avoid complains from lockdep et al., set sem back to initial state */
	up(&fs_info->uuid_tree_rescan_sem);

	/* pause restriper - we want to resume on mount */
	btrfs_pause_balance(fs_info);

	btrfs_dev_replace_suspend_for_unmount(fs_info);

	btrfs_scrub_cancel(fs_info);

	/* wait for any defraggers to finish */
	wait_event(fs_info->transaction_wait,
		   (atomic_read(&fs_info->defrag_running) == 0));

	/* clear out the rbtree of defraggable inodes */
	btrfs_cleanup_defrag_inodes(fs_info);

	cancel_work_sync(&fs_info->async_reclaim_work);
	cancel_work_sync(&fs_info->async_data_reclaim_work);

	/* Cancel or finish ongoing discard work */
	btrfs_discard_cleanup(fs_info);

	if (!sb_rdonly(fs_info->sb)) {
		/*
		 * The cleaner kthread is stopped, so do one final pass over
		 * unused block groups.
		 */
		btrfs_delete_unused_bgs(fs_info);

		/*
		 * There might be existing delayed inode workers still running
		 * and holding an empty delayed inode item. We must wait for
		 * them to complete first because they can create a transaction.
		 * This happens when someone calls btrfs_balance_delayed_items()
		 * and then a transaction commit runs the same delayed nodes
		 * before any delayed worker has done something with the nodes.
		 * We must wait for any worker here and not at transaction
		 * commit time since that could cause a deadlock.
		 * This is a very rare case.
		 */
		btrfs_flush_workqueue(fs_info->delayed_workers);

		ret = btrfs_commit_super(fs_info);
		if (ret)
			btrfs_err(fs_info, "commit super ret %d", ret);
	}

	if (test_bit(BTRFS_FS_STATE_ERROR, &fs_info->fs_state) ||
	    test_bit(BTRFS_FS_STATE_TRANS_ABORTED, &fs_info->fs_state))
		btrfs_error_commit_super(fs_info);

	kthread_stop(fs_info->transaction_kthread);
	kthread_stop(fs_info->cleaner_kthread);

	ASSERT(list_empty(&fs_info->delayed_iputs));
	set_bit(BTRFS_FS_CLOSING_DONE, &fs_info->flags);

	if (btrfs_check_quota_leak(fs_info)) {
		WARN_ON(IS_ENABLED(CONFIG_BTRFS_DEBUG));
		btrfs_err(fs_info, "qgroup reserved space leaked");
	}

	btrfs_free_qgroup_config(fs_info);
	ASSERT(list_empty(&fs_info->delalloc_roots));

	if (percpu_counter_sum(&fs_info->delalloc_bytes)) {
		btrfs_info(fs_info, "at unmount delalloc count %lld",
		       percpu_counter_sum(&fs_info->delalloc_bytes));
	}

	if (percpu_counter_sum(&fs_info->dio_bytes))
		btrfs_info(fs_info, "at unmount dio bytes count %lld",
			   percpu_counter_sum(&fs_info->dio_bytes));

	btrfs_sysfs_remove_mounted(fs_info);
	btrfs_sysfs_remove_fsid(fs_info->fs_devices);

	btrfs_put_block_group_cache(fs_info);

	/*
	 * we must make sure there is not any read request to
	 * submit after we stopping all workers.
	 */
	invalidate_inode_pages2(fs_info->btree_inode->i_mapping);
	btrfs_stop_all_workers(fs_info);

	clear_bit(BTRFS_FS_OPEN, &fs_info->flags);
	free_root_pointers(fs_info, true);
	btrfs_free_fs_roots(fs_info);

	/*
	 * We must free the block groups after dropping the fs_roots as we could
	 * have had an IO error and have left over tree log blocks that aren't
	 * cleaned up until the fs roots are freed.  This makes the block group
	 * accounting appear to be wrong because there's pending reserved bytes,
	 * so make sure we do the block group cleanup afterwards.
	 */
	btrfs_free_block_groups(fs_info);

	iput(fs_info->btree_inode);

#ifdef CONFIG_BTRFS_FS_CHECK_INTEGRITY
	if (btrfs_test_opt(fs_info, CHECK_INTEGRITY))
		btrfsic_unmount(fs_info->fs_devices);
#endif

	btrfs_mapping_tree_free(&fs_info->mapping_tree);
	btrfs_close_devices(fs_info->fs_devices);
}

int btrfs_buffer_uptodate(struct extent_buffer *buf, u64 parent_transid,
			  int atomic)
{
	int ret;
	struct inode *btree_inode = buf->pages[0]->mapping->host;

	ret = extent_buffer_uptodate(buf);
	if (!ret)
		return ret;

	ret = verify_parent_transid(&BTRFS_I(btree_inode)->io_tree, buf,
				    parent_transid, atomic);
	if (ret == -EAGAIN)
		return ret;
	return !ret;
}

void btrfs_mark_buffer_dirty(struct extent_buffer *buf)
{
	struct btrfs_fs_info *fs_info;
	struct btrfs_root *root;
	u64 transid = btrfs_header_generation(buf);
	int was_dirty;

#ifdef CONFIG_BTRFS_FS_RUN_SANITY_TESTS
	/*
	 * This is a fast path so only do this check if we have sanity tests
	 * enabled.  Normal people shouldn't be using unmapped buffers as dirty
	 * outside of the sanity tests.
	 */
	if (unlikely(test_bit(EXTENT_BUFFER_UNMAPPED, &buf->bflags)))
		return;
#endif
	root = BTRFS_I(buf->pages[0]->mapping->host)->root;
	fs_info = root->fs_info;
	btrfs_assert_tree_locked(buf);
	if (transid != fs_info->generation)
		WARN(1, KERN_CRIT "btrfs transid mismatch buffer %llu, found %llu running %llu\n",
			buf->start, transid, fs_info->generation);
	was_dirty = set_extent_buffer_dirty(buf);
	if (!was_dirty)
		percpu_counter_add_batch(&fs_info->dirty_metadata_bytes,
					 buf->len,
					 fs_info->dirty_metadata_batch);
#ifdef CONFIG_BTRFS_FS_CHECK_INTEGRITY
	/*
	 * Since btrfs_mark_buffer_dirty() can be called with item pointer set
	 * but item data not updated.
	 * So here we should only check item pointers, not item data.
	 */
	if (btrfs_header_level(buf) == 0 &&
	    btrfs_check_leaf_relaxed(buf)) {
		btrfs_print_leaf(buf);
		ASSERT(0);
	}
#endif
}

static void __btrfs_btree_balance_dirty(struct btrfs_fs_info *fs_info,
					int flush_delayed)
{
	/*
	 * looks as though older kernels can get into trouble with
	 * this code, they end up stuck in balance_dirty_pages forever
	 */
	int ret;

	if (current->flags & PF_MEMALLOC)
		return;

	if (flush_delayed)
		btrfs_balance_delayed_items(fs_info);

	ret = __percpu_counter_compare(&fs_info->dirty_metadata_bytes,
				     BTRFS_DIRTY_METADATA_THRESH,
				     fs_info->dirty_metadata_batch);
	if (ret > 0) {
		balance_dirty_pages_ratelimited(fs_info->btree_inode->i_mapping);
	}
}

void btrfs_btree_balance_dirty(struct btrfs_fs_info *fs_info)
{
	__btrfs_btree_balance_dirty(fs_info, 1);
}

void btrfs_btree_balance_dirty_nodelay(struct btrfs_fs_info *fs_info)
{
	__btrfs_btree_balance_dirty(fs_info, 0);
}

int btrfs_read_buffer(struct extent_buffer *buf, u64 parent_transid, int level,
		      struct btrfs_key *first_key)
{
	return btree_read_extent_buffer_pages(buf, parent_transid,
					      level, first_key);
}

static void btrfs_error_commit_super(struct btrfs_fs_info *fs_info)
{
	/* cleanup FS via transaction */
	btrfs_cleanup_transaction(fs_info);

	mutex_lock(&fs_info->cleaner_mutex);
	btrfs_run_delayed_iputs(fs_info);
	mutex_unlock(&fs_info->cleaner_mutex);

	down_write(&fs_info->cleanup_work_sem);
	up_write(&fs_info->cleanup_work_sem);
}

static void btrfs_drop_all_logs(struct btrfs_fs_info *fs_info)
{
	struct btrfs_root *gang[8];
	u64 root_objectid = 0;
	int ret;

	spin_lock(&fs_info->fs_roots_radix_lock);
	while ((ret = radix_tree_gang_lookup(&fs_info->fs_roots_radix,
					     (void **)gang, root_objectid,
					     ARRAY_SIZE(gang))) != 0) {
		int i;

		for (i = 0; i < ret; i++)
			gang[i] = btrfs_grab_root(gang[i]);
		spin_unlock(&fs_info->fs_roots_radix_lock);

		for (i = 0; i < ret; i++) {
			if (!gang[i])
				continue;
			root_objectid = gang[i]->root_key.objectid;
			btrfs_free_log(NULL, gang[i]);
			btrfs_put_root(gang[i]);
		}
		root_objectid++;
		spin_lock(&fs_info->fs_roots_radix_lock);
	}
	spin_unlock(&fs_info->fs_roots_radix_lock);
	btrfs_free_log_root_tree(NULL, fs_info);
}

static void btrfs_destroy_ordered_extents(struct btrfs_root *root)
{
	struct btrfs_ordered_extent *ordered;

	spin_lock(&root->ordered_extent_lock);
	/*
	 * This will just short circuit the ordered completion stuff which will
	 * make sure the ordered extent gets properly cleaned up.
	 */
	list_for_each_entry(ordered, &root->ordered_extents,
			    root_extent_list)
		set_bit(BTRFS_ORDERED_IOERR, &ordered->flags);
	spin_unlock(&root->ordered_extent_lock);
}

static void btrfs_destroy_all_ordered_extents(struct btrfs_fs_info *fs_info)
{
	struct btrfs_root *root;
	struct list_head splice;

	INIT_LIST_HEAD(&splice);

	spin_lock(&fs_info->ordered_root_lock);
	list_splice_init(&fs_info->ordered_roots, &splice);
	while (!list_empty(&splice)) {
		root = list_first_entry(&splice, struct btrfs_root,
					ordered_root);
		list_move_tail(&root->ordered_root,
			       &fs_info->ordered_roots);

		spin_unlock(&fs_info->ordered_root_lock);
		btrfs_destroy_ordered_extents(root);

		cond_resched();
		spin_lock(&fs_info->ordered_root_lock);
	}
	spin_unlock(&fs_info->ordered_root_lock);

	/*
	 * We need this here because if we've been flipped read-only we won't
	 * get sync() from the umount, so we need to make sure any ordered
	 * extents that haven't had their dirty pages IO start writeout yet
	 * actually get run and error out properly.
	 */
	btrfs_wait_ordered_roots(fs_info, U64_MAX, 0, (u64)-1);
}

static int btrfs_destroy_delayed_refs(struct btrfs_transaction *trans,
				      struct btrfs_fs_info *fs_info)
{
	struct rb_node *node;
	struct btrfs_delayed_ref_root *delayed_refs;
	struct btrfs_delayed_ref_node *ref;
	int ret = 0;

	delayed_refs = &trans->delayed_refs;

	spin_lock(&delayed_refs->lock);
	if (atomic_read(&delayed_refs->num_entries) == 0) {
		spin_unlock(&delayed_refs->lock);
		btrfs_debug(fs_info, "delayed_refs has NO entry");
		return ret;
	}

	while ((node = rb_first_cached(&delayed_refs->href_root)) != NULL) {
		struct btrfs_delayed_ref_head *head;
		struct rb_node *n;
		bool pin_bytes = false;

		head = rb_entry(node, struct btrfs_delayed_ref_head,
				href_node);
		if (btrfs_delayed_ref_lock(delayed_refs, head))
			continue;

		spin_lock(&head->lock);
		while ((n = rb_first_cached(&head->ref_tree)) != NULL) {
			ref = rb_entry(n, struct btrfs_delayed_ref_node,
				       ref_node);
			ref->in_tree = 0;
			rb_erase_cached(&ref->ref_node, &head->ref_tree);
			RB_CLEAR_NODE(&ref->ref_node);
			if (!list_empty(&ref->add_list))
				list_del(&ref->add_list);
			atomic_dec(&delayed_refs->num_entries);
			btrfs_put_delayed_ref(ref);
		}
		if (head->must_insert_reserved)
			pin_bytes = true;
		btrfs_free_delayed_extent_op(head->extent_op);
		btrfs_delete_ref_head(delayed_refs, head);
		spin_unlock(&head->lock);
		spin_unlock(&delayed_refs->lock);
		mutex_unlock(&head->mutex);

		if (pin_bytes) {
			struct btrfs_block_group *cache;

			cache = btrfs_lookup_block_group(fs_info, head->bytenr);
			BUG_ON(!cache);

			spin_lock(&cache->space_info->lock);
			spin_lock(&cache->lock);
			cache->pinned += head->num_bytes;
			btrfs_space_info_update_bytes_pinned(fs_info,
				cache->space_info, head->num_bytes);
			cache->reserved -= head->num_bytes;
			cache->space_info->bytes_reserved -= head->num_bytes;
			spin_unlock(&cache->lock);
			spin_unlock(&cache->space_info->lock);
			percpu_counter_add_batch(
				&cache->space_info->total_bytes_pinned,
				head->num_bytes, BTRFS_TOTAL_BYTES_PINNED_BATCH);

			btrfs_put_block_group(cache);

			btrfs_error_unpin_extent_range(fs_info, head->bytenr,
				head->bytenr + head->num_bytes - 1);
		}
		btrfs_cleanup_ref_head_accounting(fs_info, delayed_refs, head);
		btrfs_put_delayed_ref_head(head);
		cond_resched();
		spin_lock(&delayed_refs->lock);
	}
	btrfs_qgroup_destroy_extent_records(trans);

	spin_unlock(&delayed_refs->lock);

	return ret;
}

static void btrfs_destroy_delalloc_inodes(struct btrfs_root *root)
{
	struct btrfs_inode *btrfs_inode;
	struct list_head splice;

	INIT_LIST_HEAD(&splice);

	spin_lock(&root->delalloc_lock);
	list_splice_init(&root->delalloc_inodes, &splice);

	while (!list_empty(&splice)) {
		struct inode *inode = NULL;
		btrfs_inode = list_first_entry(&splice, struct btrfs_inode,
					       delalloc_inodes);
		__btrfs_del_delalloc_inode(root, btrfs_inode);
		spin_unlock(&root->delalloc_lock);

		/*
		 * Make sure we get a live inode and that it'll not disappear
		 * meanwhile.
		 */
		inode = igrab(&btrfs_inode->vfs_inode);
		if (inode) {
			invalidate_inode_pages2(inode->i_mapping);
			iput(inode);
		}
		spin_lock(&root->delalloc_lock);
	}
	spin_unlock(&root->delalloc_lock);
}

static void btrfs_destroy_all_delalloc_inodes(struct btrfs_fs_info *fs_info)
{
	struct btrfs_root *root;
	struct list_head splice;

	INIT_LIST_HEAD(&splice);

	spin_lock(&fs_info->delalloc_root_lock);
	list_splice_init(&fs_info->delalloc_roots, &splice);
	while (!list_empty(&splice)) {
		root = list_first_entry(&splice, struct btrfs_root,
					 delalloc_root);
		root = btrfs_grab_root(root);
		BUG_ON(!root);
		spin_unlock(&fs_info->delalloc_root_lock);

		btrfs_destroy_delalloc_inodes(root);
		btrfs_put_root(root);

		spin_lock(&fs_info->delalloc_root_lock);
	}
	spin_unlock(&fs_info->delalloc_root_lock);
}

static int btrfs_destroy_marked_extents(struct btrfs_fs_info *fs_info,
					struct extent_io_tree *dirty_pages,
					int mark)
{
	int ret;
	struct extent_buffer *eb;
	u64 start = 0;
	u64 end;

	while (1) {
		ret = find_first_extent_bit(dirty_pages, start, &start, &end,
					    mark, NULL);
		if (ret)
			break;

		clear_extent_bits(dirty_pages, start, end, mark);
		while (start <= end) {
			eb = find_extent_buffer(fs_info, start);
			start += fs_info->nodesize;
			if (!eb)
				continue;
			wait_on_extent_buffer_writeback(eb);

			if (test_and_clear_bit(EXTENT_BUFFER_DIRTY,
					       &eb->bflags))
				clear_extent_buffer_dirty(eb);
			free_extent_buffer_stale(eb);
		}
	}

	return ret;
}

static int btrfs_destroy_pinned_extent(struct btrfs_fs_info *fs_info,
				       struct extent_io_tree *unpin)
{
	u64 start;
	u64 end;
	int ret;

	while (1) {
		struct extent_state *cached_state = NULL;

		/*
		 * The btrfs_finish_extent_commit() may get the same range as
		 * ours between find_first_extent_bit and clear_extent_dirty.
		 * Hence, hold the unused_bg_unpin_mutex to avoid double unpin
		 * the same extent range.
		 */
		mutex_lock(&fs_info->unused_bg_unpin_mutex);
		ret = find_first_extent_bit(unpin, 0, &start, &end,
					    EXTENT_DIRTY, &cached_state);
		if (ret) {
			mutex_unlock(&fs_info->unused_bg_unpin_mutex);
			break;
		}

		clear_extent_dirty(unpin, start, end, &cached_state);
		free_extent_state(cached_state);
		btrfs_error_unpin_extent_range(fs_info, start, end);
		mutex_unlock(&fs_info->unused_bg_unpin_mutex);
		cond_resched();
	}

	return 0;
}

static void btrfs_cleanup_bg_io(struct btrfs_block_group *cache)
{
	struct inode *inode;

	inode = cache->io_ctl.inode;
	if (inode) {
		invalidate_inode_pages2(inode->i_mapping);
		BTRFS_I(inode)->generation = 0;
		cache->io_ctl.inode = NULL;
		iput(inode);
	}
	ASSERT(cache->io_ctl.pages == NULL);
	btrfs_put_block_group(cache);
}

void btrfs_cleanup_dirty_bgs(struct btrfs_transaction *cur_trans,
			     struct btrfs_fs_info *fs_info)
{
	struct btrfs_block_group *cache;

	spin_lock(&cur_trans->dirty_bgs_lock);
	while (!list_empty(&cur_trans->dirty_bgs)) {
		cache = list_first_entry(&cur_trans->dirty_bgs,
					 struct btrfs_block_group,
					 dirty_list);

		if (!list_empty(&cache->io_list)) {
			spin_unlock(&cur_trans->dirty_bgs_lock);
			list_del_init(&cache->io_list);
			btrfs_cleanup_bg_io(cache);
			spin_lock(&cur_trans->dirty_bgs_lock);
		}

		list_del_init(&cache->dirty_list);
		spin_lock(&cache->lock);
		cache->disk_cache_state = BTRFS_DC_ERROR;
		spin_unlock(&cache->lock);

		spin_unlock(&cur_trans->dirty_bgs_lock);
		btrfs_put_block_group(cache);
		btrfs_delayed_refs_rsv_release(fs_info, 1);
		spin_lock(&cur_trans->dirty_bgs_lock);
	}
	spin_unlock(&cur_trans->dirty_bgs_lock);

	/*
	 * Refer to the definition of io_bgs member for details why it's safe
	 * to use it without any locking
	 */
	while (!list_empty(&cur_trans->io_bgs)) {
		cache = list_first_entry(&cur_trans->io_bgs,
					 struct btrfs_block_group,
					 io_list);

		list_del_init(&cache->io_list);
		spin_lock(&cache->lock);
		cache->disk_cache_state = BTRFS_DC_ERROR;
		spin_unlock(&cache->lock);
		btrfs_cleanup_bg_io(cache);
	}
}

void btrfs_cleanup_one_transaction(struct btrfs_transaction *cur_trans,
				   struct btrfs_fs_info *fs_info)
{
	struct btrfs_device *dev, *tmp;

	btrfs_cleanup_dirty_bgs(cur_trans, fs_info);
	ASSERT(list_empty(&cur_trans->dirty_bgs));
	ASSERT(list_empty(&cur_trans->io_bgs));

	list_for_each_entry_safe(dev, tmp, &cur_trans->dev_update_list,
				 post_commit_list) {
		list_del_init(&dev->post_commit_list);
	}

	btrfs_destroy_delayed_refs(cur_trans, fs_info);

	cur_trans->state = TRANS_STATE_COMMIT_START;
	wake_up(&fs_info->transaction_blocked_wait);

	cur_trans->state = TRANS_STATE_UNBLOCKED;
	wake_up(&fs_info->transaction_wait);

	btrfs_destroy_delayed_inodes(fs_info);

	btrfs_destroy_marked_extents(fs_info, &cur_trans->dirty_pages,
				     EXTENT_DIRTY);
	btrfs_destroy_pinned_extent(fs_info, &cur_trans->pinned_extents);

	cur_trans->state =TRANS_STATE_COMPLETED;
	wake_up(&cur_trans->commit_wait);
}

static int btrfs_cleanup_transaction(struct btrfs_fs_info *fs_info)
{
	struct btrfs_transaction *t;

	mutex_lock(&fs_info->transaction_kthread_mutex);

	spin_lock(&fs_info->trans_lock);
	while (!list_empty(&fs_info->trans_list)) {
		t = list_first_entry(&fs_info->trans_list,
				     struct btrfs_transaction, list);
		if (t->state >= TRANS_STATE_COMMIT_START) {
			refcount_inc(&t->use_count);
			spin_unlock(&fs_info->trans_lock);
			btrfs_wait_for_commit(fs_info, t->transid);
			btrfs_put_transaction(t);
			spin_lock(&fs_info->trans_lock);
			continue;
		}
		if (t == fs_info->running_transaction) {
			t->state = TRANS_STATE_COMMIT_DOING;
			spin_unlock(&fs_info->trans_lock);
			/*
			 * We wait for 0 num_writers since we don't hold a trans
			 * handle open currently for this transaction.
			 */
			wait_event(t->writer_wait,
				   atomic_read(&t->num_writers) == 0);
		} else {
			spin_unlock(&fs_info->trans_lock);
		}
		btrfs_cleanup_one_transaction(t, fs_info);

		spin_lock(&fs_info->trans_lock);
		if (t == fs_info->running_transaction)
			fs_info->running_transaction = NULL;
		list_del_init(&t->list);
		spin_unlock(&fs_info->trans_lock);

		btrfs_put_transaction(t);
		trace_btrfs_transaction_commit(fs_info->tree_root);
		spin_lock(&fs_info->trans_lock);
	}
	spin_unlock(&fs_info->trans_lock);
	btrfs_destroy_all_ordered_extents(fs_info);
	btrfs_destroy_delayed_inodes(fs_info);
	btrfs_assert_delayed_root_empty(fs_info);
	btrfs_destroy_all_delalloc_inodes(fs_info);
	btrfs_drop_all_logs(fs_info);
	mutex_unlock(&fs_info->transaction_kthread_mutex);

	return 0;
}<|MERGE_RESOLUTION|>--- conflicted
+++ resolved
@@ -1482,11 +1482,7 @@
 		root = list_first_entry(&fs_info->allocated_roots,
 					struct btrfs_root, leak_list);
 		btrfs_err(fs_info, "leaked root %s refcount %d",
-<<<<<<< HEAD
-			  btrfs_root_name(root->root_key.objectid, buf),
-=======
 			  btrfs_root_name(&root->root_key, buf),
->>>>>>> c70595ea
 			  refcount_read(&root->refs));
 		while (refcount_read(&root->refs) > 1)
 			btrfs_put_root(root);
