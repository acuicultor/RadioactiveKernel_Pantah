// SPDX-License-Identifier: GPL-2.0
/*
 * Key setup facility for FS encryption support.
 *
 * Copyright (C) 2015, Google, Inc.
 *
 * Originally written by Michael Halcrow, Ildar Muslukhov, and Uday Savagaonkar.
 * Heavily modified since then.
 */

#include <crypto/skcipher.h>
#include <linux/key.h>
#include <linux/random.h>

#include "fscrypt_private.h"

struct fscrypt_mode fscrypt_modes[] = {
	[FSCRYPT_MODE_AES_256_XTS] = {
		.friendly_name = "AES-256-XTS",
		.cipher_str = "xts(aes)",
		.keysize = 64,
		.ivsize = 16,
		.blk_crypto_mode = BLK_ENCRYPTION_MODE_AES_256_XTS,
	},
	[FSCRYPT_MODE_AES_256_CTS] = {
		.friendly_name = "AES-256-CTS-CBC",
		.cipher_str = "cts(cbc(aes))",
		.keysize = 32,
		.ivsize = 16,
	},
	[FSCRYPT_MODE_AES_128_CBC] = {
		.friendly_name = "AES-128-CBC-ESSIV",
		.cipher_str = "essiv(cbc(aes),sha256)",
		.keysize = 16,
		.ivsize = 16,
		.blk_crypto_mode = BLK_ENCRYPTION_MODE_AES_128_CBC_ESSIV,
	},
	[FSCRYPT_MODE_AES_128_CTS] = {
		.friendly_name = "AES-128-CTS-CBC",
		.cipher_str = "cts(cbc(aes))",
		.keysize = 16,
		.ivsize = 16,
	},
	[FSCRYPT_MODE_ADIANTUM] = {
		.friendly_name = "Adiantum",
		.cipher_str = "adiantum(xchacha12,aes)",
		.keysize = 32,
		.ivsize = 32,
		.blk_crypto_mode = BLK_ENCRYPTION_MODE_ADIANTUM,
	},
};

static DEFINE_MUTEX(fscrypt_mode_key_setup_mutex);

static struct fscrypt_mode *
select_encryption_mode(const union fscrypt_policy *policy,
		       const struct inode *inode)
{
	if (S_ISREG(inode->i_mode))
		return &fscrypt_modes[fscrypt_policy_contents_mode(policy)];

	if (S_ISDIR(inode->i_mode) || S_ISLNK(inode->i_mode))
		return &fscrypt_modes[fscrypt_policy_fnames_mode(policy)];

	WARN_ONCE(1, "fscrypt: filesystem tried to load encryption info for inode %lu, which is not encryptable (file type %d)\n",
		  inode->i_ino, (inode->i_mode & S_IFMT));
	return ERR_PTR(-EINVAL);
}

/* Create a symmetric cipher object for the given encryption mode and key */
static struct crypto_skcipher *
fscrypt_allocate_skcipher(struct fscrypt_mode *mode, const u8 *raw_key,
			  const struct inode *inode)
{
	struct crypto_skcipher *tfm;
	int err;

	tfm = crypto_alloc_skcipher(mode->cipher_str, 0, 0);
	if (IS_ERR(tfm)) {
		if (PTR_ERR(tfm) == -ENOENT) {
			fscrypt_warn(inode,
				     "Missing crypto API support for %s (API name: \"%s\")",
				     mode->friendly_name, mode->cipher_str);
			return ERR_PTR(-ENOPKG);
		}
		fscrypt_err(inode, "Error allocating '%s' transform: %ld",
			    mode->cipher_str, PTR_ERR(tfm));
		return tfm;
	}
	if (!xchg(&mode->logged_impl_name, 1)) {
		/*
		 * fscrypt performance can vary greatly depending on which
		 * crypto algorithm implementation is used.  Help people debug
		 * performance problems by logging the ->cra_driver_name the
		 * first time a mode is used.
		 */
		pr_info("fscrypt: %s using implementation \"%s\"\n",
			mode->friendly_name, crypto_skcipher_driver_name(tfm));
	}
	if (WARN_ON(crypto_skcipher_ivsize(tfm) != mode->ivsize)) {
		err = -EINVAL;
		goto err_free_tfm;
	}
	crypto_skcipher_set_flags(tfm, CRYPTO_TFM_REQ_FORBID_WEAK_KEYS);
	err = crypto_skcipher_setkey(tfm, raw_key, mode->keysize);
	if (err)
		goto err_free_tfm;

	return tfm;

err_free_tfm:
	crypto_free_skcipher(tfm);
	return ERR_PTR(err);
}

/*
 * Prepare the crypto transform object or blk-crypto key in @prep_key, given the
 * raw key, encryption mode, and flag indicating which encryption implementation
 * (fs-layer or blk-crypto) will be used.
 */
int fscrypt_prepare_key(struct fscrypt_prepared_key *prep_key,
			const u8 *raw_key, unsigned int raw_key_size,
			bool is_hw_wrapped, const struct fscrypt_info *ci)
{
	struct crypto_skcipher *tfm;

	if (fscrypt_using_inline_encryption(ci))
		return fscrypt_prepare_inline_crypt_key(prep_key,
				raw_key, raw_key_size, is_hw_wrapped, ci);

	if (WARN_ON(is_hw_wrapped || raw_key_size != ci->ci_mode->keysize))
		return -EINVAL;

	tfm = fscrypt_allocate_skcipher(ci->ci_mode, raw_key, ci->ci_inode);
	if (IS_ERR(tfm))
		return PTR_ERR(tfm);
	/*
	 * Pairs with the smp_load_acquire() in fscrypt_is_key_prepared().
	 * I.e., here we publish ->tfm with a RELEASE barrier so that
	 * concurrent tasks can ACQUIRE it.  Note that this concurrency is only
	 * possible for per-mode keys, not for per-file keys.
	 */
	smp_store_release(&prep_key->tfm, tfm);
	return 0;
}

/* Destroy a crypto transform object and/or blk-crypto key. */
void fscrypt_destroy_prepared_key(struct fscrypt_prepared_key *prep_key)
{
	crypto_free_skcipher(prep_key->tfm);
	fscrypt_destroy_inline_crypt_key(prep_key);
}

/* Given a per-file encryption key, set up the file's crypto transform object */
int fscrypt_set_per_file_enc_key(struct fscrypt_info *ci, const u8 *raw_key)
{
	ci->ci_owns_key = true;
	return fscrypt_prepare_key(&ci->ci_enc_key, raw_key,
				   ci->ci_mode->keysize,
				   false /*is_hw_wrapped*/, ci);
}

static int setup_per_mode_enc_key(struct fscrypt_info *ci,
				  struct fscrypt_master_key *mk,
				  struct fscrypt_prepared_key *keys,
				  u8 hkdf_context, bool include_fs_uuid)
{
	const struct inode *inode = ci->ci_inode;
	const struct super_block *sb = inode->i_sb;
	struct fscrypt_mode *mode = ci->ci_mode;
	const u8 mode_num = mode - fscrypt_modes;
	struct fscrypt_prepared_key *prep_key;
	u8 mode_key[FSCRYPT_MAX_KEY_SIZE];
	u8 hkdf_info[sizeof(mode_num) + sizeof(sb->s_uuid)];
	unsigned int hkdf_infolen = 0;
	int err;

	if (WARN_ON(mode_num > __FSCRYPT_MODE_MAX))
		return -EINVAL;

	prep_key = &keys[mode_num];
	if (fscrypt_is_key_prepared(prep_key, ci)) {
		ci->ci_enc_key = *prep_key;
		return 0;
	}

	mutex_lock(&fscrypt_mode_key_setup_mutex);

	if (fscrypt_is_key_prepared(prep_key, ci))
		goto done_unlock;

	if (mk->mk_secret.is_hw_wrapped && S_ISREG(inode->i_mode)) {
		int i;

		if (!fscrypt_using_inline_encryption(ci)) {
			fscrypt_warn(ci->ci_inode,
				     "Hardware-wrapped keys require inline encryption (-o inlinecrypt)");
			err = -EINVAL;
			goto out_unlock;
		}
		for (i = 0; i <= __FSCRYPT_MODE_MAX; i++) {
			if (fscrypt_is_key_prepared(&keys[i], ci)) {
				fscrypt_warn(ci->ci_inode,
					     "Each hardware-wrapped key can only be used with one encryption mode");
				err = -EINVAL;
				goto out_unlock;
			}
		}
		err = fscrypt_prepare_key(prep_key, mk->mk_secret.raw,
					  mk->mk_secret.size, true, ci);
		if (err)
			goto out_unlock;
	} else {
		BUILD_BUG_ON(sizeof(mode_num) != 1);
		BUILD_BUG_ON(sizeof(sb->s_uuid) != 16);
		BUILD_BUG_ON(sizeof(hkdf_info) != 17);
		hkdf_info[hkdf_infolen++] = mode_num;
		if (include_fs_uuid) {
			memcpy(&hkdf_info[hkdf_infolen], &sb->s_uuid,
				   sizeof(sb->s_uuid));
			hkdf_infolen += sizeof(sb->s_uuid);
		}
		err = fscrypt_hkdf_expand(&mk->mk_secret.hkdf,
					  hkdf_context, hkdf_info, hkdf_infolen,
					  mode_key, mode->keysize);
		if (err)
			goto out_unlock;
		err = fscrypt_prepare_key(prep_key, mode_key, mode->keysize,
					  false /*is_hw_wrapped*/, ci);
		memzero_explicit(mode_key, mode->keysize);
		if (err)
			goto out_unlock;
	}
done_unlock:
	ci->ci_enc_key = *prep_key;
	err = 0;
out_unlock:
	mutex_unlock(&fscrypt_mode_key_setup_mutex);
	return err;
}

int fscrypt_derive_dirhash_key(struct fscrypt_info *ci,
			       const struct fscrypt_master_key *mk)
{
	int err;

	err = fscrypt_hkdf_expand(&mk->mk_secret.hkdf, HKDF_CONTEXT_DIRHASH_KEY,
				  ci->ci_nonce, FSCRYPT_FILE_NONCE_SIZE,
				  (u8 *)&ci->ci_dirhash_key,
				  sizeof(ci->ci_dirhash_key));
	if (err)
		return err;
	ci->ci_dirhash_key_initialized = true;
	return 0;
}

void fscrypt_hash_inode_number(struct fscrypt_info *ci,
			       const struct fscrypt_master_key *mk)
{
	WARN_ON(ci->ci_inode->i_ino == 0);
	WARN_ON(!mk->mk_ino_hash_key_initialized);

	ci->ci_hashed_ino = (u32)siphash_1u64(ci->ci_inode->i_ino,
					      &mk->mk_ino_hash_key);
}

static int fscrypt_setup_iv_ino_lblk_32_key(struct fscrypt_info *ci,
					    struct fscrypt_master_key *mk)
{
	int err;

	err = setup_per_mode_enc_key(ci, mk, mk->mk_iv_ino_lblk_32_keys,
				     HKDF_CONTEXT_IV_INO_LBLK_32_KEY, true);
	if (err)
		return err;

	/* pairs with smp_store_release() below */
	if (!smp_load_acquire(&mk->mk_ino_hash_key_initialized)) {

		mutex_lock(&fscrypt_mode_key_setup_mutex);

		if (mk->mk_ino_hash_key_initialized)
			goto unlock;

		err = fscrypt_hkdf_expand(&mk->mk_secret.hkdf,
					  HKDF_CONTEXT_INODE_HASH_KEY, NULL, 0,
					  (u8 *)&mk->mk_ino_hash_key,
					  sizeof(mk->mk_ino_hash_key));
		if (err)
			goto unlock;
		/* pairs with smp_load_acquire() above */
		smp_store_release(&mk->mk_ino_hash_key_initialized, true);
unlock:
		mutex_unlock(&fscrypt_mode_key_setup_mutex);
		if (err)
			return err;
	}

	/*
	 * New inodes may not have an inode number assigned yet.
	 * Hashing their inode number is delayed until later.
	 */
<<<<<<< HEAD
	if (ci->ci_inode->i_ino == 0)
		WARN_ON(!(ci->ci_inode->i_state & I_CREATING));
	else
=======
	if (ci->ci_inode->i_ino)
>>>>>>> 5374a758
		fscrypt_hash_inode_number(ci, mk);
	return 0;
}

static int fscrypt_setup_v2_file_key(struct fscrypt_info *ci,
				     struct fscrypt_master_key *mk,
				     bool need_dirhash_key)
{
	int err;

	if (mk->mk_secret.is_hw_wrapped &&
	    !(ci->ci_policy.v2.flags & (FSCRYPT_POLICY_FLAG_IV_INO_LBLK_64 |
					FSCRYPT_POLICY_FLAG_IV_INO_LBLK_32))) {
		fscrypt_warn(ci->ci_inode,
			     "Hardware-wrapped keys are only supported with IV_INO_LBLK policies");
		return -EINVAL;
	}

	if (ci->ci_policy.v2.flags & FSCRYPT_POLICY_FLAG_DIRECT_KEY) {
		/*
		 * DIRECT_KEY: instead of deriving per-file encryption keys, the
		 * per-file nonce will be included in all the IVs.  But unlike
		 * v1 policies, for v2 policies in this case we don't encrypt
		 * with the master key directly but rather derive a per-mode
		 * encryption key.  This ensures that the master key is
		 * consistently used only for HKDF, avoiding key reuse issues.
		 */
		err = setup_per_mode_enc_key(ci, mk, mk->mk_direct_keys,
					     HKDF_CONTEXT_DIRECT_KEY, false);
	} else if (ci->ci_policy.v2.flags &
		   FSCRYPT_POLICY_FLAG_IV_INO_LBLK_64) {
		/*
		 * IV_INO_LBLK_64: encryption keys are derived from (master_key,
		 * mode_num, filesystem_uuid), and inode number is included in
		 * the IVs.  This format is optimized for use with inline
		 * encryption hardware compliant with the UFS standard.
		 */
		err = setup_per_mode_enc_key(ci, mk, mk->mk_iv_ino_lblk_64_keys,
					     HKDF_CONTEXT_IV_INO_LBLK_64_KEY,
					     true);
	} else if (ci->ci_policy.v2.flags &
		   FSCRYPT_POLICY_FLAG_IV_INO_LBLK_32) {
		err = fscrypt_setup_iv_ino_lblk_32_key(ci, mk);
	} else {
		u8 derived_key[FSCRYPT_MAX_KEY_SIZE];

		err = fscrypt_hkdf_expand(&mk->mk_secret.hkdf,
					  HKDF_CONTEXT_PER_FILE_ENC_KEY,
					  ci->ci_nonce, FSCRYPT_FILE_NONCE_SIZE,
					  derived_key, ci->ci_mode->keysize);
		if (err)
			return err;

		err = fscrypt_set_per_file_enc_key(ci, derived_key);
		memzero_explicit(derived_key, ci->ci_mode->keysize);
	}
	if (err)
		return err;

	/* Derive a secret dirhash key for directories that need it. */
	if (need_dirhash_key) {
		err = fscrypt_derive_dirhash_key(ci, mk);
		if (err)
			return err;
	}

	return 0;
}

/*
 * Find the master key, then set up the inode's actual encryption key.
 *
 * If the master key is found in the filesystem-level keyring, then the
 * corresponding 'struct key' is returned in *master_key_ret with
 * ->mk_secret_sem read-locked.  This is needed to ensure that only one task
 * links the fscrypt_info into ->mk_decrypted_inodes (as multiple tasks may race
 * to create an fscrypt_info for the same inode), and to synchronize the master
 * key being removed with a new inode starting to use it.
 */
static int setup_file_encryption_key(struct fscrypt_info *ci,
				     bool need_dirhash_key,
				     struct key **master_key_ret)
{
	struct key *key;
	struct fscrypt_master_key *mk = NULL;
	struct fscrypt_key_specifier mk_spec;
	int err;

	switch (ci->ci_policy.version) {
	case FSCRYPT_POLICY_V1:
		mk_spec.type = FSCRYPT_KEY_SPEC_TYPE_DESCRIPTOR;
		memcpy(mk_spec.u.descriptor,
		       ci->ci_policy.v1.master_key_descriptor,
		       FSCRYPT_KEY_DESCRIPTOR_SIZE);
		break;
	case FSCRYPT_POLICY_V2:
		mk_spec.type = FSCRYPT_KEY_SPEC_TYPE_IDENTIFIER;
		memcpy(mk_spec.u.identifier,
		       ci->ci_policy.v2.master_key_identifier,
		       FSCRYPT_KEY_IDENTIFIER_SIZE);
		break;
	default:
		WARN_ON(1);
		return -EINVAL;
	}

	key = fscrypt_find_master_key(ci->ci_inode->i_sb, &mk_spec);
	if (IS_ERR(key)) {
		if (key != ERR_PTR(-ENOKEY) ||
		    ci->ci_policy.version != FSCRYPT_POLICY_V1)
			return PTR_ERR(key);

		err = fscrypt_select_encryption_impl(ci, false);
		if (err)
			return err;

		/*
		 * As a legacy fallback for v1 policies, search for the key in
		 * the current task's subscribed keyrings too.  Don't move this
		 * to before the search of ->s_master_keys, since users
		 * shouldn't be able to override filesystem-level keys.
		 */
		return fscrypt_setup_v1_file_key_via_subscribed_keyrings(ci);
	}

	mk = key->payload.data[0];
	down_read(&mk->mk_secret_sem);

	/* Has the secret been removed (via FS_IOC_REMOVE_ENCRYPTION_KEY)? */
	if (!is_master_key_secret_present(&mk->mk_secret)) {
		err = -ENOKEY;
		goto out_release_key;
	}

	/*
	 * Require that the master key be at least as long as the derived key.
	 * Otherwise, the derived key cannot possibly contain as much entropy as
	 * that required by the encryption mode it will be used for.  For v1
	 * policies it's also required for the KDF to work at all.
	 */
	if (mk->mk_secret.size < ci->ci_mode->keysize) {
		fscrypt_warn(NULL,
			     "key with %s %*phN is too short (got %u bytes, need %u+ bytes)",
			     master_key_spec_type(&mk_spec),
			     master_key_spec_len(&mk_spec), (u8 *)&mk_spec.u,
			     mk->mk_secret.size, ci->ci_mode->keysize);
		err = -ENOKEY;
		goto out_release_key;
	}

	err = fscrypt_select_encryption_impl(ci, mk->mk_secret.is_hw_wrapped);
	if (err)
		goto out_release_key;

	switch (ci->ci_policy.version) {
	case FSCRYPT_POLICY_V1:
		err = fscrypt_setup_v1_file_key(ci, mk->mk_secret.raw);
		break;
	case FSCRYPT_POLICY_V2:
		err = fscrypt_setup_v2_file_key(ci, mk, need_dirhash_key);
		break;
	default:
		WARN_ON(1);
		err = -EINVAL;
		break;
	}
	if (err)
		goto out_release_key;

	*master_key_ret = key;
	return 0;

out_release_key:
	up_read(&mk->mk_secret_sem);
	key_put(key);
	return err;
}

static void put_crypt_info(struct fscrypt_info *ci)
{
	struct key *key;

	if (!ci)
		return;

	if (ci->ci_direct_key)
		fscrypt_put_direct_key(ci->ci_direct_key);
	else if (ci->ci_owns_key)
		fscrypt_destroy_prepared_key(&ci->ci_enc_key);

	key = ci->ci_master_key;
	if (key) {
		struct fscrypt_master_key *mk = key->payload.data[0];

		/*
		 * Remove this inode from the list of inodes that were unlocked
		 * with the master key.
		 *
		 * In addition, if we're removing the last inode from a key that
		 * already had its secret removed, invalidate the key so that it
		 * gets removed from ->s_master_keys.
		 */
		spin_lock(&mk->mk_decrypted_inodes_lock);
		list_del(&ci->ci_master_key_link);
		spin_unlock(&mk->mk_decrypted_inodes_lock);
		if (refcount_dec_and_test(&mk->mk_refcount))
			key_invalidate(key);
		key_put(key);
	}
	memzero_explicit(ci, sizeof(*ci));
	kmem_cache_free(fscrypt_info_cachep, ci);
}

static int
fscrypt_setup_encryption_info(struct inode *inode,
			      const union fscrypt_policy *policy,
			      const u8 nonce[FSCRYPT_FILE_NONCE_SIZE],
			      bool need_dirhash_key)
{
	struct fscrypt_info *crypt_info;
	struct fscrypt_mode *mode;
	struct key *master_key = NULL;
	int res;

	res = fscrypt_initialize(inode->i_sb->s_cop->flags);
	if (res)
		return res;

	crypt_info = kmem_cache_zalloc(fscrypt_info_cachep, GFP_KERNEL);
	if (!crypt_info)
		return -ENOMEM;

	crypt_info->ci_inode = inode;
	crypt_info->ci_policy = *policy;
	memcpy(crypt_info->ci_nonce, nonce, FSCRYPT_FILE_NONCE_SIZE);

	mode = select_encryption_mode(&crypt_info->ci_policy, inode);
	if (IS_ERR(mode)) {
		res = PTR_ERR(mode);
		goto out;
	}
	WARN_ON(mode->ivsize > FSCRYPT_MAX_IV_SIZE);
	crypt_info->ci_mode = mode;

	res = setup_file_encryption_key(crypt_info, need_dirhash_key,
					&master_key);
	if (res)
		goto out;

	/*
	 * For existing inodes, multiple tasks may race to set ->i_crypt_info.
	 * So use cmpxchg_release().  This pairs with the smp_load_acquire() in
	 * fscrypt_get_info().  I.e., here we publish ->i_crypt_info with a
	 * RELEASE barrier so that other tasks can ACQUIRE it.
	 */
	if (cmpxchg_release(&inode->i_crypt_info, NULL, crypt_info) == NULL) {
		/*
		 * We won the race and set ->i_crypt_info to our crypt_info.
		 * Now link it into the master key's inode list.
		 */
		if (master_key) {
			struct fscrypt_master_key *mk =
				master_key->payload.data[0];

			refcount_inc(&mk->mk_refcount);
			crypt_info->ci_master_key = key_get(master_key);
			spin_lock(&mk->mk_decrypted_inodes_lock);
			list_add(&crypt_info->ci_master_key_link,
				 &mk->mk_decrypted_inodes);
			spin_unlock(&mk->mk_decrypted_inodes_lock);
		}
		crypt_info = NULL;
	}
	res = 0;
out:
	if (master_key) {
		struct fscrypt_master_key *mk = master_key->payload.data[0];

		up_read(&mk->mk_secret_sem);
		key_put(master_key);
	}
	put_crypt_info(crypt_info);
	return res;
}

/**
 * fscrypt_get_encryption_info() - set up an inode's encryption key
 * @inode: the inode to set up the key for.  Must be encrypted.
 *
 * Set up ->i_crypt_info, if it hasn't already been done.
 *
 * Note: unless ->i_crypt_info is already set, this isn't %GFP_NOFS-safe.  So
 * generally this shouldn't be called from within a filesystem transaction.
 *
 * Return: 0 if ->i_crypt_info was set or was already set, *or* if the
 *	   encryption key is unavailable.  (Use fscrypt_has_encryption_key() to
 *	   distinguish these cases.)  Also can return another -errno code.
 */
int fscrypt_get_encryption_info(struct inode *inode)
{
	int res;
	union fscrypt_context ctx;
	union fscrypt_policy policy;

	if (fscrypt_has_encryption_key(inode))
		return 0;

	res = inode->i_sb->s_cop->get_context(inode, &ctx, sizeof(ctx));
	if (res < 0) {
		fscrypt_warn(inode, "Error %d getting encryption context", res);
		return res;
	}

	res = fscrypt_policy_from_context(&policy, &ctx, res);
	if (res) {
		fscrypt_warn(inode,
			     "Unrecognized or corrupt encryption context");
		return res;
	}

	if (!fscrypt_supported_policy(&policy, inode))
		return -EINVAL;

	res = fscrypt_setup_encryption_info(inode, &policy,
					    fscrypt_context_nonce(&ctx),
					    IS_CASEFOLDED(inode) &&
					    S_ISDIR(inode->i_mode));
	if (res == -ENOKEY)
		res = 0;
	return res;
}
EXPORT_SYMBOL(fscrypt_get_encryption_info);

/**
 * fscrypt_prepare_new_inode() - prepare to create a new inode in a directory
 * @dir: a possibly-encrypted directory
 * @inode: the new inode.  ->i_mode must be set already.
 *	   ->i_ino doesn't need to be set yet.
 * @encrypt_ret: (output) set to %true if the new inode will be encrypted
 *
 * If the directory is encrypted, set up its ->i_crypt_info in preparation for
 * encrypting the name of the new file.  Also, if the new inode will be
 * encrypted, set up its ->i_crypt_info and set *encrypt_ret=true.
 *
 * This isn't %GFP_NOFS-safe, and therefore it should be called before starting
 * any filesystem transaction to create the inode.  For this reason, ->i_ino
 * isn't required to be set yet, as the filesystem may not have set it yet.
 *
 * This doesn't persist the new inode's encryption context.  That still needs to
 * be done later by calling fscrypt_set_context().
 *
 * Return: 0 on success, -ENOKEY if the encryption key is missing, or another
 *	   -errno code
 */
int fscrypt_prepare_new_inode(struct inode *dir, struct inode *inode,
			      bool *encrypt_ret)
{
	const union fscrypt_policy *policy;
	u8 nonce[FSCRYPT_FILE_NONCE_SIZE];

	policy = fscrypt_policy_to_inherit(dir);
	if (policy == NULL)
		return 0;
	if (IS_ERR(policy))
		return PTR_ERR(policy);

	if (WARN_ON_ONCE(inode->i_mode == 0))
		return -EINVAL;

	/*
	 * Only regular files, directories, and symlinks are encrypted.
	 * Special files like device nodes and named pipes aren't.
	 */
	if (!S_ISREG(inode->i_mode) &&
	    !S_ISDIR(inode->i_mode) &&
	    !S_ISLNK(inode->i_mode))
		return 0;

	*encrypt_ret = true;

	get_random_bytes(nonce, FSCRYPT_FILE_NONCE_SIZE);
	return fscrypt_setup_encryption_info(inode, policy, nonce,
					     IS_CASEFOLDED(dir) &&
					     S_ISDIR(inode->i_mode));
}
EXPORT_SYMBOL_GPL(fscrypt_prepare_new_inode);

/**
 * fscrypt_put_encryption_info() - free most of an inode's fscrypt data
 * @inode: an inode being evicted
 *
 * Free the inode's fscrypt_info.  Filesystems must call this when the inode is
 * being evicted.  An RCU grace period need not have elapsed yet.
 */
void fscrypt_put_encryption_info(struct inode *inode)
{
	put_crypt_info(inode->i_crypt_info);
	inode->i_crypt_info = NULL;
}
EXPORT_SYMBOL(fscrypt_put_encryption_info);

/**
 * fscrypt_free_inode() - free an inode's fscrypt data requiring RCU delay
 * @inode: an inode being freed
 *
 * Free the inode's cached decrypted symlink target, if any.  Filesystems must
 * call this after an RCU grace period, just before they free the inode.
 */
void fscrypt_free_inode(struct inode *inode)
{
	if (IS_ENCRYPTED(inode) && S_ISLNK(inode->i_mode)) {
		kfree(inode->i_link);
		inode->i_link = NULL;
	}
}
EXPORT_SYMBOL(fscrypt_free_inode);

/**
 * fscrypt_drop_inode() - check whether the inode's master key has been removed
 * @inode: an inode being considered for eviction
 *
 * Filesystems supporting fscrypt must call this from their ->drop_inode()
 * method so that encrypted inodes are evicted as soon as they're no longer in
 * use and their master key has been removed.
 *
 * Return: 1 if fscrypt wants the inode to be evicted now, otherwise 0
 */
int fscrypt_drop_inode(struct inode *inode)
{
	const struct fscrypt_info *ci = fscrypt_get_info(inode);
	const struct fscrypt_master_key *mk;

	/*
	 * If ci is NULL, then the inode doesn't have an encryption key set up
	 * so it's irrelevant.  If ci_master_key is NULL, then the master key
	 * was provided via the legacy mechanism of the process-subscribed
	 * keyrings, so we don't know whether it's been removed or not.
	 */
	if (!ci || !ci->ci_master_key)
		return 0;
	mk = ci->ci_master_key->payload.data[0];

	/*
	 * With proper, non-racy use of FS_IOC_REMOVE_ENCRYPTION_KEY, all inodes
	 * protected by the key were cleaned by sync_filesystem().  But if
	 * userspace is still using the files, inodes can be dirtied between
	 * then and now.  We mustn't lose any writes, so skip dirty inodes here.
	 */
	if (inode->i_state & I_DIRTY_ALL)
		return 0;

	/*
	 * Note: since we aren't holding ->mk_secret_sem, the result here can
	 * immediately become outdated.  But there's no correctness problem with
	 * unnecessarily evicting.  Nor is there a correctness problem with not
	 * evicting while iput() is racing with the key being removed, since
	 * then the thread removing the key will either evict the inode itself
	 * or will correctly detect that it wasn't evicted due to the race.
	 */
	return !is_master_key_secret_present(&mk->mk_secret);
}
EXPORT_SYMBOL_GPL(fscrypt_drop_inode);<|MERGE_RESOLUTION|>--- conflicted
+++ resolved
@@ -300,13 +300,7 @@
 	 * New inodes may not have an inode number assigned yet.
 	 * Hashing their inode number is delayed until later.
 	 */
-<<<<<<< HEAD
-	if (ci->ci_inode->i_ino == 0)
-		WARN_ON(!(ci->ci_inode->i_state & I_CREATING));
-	else
-=======
 	if (ci->ci_inode->i_ino)
->>>>>>> 5374a758
 		fscrypt_hash_inode_number(ci, mk);
 	return 0;
 }
