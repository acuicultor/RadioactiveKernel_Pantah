// SPDX-License-Identifier: GPL-2.0
/*
 * f2fs compress support
 *
 * Copyright (c) 2019 Chao Yu <chao@kernel.org>
 */

#include <linux/fs.h>
#include <linux/f2fs_fs.h>
#include <linux/writeback.h>
#include <linux/backing-dev.h>
#include <linux/lzo.h>
#include <linux/lz4.h>
#include <linux/zstd.h>

#include "f2fs.h"
#include "node.h"
#include <trace/events/f2fs.h>

static struct kmem_cache *cic_entry_slab;
static struct kmem_cache *dic_entry_slab;

static void *page_array_alloc(struct inode *inode, int nr)
{
	struct f2fs_sb_info *sbi = F2FS_I_SB(inode);
	unsigned int size = sizeof(struct page *) * nr;

	if (likely(size <= sbi->page_array_slab_size))
		return kmem_cache_zalloc(sbi->page_array_slab, GFP_NOFS);
	return f2fs_kzalloc(sbi, size, GFP_NOFS);
}

static void page_array_free(struct inode *inode, void *pages, int nr)
{
	struct f2fs_sb_info *sbi = F2FS_I_SB(inode);
	unsigned int size = sizeof(struct page *) * nr;

	if (!pages)
		return;

	if (likely(size <= sbi->page_array_slab_size))
		kmem_cache_free(sbi->page_array_slab, pages);
	else
		kfree(pages);
}

struct f2fs_compress_ops {
	int (*init_compress_ctx)(struct compress_ctx *cc);
	void (*destroy_compress_ctx)(struct compress_ctx *cc);
	int (*compress_pages)(struct compress_ctx *cc);
	int (*init_decompress_ctx)(struct decompress_io_ctx *dic);
	void (*destroy_decompress_ctx)(struct decompress_io_ctx *dic);
	int (*decompress_pages)(struct decompress_io_ctx *dic);
};

static unsigned int offset_in_cluster(struct compress_ctx *cc, pgoff_t index)
{
	return index & (cc->cluster_size - 1);
}

static pgoff_t cluster_idx(struct compress_ctx *cc, pgoff_t index)
{
	return index >> cc->log_cluster_size;
}

static pgoff_t start_idx_of_cluster(struct compress_ctx *cc)
{
	return cc->cluster_idx << cc->log_cluster_size;
}

bool f2fs_is_compressed_page(struct page *page)
{
	if (!PagePrivate(page))
		return false;
	if (!page_private(page))
		return false;
	if (IS_ATOMIC_WRITTEN_PAGE(page) || IS_DUMMY_WRITTEN_PAGE(page))
		return false;
	/*
	 * page->private may be set with pid.
	 * pid_max is enough to check if it is traced.
	 */
	if (IS_IO_TRACED_PAGE(page))
		return false;

	f2fs_bug_on(F2FS_M_SB(page->mapping),
		*((u32 *)page_private(page)) != F2FS_COMPRESSED_PAGE_MAGIC);
	return true;
}

static void f2fs_set_compressed_page(struct page *page,
		struct inode *inode, pgoff_t index, void *data)
{
	SetPagePrivate(page);
	set_page_private(page, (unsigned long)data);

	/* i_crypto_info and iv index */
	page->index = index;
	page->mapping = inode->i_mapping;
}

static void f2fs_drop_rpages(struct compress_ctx *cc, int len, bool unlock)
{
	int i;

	for (i = 0; i < len; i++) {
		if (!cc->rpages[i])
			continue;
		if (unlock)
			unlock_page(cc->rpages[i]);
		else
			put_page(cc->rpages[i]);
	}
}

static void f2fs_put_rpages(struct compress_ctx *cc)
{
	f2fs_drop_rpages(cc, cc->cluster_size, false);
}

static void f2fs_unlock_rpages(struct compress_ctx *cc, int len)
{
	f2fs_drop_rpages(cc, len, true);
}

static void f2fs_put_rpages_mapping(struct address_space *mapping,
				pgoff_t start, int len)
{
	int i;

	for (i = 0; i < len; i++) {
		struct page *page = find_get_page(mapping, start + i);

		put_page(page);
		put_page(page);
	}
}

static void f2fs_put_rpages_wbc(struct compress_ctx *cc,
		struct writeback_control *wbc, bool redirty, int unlock)
{
	unsigned int i;

	for (i = 0; i < cc->cluster_size; i++) {
		if (!cc->rpages[i])
			continue;
		if (redirty)
			redirty_page_for_writepage(wbc, cc->rpages[i]);
		f2fs_put_page(cc->rpages[i], unlock);
	}
}

struct page *f2fs_compress_control_page(struct page *page)
{
	return ((struct compress_io_ctx *)page_private(page))->rpages[0];
}

int f2fs_init_compress_ctx(struct compress_ctx *cc)
{
	if (cc->rpages)
		return 0;

	cc->rpages = page_array_alloc(cc->inode, cc->cluster_size);
	return cc->rpages ? 0 : -ENOMEM;
}

void f2fs_destroy_compress_ctx(struct compress_ctx *cc)
{
	page_array_free(cc->inode, cc->rpages, cc->cluster_size);
	cc->rpages = NULL;
	cc->nr_rpages = 0;
	cc->nr_cpages = 0;
	cc->cluster_idx = NULL_CLUSTER;
}

void f2fs_compress_ctx_add_page(struct compress_ctx *cc, struct page *page)
{
	unsigned int cluster_ofs;

	if (!f2fs_cluster_can_merge_page(cc, page->index))
		f2fs_bug_on(F2FS_I_SB(cc->inode), 1);

	cluster_ofs = offset_in_cluster(cc, page->index);
	cc->rpages[cluster_ofs] = page;
	cc->nr_rpages++;
	cc->cluster_idx = cluster_idx(cc, page->index);
}

#ifdef CONFIG_F2FS_FS_LZO
static int lzo_init_compress_ctx(struct compress_ctx *cc)
{
	cc->private = f2fs_kvmalloc(F2FS_I_SB(cc->inode),
				LZO1X_MEM_COMPRESS, GFP_NOFS);
	if (!cc->private)
		return -ENOMEM;

	cc->clen = lzo1x_worst_compress(PAGE_SIZE << cc->log_cluster_size);
	return 0;
}

static void lzo_destroy_compress_ctx(struct compress_ctx *cc)
{
	kvfree(cc->private);
	cc->private = NULL;
}

static int lzo_compress_pages(struct compress_ctx *cc)
{
	int ret;

	ret = lzo1x_1_compress(cc->rbuf, cc->rlen, cc->cbuf->cdata,
					&cc->clen, cc->private);
	if (ret != LZO_E_OK) {
		printk_ratelimited("%sF2FS-fs (%s): lzo compress failed, ret:%d\n",
				KERN_ERR, F2FS_I_SB(cc->inode)->sb->s_id, ret);
		return -EIO;
	}
	return 0;
}

static int lzo_decompress_pages(struct decompress_io_ctx *dic)
{
	int ret;

	ret = lzo1x_decompress_safe(dic->cbuf->cdata, dic->clen,
						dic->rbuf, &dic->rlen);
	if (ret != LZO_E_OK) {
		printk_ratelimited("%sF2FS-fs (%s): lzo decompress failed, ret:%d\n",
				KERN_ERR, F2FS_I_SB(dic->inode)->sb->s_id, ret);
		return -EIO;
	}

	if (dic->rlen != PAGE_SIZE << dic->log_cluster_size) {
		printk_ratelimited("%sF2FS-fs (%s): lzo invalid rlen:%zu, "
					"expected:%lu\n", KERN_ERR,
					F2FS_I_SB(dic->inode)->sb->s_id,
					dic->rlen,
					PAGE_SIZE << dic->log_cluster_size);
		return -EIO;
	}
	return 0;
}

static const struct f2fs_compress_ops f2fs_lzo_ops = {
	.init_compress_ctx	= lzo_init_compress_ctx,
	.destroy_compress_ctx	= lzo_destroy_compress_ctx,
	.compress_pages		= lzo_compress_pages,
	.decompress_pages	= lzo_decompress_pages,
};
#endif

#ifdef CONFIG_F2FS_FS_LZ4
static int lz4_init_compress_ctx(struct compress_ctx *cc)
{
	cc->private = f2fs_kvmalloc(F2FS_I_SB(cc->inode),
				LZ4_MEM_COMPRESS, GFP_NOFS);
	if (!cc->private)
		return -ENOMEM;

	/*
	 * we do not change cc->clen to LZ4_compressBound(inputsize) to
	 * adapt worst compress case, because lz4 compressor can handle
	 * output budget properly.
	 */
	cc->clen = cc->rlen - PAGE_SIZE - COMPRESS_HEADER_SIZE;
	return 0;
}

static void lz4_destroy_compress_ctx(struct compress_ctx *cc)
{
	kvfree(cc->private);
	cc->private = NULL;
}

static int lz4_compress_pages(struct compress_ctx *cc)
{
	int len;

	len = LZ4_compress_default(cc->rbuf, cc->cbuf->cdata, cc->rlen,
						cc->clen, cc->private);
	if (!len)
		return -EAGAIN;

	cc->clen = len;
	return 0;
}

static int lz4_decompress_pages(struct decompress_io_ctx *dic)
{
	int ret;

	ret = LZ4_decompress_safe(dic->cbuf->cdata, dic->rbuf,
						dic->clen, dic->rlen);
	if (ret < 0) {
		printk_ratelimited("%sF2FS-fs (%s): lz4 decompress failed, ret:%d\n",
				KERN_ERR, F2FS_I_SB(dic->inode)->sb->s_id, ret);
		return -EIO;
	}

	if (ret != PAGE_SIZE << dic->log_cluster_size) {
		printk_ratelimited("%sF2FS-fs (%s): lz4 invalid rlen:%zu, "
					"expected:%lu\n", KERN_ERR,
					F2FS_I_SB(dic->inode)->sb->s_id,
					dic->rlen,
					PAGE_SIZE << dic->log_cluster_size);
		return -EIO;
	}
	return 0;
}

static const struct f2fs_compress_ops f2fs_lz4_ops = {
	.init_compress_ctx	= lz4_init_compress_ctx,
	.destroy_compress_ctx	= lz4_destroy_compress_ctx,
	.compress_pages		= lz4_compress_pages,
	.decompress_pages	= lz4_decompress_pages,
};
#endif

#ifdef CONFIG_F2FS_FS_ZSTD
#define F2FS_ZSTD_DEFAULT_CLEVEL	1

static int zstd_init_compress_ctx(struct compress_ctx *cc)
{
	ZSTD_parameters params;
	ZSTD_CStream *stream;
	void *workspace;
	unsigned int workspace_size;

	params = ZSTD_getParams(F2FS_ZSTD_DEFAULT_CLEVEL, cc->rlen, 0);
	workspace_size = ZSTD_CStreamWorkspaceBound(params.cParams);

	workspace = f2fs_kvmalloc(F2FS_I_SB(cc->inode),
					workspace_size, GFP_NOFS);
	if (!workspace)
		return -ENOMEM;

	stream = ZSTD_initCStream(params, 0, workspace, workspace_size);
	if (!stream) {
		printk_ratelimited("%sF2FS-fs (%s): %s ZSTD_initCStream failed\n",
				KERN_ERR, F2FS_I_SB(cc->inode)->sb->s_id,
				__func__);
		kvfree(workspace);
		return -EIO;
	}

	cc->private = workspace;
	cc->private2 = stream;

	cc->clen = cc->rlen - PAGE_SIZE - COMPRESS_HEADER_SIZE;
	return 0;
}

static void zstd_destroy_compress_ctx(struct compress_ctx *cc)
{
	kvfree(cc->private);
	cc->private = NULL;
	cc->private2 = NULL;
}

static int zstd_compress_pages(struct compress_ctx *cc)
{
	ZSTD_CStream *stream = cc->private2;
	ZSTD_inBuffer inbuf;
	ZSTD_outBuffer outbuf;
	int src_size = cc->rlen;
	int dst_size = src_size - PAGE_SIZE - COMPRESS_HEADER_SIZE;
	int ret;

	inbuf.pos = 0;
	inbuf.src = cc->rbuf;
	inbuf.size = src_size;

	outbuf.pos = 0;
	outbuf.dst = cc->cbuf->cdata;
	outbuf.size = dst_size;

	ret = ZSTD_compressStream(stream, &outbuf, &inbuf);
	if (ZSTD_isError(ret)) {
		printk_ratelimited("%sF2FS-fs (%s): %s ZSTD_compressStream failed, ret: %d\n",
				KERN_ERR, F2FS_I_SB(cc->inode)->sb->s_id,
				__func__, ZSTD_getErrorCode(ret));
		return -EIO;
	}

	ret = ZSTD_endStream(stream, &outbuf);
	if (ZSTD_isError(ret)) {
		printk_ratelimited("%sF2FS-fs (%s): %s ZSTD_endStream returned %d\n",
				KERN_ERR, F2FS_I_SB(cc->inode)->sb->s_id,
				__func__, ZSTD_getErrorCode(ret));
		return -EIO;
	}

	/*
	 * there is compressed data remained in intermediate buffer due to
	 * no more space in cbuf.cdata
	 */
	if (ret)
		return -EAGAIN;

	cc->clen = outbuf.pos;
	return 0;
}

static int zstd_init_decompress_ctx(struct decompress_io_ctx *dic)
{
	ZSTD_DStream *stream;
	void *workspace;
	unsigned int workspace_size;
	unsigned int max_window_size =
			MAX_COMPRESS_WINDOW_SIZE(dic->log_cluster_size);

	workspace_size = ZSTD_DStreamWorkspaceBound(max_window_size);

	workspace = f2fs_kvmalloc(F2FS_I_SB(dic->inode),
					workspace_size, GFP_NOFS);
	if (!workspace)
		return -ENOMEM;

	stream = ZSTD_initDStream(max_window_size, workspace, workspace_size);
	if (!stream) {
		printk_ratelimited("%sF2FS-fs (%s): %s ZSTD_initDStream failed\n",
				KERN_ERR, F2FS_I_SB(dic->inode)->sb->s_id,
				__func__);
		kvfree(workspace);
		return -EIO;
	}

	dic->private = workspace;
	dic->private2 = stream;

	return 0;
}

static void zstd_destroy_decompress_ctx(struct decompress_io_ctx *dic)
{
	kvfree(dic->private);
	dic->private = NULL;
	dic->private2 = NULL;
}

static int zstd_decompress_pages(struct decompress_io_ctx *dic)
{
	ZSTD_DStream *stream = dic->private2;
	ZSTD_inBuffer inbuf;
	ZSTD_outBuffer outbuf;
	int ret;

	inbuf.pos = 0;
	inbuf.src = dic->cbuf->cdata;
	inbuf.size = dic->clen;

	outbuf.pos = 0;
	outbuf.dst = dic->rbuf;
	outbuf.size = dic->rlen;

	ret = ZSTD_decompressStream(stream, &outbuf, &inbuf);
	if (ZSTD_isError(ret)) {
		printk_ratelimited("%sF2FS-fs (%s): %s ZSTD_compressStream failed, ret: %d\n",
				KERN_ERR, F2FS_I_SB(dic->inode)->sb->s_id,
				__func__, ZSTD_getErrorCode(ret));
		return -EIO;
	}

	if (dic->rlen != outbuf.pos) {
		printk_ratelimited("%sF2FS-fs (%s): %s ZSTD invalid rlen:%zu, "
				"expected:%lu\n", KERN_ERR,
				F2FS_I_SB(dic->inode)->sb->s_id,
				__func__, dic->rlen,
				PAGE_SIZE << dic->log_cluster_size);
		return -EIO;
	}

	return 0;
}

static const struct f2fs_compress_ops f2fs_zstd_ops = {
	.init_compress_ctx	= zstd_init_compress_ctx,
	.destroy_compress_ctx	= zstd_destroy_compress_ctx,
	.compress_pages		= zstd_compress_pages,
	.init_decompress_ctx	= zstd_init_decompress_ctx,
	.destroy_decompress_ctx	= zstd_destroy_decompress_ctx,
	.decompress_pages	= zstd_decompress_pages,
};
#endif

#ifdef CONFIG_F2FS_FS_LZO
#ifdef CONFIG_F2FS_FS_LZORLE
static int lzorle_compress_pages(struct compress_ctx *cc)
{
	int ret;

	ret = lzorle1x_1_compress(cc->rbuf, cc->rlen, cc->cbuf->cdata,
					&cc->clen, cc->private);
	if (ret != LZO_E_OK) {
		printk_ratelimited("%sF2FS-fs (%s): lzo-rle compress failed, ret:%d\n",
				KERN_ERR, F2FS_I_SB(cc->inode)->sb->s_id, ret);
		return -EIO;
	}
	return 0;
}

static const struct f2fs_compress_ops f2fs_lzorle_ops = {
	.init_compress_ctx	= lzo_init_compress_ctx,
	.destroy_compress_ctx	= lzo_destroy_compress_ctx,
	.compress_pages		= lzorle_compress_pages,
	.decompress_pages	= lzo_decompress_pages,
};
#endif
#endif

static const struct f2fs_compress_ops *f2fs_cops[COMPRESS_MAX] = {
#ifdef CONFIG_F2FS_FS_LZO
	&f2fs_lzo_ops,
#else
	NULL,
#endif
#ifdef CONFIG_F2FS_FS_LZ4
	&f2fs_lz4_ops,
#else
	NULL,
#endif
#ifdef CONFIG_F2FS_FS_ZSTD
	&f2fs_zstd_ops,
#else
	NULL,
#endif
#if defined(CONFIG_F2FS_FS_LZO) && defined(CONFIG_F2FS_FS_LZORLE)
	&f2fs_lzorle_ops,
#else
	NULL,
#endif
};

bool f2fs_is_compress_backend_ready(struct inode *inode)
{
	if (!f2fs_compressed_file(inode))
		return true;
	return f2fs_cops[F2FS_I(inode)->i_compress_algorithm];
}

static mempool_t *compress_page_pool;
static int num_compress_pages = 512;
module_param(num_compress_pages, uint, 0444);
MODULE_PARM_DESC(num_compress_pages,
		"Number of intermediate compress pages to preallocate");

int f2fs_init_compress_mempool(void)
{
	compress_page_pool = mempool_create_page_pool(num_compress_pages, 0);
	if (!compress_page_pool)
		return -ENOMEM;

	return 0;
}

void f2fs_destroy_compress_mempool(void)
{
	mempool_destroy(compress_page_pool);
}

static struct page *f2fs_compress_alloc_page(void)
{
	struct page *page;

	page = mempool_alloc(compress_page_pool, GFP_NOFS);
	lock_page(page);

	return page;
}

static void f2fs_compress_free_page(struct page *page)
{
	if (!page)
		return;
	set_page_private(page, (unsigned long)NULL);
	ClearPagePrivate(page);
	page->mapping = NULL;
	unlock_page(page);
	mempool_free(page, compress_page_pool);
}

#define MAX_VMAP_RETRIES	3

static void *f2fs_vmap(struct page **pages, unsigned int count)
{
	int i;
	void *buf = NULL;

	for (i = 0; i < MAX_VMAP_RETRIES; i++) {
		buf = vm_map_ram(pages, count, -1);
		if (buf)
			break;
		vm_unmap_aliases();
	}
	return buf;
}

static int f2fs_compress_pages(struct compress_ctx *cc)
{
	struct f2fs_inode_info *fi = F2FS_I(cc->inode);
	const struct f2fs_compress_ops *cops =
				f2fs_cops[fi->i_compress_algorithm];
	unsigned int max_len, new_nr_cpages;
	struct page **new_cpages;
	int i, ret;

	trace_f2fs_compress_pages_start(cc->inode, cc->cluster_idx,
				cc->cluster_size, fi->i_compress_algorithm);

	if (cops->init_compress_ctx) {
		ret = cops->init_compress_ctx(cc);
		if (ret)
			goto out;
	}

	max_len = COMPRESS_HEADER_SIZE + cc->clen;
	cc->nr_cpages = DIV_ROUND_UP(max_len, PAGE_SIZE);

	cc->cpages = page_array_alloc(cc->inode, cc->nr_cpages);
	if (!cc->cpages) {
		ret = -ENOMEM;
		goto destroy_compress_ctx;
	}

	for (i = 0; i < cc->nr_cpages; i++) {
		cc->cpages[i] = f2fs_compress_alloc_page();
		if (!cc->cpages[i]) {
			ret = -ENOMEM;
			goto out_free_cpages;
		}
	}

	cc->rbuf = f2fs_vmap(cc->rpages, cc->cluster_size);
	if (!cc->rbuf) {
		ret = -ENOMEM;
		goto out_free_cpages;
	}

	cc->cbuf = f2fs_vmap(cc->cpages, cc->nr_cpages);
	if (!cc->cbuf) {
		ret = -ENOMEM;
		goto out_vunmap_rbuf;
	}

	ret = cops->compress_pages(cc);
	if (ret)
		goto out_vunmap_cbuf;

	max_len = PAGE_SIZE * (cc->cluster_size - 1) - COMPRESS_HEADER_SIZE;

	if (cc->clen > max_len) {
		ret = -EAGAIN;
		goto out_vunmap_cbuf;
	}

	cc->cbuf->clen = cpu_to_le32(cc->clen);

	for (i = 0; i < COMPRESS_DATA_RESERVED_SIZE; i++)
		cc->cbuf->reserved[i] = cpu_to_le32(0);

	new_nr_cpages = DIV_ROUND_UP(cc->clen + COMPRESS_HEADER_SIZE, PAGE_SIZE);

	/* Now we're going to cut unnecessary tail pages */
	new_cpages = page_array_alloc(cc->inode, new_nr_cpages);
	if (!new_cpages) {
		ret = -ENOMEM;
		goto out_vunmap_cbuf;
	}

	/* zero out any unused part of the last page */
	memset(&cc->cbuf->cdata[cc->clen], 0,
			(new_nr_cpages * PAGE_SIZE) -
			(cc->clen + COMPRESS_HEADER_SIZE));

	vm_unmap_ram(cc->cbuf, cc->nr_cpages);
	vm_unmap_ram(cc->rbuf, cc->cluster_size);

	for (i = 0; i < cc->nr_cpages; i++) {
		if (i < new_nr_cpages) {
			new_cpages[i] = cc->cpages[i];
			continue;
		}
		f2fs_compress_free_page(cc->cpages[i]);
		cc->cpages[i] = NULL;
	}

	if (cops->destroy_compress_ctx)
		cops->destroy_compress_ctx(cc);

	page_array_free(cc->inode, cc->cpages, cc->nr_cpages);
	cc->cpages = new_cpages;
	cc->nr_cpages = new_nr_cpages;

	trace_f2fs_compress_pages_end(cc->inode, cc->cluster_idx,
							cc->clen, ret);
	return 0;

out_vunmap_cbuf:
	vm_unmap_ram(cc->cbuf, cc->nr_cpages);
out_vunmap_rbuf:
	vm_unmap_ram(cc->rbuf, cc->cluster_size);
out_free_cpages:
	for (i = 0; i < cc->nr_cpages; i++) {
		if (cc->cpages[i])
			f2fs_compress_free_page(cc->cpages[i]);
	}
	page_array_free(cc->inode, cc->cpages, cc->nr_cpages);
	cc->cpages = NULL;
destroy_compress_ctx:
	if (cops->destroy_compress_ctx)
		cops->destroy_compress_ctx(cc);
out:
	trace_f2fs_compress_pages_end(cc->inode, cc->cluster_idx,
							cc->clen, ret);
	return ret;
}

void f2fs_decompress_pages(struct bio *bio, struct page *page, bool verity)
{
	struct decompress_io_ctx *dic =
			(struct decompress_io_ctx *)page_private(page);
	struct f2fs_sb_info *sbi = F2FS_I_SB(dic->inode);
	struct f2fs_inode_info *fi= F2FS_I(dic->inode);
	const struct f2fs_compress_ops *cops =
			f2fs_cops[fi->i_compress_algorithm];
	int ret;
	int i;

	dec_page_count(sbi, F2FS_RD_DATA);

	if (bio->bi_status || PageError(page))
		dic->failed = true;

	if (atomic_dec_return(&dic->pending_pages))
		return;

	trace_f2fs_decompress_pages_start(dic->inode, dic->cluster_idx,
				dic->cluster_size, fi->i_compress_algorithm);

	/* submit partial compressed pages */
	if (dic->failed) {
		ret = -EIO;
		goto out_free_dic;
	}

	dic->tpages = page_array_alloc(dic->inode, dic->cluster_size);
	if (!dic->tpages) {
		ret = -ENOMEM;
		goto out_free_dic;
	}

	for (i = 0; i < dic->cluster_size; i++) {
		if (dic->rpages[i]) {
			dic->tpages[i] = dic->rpages[i];
			continue;
		}

		dic->tpages[i] = f2fs_compress_alloc_page();
		if (!dic->tpages[i]) {
			ret = -ENOMEM;
			goto out_free_dic;
		}
	}

	if (cops->init_decompress_ctx) {
		ret = cops->init_decompress_ctx(dic);
		if (ret)
			goto out_free_dic;
	}

	dic->rbuf = f2fs_vmap(dic->tpages, dic->cluster_size);
	if (!dic->rbuf) {
		ret = -ENOMEM;
		goto destroy_decompress_ctx;
	}

	dic->cbuf = f2fs_vmap(dic->cpages, dic->nr_cpages);
	if (!dic->cbuf) {
		ret = -ENOMEM;
		goto out_vunmap_rbuf;
	}

	dic->clen = le32_to_cpu(dic->cbuf->clen);
	dic->rlen = PAGE_SIZE << dic->log_cluster_size;

	if (dic->clen > PAGE_SIZE * dic->nr_cpages - COMPRESS_HEADER_SIZE) {
		ret = -EFSCORRUPTED;
		goto out_vunmap_cbuf;
	}

	ret = cops->decompress_pages(dic);

out_vunmap_cbuf:
	vm_unmap_ram(dic->cbuf, dic->nr_cpages);
out_vunmap_rbuf:
	vm_unmap_ram(dic->rbuf, dic->cluster_size);
destroy_decompress_ctx:
	if (cops->destroy_decompress_ctx)
		cops->destroy_decompress_ctx(dic);
out_free_dic:
<<<<<<< HEAD
	if (verity)
		atomic_set(&dic->pending_pages, dic->nr_cpages);
=======
>>>>>>> 5374a758
	if (!verity)
		f2fs_decompress_end_io(dic->rpages, dic->cluster_size,
								ret, false);

	trace_f2fs_decompress_pages_end(dic->inode, dic->cluster_idx,
							dic->clen, ret);
	if (!verity)
		f2fs_free_dic(dic);
}

static bool is_page_in_cluster(struct compress_ctx *cc, pgoff_t index)
{
	if (cc->cluster_idx == NULL_CLUSTER)
		return true;
	return cc->cluster_idx == cluster_idx(cc, index);
}

bool f2fs_cluster_is_empty(struct compress_ctx *cc)
{
	return cc->nr_rpages == 0;
}

static bool f2fs_cluster_is_full(struct compress_ctx *cc)
{
	return cc->cluster_size == cc->nr_rpages;
}

bool f2fs_cluster_can_merge_page(struct compress_ctx *cc, pgoff_t index)
{
	if (f2fs_cluster_is_empty(cc))
		return true;
	return is_page_in_cluster(cc, index);
}

static bool __cluster_may_compress(struct compress_ctx *cc)
{
	struct f2fs_sb_info *sbi = F2FS_I_SB(cc->inode);
	loff_t i_size = i_size_read(cc->inode);
	unsigned nr_pages = DIV_ROUND_UP(i_size, PAGE_SIZE);
	int i;

	for (i = 0; i < cc->cluster_size; i++) {
		struct page *page = cc->rpages[i];

		f2fs_bug_on(sbi, !page);

		if (unlikely(f2fs_cp_error(sbi)))
			return false;
		if (unlikely(is_sbi_flag_set(sbi, SBI_POR_DOING)))
			return false;

		/* beyond EOF */
		if (page->index >= nr_pages)
			return false;
	}
	return true;
}

static int __f2fs_cluster_blocks(struct compress_ctx *cc, bool compr)
{
	struct dnode_of_data dn;
	int ret;

	set_new_dnode(&dn, cc->inode, NULL, NULL, 0);
	ret = f2fs_get_dnode_of_data(&dn, start_idx_of_cluster(cc),
							LOOKUP_NODE);
	if (ret) {
		if (ret == -ENOENT)
			ret = 0;
		goto fail;
	}

	if (dn.data_blkaddr == COMPRESS_ADDR) {
		int i;

		ret = 1;
		for (i = 1; i < cc->cluster_size; i++) {
			block_t blkaddr;

			blkaddr = data_blkaddr(dn.inode,
					dn.node_page, dn.ofs_in_node + i);
			if (compr) {
				if (__is_valid_data_blkaddr(blkaddr))
					ret++;
			} else {
				if (blkaddr != NULL_ADDR)
					ret++;
			}
		}
	}
fail:
	f2fs_put_dnode(&dn);
	return ret;
}

/* return # of compressed blocks in compressed cluster */
static int f2fs_compressed_blocks(struct compress_ctx *cc)
{
	return __f2fs_cluster_blocks(cc, true);
}

/* return # of valid blocks in compressed cluster */
static int f2fs_cluster_blocks(struct compress_ctx *cc)
{
	return __f2fs_cluster_blocks(cc, false);
}

int f2fs_is_compressed_cluster(struct inode *inode, pgoff_t index)
{
	struct compress_ctx cc = {
		.inode = inode,
		.log_cluster_size = F2FS_I(inode)->i_log_cluster_size,
		.cluster_size = F2FS_I(inode)->i_cluster_size,
		.cluster_idx = index >> F2FS_I(inode)->i_log_cluster_size,
	};

	return f2fs_cluster_blocks(&cc);
}

static bool cluster_may_compress(struct compress_ctx *cc)
{
	if (!f2fs_compressed_file(cc->inode))
		return false;
	if (f2fs_is_atomic_file(cc->inode))
		return false;
	if (f2fs_is_mmap_file(cc->inode))
		return false;
	if (!f2fs_cluster_is_full(cc))
		return false;
	if (unlikely(f2fs_cp_error(F2FS_I_SB(cc->inode))))
		return false;
	return __cluster_may_compress(cc);
}

static void set_cluster_writeback(struct compress_ctx *cc)
{
	int i;

	for (i = 0; i < cc->cluster_size; i++) {
		if (cc->rpages[i])
			set_page_writeback(cc->rpages[i]);
	}
}

static void set_cluster_dirty(struct compress_ctx *cc)
{
	int i;

	for (i = 0; i < cc->cluster_size; i++)
		if (cc->rpages[i])
			set_page_dirty(cc->rpages[i]);
}

static int prepare_compress_overwrite(struct compress_ctx *cc,
		struct page **pagep, pgoff_t index, void **fsdata)
{
	struct f2fs_sb_info *sbi = F2FS_I_SB(cc->inode);
	struct address_space *mapping = cc->inode->i_mapping;
	struct page *page;
	struct dnode_of_data dn;
	sector_t last_block_in_bio;
	unsigned fgp_flag = FGP_LOCK | FGP_WRITE | FGP_CREAT;
	pgoff_t start_idx = start_idx_of_cluster(cc);
	int i, ret;
	bool prealloc;

retry:
	ret = f2fs_cluster_blocks(cc);
	if (ret <= 0)
		return ret;

	/* compressed case */
	prealloc = (ret < cc->cluster_size);

	ret = f2fs_init_compress_ctx(cc);
	if (ret)
		return ret;

	/* keep page reference to avoid page reclaim */
	for (i = 0; i < cc->cluster_size; i++) {
		page = f2fs_pagecache_get_page(mapping, start_idx + i,
							fgp_flag, GFP_NOFS);
		if (!page) {
			ret = -ENOMEM;
			goto unlock_pages;
		}

		if (PageUptodate(page))
			unlock_page(page);
		else
			f2fs_compress_ctx_add_page(cc, page);
	}

	if (!f2fs_cluster_is_empty(cc)) {
		struct bio *bio = NULL;

		ret = f2fs_read_multi_pages(cc, &bio, cc->cluster_size,
					&last_block_in_bio, false, true);
		f2fs_destroy_compress_ctx(cc);
		if (ret)
			goto release_pages;
		if (bio)
			f2fs_submit_bio(sbi, bio, DATA);

		ret = f2fs_init_compress_ctx(cc);
		if (ret)
			goto release_pages;
	}

	for (i = 0; i < cc->cluster_size; i++) {
		f2fs_bug_on(sbi, cc->rpages[i]);

		page = find_lock_page(mapping, start_idx + i);
		f2fs_bug_on(sbi, !page);

		f2fs_wait_on_page_writeback(page, DATA, true, true);

		f2fs_compress_ctx_add_page(cc, page);
		f2fs_put_page(page, 0);

		if (!PageUptodate(page)) {
			f2fs_unlock_rpages(cc, i + 1);
			f2fs_put_rpages_mapping(mapping, start_idx,
					cc->cluster_size);
			f2fs_destroy_compress_ctx(cc);
			goto retry;
		}
	}

	if (prealloc) {
		f2fs_do_map_lock(sbi, F2FS_GET_BLOCK_PRE_AIO, true);

		set_new_dnode(&dn, cc->inode, NULL, NULL, 0);

		for (i = cc->cluster_size - 1; i > 0; i--) {
			ret = f2fs_get_block(&dn, start_idx + i);
			if (ret) {
				i = cc->cluster_size;
				break;
			}

			if (dn.data_blkaddr != NEW_ADDR)
				break;
		}

		f2fs_do_map_lock(sbi, F2FS_GET_BLOCK_PRE_AIO, false);
	}

	if (likely(!ret)) {
		*fsdata = cc->rpages;
		*pagep = cc->rpages[offset_in_cluster(cc, index)];
		return cc->cluster_size;
	}

unlock_pages:
	f2fs_unlock_rpages(cc, i);
release_pages:
	f2fs_put_rpages_mapping(mapping, start_idx, i);
	f2fs_destroy_compress_ctx(cc);
	return ret;
}

int f2fs_prepare_compress_overwrite(struct inode *inode,
		struct page **pagep, pgoff_t index, void **fsdata)
{
	struct compress_ctx cc = {
		.inode = inode,
		.log_cluster_size = F2FS_I(inode)->i_log_cluster_size,
		.cluster_size = F2FS_I(inode)->i_cluster_size,
		.cluster_idx = index >> F2FS_I(inode)->i_log_cluster_size,
		.rpages = NULL,
		.nr_rpages = 0,
	};

	return prepare_compress_overwrite(&cc, pagep, index, fsdata);
}

bool f2fs_compress_write_end(struct inode *inode, void *fsdata,
					pgoff_t index, unsigned copied)

{
	struct compress_ctx cc = {
		.inode = inode,
		.log_cluster_size = F2FS_I(inode)->i_log_cluster_size,
		.cluster_size = F2FS_I(inode)->i_cluster_size,
		.rpages = fsdata,
	};
	bool first_index = (index == cc.rpages[0]->index);

	if (copied)
		set_cluster_dirty(&cc);

	f2fs_put_rpages_wbc(&cc, NULL, false, 1);
	f2fs_destroy_compress_ctx(&cc);

	return first_index;
}

int f2fs_truncate_partial_cluster(struct inode *inode, u64 from, bool lock)
{
	void *fsdata = NULL;
	struct page *pagep;
	int log_cluster_size = F2FS_I(inode)->i_log_cluster_size;
	pgoff_t start_idx = from >> (PAGE_SHIFT + log_cluster_size) <<
							log_cluster_size;
	int err;

	err = f2fs_is_compressed_cluster(inode, start_idx);
	if (err < 0)
		return err;

	/* truncate normal cluster */
	if (!err)
		return f2fs_do_truncate_blocks(inode, from, lock);

	/* truncate compressed cluster */
	err = f2fs_prepare_compress_overwrite(inode, &pagep,
						start_idx, &fsdata);

	/* should not be a normal cluster */
	f2fs_bug_on(F2FS_I_SB(inode), err == 0);

	if (err <= 0)
		return err;

	if (err > 0) {
		struct page **rpages = fsdata;
		int cluster_size = F2FS_I(inode)->i_cluster_size;
		int i;

		for (i = cluster_size - 1; i >= 0; i--) {
			loff_t start = rpages[i]->index << PAGE_SHIFT;

			if (from <= start) {
				zero_user_segment(rpages[i], 0, PAGE_SIZE);
			} else {
				zero_user_segment(rpages[i], from - start,
								PAGE_SIZE);
				break;
			}
		}

		f2fs_compress_write_end(inode, fsdata, start_idx, true);
	}
	return 0;
}

static int f2fs_write_compressed_pages(struct compress_ctx *cc,
					int *submitted,
					struct writeback_control *wbc,
					enum iostat_type io_type)
{
	struct inode *inode = cc->inode;
	struct f2fs_sb_info *sbi = F2FS_I_SB(inode);
	struct f2fs_inode_info *fi = F2FS_I(inode);
	struct f2fs_io_info fio = {
		.sbi = sbi,
		.ino = cc->inode->i_ino,
		.type = DATA,
		.op = REQ_OP_WRITE,
		.op_flags = wbc_to_write_flags(wbc),
		.old_blkaddr = NEW_ADDR,
		.page = NULL,
		.encrypted_page = NULL,
		.compressed_page = NULL,
		.submitted = false,
		.io_type = io_type,
		.io_wbc = wbc,
		.encrypted = fscrypt_inode_uses_fs_layer_crypto(cc->inode),
	};
	struct dnode_of_data dn;
	struct node_info ni;
	struct compress_io_ctx *cic;
	pgoff_t start_idx = start_idx_of_cluster(cc);
	unsigned int last_index = cc->cluster_size - 1;
	loff_t psize;
	int i, err;

	if (IS_NOQUOTA(inode)) {
		/*
		 * We need to wait for node_write to avoid block allocation during
		 * checkpoint. This can only happen to quota writes which can cause
		 * the below discard race condition.
		 */
		down_read(&sbi->node_write);
	} else if (!f2fs_trylock_op(sbi)) {
		goto out_free;
	}

	set_new_dnode(&dn, cc->inode, NULL, NULL, 0);

	err = f2fs_get_dnode_of_data(&dn, start_idx, LOOKUP_NODE);
	if (err)
		goto out_unlock_op;

	for (i = 0; i < cc->cluster_size; i++) {
		if (data_blkaddr(dn.inode, dn.node_page,
					dn.ofs_in_node + i) == NULL_ADDR)
			goto out_put_dnode;
	}

	psize = (loff_t)(cc->rpages[last_index]->index + 1) << PAGE_SHIFT;

	err = f2fs_get_node_info(fio.sbi, dn.nid, &ni);
	if (err)
		goto out_put_dnode;

	fio.version = ni.version;

	cic = kmem_cache_zalloc(cic_entry_slab, GFP_NOFS);
	if (!cic)
		goto out_put_dnode;

	cic->magic = F2FS_COMPRESSED_PAGE_MAGIC;
	cic->inode = inode;
	atomic_set(&cic->pending_pages, cc->nr_cpages);
	cic->rpages = page_array_alloc(cc->inode, cc->cluster_size);
	if (!cic->rpages)
		goto out_put_cic;

	cic->nr_rpages = cc->cluster_size;

	for (i = 0; i < cc->nr_cpages; i++) {
		f2fs_set_compressed_page(cc->cpages[i], inode,
					cc->rpages[i + 1]->index, cic);
		fio.compressed_page = cc->cpages[i];

		fio.old_blkaddr = data_blkaddr(dn.inode, dn.node_page,
						dn.ofs_in_node + i + 1);

		/* wait for GCed page writeback via META_MAPPING */
		f2fs_wait_on_block_writeback(inode, fio.old_blkaddr);

		if (fio.encrypted) {
			fio.page = cc->rpages[i + 1];
			err = f2fs_encrypt_one_page(&fio);
			if (err)
				goto out_destroy_crypt;
			cc->cpages[i] = fio.encrypted_page;
		}
	}

	set_cluster_writeback(cc);

	for (i = 0; i < cc->cluster_size; i++)
		cic->rpages[i] = cc->rpages[i];

	for (i = 0; i < cc->cluster_size; i++, dn.ofs_in_node++) {
		block_t blkaddr;

		blkaddr = f2fs_data_blkaddr(&dn);
		fio.page = cc->rpages[i];
		fio.old_blkaddr = blkaddr;

		/* cluster header */
		if (i == 0) {
			if (blkaddr == COMPRESS_ADDR)
				fio.compr_blocks++;
			if (__is_valid_data_blkaddr(blkaddr))
				f2fs_invalidate_blocks(sbi, blkaddr);
			f2fs_update_data_blkaddr(&dn, COMPRESS_ADDR);
			goto unlock_continue;
		}

		if (fio.compr_blocks && __is_valid_data_blkaddr(blkaddr))
			fio.compr_blocks++;

		if (i > cc->nr_cpages) {
			if (__is_valid_data_blkaddr(blkaddr)) {
				f2fs_invalidate_blocks(sbi, blkaddr);
				f2fs_update_data_blkaddr(&dn, NEW_ADDR);
			}
			goto unlock_continue;
		}

		f2fs_bug_on(fio.sbi, blkaddr == NULL_ADDR);

		if (fio.encrypted)
			fio.encrypted_page = cc->cpages[i - 1];
		else
			fio.compressed_page = cc->cpages[i - 1];

		cc->cpages[i - 1] = NULL;
		f2fs_outplace_write_data(&dn, &fio);
		(*submitted)++;
unlock_continue:
		inode_dec_dirty_pages(cc->inode);
		unlock_page(fio.page);
	}

	if (fio.compr_blocks)
		f2fs_i_compr_blocks_update(inode, fio.compr_blocks - 1, false);
	f2fs_i_compr_blocks_update(inode, cc->nr_cpages, true);

	set_inode_flag(cc->inode, FI_APPEND_WRITE);
	if (cc->cluster_idx == 0)
		set_inode_flag(inode, FI_FIRST_BLOCK_WRITTEN);

	f2fs_put_dnode(&dn);
	if (IS_NOQUOTA(inode))
		up_read(&sbi->node_write);
	else
		f2fs_unlock_op(sbi);

	spin_lock(&fi->i_size_lock);
	if (fi->last_disk_size < psize)
		fi->last_disk_size = psize;
	spin_unlock(&fi->i_size_lock);

	f2fs_put_rpages(cc);
	page_array_free(cc->inode, cc->cpages, cc->nr_cpages);
	cc->cpages = NULL;
	f2fs_destroy_compress_ctx(cc);
	return 0;

out_destroy_crypt:
	page_array_free(cc->inode, cic->rpages, cc->cluster_size);

	for (--i; i >= 0; i--)
		fscrypt_finalize_bounce_page(&cc->cpages[i]);
	for (i = 0; i < cc->nr_cpages; i++) {
		if (!cc->cpages[i])
			continue;
		f2fs_put_page(cc->cpages[i], 1);
	}
out_put_cic:
	kmem_cache_free(cic_entry_slab, cic);
out_put_dnode:
	f2fs_put_dnode(&dn);
out_unlock_op:
	if (IS_NOQUOTA(inode))
		up_read(&sbi->node_write);
	else
		f2fs_unlock_op(sbi);
out_free:
	page_array_free(cc->inode, cc->cpages, cc->nr_cpages);
	cc->cpages = NULL;
	return -EAGAIN;
}

void f2fs_compress_write_end_io(struct bio *bio, struct page *page)
{
	struct f2fs_sb_info *sbi = bio->bi_private;
	struct compress_io_ctx *cic =
			(struct compress_io_ctx *)page_private(page);
	int i;

	if (unlikely(bio->bi_status))
		mapping_set_error(cic->inode->i_mapping, -EIO);

	f2fs_compress_free_page(page);

	dec_page_count(sbi, F2FS_WB_DATA);

	if (atomic_dec_return(&cic->pending_pages))
		return;

	for (i = 0; i < cic->nr_rpages; i++) {
		WARN_ON(!cic->rpages[i]);
		clear_cold_data(cic->rpages[i]);
		end_page_writeback(cic->rpages[i]);
	}

	page_array_free(cic->inode, cic->rpages, cic->nr_rpages);
	kmem_cache_free(cic_entry_slab, cic);
}

static int f2fs_write_raw_pages(struct compress_ctx *cc,
					int *submitted,
					struct writeback_control *wbc,
					enum iostat_type io_type)
{
	struct address_space *mapping = cc->inode->i_mapping;
	int _submitted, compr_blocks, ret;
	int i = -1, err = 0;

	compr_blocks = f2fs_compressed_blocks(cc);
	if (compr_blocks < 0) {
		err = compr_blocks;
		goto out_err;
	}

	for (i = 0; i < cc->cluster_size; i++) {
		if (!cc->rpages[i])
			continue;
retry_write:
		if (cc->rpages[i]->mapping != mapping) {
			unlock_page(cc->rpages[i]);
			continue;
		}

		BUG_ON(!PageLocked(cc->rpages[i]));

		ret = f2fs_write_single_data_page(cc->rpages[i], &_submitted,
						NULL, NULL, wbc, io_type,
						compr_blocks);
		if (ret) {
			if (ret == AOP_WRITEPAGE_ACTIVATE) {
				unlock_page(cc->rpages[i]);
				ret = 0;
			} else if (ret == -EAGAIN) {
				/*
				 * for quota file, just redirty left pages to
				 * avoid deadlock caused by cluster update race
				 * from foreground operation.
				 */
				if (IS_NOQUOTA(cc->inode)) {
					err = 0;
					goto out_err;
				}
				ret = 0;
				cond_resched();
				congestion_wait(BLK_RW_ASYNC,
						DEFAULT_IO_TIMEOUT);
				lock_page(cc->rpages[i]);

				if (!PageDirty(cc->rpages[i])) {
					unlock_page(cc->rpages[i]);
					continue;
				}

				clear_page_dirty_for_io(cc->rpages[i]);
				goto retry_write;
			}
			err = ret;
			goto out_err;
		}

		*submitted += _submitted;
	}
	return 0;
out_err:
	for (++i; i < cc->cluster_size; i++) {
		if (!cc->rpages[i])
			continue;
		redirty_page_for_writepage(wbc, cc->rpages[i]);
		unlock_page(cc->rpages[i]);
	}
	return err;
}

int f2fs_write_multi_pages(struct compress_ctx *cc,
					int *submitted,
					struct writeback_control *wbc,
					enum iostat_type io_type)
{
	int err;

	*submitted = 0;
	if (cluster_may_compress(cc)) {
		err = f2fs_compress_pages(cc);
		if (err == -EAGAIN) {
			goto write;
		} else if (err) {
			f2fs_put_rpages_wbc(cc, wbc, true, 1);
			goto destroy_out;
		}

		err = f2fs_write_compressed_pages(cc, submitted,
							wbc, io_type);
		if (!err)
			return 0;
		f2fs_bug_on(F2FS_I_SB(cc->inode), err != -EAGAIN);
	}
write:
	f2fs_bug_on(F2FS_I_SB(cc->inode), *submitted);

	err = f2fs_write_raw_pages(cc, submitted, wbc, io_type);
	f2fs_put_rpages_wbc(cc, wbc, false, 0);
destroy_out:
	f2fs_destroy_compress_ctx(cc);
	return err;
}

struct decompress_io_ctx *f2fs_alloc_dic(struct compress_ctx *cc)
{
	struct decompress_io_ctx *dic;
	pgoff_t start_idx = start_idx_of_cluster(cc);
	int i;

	dic = kmem_cache_zalloc(dic_entry_slab, GFP_NOFS);
	if (!dic)
		return ERR_PTR(-ENOMEM);

	dic->rpages = page_array_alloc(cc->inode, cc->cluster_size);
	if (!dic->rpages) {
		kmem_cache_free(dic_entry_slab, dic);
		return ERR_PTR(-ENOMEM);
	}

	dic->magic = F2FS_COMPRESSED_PAGE_MAGIC;
	dic->inode = cc->inode;
	atomic_set(&dic->pending_pages, cc->nr_cpages);
	dic->cluster_idx = cc->cluster_idx;
	dic->cluster_size = cc->cluster_size;
	dic->log_cluster_size = cc->log_cluster_size;
	dic->nr_cpages = cc->nr_cpages;
	dic->failed = false;

	for (i = 0; i < dic->cluster_size; i++)
		dic->rpages[i] = cc->rpages[i];
	dic->nr_rpages = cc->cluster_size;

	dic->cpages = page_array_alloc(dic->inode, dic->nr_cpages);
	if (!dic->cpages)
		goto out_free;

	for (i = 0; i < dic->nr_cpages; i++) {
		struct page *page;

		page = f2fs_compress_alloc_page();
		if (!page)
			goto out_free;

		f2fs_set_compressed_page(page, cc->inode,
					start_idx + i + 1, dic);
		dic->cpages[i] = page;
	}

	return dic;

out_free:
	f2fs_free_dic(dic);
	return ERR_PTR(-ENOMEM);
}

void f2fs_free_dic(struct decompress_io_ctx *dic)
{
	int i;

	if (dic->tpages) {
		for (i = 0; i < dic->cluster_size; i++) {
			if (dic->rpages[i])
				continue;
			if (!dic->tpages[i])
				continue;
			f2fs_compress_free_page(dic->tpages[i]);
		}
		page_array_free(dic->inode, dic->tpages, dic->cluster_size);
	}

	if (dic->cpages) {
		for (i = 0; i < dic->nr_cpages; i++) {
			if (!dic->cpages[i])
				continue;
			f2fs_compress_free_page(dic->cpages[i]);
		}
		page_array_free(dic->inode, dic->cpages, dic->nr_cpages);
	}

	page_array_free(dic->inode, dic->rpages, dic->nr_rpages);
	kmem_cache_free(dic_entry_slab, dic);
}

void f2fs_decompress_end_io(struct page **rpages,
			unsigned int cluster_size, bool err, bool verity)
{
	int i;

	for (i = 0; i < cluster_size; i++) {
		struct page *rpage = rpages[i];

		if (!rpage)
			continue;

		if (err || PageError(rpage))
			goto clear_uptodate;

		if (!verity || fsverity_verify_page(rpage)) {
			SetPageUptodate(rpage);
			goto unlock;
		}
clear_uptodate:
		ClearPageUptodate(rpage);
		ClearPageError(rpage);
unlock:
		unlock_page(rpage);
	}
}

int f2fs_init_page_array_cache(struct f2fs_sb_info *sbi)
{
	dev_t dev = sbi->sb->s_bdev->bd_dev;
	char slab_name[32];

	sprintf(slab_name, "f2fs_page_array_entry-%u:%u", MAJOR(dev), MINOR(dev));

	sbi->page_array_slab_size = sizeof(struct page *) <<
					F2FS_OPTION(sbi).compress_log_size;

	sbi->page_array_slab = f2fs_kmem_cache_create(slab_name,
					sbi->page_array_slab_size);
	if (!sbi->page_array_slab)
		return -ENOMEM;
	return 0;
}

void f2fs_destroy_page_array_cache(struct f2fs_sb_info *sbi)
{
	kmem_cache_destroy(sbi->page_array_slab);
}

static int __init f2fs_init_cic_cache(void)
{
	cic_entry_slab = f2fs_kmem_cache_create("f2fs_cic_entry",
					sizeof(struct compress_io_ctx));
	if (!cic_entry_slab)
		return -ENOMEM;
	return 0;
}

static void f2fs_destroy_cic_cache(void)
{
	kmem_cache_destroy(cic_entry_slab);
}

static int __init f2fs_init_dic_cache(void)
{
	dic_entry_slab = f2fs_kmem_cache_create("f2fs_dic_entry",
					sizeof(struct decompress_io_ctx));
	if (!dic_entry_slab)
		return -ENOMEM;
	return 0;
}

static void f2fs_destroy_dic_cache(void)
{
	kmem_cache_destroy(dic_entry_slab);
}

int __init f2fs_init_compress_cache(void)
{
	int err;

	err = f2fs_init_cic_cache();
	if (err)
		goto out;
	err = f2fs_init_dic_cache();
	if (err)
		goto free_cic;
	return 0;
free_cic:
	f2fs_destroy_cic_cache();
out:
	return -ENOMEM;
}

void f2fs_destroy_compress_cache(void)
{
	f2fs_destroy_dic_cache();
	f2fs_destroy_cic_cache();
}<|MERGE_RESOLUTION|>--- conflicted
+++ resolved
@@ -798,11 +798,6 @@
 	if (cops->destroy_decompress_ctx)
 		cops->destroy_decompress_ctx(dic);
 out_free_dic:
-<<<<<<< HEAD
-	if (verity)
-		atomic_set(&dic->pending_pages, dic->nr_cpages);
-=======
->>>>>>> 5374a758
 	if (!verity)
 		f2fs_decompress_end_io(dic->rpages, dic->cluster_size,
 								ret, false);
