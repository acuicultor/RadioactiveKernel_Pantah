// SPDX-License-Identifier: GPL-2.0
/*
 * fs/f2fs/segment.c
 *
 * Copyright (c) 2012 Samsung Electronics Co., Ltd.
 *             http://www.samsung.com/
 */
#include <linux/fs.h>
#include <linux/f2fs_fs.h>
#include <linux/bio.h>
#include <linux/blkdev.h>
#include <linux/prefetch.h>
#include <linux/kthread.h>
#include <linux/swap.h>
#include <linux/timer.h>
#include <linux/freezer.h>
#include <linux/sched/signal.h>

#include "f2fs.h"
#include "segment.h"
#include "node.h"
#include "gc.h"
#include "trace.h"
#include <trace/events/f2fs.h>

#define __reverse_ffz(x) __reverse_ffs(~(x))

static struct kmem_cache *discard_entry_slab;
static struct kmem_cache *discard_cmd_slab;
static struct kmem_cache *sit_entry_set_slab;
static struct kmem_cache *inmem_entry_slab;

static unsigned long __reverse_ulong(unsigned char *str)
{
	unsigned long tmp = 0;
	int shift = 24, idx = 0;

#if BITS_PER_LONG == 64
	shift = 56;
#endif
	while (shift >= 0) {
		tmp |= (unsigned long)str[idx++] << shift;
		shift -= BITS_PER_BYTE;
	}
	return tmp;
}

/*
 * __reverse_ffs is copied from include/asm-generic/bitops/__ffs.h since
 * MSB and LSB are reversed in a byte by f2fs_set_bit.
 */
static inline unsigned long __reverse_ffs(unsigned long word)
{
	int num = 0;

#if BITS_PER_LONG == 64
	if ((word & 0xffffffff00000000UL) == 0)
		num += 32;
	else
		word >>= 32;
#endif
	if ((word & 0xffff0000) == 0)
		num += 16;
	else
		word >>= 16;

	if ((word & 0xff00) == 0)
		num += 8;
	else
		word >>= 8;

	if ((word & 0xf0) == 0)
		num += 4;
	else
		word >>= 4;

	if ((word & 0xc) == 0)
		num += 2;
	else
		word >>= 2;

	if ((word & 0x2) == 0)
		num += 1;
	return num;
}

/*
 * __find_rev_next(_zero)_bit is copied from lib/find_next_bit.c because
 * f2fs_set_bit makes MSB and LSB reversed in a byte.
 * @size must be integral times of unsigned long.
 * Example:
 *                             MSB <--> LSB
 *   f2fs_set_bit(0, bitmap) => 1000 0000
 *   f2fs_set_bit(7, bitmap) => 0000 0001
 */
static unsigned long __find_rev_next_bit(const unsigned long *addr,
			unsigned long size, unsigned long offset)
{
	const unsigned long *p = addr + BIT_WORD(offset);
	unsigned long result = size;
	unsigned long tmp;

	if (offset >= size)
		return size;

	size -= (offset & ~(BITS_PER_LONG - 1));
	offset %= BITS_PER_LONG;

	while (1) {
		if (*p == 0)
			goto pass;

		tmp = __reverse_ulong((unsigned char *)p);

		tmp &= ~0UL >> offset;
		if (size < BITS_PER_LONG)
			tmp &= (~0UL << (BITS_PER_LONG - size));
		if (tmp)
			goto found;
pass:
		if (size <= BITS_PER_LONG)
			break;
		size -= BITS_PER_LONG;
		offset = 0;
		p++;
	}
	return result;
found:
	return result - size + __reverse_ffs(tmp);
}

static unsigned long __find_rev_next_zero_bit(const unsigned long *addr,
			unsigned long size, unsigned long offset)
{
	const unsigned long *p = addr + BIT_WORD(offset);
	unsigned long result = size;
	unsigned long tmp;

	if (offset >= size)
		return size;

	size -= (offset & ~(BITS_PER_LONG - 1));
	offset %= BITS_PER_LONG;

	while (1) {
		if (*p == ~0UL)
			goto pass;

		tmp = __reverse_ulong((unsigned char *)p);

		if (offset)
			tmp |= ~0UL << (BITS_PER_LONG - offset);
		if (size < BITS_PER_LONG)
			tmp |= ~0UL >> size;
		if (tmp != ~0UL)
			goto found;
pass:
		if (size <= BITS_PER_LONG)
			break;
		size -= BITS_PER_LONG;
		offset = 0;
		p++;
	}
	return result;
found:
	return result - size + __reverse_ffz(tmp);
}

bool f2fs_need_SSR(struct f2fs_sb_info *sbi)
{
	int node_secs = get_blocktype_secs(sbi, F2FS_DIRTY_NODES);
	int dent_secs = get_blocktype_secs(sbi, F2FS_DIRTY_DENTS);
	int imeta_secs = get_blocktype_secs(sbi, F2FS_DIRTY_IMETA);

	if (f2fs_lfs_mode(sbi))
		return false;
	if (sbi->gc_mode == GC_URGENT_HIGH)
		return true;
	if (unlikely(is_sbi_flag_set(sbi, SBI_CP_DISABLED)))
		return true;

	return free_sections(sbi) <= (node_secs + 2 * dent_secs + imeta_secs +
			SM_I(sbi)->min_ssr_sections + reserved_sections(sbi));
}

void f2fs_register_inmem_page(struct inode *inode, struct page *page)
{
	struct inmem_pages *new;

	f2fs_trace_pid(page);

	f2fs_set_page_private(page, ATOMIC_WRITTEN_PAGE);

	new = f2fs_kmem_cache_alloc(inmem_entry_slab, GFP_NOFS);

	/* add atomic page indices to the list */
	new->page = page;
	INIT_LIST_HEAD(&new->list);

	/* increase reference count with clean state */
	get_page(page);
	mutex_lock(&F2FS_I(inode)->inmem_lock);
	list_add_tail(&new->list, &F2FS_I(inode)->inmem_pages);
	inc_page_count(F2FS_I_SB(inode), F2FS_INMEM_PAGES);
	mutex_unlock(&F2FS_I(inode)->inmem_lock);

	trace_f2fs_register_inmem_page(page, INMEM);
}

static int __revoke_inmem_pages(struct inode *inode,
				struct list_head *head, bool drop, bool recover,
				bool trylock)
{
	struct f2fs_sb_info *sbi = F2FS_I_SB(inode);
	struct inmem_pages *cur, *tmp;
	int err = 0;

	list_for_each_entry_safe(cur, tmp, head, list) {
		struct page *page = cur->page;

		if (drop)
			trace_f2fs_commit_inmem_page(page, INMEM_DROP);

		if (trylock) {
			/*
			 * to avoid deadlock in between page lock and
			 * inmem_lock.
			 */
			if (!trylock_page(page))
				continue;
		} else {
			lock_page(page);
		}

		f2fs_wait_on_page_writeback(page, DATA, true, true);

		if (recover) {
			struct dnode_of_data dn;
			struct node_info ni;

			trace_f2fs_commit_inmem_page(page, INMEM_REVOKE);
retry:
			set_new_dnode(&dn, inode, NULL, NULL, 0);
			err = f2fs_get_dnode_of_data(&dn, page->index,
								LOOKUP_NODE);
			if (err) {
				if (err == -ENOMEM) {
					congestion_wait(BLK_RW_ASYNC,
							DEFAULT_IO_TIMEOUT);
					cond_resched();
					goto retry;
				}
				err = -EAGAIN;
				goto next;
			}

			err = f2fs_get_node_info(sbi, dn.nid, &ni);
			if (err) {
				f2fs_put_dnode(&dn);
				return err;
			}

			if (cur->old_addr == NEW_ADDR) {
				f2fs_invalidate_blocks(sbi, dn.data_blkaddr);
				f2fs_update_data_blkaddr(&dn, NEW_ADDR);
			} else
				f2fs_replace_block(sbi, &dn, dn.data_blkaddr,
					cur->old_addr, ni.version, true, true);
			f2fs_put_dnode(&dn);
		}
next:
		/* we don't need to invalidate this in the sccessful status */
		if (drop || recover) {
			ClearPageUptodate(page);
			clear_cold_data(page);
		}
		f2fs_clear_page_private(page);
		f2fs_put_page(page, 1);

		list_del(&cur->list);
		kmem_cache_free(inmem_entry_slab, cur);
		dec_page_count(F2FS_I_SB(inode), F2FS_INMEM_PAGES);
	}
	return err;
}

void f2fs_drop_inmem_pages_all(struct f2fs_sb_info *sbi, bool gc_failure)
{
	struct list_head *head = &sbi->inode_list[ATOMIC_FILE];
	struct inode *inode;
	struct f2fs_inode_info *fi;
	unsigned int count = sbi->atomic_files;
	unsigned int looped = 0;
next:
	spin_lock(&sbi->inode_lock[ATOMIC_FILE]);
	if (list_empty(head)) {
		spin_unlock(&sbi->inode_lock[ATOMIC_FILE]);
		return;
	}
	fi = list_first_entry(head, struct f2fs_inode_info, inmem_ilist);
	inode = igrab(&fi->vfs_inode);
	if (inode)
		list_move_tail(&fi->inmem_ilist, head);
	spin_unlock(&sbi->inode_lock[ATOMIC_FILE]);

	if (inode) {
		if (gc_failure) {
			if (!fi->i_gc_failures[GC_FAILURE_ATOMIC])
				goto skip;
		}
		set_inode_flag(inode, FI_ATOMIC_REVOKE_REQUEST);
		f2fs_drop_inmem_pages(inode);
skip:
		iput(inode);
	}
	congestion_wait(BLK_RW_ASYNC, DEFAULT_IO_TIMEOUT);
	cond_resched();
	if (gc_failure) {
		if (++looped >= count)
			return;
	}
	goto next;
}

void f2fs_drop_inmem_pages(struct inode *inode)
{
	struct f2fs_sb_info *sbi = F2FS_I_SB(inode);
	struct f2fs_inode_info *fi = F2FS_I(inode);

	while (!list_empty(&fi->inmem_pages)) {
		mutex_lock(&fi->inmem_lock);
		__revoke_inmem_pages(inode, &fi->inmem_pages,
						true, false, true);
		mutex_unlock(&fi->inmem_lock);
	}

	fi->i_gc_failures[GC_FAILURE_ATOMIC] = 0;

	spin_lock(&sbi->inode_lock[ATOMIC_FILE]);
	if (!list_empty(&fi->inmem_ilist))
		list_del_init(&fi->inmem_ilist);
	if (f2fs_is_atomic_file(inode)) {
		clear_inode_flag(inode, FI_ATOMIC_FILE);
		sbi->atomic_files--;
	}
	spin_unlock(&sbi->inode_lock[ATOMIC_FILE]);
}

void f2fs_drop_inmem_page(struct inode *inode, struct page *page)
{
	struct f2fs_inode_info *fi = F2FS_I(inode);
	struct f2fs_sb_info *sbi = F2FS_I_SB(inode);
	struct list_head *head = &fi->inmem_pages;
	struct inmem_pages *cur = NULL;

	f2fs_bug_on(sbi, !IS_ATOMIC_WRITTEN_PAGE(page));

	mutex_lock(&fi->inmem_lock);
	list_for_each_entry(cur, head, list) {
		if (cur->page == page)
			break;
	}

	f2fs_bug_on(sbi, list_empty(head) || cur->page != page);
	list_del(&cur->list);
	mutex_unlock(&fi->inmem_lock);

	dec_page_count(sbi, F2FS_INMEM_PAGES);
	kmem_cache_free(inmem_entry_slab, cur);

	ClearPageUptodate(page);
	f2fs_clear_page_private(page);
	f2fs_put_page(page, 0);

	trace_f2fs_commit_inmem_page(page, INMEM_INVALIDATE);
}

static int __f2fs_commit_inmem_pages(struct inode *inode)
{
	struct f2fs_sb_info *sbi = F2FS_I_SB(inode);
	struct f2fs_inode_info *fi = F2FS_I(inode);
	struct inmem_pages *cur, *tmp;
	struct f2fs_io_info fio = {
		.sbi = sbi,
		.ino = inode->i_ino,
		.type = DATA,
		.op = REQ_OP_WRITE,
		.op_flags = REQ_SYNC | REQ_PRIO,
		.io_type = FS_DATA_IO,
	};
	struct list_head revoke_list;
	bool submit_bio = false;
	int err = 0;

	INIT_LIST_HEAD(&revoke_list);

	list_for_each_entry_safe(cur, tmp, &fi->inmem_pages, list) {
		struct page *page = cur->page;

		lock_page(page);
		if (page->mapping == inode->i_mapping) {
			trace_f2fs_commit_inmem_page(page, INMEM);

			f2fs_wait_on_page_writeback(page, DATA, true, true);

			set_page_dirty(page);
			if (clear_page_dirty_for_io(page)) {
				inode_dec_dirty_pages(inode);
				f2fs_remove_dirty_inode(inode);
			}
retry:
			fio.page = page;
			fio.old_blkaddr = NULL_ADDR;
			fio.encrypted_page = NULL;
			fio.need_lock = LOCK_DONE;
			err = f2fs_do_write_data_page(&fio);
			if (err) {
				if (err == -ENOMEM) {
					congestion_wait(BLK_RW_ASYNC,
							DEFAULT_IO_TIMEOUT);
					cond_resched();
					goto retry;
				}
				unlock_page(page);
				break;
			}
			/* record old blkaddr for revoking */
			cur->old_addr = fio.old_blkaddr;
			submit_bio = true;
		}
		unlock_page(page);
		list_move_tail(&cur->list, &revoke_list);
	}

	if (submit_bio)
		f2fs_submit_merged_write_cond(sbi, inode, NULL, 0, DATA);

	if (err) {
		/*
		 * try to revoke all committed pages, but still we could fail
		 * due to no memory or other reason, if that happened, EAGAIN
		 * will be returned, which means in such case, transaction is
		 * already not integrity, caller should use journal to do the
		 * recovery or rewrite & commit last transaction. For other
		 * error number, revoking was done by filesystem itself.
		 */
		err = __revoke_inmem_pages(inode, &revoke_list,
						false, true, false);

		/* drop all uncommitted pages */
		__revoke_inmem_pages(inode, &fi->inmem_pages,
						true, false, false);
	} else {
		__revoke_inmem_pages(inode, &revoke_list,
						false, false, false);
	}

	return err;
}

int f2fs_commit_inmem_pages(struct inode *inode)
{
	struct f2fs_sb_info *sbi = F2FS_I_SB(inode);
	struct f2fs_inode_info *fi = F2FS_I(inode);
	int err;

	f2fs_balance_fs(sbi, true);

	down_write(&fi->i_gc_rwsem[WRITE]);

	f2fs_lock_op(sbi);
	set_inode_flag(inode, FI_ATOMIC_COMMIT);

	mutex_lock(&fi->inmem_lock);
	err = __f2fs_commit_inmem_pages(inode);
	mutex_unlock(&fi->inmem_lock);

	clear_inode_flag(inode, FI_ATOMIC_COMMIT);

	f2fs_unlock_op(sbi);
	up_write(&fi->i_gc_rwsem[WRITE]);

	return err;
}

/*
 * This function balances dirty node and dentry pages.
 * In addition, it controls garbage collection.
 */
void f2fs_balance_fs(struct f2fs_sb_info *sbi, bool need)
{
	if (time_to_inject(sbi, FAULT_CHECKPOINT)) {
		f2fs_show_injection_info(sbi, FAULT_CHECKPOINT);
		f2fs_stop_checkpoint(sbi, false);
	}

	/* balance_fs_bg is able to be pending */
	if (need && excess_cached_nats(sbi))
		f2fs_balance_fs_bg(sbi, false);

	if (!f2fs_is_checkpoint_ready(sbi))
		return;

	/*
	 * We should do GC or end up with checkpoint, if there are so many dirty
	 * dir/node pages without enough free segments.
	 */
	if (has_not_enough_free_secs(sbi, 0, 0)) {
		down_write(&sbi->gc_lock);
		f2fs_gc(sbi, false, false, NULL_SEGNO);
	}
}

void f2fs_balance_fs_bg(struct f2fs_sb_info *sbi, bool from_bg)
{
	if (unlikely(is_sbi_flag_set(sbi, SBI_POR_DOING)))
		return;

	/* try to shrink extent cache when there is no enough memory */
	if (!f2fs_available_free_memory(sbi, EXTENT_CACHE))
		f2fs_shrink_extent_tree(sbi, EXTENT_CACHE_SHRINK_NUMBER);

	/* check the # of cached NAT entries */
	if (!f2fs_available_free_memory(sbi, NAT_ENTRIES))
		f2fs_try_to_free_nats(sbi, NAT_ENTRY_PER_BLOCK);

	if (!f2fs_available_free_memory(sbi, FREE_NIDS))
		f2fs_try_to_free_nids(sbi, MAX_FREE_NIDS);
	else
		f2fs_build_free_nids(sbi, false, false);

	if (excess_dirty_nats(sbi) || excess_dirty_nodes(sbi) ||
		excess_prefree_segs(sbi))
		goto do_sync;

	/* there is background inflight IO or foreground operation recently */
	if (is_inflight_io(sbi, REQ_TIME) ||
		(!f2fs_time_over(sbi, REQ_TIME) && rwsem_is_locked(&sbi->cp_rwsem)))
		return;

	/* exceed periodical checkpoint timeout threshold */
	if (f2fs_time_over(sbi, CP_TIME))
		goto do_sync;

	/* checkpoint is the only way to shrink partial cached entries */
	if (f2fs_available_free_memory(sbi, NAT_ENTRIES) ||
		f2fs_available_free_memory(sbi, INO_ENTRIES))
		return;

do_sync:
	if (test_opt(sbi, DATA_FLUSH) && from_bg) {
		struct blk_plug plug;

		mutex_lock(&sbi->flush_lock);

		blk_start_plug(&plug);
		f2fs_sync_dirty_inodes(sbi, FILE_INODE);
		blk_finish_plug(&plug);

		mutex_unlock(&sbi->flush_lock);
	}
	f2fs_sync_fs(sbi->sb, true);
	stat_inc_bg_cp_count(sbi->stat_info);
}

static int __submit_flush_wait(struct f2fs_sb_info *sbi,
				struct block_device *bdev)
{
	struct bio *bio;
	int ret;

	bio = f2fs_bio_alloc(sbi, 0, false);
	if (!bio)
		return -ENOMEM;

	bio->bi_opf = REQ_OP_WRITE | REQ_SYNC | REQ_PREFLUSH;
	bio_set_dev(bio, bdev);
	ret = submit_bio_wait(bio);
	bio_put(bio);

	trace_f2fs_issue_flush(bdev, test_opt(sbi, NOBARRIER),
				test_opt(sbi, FLUSH_MERGE), ret);
	return ret;
}

static int submit_flush_wait(struct f2fs_sb_info *sbi, nid_t ino)
{
	int ret = 0;
	int i;

	if (!f2fs_is_multi_device(sbi))
		return __submit_flush_wait(sbi, sbi->sb->s_bdev);

	for (i = 0; i < sbi->s_ndevs; i++) {
		if (!f2fs_is_dirty_device(sbi, ino, i, FLUSH_INO))
			continue;
		ret = __submit_flush_wait(sbi, FDEV(i).bdev);
		if (ret)
			break;
	}
	return ret;
}

static int issue_flush_thread(void *data)
{
	struct f2fs_sb_info *sbi = data;
	struct flush_cmd_control *fcc = SM_I(sbi)->fcc_info;
	wait_queue_head_t *q = &fcc->flush_wait_queue;
repeat:
	if (kthread_should_stop())
		return 0;

	sb_start_intwrite(sbi->sb);

	if (!llist_empty(&fcc->issue_list)) {
		struct flush_cmd *cmd, *next;
		int ret;

		fcc->dispatch_list = llist_del_all(&fcc->issue_list);
		fcc->dispatch_list = llist_reverse_order(fcc->dispatch_list);

		cmd = llist_entry(fcc->dispatch_list, struct flush_cmd, llnode);

		ret = submit_flush_wait(sbi, cmd->ino);
		atomic_inc(&fcc->issued_flush);

		llist_for_each_entry_safe(cmd, next,
					  fcc->dispatch_list, llnode) {
			cmd->ret = ret;
			complete(&cmd->wait);
		}
		fcc->dispatch_list = NULL;
	}

	sb_end_intwrite(sbi->sb);

	wait_event_interruptible(*q,
		kthread_should_stop() || !llist_empty(&fcc->issue_list));
	goto repeat;
}

int f2fs_issue_flush(struct f2fs_sb_info *sbi, nid_t ino)
{
	struct flush_cmd_control *fcc = SM_I(sbi)->fcc_info;
	struct flush_cmd cmd;
	int ret;

	if (test_opt(sbi, NOBARRIER))
		return 0;

	if (!test_opt(sbi, FLUSH_MERGE)) {
		atomic_inc(&fcc->queued_flush);
		ret = submit_flush_wait(sbi, ino);
		atomic_dec(&fcc->queued_flush);
		atomic_inc(&fcc->issued_flush);
		return ret;
	}

	if (atomic_inc_return(&fcc->queued_flush) == 1 ||
	    f2fs_is_multi_device(sbi)) {
		ret = submit_flush_wait(sbi, ino);
		atomic_dec(&fcc->queued_flush);

		atomic_inc(&fcc->issued_flush);
		return ret;
	}

	cmd.ino = ino;
	init_completion(&cmd.wait);

	llist_add(&cmd.llnode, &fcc->issue_list);

	/* update issue_list before we wake up issue_flush thread */
	smp_mb();

	if (waitqueue_active(&fcc->flush_wait_queue))
		wake_up(&fcc->flush_wait_queue);

	if (fcc->f2fs_issue_flush) {
		wait_for_completion(&cmd.wait);
		atomic_dec(&fcc->queued_flush);
	} else {
		struct llist_node *list;

		list = llist_del_all(&fcc->issue_list);
		if (!list) {
			wait_for_completion(&cmd.wait);
			atomic_dec(&fcc->queued_flush);
		} else {
			struct flush_cmd *tmp, *next;

			ret = submit_flush_wait(sbi, ino);

			llist_for_each_entry_safe(tmp, next, list, llnode) {
				if (tmp == &cmd) {
					cmd.ret = ret;
					atomic_dec(&fcc->queued_flush);
					continue;
				}
				tmp->ret = ret;
				complete(&tmp->wait);
			}
		}
	}

	return cmd.ret;
}

int f2fs_create_flush_cmd_control(struct f2fs_sb_info *sbi)
{
	dev_t dev = sbi->sb->s_bdev->bd_dev;
	struct flush_cmd_control *fcc;
	int err = 0;

	if (SM_I(sbi)->fcc_info) {
		fcc = SM_I(sbi)->fcc_info;
		if (fcc->f2fs_issue_flush)
			return err;
		goto init_thread;
	}

	fcc = f2fs_kzalloc(sbi, sizeof(struct flush_cmd_control), GFP_KERNEL);
	if (!fcc)
		return -ENOMEM;
	atomic_set(&fcc->issued_flush, 0);
	atomic_set(&fcc->queued_flush, 0);
	init_waitqueue_head(&fcc->flush_wait_queue);
	init_llist_head(&fcc->issue_list);
	SM_I(sbi)->fcc_info = fcc;
	if (!test_opt(sbi, FLUSH_MERGE))
		return err;

init_thread:
	fcc->f2fs_issue_flush = kthread_run(issue_flush_thread, sbi,
				"f2fs_flush-%u:%u", MAJOR(dev), MINOR(dev));
	if (IS_ERR(fcc->f2fs_issue_flush)) {
		err = PTR_ERR(fcc->f2fs_issue_flush);
		kfree(fcc);
		SM_I(sbi)->fcc_info = NULL;
		return err;
	}

	return err;
}

void f2fs_destroy_flush_cmd_control(struct f2fs_sb_info *sbi, bool free)
{
	struct flush_cmd_control *fcc = SM_I(sbi)->fcc_info;

	if (fcc && fcc->f2fs_issue_flush) {
		struct task_struct *flush_thread = fcc->f2fs_issue_flush;

		fcc->f2fs_issue_flush = NULL;
		kthread_stop(flush_thread);
	}
	if (free) {
		kfree(fcc);
		SM_I(sbi)->fcc_info = NULL;
	}
}

int f2fs_flush_device_cache(struct f2fs_sb_info *sbi)
{
	int ret = 0, i;

	if (!f2fs_is_multi_device(sbi))
		return 0;

	if (test_opt(sbi, NOBARRIER))
		return 0;

	for (i = 1; i < sbi->s_ndevs; i++) {
		if (!f2fs_test_bit(i, (char *)&sbi->dirty_device))
			continue;
		ret = __submit_flush_wait(sbi, FDEV(i).bdev);
		if (ret)
			break;

		spin_lock(&sbi->dev_lock);
		f2fs_clear_bit(i, (char *)&sbi->dirty_device);
		spin_unlock(&sbi->dev_lock);
	}

	return ret;
}

static void __locate_dirty_segment(struct f2fs_sb_info *sbi, unsigned int segno,
		enum dirty_type dirty_type)
{
	struct dirty_seglist_info *dirty_i = DIRTY_I(sbi);

	/* need not be added */
	if (IS_CURSEG(sbi, segno))
		return;

	if (!test_and_set_bit(segno, dirty_i->dirty_segmap[dirty_type]))
		dirty_i->nr_dirty[dirty_type]++;

	if (dirty_type == DIRTY) {
		struct seg_entry *sentry = get_seg_entry(sbi, segno);
		enum dirty_type t = sentry->type;

		if (unlikely(t >= DIRTY)) {
			f2fs_bug_on(sbi, 1);
			return;
		}
		if (!test_and_set_bit(segno, dirty_i->dirty_segmap[t]))
			dirty_i->nr_dirty[t]++;

		if (__is_large_section(sbi)) {
			unsigned int secno = GET_SEC_FROM_SEG(sbi, segno);
			block_t valid_blocks =
				get_valid_blocks(sbi, segno, true);

			f2fs_bug_on(sbi, unlikely(!valid_blocks ||
					valid_blocks == BLKS_PER_SEC(sbi)));

			if (!IS_CURSEC(sbi, secno))
				set_bit(secno, dirty_i->dirty_secmap);
		}
	}
}

static void __remove_dirty_segment(struct f2fs_sb_info *sbi, unsigned int segno,
		enum dirty_type dirty_type)
{
	struct dirty_seglist_info *dirty_i = DIRTY_I(sbi);
	block_t valid_blocks;

	if (test_and_clear_bit(segno, dirty_i->dirty_segmap[dirty_type]))
		dirty_i->nr_dirty[dirty_type]--;

	if (dirty_type == DIRTY) {
		struct seg_entry *sentry = get_seg_entry(sbi, segno);
		enum dirty_type t = sentry->type;

		if (test_and_clear_bit(segno, dirty_i->dirty_segmap[t]))
			dirty_i->nr_dirty[t]--;

		valid_blocks = get_valid_blocks(sbi, segno, true);
		if (valid_blocks == 0) {
			clear_bit(GET_SEC_FROM_SEG(sbi, segno),
						dirty_i->victim_secmap);
#ifdef CONFIG_F2FS_CHECK_FS
			clear_bit(segno, SIT_I(sbi)->invalid_segmap);
#endif
		}
		if (__is_large_section(sbi)) {
			unsigned int secno = GET_SEC_FROM_SEG(sbi, segno);

			if (!valid_blocks ||
					valid_blocks == BLKS_PER_SEC(sbi)) {
				clear_bit(secno, dirty_i->dirty_secmap);
				return;
			}

			if (!IS_CURSEC(sbi, secno))
				set_bit(secno, dirty_i->dirty_secmap);
		}
	}
}

/*
 * Should not occur error such as -ENOMEM.
 * Adding dirty entry into seglist is not critical operation.
 * If a given segment is one of current working segments, it won't be added.
 */
static void locate_dirty_segment(struct f2fs_sb_info *sbi, unsigned int segno)
{
	struct dirty_seglist_info *dirty_i = DIRTY_I(sbi);
	unsigned short valid_blocks, ckpt_valid_blocks;
	unsigned int usable_blocks;

	if (segno == NULL_SEGNO || IS_CURSEG(sbi, segno))
		return;

	usable_blocks = f2fs_usable_blks_in_seg(sbi, segno);
	mutex_lock(&dirty_i->seglist_lock);

	valid_blocks = get_valid_blocks(sbi, segno, false);
	ckpt_valid_blocks = get_ckpt_valid_blocks(sbi, segno);

	if (valid_blocks == 0 && (!is_sbi_flag_set(sbi, SBI_CP_DISABLED) ||
		ckpt_valid_blocks == usable_blocks)) {
		__locate_dirty_segment(sbi, segno, PRE);
		__remove_dirty_segment(sbi, segno, DIRTY);
	} else if (valid_blocks < usable_blocks) {
		__locate_dirty_segment(sbi, segno, DIRTY);
	} else {
		/* Recovery routine with SSR needs this */
		__remove_dirty_segment(sbi, segno, DIRTY);
	}

	mutex_unlock(&dirty_i->seglist_lock);
}

/* This moves currently empty dirty blocks to prefree. Must hold seglist_lock */
void f2fs_dirty_to_prefree(struct f2fs_sb_info *sbi)
{
	struct dirty_seglist_info *dirty_i = DIRTY_I(sbi);
	unsigned int segno;

	mutex_lock(&dirty_i->seglist_lock);
	for_each_set_bit(segno, dirty_i->dirty_segmap[DIRTY], MAIN_SEGS(sbi)) {
		if (get_valid_blocks(sbi, segno, false))
			continue;
		if (IS_CURSEG(sbi, segno))
			continue;
		__locate_dirty_segment(sbi, segno, PRE);
		__remove_dirty_segment(sbi, segno, DIRTY);
	}
	mutex_unlock(&dirty_i->seglist_lock);
}

block_t f2fs_get_unusable_blocks(struct f2fs_sb_info *sbi)
{
	int ovp_hole_segs =
		(overprovision_segments(sbi) - reserved_segments(sbi));
	block_t ovp_holes = ovp_hole_segs << sbi->log_blocks_per_seg;
	struct dirty_seglist_info *dirty_i = DIRTY_I(sbi);
	block_t holes[2] = {0, 0};	/* DATA and NODE */
	block_t unusable;
	struct seg_entry *se;
	unsigned int segno;

	mutex_lock(&dirty_i->seglist_lock);
	for_each_set_bit(segno, dirty_i->dirty_segmap[DIRTY], MAIN_SEGS(sbi)) {
		se = get_seg_entry(sbi, segno);
		if (IS_NODESEG(se->type))
			holes[NODE] += f2fs_usable_blks_in_seg(sbi, segno) -
							se->valid_blocks;
		else
			holes[DATA] += f2fs_usable_blks_in_seg(sbi, segno) -
							se->valid_blocks;
	}
	mutex_unlock(&dirty_i->seglist_lock);

	unusable = holes[DATA] > holes[NODE] ? holes[DATA] : holes[NODE];
	if (unusable > ovp_holes)
		return unusable - ovp_holes;
	return 0;
}

int f2fs_disable_cp_again(struct f2fs_sb_info *sbi, block_t unusable)
{
	int ovp_hole_segs =
		(overprovision_segments(sbi) - reserved_segments(sbi));
	if (unusable > F2FS_OPTION(sbi).unusable_cap)
		return -EAGAIN;
	if (is_sbi_flag_set(sbi, SBI_CP_DISABLED_QUICK) &&
		dirty_segments(sbi) > ovp_hole_segs)
		return -EAGAIN;
	return 0;
}

/* This is only used by SBI_CP_DISABLED */
static unsigned int get_free_segment(struct f2fs_sb_info *sbi)
{
	struct dirty_seglist_info *dirty_i = DIRTY_I(sbi);
	unsigned int segno = 0;

	mutex_lock(&dirty_i->seglist_lock);
	for_each_set_bit(segno, dirty_i->dirty_segmap[DIRTY], MAIN_SEGS(sbi)) {
		if (get_valid_blocks(sbi, segno, false))
			continue;
		if (get_ckpt_valid_blocks(sbi, segno))
			continue;
		mutex_unlock(&dirty_i->seglist_lock);
		return segno;
	}
	mutex_unlock(&dirty_i->seglist_lock);
	return NULL_SEGNO;
}

static struct discard_cmd *__create_discard_cmd(struct f2fs_sb_info *sbi,
		struct block_device *bdev, block_t lstart,
		block_t start, block_t len)
{
	struct discard_cmd_control *dcc = SM_I(sbi)->dcc_info;
	struct list_head *pend_list;
	struct discard_cmd *dc;

	f2fs_bug_on(sbi, !len);

	pend_list = &dcc->pend_list[plist_idx(len)];

	dc = f2fs_kmem_cache_alloc(discard_cmd_slab, GFP_NOFS);
	INIT_LIST_HEAD(&dc->list);
	dc->bdev = bdev;
	dc->lstart = lstart;
	dc->start = start;
	dc->len = len;
	dc->ref = 0;
	dc->state = D_PREP;
	dc->queued = 0;
	dc->error = 0;
	init_completion(&dc->wait);
	list_add_tail(&dc->list, pend_list);
	spin_lock_init(&dc->lock);
	dc->bio_ref = 0;
	atomic_inc(&dcc->discard_cmd_cnt);
	dcc->undiscard_blks += len;

	return dc;
}

static struct discard_cmd *__attach_discard_cmd(struct f2fs_sb_info *sbi,
				struct block_device *bdev, block_t lstart,
				block_t start, block_t len,
				struct rb_node *parent, struct rb_node **p,
				bool leftmost)
{
	struct discard_cmd_control *dcc = SM_I(sbi)->dcc_info;
	struct discard_cmd *dc;

	dc = __create_discard_cmd(sbi, bdev, lstart, start, len);

	rb_link_node(&dc->rb_node, parent, p);
	rb_insert_color_cached(&dc->rb_node, &dcc->root, leftmost);

	return dc;
}

static void __detach_discard_cmd(struct discard_cmd_control *dcc,
							struct discard_cmd *dc)
{
	if (dc->state == D_DONE)
		atomic_sub(dc->queued, &dcc->queued_discard);

	list_del(&dc->list);
	rb_erase_cached(&dc->rb_node, &dcc->root);
	dcc->undiscard_blks -= dc->len;

	kmem_cache_free(discard_cmd_slab, dc);

	atomic_dec(&dcc->discard_cmd_cnt);
}

static void __remove_discard_cmd(struct f2fs_sb_info *sbi,
							struct discard_cmd *dc)
{
	struct discard_cmd_control *dcc = SM_I(sbi)->dcc_info;
	unsigned long flags;

	trace_f2fs_remove_discard(dc->bdev, dc->start, dc->len);

	spin_lock_irqsave(&dc->lock, flags);
	if (dc->bio_ref) {
		spin_unlock_irqrestore(&dc->lock, flags);
		return;
	}
	spin_unlock_irqrestore(&dc->lock, flags);

	f2fs_bug_on(sbi, dc->ref);

	if (dc->error == -EOPNOTSUPP)
		dc->error = 0;

	if (dc->error)
		printk_ratelimited(
			"%sF2FS-fs (%s): Issue discard(%u, %u, %u) failed, ret: %d",
			KERN_INFO, sbi->sb->s_id,
			dc->lstart, dc->start, dc->len, dc->error);
	__detach_discard_cmd(dcc, dc);
}

static void f2fs_submit_discard_endio(struct bio *bio)
{
	struct discard_cmd *dc = (struct discard_cmd *)bio->bi_private;
	unsigned long flags;

	spin_lock_irqsave(&dc->lock, flags);
	if (!dc->error)
		dc->error = blk_status_to_errno(bio->bi_status);
	dc->bio_ref--;
	if (!dc->bio_ref && dc->state == D_SUBMIT) {
		dc->state = D_DONE;
		complete_all(&dc->wait);
	}
	spin_unlock_irqrestore(&dc->lock, flags);
	bio_put(bio);
}

static void __check_sit_bitmap(struct f2fs_sb_info *sbi,
				block_t start, block_t end)
{
#ifdef CONFIG_F2FS_CHECK_FS
	struct seg_entry *sentry;
	unsigned int segno;
	block_t blk = start;
	unsigned long offset, size, max_blocks = sbi->blocks_per_seg;
	unsigned long *map;

	while (blk < end) {
		segno = GET_SEGNO(sbi, blk);
		sentry = get_seg_entry(sbi, segno);
		offset = GET_BLKOFF_FROM_SEG0(sbi, blk);

		if (end < START_BLOCK(sbi, segno + 1))
			size = GET_BLKOFF_FROM_SEG0(sbi, end);
		else
			size = max_blocks;
		map = (unsigned long *)(sentry->cur_valid_map);
		offset = __find_rev_next_bit(map, size, offset);
		f2fs_bug_on(sbi, offset != size);
		blk = START_BLOCK(sbi, segno + 1);
	}
#endif
}

static void __init_discard_policy(struct f2fs_sb_info *sbi,
				struct discard_policy *dpolicy,
				int discard_type, unsigned int granularity)
{
	/* common policy */
	dpolicy->type = discard_type;
	dpolicy->sync = true;
	dpolicy->ordered = false;
	dpolicy->granularity = granularity;

	dpolicy->max_requests = DEF_MAX_DISCARD_REQUEST;
	dpolicy->io_aware_gran = MAX_PLIST_NUM;
	dpolicy->timeout = false;

	if (discard_type == DPOLICY_BG) {
		dpolicy->min_interval = DEF_MIN_DISCARD_ISSUE_TIME;
		dpolicy->mid_interval = DEF_MID_DISCARD_ISSUE_TIME;
		dpolicy->max_interval = DEF_MAX_DISCARD_ISSUE_TIME;
		dpolicy->io_aware = true;
		dpolicy->sync = false;
		dpolicy->ordered = true;
		if (utilization(sbi) > DEF_DISCARD_URGENT_UTIL) {
			dpolicy->granularity = 1;
			dpolicy->max_interval = DEF_MIN_DISCARD_ISSUE_TIME;
		}
	} else if (discard_type == DPOLICY_FORCE) {
		dpolicy->min_interval = DEF_MIN_DISCARD_ISSUE_TIME;
		dpolicy->mid_interval = DEF_MID_DISCARD_ISSUE_TIME;
		dpolicy->max_interval = DEF_MAX_DISCARD_ISSUE_TIME;
		dpolicy->io_aware = false;
	} else if (discard_type == DPOLICY_FSTRIM) {
		dpolicy->io_aware = false;
	} else if (discard_type == DPOLICY_UMOUNT) {
		dpolicy->io_aware = false;
		/* we need to issue all to keep CP_TRIMMED_FLAG */
		dpolicy->granularity = 1;
		dpolicy->timeout = true;
	}
}

static void __update_discard_tree_range(struct f2fs_sb_info *sbi,
				struct block_device *bdev, block_t lstart,
				block_t start, block_t len);
/* this function is copied from blkdev_issue_discard from block/blk-lib.c */
static int __submit_discard_cmd(struct f2fs_sb_info *sbi,
						struct discard_policy *dpolicy,
						struct discard_cmd *dc,
						unsigned int *issued)
{
	struct block_device *bdev = dc->bdev;
	struct request_queue *q = bdev_get_queue(bdev);
	unsigned int max_discard_blocks =
			SECTOR_TO_BLOCK(q->limits.max_discard_sectors);
	struct discard_cmd_control *dcc = SM_I(sbi)->dcc_info;
	struct list_head *wait_list = (dpolicy->type == DPOLICY_FSTRIM) ?
					&(dcc->fstrim_list) : &(dcc->wait_list);
	int flag = dpolicy->sync ? REQ_SYNC : 0;
	block_t lstart, start, len, total_len;
	int err = 0;

	if (dc->state != D_PREP)
		return 0;

	if (is_sbi_flag_set(sbi, SBI_NEED_FSCK))
		return 0;

	trace_f2fs_issue_discard(bdev, dc->start, dc->len);

	lstart = dc->lstart;
	start = dc->start;
	len = dc->len;
	total_len = len;

	dc->len = 0;

	while (total_len && *issued < dpolicy->max_requests && !err) {
		struct bio *bio = NULL;
		unsigned long flags;
		bool last = true;

		if (len > max_discard_blocks) {
			len = max_discard_blocks;
			last = false;
		}

		(*issued)++;
		if (*issued == dpolicy->max_requests)
			last = true;

		dc->len += len;

		if (time_to_inject(sbi, FAULT_DISCARD)) {
			f2fs_show_injection_info(sbi, FAULT_DISCARD);
			err = -EIO;
			goto submit;
		}
		err = __blkdev_issue_discard(bdev,
					SECTOR_FROM_BLOCK(start),
					SECTOR_FROM_BLOCK(len),
					GFP_NOFS, 0, &bio);
submit:
		if (err) {
			spin_lock_irqsave(&dc->lock, flags);
			if (dc->state == D_PARTIAL)
				dc->state = D_SUBMIT;
			spin_unlock_irqrestore(&dc->lock, flags);

			break;
		}

		f2fs_bug_on(sbi, !bio);

		/*
		 * should keep before submission to avoid D_DONE
		 * right away
		 */
		spin_lock_irqsave(&dc->lock, flags);
		if (last)
			dc->state = D_SUBMIT;
		else
			dc->state = D_PARTIAL;
		dc->bio_ref++;
		spin_unlock_irqrestore(&dc->lock, flags);

		atomic_inc(&dcc->queued_discard);
		dc->queued++;
		list_move_tail(&dc->list, wait_list);

		/* sanity check on discard range */
		__check_sit_bitmap(sbi, lstart, lstart + len);

		bio->bi_private = dc;
		bio->bi_end_io = f2fs_submit_discard_endio;
		bio->bi_opf |= flag;
		submit_bio(bio);

		atomic_inc(&dcc->issued_discard);

		f2fs_update_iostat(sbi, FS_DISCARD, 1);

		lstart += len;
		start += len;
		total_len -= len;
		len = total_len;
	}

	if (!err && len) {
		dcc->undiscard_blks -= len;
		__update_discard_tree_range(sbi, bdev, lstart, start, len);
	}
	return err;
}

static void __insert_discard_tree(struct f2fs_sb_info *sbi,
				struct block_device *bdev, block_t lstart,
				block_t start, block_t len,
				struct rb_node **insert_p,
				struct rb_node *insert_parent)
{
	struct discard_cmd_control *dcc = SM_I(sbi)->dcc_info;
	struct rb_node **p;
	struct rb_node *parent = NULL;
	bool leftmost = true;

	if (insert_p && insert_parent) {
		parent = insert_parent;
		p = insert_p;
		goto do_insert;
	}

	p = f2fs_lookup_rb_tree_for_insert(sbi, &dcc->root, &parent,
							lstart, &leftmost);
do_insert:
	__attach_discard_cmd(sbi, bdev, lstart, start, len, parent,
								p, leftmost);
}

static void __relocate_discard_cmd(struct discard_cmd_control *dcc,
						struct discard_cmd *dc)
{
	list_move_tail(&dc->list, &dcc->pend_list[plist_idx(dc->len)]);
}

static void __punch_discard_cmd(struct f2fs_sb_info *sbi,
				struct discard_cmd *dc, block_t blkaddr)
{
	struct discard_cmd_control *dcc = SM_I(sbi)->dcc_info;
	struct discard_info di = dc->di;
	bool modified = false;

	if (dc->state == D_DONE || dc->len == 1) {
		__remove_discard_cmd(sbi, dc);
		return;
	}

	dcc->undiscard_blks -= di.len;

	if (blkaddr > di.lstart) {
		dc->len = blkaddr - dc->lstart;
		dcc->undiscard_blks += dc->len;
		__relocate_discard_cmd(dcc, dc);
		modified = true;
	}

	if (blkaddr < di.lstart + di.len - 1) {
		if (modified) {
			__insert_discard_tree(sbi, dc->bdev, blkaddr + 1,
					di.start + blkaddr + 1 - di.lstart,
					di.lstart + di.len - 1 - blkaddr,
					NULL, NULL);
		} else {
			dc->lstart++;
			dc->len--;
			dc->start++;
			dcc->undiscard_blks += dc->len;
			__relocate_discard_cmd(dcc, dc);
		}
	}
}

static void __update_discard_tree_range(struct f2fs_sb_info *sbi,
				struct block_device *bdev, block_t lstart,
				block_t start, block_t len)
{
	struct discard_cmd_control *dcc = SM_I(sbi)->dcc_info;
	struct discard_cmd *prev_dc = NULL, *next_dc = NULL;
	struct discard_cmd *dc;
	struct discard_info di = {0};
	struct rb_node **insert_p = NULL, *insert_parent = NULL;
	struct request_queue *q = bdev_get_queue(bdev);
	unsigned int max_discard_blocks =
			SECTOR_TO_BLOCK(q->limits.max_discard_sectors);
	block_t end = lstart + len;

	dc = (struct discard_cmd *)f2fs_lookup_rb_tree_ret(&dcc->root,
					NULL, lstart,
					(struct rb_entry **)&prev_dc,
					(struct rb_entry **)&next_dc,
					&insert_p, &insert_parent, true, NULL);
	if (dc)
		prev_dc = dc;

	if (!prev_dc) {
		di.lstart = lstart;
		di.len = next_dc ? next_dc->lstart - lstart : len;
		di.len = min(di.len, len);
		di.start = start;
	}

	while (1) {
		struct rb_node *node;
		bool merged = false;
		struct discard_cmd *tdc = NULL;

		if (prev_dc) {
			di.lstart = prev_dc->lstart + prev_dc->len;
			if (di.lstart < lstart)
				di.lstart = lstart;
			if (di.lstart >= end)
				break;

			if (!next_dc || next_dc->lstart > end)
				di.len = end - di.lstart;
			else
				di.len = next_dc->lstart - di.lstart;
			di.start = start + di.lstart - lstart;
		}

		if (!di.len)
			goto next;

		if (prev_dc && prev_dc->state == D_PREP &&
			prev_dc->bdev == bdev &&
			__is_discard_back_mergeable(&di, &prev_dc->di,
							max_discard_blocks)) {
			prev_dc->di.len += di.len;
			dcc->undiscard_blks += di.len;
			__relocate_discard_cmd(dcc, prev_dc);
			di = prev_dc->di;
			tdc = prev_dc;
			merged = true;
		}

		if (next_dc && next_dc->state == D_PREP &&
			next_dc->bdev == bdev &&
			__is_discard_front_mergeable(&di, &next_dc->di,
							max_discard_blocks)) {
			next_dc->di.lstart = di.lstart;
			next_dc->di.len += di.len;
			next_dc->di.start = di.start;
			dcc->undiscard_blks += di.len;
			__relocate_discard_cmd(dcc, next_dc);
			if (tdc)
				__remove_discard_cmd(sbi, tdc);
			merged = true;
		}

		if (!merged) {
			__insert_discard_tree(sbi, bdev, di.lstart, di.start,
							di.len, NULL, NULL);
		}
 next:
		prev_dc = next_dc;
		if (!prev_dc)
			break;

		node = rb_next(&prev_dc->rb_node);
		next_dc = rb_entry_safe(node, struct discard_cmd, rb_node);
	}
}

static int __queue_discard_cmd(struct f2fs_sb_info *sbi,
		struct block_device *bdev, block_t blkstart, block_t blklen)
{
	block_t lblkstart = blkstart;

	if (!f2fs_bdev_support_discard(bdev))
		return 0;

	trace_f2fs_queue_discard(bdev, blkstart, blklen);

	if (f2fs_is_multi_device(sbi)) {
		int devi = f2fs_target_device_index(sbi, blkstart);

		blkstart -= FDEV(devi).start_blk;
	}
	mutex_lock(&SM_I(sbi)->dcc_info->cmd_lock);
	__update_discard_tree_range(sbi, bdev, lblkstart, blkstart, blklen);
	mutex_unlock(&SM_I(sbi)->dcc_info->cmd_lock);
	return 0;
}

static unsigned int __issue_discard_cmd_orderly(struct f2fs_sb_info *sbi,
					struct discard_policy *dpolicy)
{
	struct discard_cmd_control *dcc = SM_I(sbi)->dcc_info;
	struct discard_cmd *prev_dc = NULL, *next_dc = NULL;
	struct rb_node **insert_p = NULL, *insert_parent = NULL;
	struct discard_cmd *dc;
	struct blk_plug plug;
	unsigned int pos = dcc->next_pos;
	unsigned int issued = 0;
	bool io_interrupted = false;

	mutex_lock(&dcc->cmd_lock);
	dc = (struct discard_cmd *)f2fs_lookup_rb_tree_ret(&dcc->root,
					NULL, pos,
					(struct rb_entry **)&prev_dc,
					(struct rb_entry **)&next_dc,
					&insert_p, &insert_parent, true, NULL);
	if (!dc)
		dc = next_dc;

	blk_start_plug(&plug);

	while (dc) {
		struct rb_node *node;
		int err = 0;

		if (dc->state != D_PREP)
			goto next;

		if (dpolicy->io_aware && !is_idle(sbi, DISCARD_TIME)) {
			io_interrupted = true;
			break;
		}

		dcc->next_pos = dc->lstart + dc->len;
		err = __submit_discard_cmd(sbi, dpolicy, dc, &issued);

		if (issued >= dpolicy->max_requests)
			break;
next:
		node = rb_next(&dc->rb_node);
		if (err)
			__remove_discard_cmd(sbi, dc);
		dc = rb_entry_safe(node, struct discard_cmd, rb_node);
	}

	blk_finish_plug(&plug);

	if (!dc)
		dcc->next_pos = 0;

	mutex_unlock(&dcc->cmd_lock);

	if (!issued && io_interrupted)
		issued = -1;

	return issued;
}
static unsigned int __wait_all_discard_cmd(struct f2fs_sb_info *sbi,
					struct discard_policy *dpolicy);

static int __issue_discard_cmd(struct f2fs_sb_info *sbi,
					struct discard_policy *dpolicy)
{
	struct discard_cmd_control *dcc = SM_I(sbi)->dcc_info;
	struct list_head *pend_list;
	struct discard_cmd *dc, *tmp;
	struct blk_plug plug;
	int i, issued;
	bool io_interrupted = false;

	if (dpolicy->timeout)
		f2fs_update_time(sbi, UMOUNT_DISCARD_TIMEOUT);

retry:
	issued = 0;
	for (i = MAX_PLIST_NUM - 1; i >= 0; i--) {
		if (dpolicy->timeout &&
				f2fs_time_over(sbi, UMOUNT_DISCARD_TIMEOUT))
			break;

		if (i + 1 < dpolicy->granularity)
			break;

		if (i < DEFAULT_DISCARD_GRANULARITY && dpolicy->ordered)
			return __issue_discard_cmd_orderly(sbi, dpolicy);

		pend_list = &dcc->pend_list[i];

		mutex_lock(&dcc->cmd_lock);
		if (list_empty(pend_list))
			goto next;
		if (unlikely(dcc->rbtree_check))
			f2fs_bug_on(sbi, !f2fs_check_rb_tree_consistence(sbi,
							&dcc->root, false));
		blk_start_plug(&plug);
		list_for_each_entry_safe(dc, tmp, pend_list, list) {
			f2fs_bug_on(sbi, dc->state != D_PREP);

			if (dpolicy->timeout &&
				f2fs_time_over(sbi, UMOUNT_DISCARD_TIMEOUT))
				break;

			if (dpolicy->io_aware && i < dpolicy->io_aware_gran &&
						!is_idle(sbi, DISCARD_TIME)) {
				io_interrupted = true;
				break;
			}

			__submit_discard_cmd(sbi, dpolicy, dc, &issued);

			if (issued >= dpolicy->max_requests)
				break;
		}
		blk_finish_plug(&plug);
next:
		mutex_unlock(&dcc->cmd_lock);

		if (issued >= dpolicy->max_requests || io_interrupted)
			break;
	}

	if (dpolicy->type == DPOLICY_UMOUNT && issued) {
		__wait_all_discard_cmd(sbi, dpolicy);
		goto retry;
	}

	if (!issued && io_interrupted)
		issued = -1;

	return issued;
}

static bool __drop_discard_cmd(struct f2fs_sb_info *sbi)
{
	struct discard_cmd_control *dcc = SM_I(sbi)->dcc_info;
	struct list_head *pend_list;
	struct discard_cmd *dc, *tmp;
	int i;
	bool dropped = false;

	mutex_lock(&dcc->cmd_lock);
	for (i = MAX_PLIST_NUM - 1; i >= 0; i--) {
		pend_list = &dcc->pend_list[i];
		list_for_each_entry_safe(dc, tmp, pend_list, list) {
			f2fs_bug_on(sbi, dc->state != D_PREP);
			__remove_discard_cmd(sbi, dc);
			dropped = true;
		}
	}
	mutex_unlock(&dcc->cmd_lock);

	return dropped;
}

void f2fs_drop_discard_cmd(struct f2fs_sb_info *sbi)
{
	__drop_discard_cmd(sbi);
}

static unsigned int __wait_one_discard_bio(struct f2fs_sb_info *sbi,
							struct discard_cmd *dc)
{
	struct discard_cmd_control *dcc = SM_I(sbi)->dcc_info;
	unsigned int len = 0;

	wait_for_completion_io(&dc->wait);
	mutex_lock(&dcc->cmd_lock);
	f2fs_bug_on(sbi, dc->state != D_DONE);
	dc->ref--;
	if (!dc->ref) {
		if (!dc->error)
			len = dc->len;
		__remove_discard_cmd(sbi, dc);
	}
	mutex_unlock(&dcc->cmd_lock);

	return len;
}

static unsigned int __wait_discard_cmd_range(struct f2fs_sb_info *sbi,
						struct discard_policy *dpolicy,
						block_t start, block_t end)
{
	struct discard_cmd_control *dcc = SM_I(sbi)->dcc_info;
	struct list_head *wait_list = (dpolicy->type == DPOLICY_FSTRIM) ?
					&(dcc->fstrim_list) : &(dcc->wait_list);
	struct discard_cmd *dc, *tmp;
	bool need_wait;
	unsigned int trimmed = 0;

next:
	need_wait = false;

	mutex_lock(&dcc->cmd_lock);
	list_for_each_entry_safe(dc, tmp, wait_list, list) {
		if (dc->lstart + dc->len <= start || end <= dc->lstart)
			continue;
		if (dc->len < dpolicy->granularity)
			continue;
		if (dc->state == D_DONE && !dc->ref) {
			wait_for_completion_io(&dc->wait);
			if (!dc->error)
				trimmed += dc->len;
			__remove_discard_cmd(sbi, dc);
		} else {
			dc->ref++;
			need_wait = true;
			break;
		}
	}
	mutex_unlock(&dcc->cmd_lock);

	if (need_wait) {
		trimmed += __wait_one_discard_bio(sbi, dc);
		goto next;
	}

	return trimmed;
}

static unsigned int __wait_all_discard_cmd(struct f2fs_sb_info *sbi,
						struct discard_policy *dpolicy)
{
	struct discard_policy dp;
	unsigned int discard_blks;

	if (dpolicy)
		return __wait_discard_cmd_range(sbi, dpolicy, 0, UINT_MAX);

	/* wait all */
	__init_discard_policy(sbi, &dp, DPOLICY_FSTRIM, 1);
	discard_blks = __wait_discard_cmd_range(sbi, &dp, 0, UINT_MAX);
	__init_discard_policy(sbi, &dp, DPOLICY_UMOUNT, 1);
	discard_blks += __wait_discard_cmd_range(sbi, &dp, 0, UINT_MAX);

	return discard_blks;
}

/* This should be covered by global mutex, &sit_i->sentry_lock */
static void f2fs_wait_discard_bio(struct f2fs_sb_info *sbi, block_t blkaddr)
{
	struct discard_cmd_control *dcc = SM_I(sbi)->dcc_info;
	struct discard_cmd *dc;
	bool need_wait = false;

	mutex_lock(&dcc->cmd_lock);
	dc = (struct discard_cmd *)f2fs_lookup_rb_tree(&dcc->root,
							NULL, blkaddr);
	if (dc) {
		if (dc->state == D_PREP) {
			__punch_discard_cmd(sbi, dc, blkaddr);
		} else {
			dc->ref++;
			need_wait = true;
		}
	}
	mutex_unlock(&dcc->cmd_lock);

	if (need_wait)
		__wait_one_discard_bio(sbi, dc);
}

void f2fs_stop_discard_thread(struct f2fs_sb_info *sbi)
{
	struct discard_cmd_control *dcc = SM_I(sbi)->dcc_info;

	if (dcc && dcc->f2fs_issue_discard) {
		struct task_struct *discard_thread = dcc->f2fs_issue_discard;

		dcc->f2fs_issue_discard = NULL;
		kthread_stop(discard_thread);
	}
}

/* This comes from f2fs_put_super */
bool f2fs_issue_discard_timeout(struct f2fs_sb_info *sbi)
{
	struct discard_cmd_control *dcc = SM_I(sbi)->dcc_info;
	struct discard_policy dpolicy;
	bool dropped;

	__init_discard_policy(sbi, &dpolicy, DPOLICY_UMOUNT,
					dcc->discard_granularity);
	__issue_discard_cmd(sbi, &dpolicy);
	dropped = __drop_discard_cmd(sbi);

	/* just to make sure there is no pending discard commands */
	__wait_all_discard_cmd(sbi, NULL);

	f2fs_bug_on(sbi, atomic_read(&dcc->discard_cmd_cnt));
	return dropped;
}

static int issue_discard_thread(void *data)
{
	struct f2fs_sb_info *sbi = data;
	struct discard_cmd_control *dcc = SM_I(sbi)->dcc_info;
	wait_queue_head_t *q = &dcc->discard_wait_queue;
	struct discard_policy dpolicy;
	unsigned int wait_ms = DEF_MIN_DISCARD_ISSUE_TIME;
	int issued;

	set_freezable();

	do {
		__init_discard_policy(sbi, &dpolicy, DPOLICY_BG,
					dcc->discard_granularity);

		wait_event_interruptible_timeout(*q,
				kthread_should_stop() || freezing(current) ||
				dcc->discard_wake,
				msecs_to_jiffies(wait_ms));

		if (dcc->discard_wake)
			dcc->discard_wake = 0;

		/* clean up pending candidates before going to sleep */
		if (atomic_read(&dcc->queued_discard))
			__wait_all_discard_cmd(sbi, NULL);

		if (try_to_freeze())
			continue;
		if (f2fs_readonly(sbi->sb))
			continue;
		if (kthread_should_stop())
			return 0;
		if (is_sbi_flag_set(sbi, SBI_NEED_FSCK)) {
			wait_ms = dpolicy.max_interval;
			continue;
		}

		if (sbi->gc_mode == GC_URGENT_HIGH)
			__init_discard_policy(sbi, &dpolicy, DPOLICY_FORCE, 1);

		sb_start_intwrite(sbi->sb);

		issued = __issue_discard_cmd(sbi, &dpolicy);
		if (issued > 0) {
			__wait_all_discard_cmd(sbi, &dpolicy);
			wait_ms = dpolicy.min_interval;
		} else if (issued == -1){
			wait_ms = f2fs_time_to_wait(sbi, DISCARD_TIME);
			if (!wait_ms)
				wait_ms = dpolicy.mid_interval;
		} else {
			wait_ms = dpolicy.max_interval;
		}

		sb_end_intwrite(sbi->sb);

	} while (!kthread_should_stop());
	return 0;
}

#ifdef CONFIG_BLK_DEV_ZONED
static int __f2fs_issue_discard_zone(struct f2fs_sb_info *sbi,
		struct block_device *bdev, block_t blkstart, block_t blklen)
{
	sector_t sector, nr_sects;
	block_t lblkstart = blkstart;
	int devi = 0;

	if (f2fs_is_multi_device(sbi)) {
		devi = f2fs_target_device_index(sbi, blkstart);
		if (blkstart < FDEV(devi).start_blk ||
		    blkstart > FDEV(devi).end_blk) {
			f2fs_err(sbi, "Invalid block %x", blkstart);
			return -EIO;
		}
		blkstart -= FDEV(devi).start_blk;
	}

	/* For sequential zones, reset the zone write pointer */
	if (f2fs_blkz_is_seq(sbi, devi, blkstart)) {
		sector = SECTOR_FROM_BLOCK(blkstart);
		nr_sects = SECTOR_FROM_BLOCK(blklen);

		if (sector & (bdev_zone_sectors(bdev) - 1) ||
				nr_sects != bdev_zone_sectors(bdev)) {
			f2fs_err(sbi, "(%d) %s: Unaligned zone reset attempted (block %x + %x)",
				 devi, sbi->s_ndevs ? FDEV(devi).path : "",
				 blkstart, blklen);
			return -EIO;
		}
		trace_f2fs_issue_reset_zone(bdev, blkstart);
		return blkdev_zone_mgmt(bdev, REQ_OP_ZONE_RESET,
					sector, nr_sects, GFP_NOFS);
	}

	/* For conventional zones, use regular discard if supported */
	return __queue_discard_cmd(sbi, bdev, lblkstart, blklen);
}
#endif

static int __issue_discard_async(struct f2fs_sb_info *sbi,
		struct block_device *bdev, block_t blkstart, block_t blklen)
{
#ifdef CONFIG_BLK_DEV_ZONED
	if (f2fs_sb_has_blkzoned(sbi) && bdev_is_zoned(bdev))
		return __f2fs_issue_discard_zone(sbi, bdev, blkstart, blklen);
#endif
	return __queue_discard_cmd(sbi, bdev, blkstart, blklen);
}

static int f2fs_issue_discard(struct f2fs_sb_info *sbi,
				block_t blkstart, block_t blklen)
{
	sector_t start = blkstart, len = 0;
	struct block_device *bdev;
	struct seg_entry *se;
	unsigned int offset;
	block_t i;
	int err = 0;

	bdev = f2fs_target_device(sbi, blkstart, NULL);

	for (i = blkstart; i < blkstart + blklen; i++, len++) {
		if (i != start) {
			struct block_device *bdev2 =
				f2fs_target_device(sbi, i, NULL);

			if (bdev2 != bdev) {
				err = __issue_discard_async(sbi, bdev,
						start, len);
				if (err)
					return err;
				bdev = bdev2;
				start = i;
				len = 0;
			}
		}

		se = get_seg_entry(sbi, GET_SEGNO(sbi, i));
		offset = GET_BLKOFF_FROM_SEG0(sbi, i);

		if (!f2fs_test_and_set_bit(offset, se->discard_map))
			sbi->discard_blks--;
	}

	if (len)
		err = __issue_discard_async(sbi, bdev, start, len);
	return err;
}

static bool add_discard_addrs(struct f2fs_sb_info *sbi, struct cp_control *cpc,
							bool check_only)
{
	int entries = SIT_VBLOCK_MAP_SIZE / sizeof(unsigned long);
	int max_blocks = sbi->blocks_per_seg;
	struct seg_entry *se = get_seg_entry(sbi, cpc->trim_start);
	unsigned long *cur_map = (unsigned long *)se->cur_valid_map;
	unsigned long *ckpt_map = (unsigned long *)se->ckpt_valid_map;
	unsigned long *discard_map = (unsigned long *)se->discard_map;
	unsigned long *dmap = SIT_I(sbi)->tmp_map;
	unsigned int start = 0, end = -1;
	bool force = (cpc->reason & CP_DISCARD);
	struct discard_entry *de = NULL;
	struct list_head *head = &SM_I(sbi)->dcc_info->entry_list;
	int i;

	if (se->valid_blocks == max_blocks || !f2fs_hw_support_discard(sbi))
		return false;

	if (!force) {
		if (!f2fs_realtime_discard_enable(sbi) || !se->valid_blocks ||
			SM_I(sbi)->dcc_info->nr_discards >=
				SM_I(sbi)->dcc_info->max_discards)
			return false;
	}

	/* SIT_VBLOCK_MAP_SIZE should be multiple of sizeof(unsigned long) */
	for (i = 0; i < entries; i++)
		dmap[i] = force ? ~ckpt_map[i] & ~discard_map[i] :
				(cur_map[i] ^ ckpt_map[i]) & ckpt_map[i];

	while (force || SM_I(sbi)->dcc_info->nr_discards <=
				SM_I(sbi)->dcc_info->max_discards) {
		start = __find_rev_next_bit(dmap, max_blocks, end + 1);
		if (start >= max_blocks)
			break;

		end = __find_rev_next_zero_bit(dmap, max_blocks, start + 1);
		if (force && start && end != max_blocks
					&& (end - start) < cpc->trim_minlen)
			continue;

		if (check_only)
			return true;

		if (!de) {
			de = f2fs_kmem_cache_alloc(discard_entry_slab,
								GFP_F2FS_ZERO);
			de->start_blkaddr = START_BLOCK(sbi, cpc->trim_start);
			list_add_tail(&de->list, head);
		}

		for (i = start; i < end; i++)
			__set_bit_le(i, (void *)de->discard_map);

		SM_I(sbi)->dcc_info->nr_discards += end - start;
	}
	return false;
}

static void release_discard_addr(struct discard_entry *entry)
{
	list_del(&entry->list);
	kmem_cache_free(discard_entry_slab, entry);
}

void f2fs_release_discard_addrs(struct f2fs_sb_info *sbi)
{
	struct list_head *head = &(SM_I(sbi)->dcc_info->entry_list);
	struct discard_entry *entry, *this;

	/* drop caches */
	list_for_each_entry_safe(entry, this, head, list)
		release_discard_addr(entry);
}

/*
 * Should call f2fs_clear_prefree_segments after checkpoint is done.
 */
static void set_prefree_as_free_segments(struct f2fs_sb_info *sbi)
{
	struct dirty_seglist_info *dirty_i = DIRTY_I(sbi);
	unsigned int segno;

	mutex_lock(&dirty_i->seglist_lock);
	for_each_set_bit(segno, dirty_i->dirty_segmap[PRE], MAIN_SEGS(sbi))
		__set_test_and_free(sbi, segno, false);
	mutex_unlock(&dirty_i->seglist_lock);
}

void f2fs_clear_prefree_segments(struct f2fs_sb_info *sbi,
						struct cp_control *cpc)
{
	struct discard_cmd_control *dcc = SM_I(sbi)->dcc_info;
	struct list_head *head = &dcc->entry_list;
	struct discard_entry *entry, *this;
	struct dirty_seglist_info *dirty_i = DIRTY_I(sbi);
	unsigned long *prefree_map = dirty_i->dirty_segmap[PRE];
	unsigned int start = 0, end = -1;
	unsigned int secno, start_segno;
	bool force = (cpc->reason & CP_DISCARD);
	bool need_align = f2fs_lfs_mode(sbi) && __is_large_section(sbi);

	mutex_lock(&dirty_i->seglist_lock);

	while (1) {
		int i;

		if (need_align && end != -1)
			end--;
		start = find_next_bit(prefree_map, MAIN_SEGS(sbi), end + 1);
		if (start >= MAIN_SEGS(sbi))
			break;
		end = find_next_zero_bit(prefree_map, MAIN_SEGS(sbi),
								start + 1);

		if (need_align) {
			start = rounddown(start, sbi->segs_per_sec);
			end = roundup(end, sbi->segs_per_sec);
		}

		for (i = start; i < end; i++) {
			if (test_and_clear_bit(i, prefree_map))
				dirty_i->nr_dirty[PRE]--;
		}

		if (!f2fs_realtime_discard_enable(sbi))
			continue;

		if (force && start >= cpc->trim_start &&
					(end - 1) <= cpc->trim_end)
				continue;

		if (!f2fs_lfs_mode(sbi) || !__is_large_section(sbi)) {
			f2fs_issue_discard(sbi, START_BLOCK(sbi, start),
				(end - start) << sbi->log_blocks_per_seg);
			continue;
		}
next:
		secno = GET_SEC_FROM_SEG(sbi, start);
		start_segno = GET_SEG_FROM_SEC(sbi, secno);
		if (!IS_CURSEC(sbi, secno) &&
			!get_valid_blocks(sbi, start, true))
			f2fs_issue_discard(sbi, START_BLOCK(sbi, start_segno),
				sbi->segs_per_sec << sbi->log_blocks_per_seg);

		start = start_segno + sbi->segs_per_sec;
		if (start < end)
			goto next;
		else
			end = start - 1;
	}
	mutex_unlock(&dirty_i->seglist_lock);

	/* send small discards */
	list_for_each_entry_safe(entry, this, head, list) {
		unsigned int cur_pos = 0, next_pos, len, total_len = 0;
		bool is_valid = test_bit_le(0, entry->discard_map);

find_next:
		if (is_valid) {
			next_pos = find_next_zero_bit_le(entry->discard_map,
					sbi->blocks_per_seg, cur_pos);
			len = next_pos - cur_pos;

			if (f2fs_sb_has_blkzoned(sbi) ||
			    (force && len < cpc->trim_minlen))
				goto skip;

			f2fs_issue_discard(sbi, entry->start_blkaddr + cur_pos,
									len);
			total_len += len;
		} else {
			next_pos = find_next_bit_le(entry->discard_map,
					sbi->blocks_per_seg, cur_pos);
		}
skip:
		cur_pos = next_pos;
		is_valid = !is_valid;

		if (cur_pos < sbi->blocks_per_seg)
			goto find_next;

		release_discard_addr(entry);
		dcc->nr_discards -= total_len;
	}

	wake_up_discard_thread(sbi, false);
}

static int create_discard_cmd_control(struct f2fs_sb_info *sbi)
{
	dev_t dev = sbi->sb->s_bdev->bd_dev;
	struct discard_cmd_control *dcc;
	int err = 0, i;

	if (SM_I(sbi)->dcc_info) {
		dcc = SM_I(sbi)->dcc_info;
		goto init_thread;
	}

	dcc = f2fs_kzalloc(sbi, sizeof(struct discard_cmd_control), GFP_KERNEL);
	if (!dcc)
		return -ENOMEM;

	dcc->discard_granularity = DEFAULT_DISCARD_GRANULARITY;
	INIT_LIST_HEAD(&dcc->entry_list);
	for (i = 0; i < MAX_PLIST_NUM; i++)
		INIT_LIST_HEAD(&dcc->pend_list[i]);
	INIT_LIST_HEAD(&dcc->wait_list);
	INIT_LIST_HEAD(&dcc->fstrim_list);
	mutex_init(&dcc->cmd_lock);
	atomic_set(&dcc->issued_discard, 0);
	atomic_set(&dcc->queued_discard, 0);
	atomic_set(&dcc->discard_cmd_cnt, 0);
	dcc->nr_discards = 0;
	dcc->max_discards = MAIN_SEGS(sbi) << sbi->log_blocks_per_seg;
	dcc->undiscard_blks = 0;
	dcc->next_pos = 0;
	dcc->root = RB_ROOT_CACHED;
	dcc->rbtree_check = false;

	init_waitqueue_head(&dcc->discard_wait_queue);
	SM_I(sbi)->dcc_info = dcc;
init_thread:
	dcc->f2fs_issue_discard = kthread_run(issue_discard_thread, sbi,
				"f2fs_discard-%u:%u", MAJOR(dev), MINOR(dev));
	if (IS_ERR(dcc->f2fs_issue_discard)) {
		err = PTR_ERR(dcc->f2fs_issue_discard);
		kfree(dcc);
		SM_I(sbi)->dcc_info = NULL;
		return err;
	}

	return err;
}

static void destroy_discard_cmd_control(struct f2fs_sb_info *sbi)
{
	struct discard_cmd_control *dcc = SM_I(sbi)->dcc_info;

	if (!dcc)
		return;

	f2fs_stop_discard_thread(sbi);

	/*
	 * Recovery can cache discard commands, so in error path of
	 * fill_super(), it needs to give a chance to handle them.
	 */
	if (unlikely(atomic_read(&dcc->discard_cmd_cnt)))
		f2fs_issue_discard_timeout(sbi);

	kfree(dcc);
	SM_I(sbi)->dcc_info = NULL;
}

static bool __mark_sit_entry_dirty(struct f2fs_sb_info *sbi, unsigned int segno)
{
	struct sit_info *sit_i = SIT_I(sbi);

	if (!__test_and_set_bit(segno, sit_i->dirty_sentries_bitmap)) {
		sit_i->dirty_sentries++;
		return false;
	}

	return true;
}

static void __set_sit_entry_type(struct f2fs_sb_info *sbi, int type,
					unsigned int segno, int modified)
{
	struct seg_entry *se = get_seg_entry(sbi, segno);
	se->type = type;
	if (modified)
		__mark_sit_entry_dirty(sbi, segno);
}

static inline unsigned long long get_segment_mtime(struct f2fs_sb_info *sbi,
								block_t blkaddr)
{
	unsigned int segno = GET_SEGNO(sbi, blkaddr);

	if (segno == NULL_SEGNO)
		return 0;
	return get_seg_entry(sbi, segno)->mtime;
}

static void update_segment_mtime(struct f2fs_sb_info *sbi, block_t blkaddr,
						unsigned long long old_mtime)
{
	struct seg_entry *se;
	unsigned int segno = GET_SEGNO(sbi, blkaddr);
	unsigned long long ctime = get_mtime(sbi, false);
	unsigned long long mtime = old_mtime ? old_mtime : ctime;

	if (segno == NULL_SEGNO)
		return;

	se = get_seg_entry(sbi, segno);

	if (!se->mtime)
		se->mtime = mtime;
	else
		se->mtime = div_u64(se->mtime * se->valid_blocks + mtime,
						se->valid_blocks + 1);

	if (ctime > SIT_I(sbi)->max_mtime)
		SIT_I(sbi)->max_mtime = ctime;
}

static void update_sit_entry(struct f2fs_sb_info *sbi, block_t blkaddr, int del)
{
	struct seg_entry *se;
	unsigned int segno, offset;
	long int new_vblocks;
	bool exist;
#ifdef CONFIG_F2FS_CHECK_FS
	bool mir_exist;
#endif

	segno = GET_SEGNO(sbi, blkaddr);

	se = get_seg_entry(sbi, segno);
	new_vblocks = se->valid_blocks + del;
	offset = GET_BLKOFF_FROM_SEG0(sbi, blkaddr);

	f2fs_bug_on(sbi, (new_vblocks < 0 ||
			(new_vblocks > f2fs_usable_blks_in_seg(sbi, segno))));

	se->valid_blocks = new_vblocks;

	/* Update valid block bitmap */
	if (del > 0) {
		exist = f2fs_test_and_set_bit(offset, se->cur_valid_map);
#ifdef CONFIG_F2FS_CHECK_FS
		mir_exist = f2fs_test_and_set_bit(offset,
						se->cur_valid_map_mir);
		if (unlikely(exist != mir_exist)) {
			f2fs_err(sbi, "Inconsistent error when setting bitmap, blk:%u, old bit:%d",
				 blkaddr, exist);
			f2fs_bug_on(sbi, 1);
		}
#endif
		if (unlikely(exist)) {
			f2fs_err(sbi, "Bitmap was wrongly set, blk:%u",
				 blkaddr);
			f2fs_bug_on(sbi, 1);
			se->valid_blocks--;
			del = 0;
		}

		if (!f2fs_test_and_set_bit(offset, se->discard_map))
			sbi->discard_blks--;

		/*
		 * SSR should never reuse block which is checkpointed
		 * or newly invalidated.
		 */
		if (!is_sbi_flag_set(sbi, SBI_CP_DISABLED)) {
			if (!f2fs_test_and_set_bit(offset, se->ckpt_valid_map))
				se->ckpt_valid_blocks++;
		}
	} else {
		exist = f2fs_test_and_clear_bit(offset, se->cur_valid_map);
#ifdef CONFIG_F2FS_CHECK_FS
		mir_exist = f2fs_test_and_clear_bit(offset,
						se->cur_valid_map_mir);
		if (unlikely(exist != mir_exist)) {
			f2fs_err(sbi, "Inconsistent error when clearing bitmap, blk:%u, old bit:%d",
				 blkaddr, exist);
			f2fs_bug_on(sbi, 1);
		}
#endif
		if (unlikely(!exist)) {
			f2fs_err(sbi, "Bitmap was wrongly cleared, blk:%u",
				 blkaddr);
			f2fs_bug_on(sbi, 1);
			se->valid_blocks++;
			del = 0;
		} else if (unlikely(is_sbi_flag_set(sbi, SBI_CP_DISABLED))) {
			/*
			 * If checkpoints are off, we must not reuse data that
			 * was used in the previous checkpoint. If it was used
			 * before, we must track that to know how much space we
			 * really have.
			 */
			if (f2fs_test_bit(offset, se->ckpt_valid_map)) {
				spin_lock(&sbi->stat_lock);
				sbi->unusable_block_count++;
				spin_unlock(&sbi->stat_lock);
			}
		}

		if (f2fs_test_and_clear_bit(offset, se->discard_map))
			sbi->discard_blks++;
	}
	if (!f2fs_test_bit(offset, se->ckpt_valid_map))
		se->ckpt_valid_blocks += del;

	__mark_sit_entry_dirty(sbi, segno);

	/* update total number of valid blocks to be written in ckpt area */
	SIT_I(sbi)->written_valid_blocks += del;

	if (__is_large_section(sbi))
		get_sec_entry(sbi, segno)->valid_blocks += del;
}

void f2fs_invalidate_blocks(struct f2fs_sb_info *sbi, block_t addr)
{
	unsigned int segno = GET_SEGNO(sbi, addr);
	struct sit_info *sit_i = SIT_I(sbi);

	f2fs_bug_on(sbi, addr == NULL_ADDR);
	if (addr == NEW_ADDR || addr == COMPRESS_ADDR)
		return;

	invalidate_mapping_pages(META_MAPPING(sbi), addr, addr);

	/* add it into sit main buffer */
	down_write(&sit_i->sentry_lock);

	update_segment_mtime(sbi, addr, 0);
	update_sit_entry(sbi, addr, -1);

	/* add it into dirty seglist */
	locate_dirty_segment(sbi, segno);

	up_write(&sit_i->sentry_lock);
}

bool f2fs_is_checkpointed_data(struct f2fs_sb_info *sbi, block_t blkaddr)
{
	struct sit_info *sit_i = SIT_I(sbi);
	unsigned int segno, offset;
	struct seg_entry *se;
	bool is_cp = false;

	if (!__is_valid_data_blkaddr(blkaddr))
		return true;

	down_read(&sit_i->sentry_lock);

	segno = GET_SEGNO(sbi, blkaddr);
	se = get_seg_entry(sbi, segno);
	offset = GET_BLKOFF_FROM_SEG0(sbi, blkaddr);

	if (f2fs_test_bit(offset, se->ckpt_valid_map))
		is_cp = true;

	up_read(&sit_i->sentry_lock);

	return is_cp;
}

/*
 * This function should be resided under the curseg_mutex lock
 */
static void __add_sum_entry(struct f2fs_sb_info *sbi, int type,
					struct f2fs_summary *sum)
{
	struct curseg_info *curseg = CURSEG_I(sbi, type);
	void *addr = curseg->sum_blk;
	addr += curseg->next_blkoff * sizeof(struct f2fs_summary);
	memcpy(addr, sum, sizeof(struct f2fs_summary));
}

/*
 * Calculate the number of current summary pages for writing
 */
int f2fs_npages_for_summary_flush(struct f2fs_sb_info *sbi, bool for_ra)
{
	int valid_sum_count = 0;
	int i, sum_in_page;

	for (i = CURSEG_HOT_DATA; i <= CURSEG_COLD_DATA; i++) {
		if (sbi->ckpt->alloc_type[i] == SSR)
			valid_sum_count += sbi->blocks_per_seg;
		else {
			if (for_ra)
				valid_sum_count += le16_to_cpu(
					F2FS_CKPT(sbi)->cur_data_blkoff[i]);
			else
				valid_sum_count += curseg_blkoff(sbi, i);
		}
	}

	sum_in_page = (PAGE_SIZE - 2 * SUM_JOURNAL_SIZE -
			SUM_FOOTER_SIZE) / SUMMARY_SIZE;
	if (valid_sum_count <= sum_in_page)
		return 1;
	else if ((valid_sum_count - sum_in_page) <=
		(PAGE_SIZE - SUM_FOOTER_SIZE) / SUMMARY_SIZE)
		return 2;
	return 3;
}

/*
 * Caller should put this summary page
 */
struct page *f2fs_get_sum_page(struct f2fs_sb_info *sbi, unsigned int segno)
{
	if (unlikely(f2fs_cp_error(sbi)))
		return ERR_PTR(-EIO);
	return f2fs_get_meta_page_retry(sbi, GET_SUM_BLOCK(sbi, segno));
}

void f2fs_update_meta_page(struct f2fs_sb_info *sbi,
					void *src, block_t blk_addr)
{
	struct page *page = f2fs_grab_meta_page(sbi, blk_addr);

	memcpy(page_address(page), src, PAGE_SIZE);
	set_page_dirty(page);
	f2fs_put_page(page, 1);
}

static void write_sum_page(struct f2fs_sb_info *sbi,
			struct f2fs_summary_block *sum_blk, block_t blk_addr)
{
	f2fs_update_meta_page(sbi, (void *)sum_blk, blk_addr);
}

static void write_current_sum_page(struct f2fs_sb_info *sbi,
						int type, block_t blk_addr)
{
	struct curseg_info *curseg = CURSEG_I(sbi, type);
	struct page *page = f2fs_grab_meta_page(sbi, blk_addr);
	struct f2fs_summary_block *src = curseg->sum_blk;
	struct f2fs_summary_block *dst;

	dst = (struct f2fs_summary_block *)page_address(page);
	memset(dst, 0, PAGE_SIZE);

	mutex_lock(&curseg->curseg_mutex);

	down_read(&curseg->journal_rwsem);
	memcpy(&dst->journal, curseg->journal, SUM_JOURNAL_SIZE);
	up_read(&curseg->journal_rwsem);

	memcpy(dst->entries, src->entries, SUM_ENTRY_SIZE);
	memcpy(&dst->footer, &src->footer, SUM_FOOTER_SIZE);

	mutex_unlock(&curseg->curseg_mutex);

	set_page_dirty(page);
	f2fs_put_page(page, 1);
}

static int is_next_segment_free(struct f2fs_sb_info *sbi,
				struct curseg_info *curseg, int type)
{
	unsigned int segno = curseg->segno + 1;
	struct free_segmap_info *free_i = FREE_I(sbi);

	if (segno < MAIN_SEGS(sbi) && segno % sbi->segs_per_sec)
		return !test_bit(segno, free_i->free_segmap);
	return 0;
}

/*
 * Find a new segment from the free segments bitmap to right order
 * This function should be returned with success, otherwise BUG
 */
static void get_new_segment(struct f2fs_sb_info *sbi,
			unsigned int *newseg, bool new_sec, int dir)
{
	struct free_segmap_info *free_i = FREE_I(sbi);
	unsigned int segno, secno, zoneno;
	unsigned int total_zones = MAIN_SECS(sbi) / sbi->secs_per_zone;
	unsigned int hint = GET_SEC_FROM_SEG(sbi, *newseg);
	unsigned int old_zoneno = GET_ZONE_FROM_SEG(sbi, *newseg);
	unsigned int left_start = hint;
	bool init = true;
	int go_left = 0;
	int i;

	spin_lock(&free_i->segmap_lock);

	if (!new_sec && ((*newseg + 1) % sbi->segs_per_sec)) {
		segno = find_next_zero_bit(free_i->free_segmap,
			GET_SEG_FROM_SEC(sbi, hint + 1), *newseg + 1);
		if (segno < GET_SEG_FROM_SEC(sbi, hint + 1))
			goto got_it;
	}
find_other_zone:
	secno = find_next_zero_bit(free_i->free_secmap, MAIN_SECS(sbi), hint);
	if (secno >= MAIN_SECS(sbi)) {
		if (dir == ALLOC_RIGHT) {
			secno = find_next_zero_bit(free_i->free_secmap,
							MAIN_SECS(sbi), 0);
			f2fs_bug_on(sbi, secno >= MAIN_SECS(sbi));
		} else {
			go_left = 1;
			left_start = hint - 1;
		}
	}
	if (go_left == 0)
		goto skip_left;

	while (test_bit(left_start, free_i->free_secmap)) {
		if (left_start > 0) {
			left_start--;
			continue;
		}
		left_start = find_next_zero_bit(free_i->free_secmap,
							MAIN_SECS(sbi), 0);
		f2fs_bug_on(sbi, left_start >= MAIN_SECS(sbi));
		break;
	}
	secno = left_start;
skip_left:
	segno = GET_SEG_FROM_SEC(sbi, secno);
	zoneno = GET_ZONE_FROM_SEC(sbi, secno);

	/* give up on finding another zone */
	if (!init)
		goto got_it;
	if (sbi->secs_per_zone == 1)
		goto got_it;
	if (zoneno == old_zoneno)
		goto got_it;
	if (dir == ALLOC_LEFT) {
		if (!go_left && zoneno + 1 >= total_zones)
			goto got_it;
		if (go_left && zoneno == 0)
			goto got_it;
	}
	for (i = 0; i < NR_CURSEG_TYPE; i++)
		if (CURSEG_I(sbi, i)->zone == zoneno)
			break;

	if (i < NR_CURSEG_TYPE) {
		/* zone is in user, try another */
		if (go_left)
			hint = zoneno * sbi->secs_per_zone - 1;
		else if (zoneno + 1 >= total_zones)
			hint = 0;
		else
			hint = (zoneno + 1) * sbi->secs_per_zone;
		init = false;
		goto find_other_zone;
	}
got_it:
	/* set it as dirty segment in free segmap */
	f2fs_bug_on(sbi, test_bit(segno, free_i->free_segmap));
	__set_inuse(sbi, segno);
	*newseg = segno;
	spin_unlock(&free_i->segmap_lock);
}

static void reset_curseg(struct f2fs_sb_info *sbi, int type, int modified)
{
	struct curseg_info *curseg = CURSEG_I(sbi, type);
	struct summary_footer *sum_footer;
	unsigned short seg_type = curseg->seg_type;

	curseg->inited = true;
	curseg->segno = curseg->next_segno;
	curseg->zone = GET_ZONE_FROM_SEG(sbi, curseg->segno);
	curseg->next_blkoff = 0;
	curseg->next_segno = NULL_SEGNO;

	sum_footer = &(curseg->sum_blk->footer);
	memset(sum_footer, 0, sizeof(struct summary_footer));

	sanity_check_seg_type(sbi, seg_type);

	if (IS_DATASEG(seg_type))
		SET_SUM_TYPE(sum_footer, SUM_TYPE_DATA);
	if (IS_NODESEG(seg_type))
		SET_SUM_TYPE(sum_footer, SUM_TYPE_NODE);
	__set_sit_entry_type(sbi, seg_type, curseg->segno, modified);
}

static unsigned int __get_next_segno(struct f2fs_sb_info *sbi, int type)
{
	struct curseg_info *curseg = CURSEG_I(sbi, type);
	unsigned short seg_type = curseg->seg_type;

	sanity_check_seg_type(sbi, seg_type);

	/* if segs_per_sec is large than 1, we need to keep original policy. */
	if (__is_large_section(sbi))
		return curseg->segno;

	/* inmem log may not locate on any segment after mount */
	if (!curseg->inited)
		return 0;

	if (unlikely(is_sbi_flag_set(sbi, SBI_CP_DISABLED)))
		return 0;

	if (test_opt(sbi, NOHEAP) &&
		(seg_type == CURSEG_HOT_DATA || IS_NODESEG(seg_type)))
		return 0;

	if (SIT_I(sbi)->last_victim[ALLOC_NEXT])
		return SIT_I(sbi)->last_victim[ALLOC_NEXT];

	/* find segments from 0 to reuse freed segments */
	if (F2FS_OPTION(sbi).alloc_mode == ALLOC_MODE_REUSE)
		return 0;

	return curseg->segno;
}

/*
 * Allocate a current working segment.
 * This function always allocates a free segment in LFS manner.
 */
static void new_curseg(struct f2fs_sb_info *sbi, int type, bool new_sec)
{
	struct curseg_info *curseg = CURSEG_I(sbi, type);
	unsigned short seg_type = curseg->seg_type;
	unsigned int segno = curseg->segno;
	int dir = ALLOC_LEFT;

	if (curseg->inited)
		write_sum_page(sbi, curseg->sum_blk,
				GET_SUM_BLOCK(sbi, segno));
	if (seg_type == CURSEG_WARM_DATA || seg_type == CURSEG_COLD_DATA)
		dir = ALLOC_RIGHT;

	if (test_opt(sbi, NOHEAP))
		dir = ALLOC_RIGHT;

	segno = __get_next_segno(sbi, type);
	get_new_segment(sbi, &segno, new_sec, dir);
	curseg->next_segno = segno;
	reset_curseg(sbi, type, 1);
	curseg->alloc_type = LFS;
}

static void __next_free_blkoff(struct f2fs_sb_info *sbi,
			struct curseg_info *seg, block_t start)
{
	struct seg_entry *se = get_seg_entry(sbi, seg->segno);
	int entries = SIT_VBLOCK_MAP_SIZE / sizeof(unsigned long);
	unsigned long *target_map = SIT_I(sbi)->tmp_map;
	unsigned long *ckpt_map = (unsigned long *)se->ckpt_valid_map;
	unsigned long *cur_map = (unsigned long *)se->cur_valid_map;
	int i, pos;

	for (i = 0; i < entries; i++)
		target_map[i] = ckpt_map[i] | cur_map[i];

	pos = __find_rev_next_zero_bit(target_map, sbi->blocks_per_seg, start);

	seg->next_blkoff = pos;
}

/*
 * If a segment is written by LFS manner, next block offset is just obtained
 * by increasing the current block offset. However, if a segment is written by
 * SSR manner, next block offset obtained by calling __next_free_blkoff
 */
static void __refresh_next_blkoff(struct f2fs_sb_info *sbi,
				struct curseg_info *seg)
{
	if (seg->alloc_type == SSR)
		__next_free_blkoff(sbi, seg, seg->next_blkoff + 1);
	else
		seg->next_blkoff++;
}

/*
 * This function always allocates a used segment(from dirty seglist) by SSR
 * manner, so it should recover the existing segment information of valid blocks
 */
static void change_curseg(struct f2fs_sb_info *sbi, int type, bool flush)
{
	struct dirty_seglist_info *dirty_i = DIRTY_I(sbi);
	struct curseg_info *curseg = CURSEG_I(sbi, type);
	unsigned int new_segno = curseg->next_segno;
	struct f2fs_summary_block *sum_node;
	struct page *sum_page;

	if (flush)
		write_sum_page(sbi, curseg->sum_blk,
					GET_SUM_BLOCK(sbi, curseg->segno));

	__set_test_and_inuse(sbi, new_segno);

	mutex_lock(&dirty_i->seglist_lock);
	__remove_dirty_segment(sbi, new_segno, PRE);
	__remove_dirty_segment(sbi, new_segno, DIRTY);
	mutex_unlock(&dirty_i->seglist_lock);

	reset_curseg(sbi, type, 1);
	curseg->alloc_type = SSR;
	__next_free_blkoff(sbi, curseg, 0);

	sum_page = f2fs_get_sum_page(sbi, new_segno);
	if (IS_ERR(sum_page)) {
		/* GC won't be able to use stale summary pages by cp_error */
		memset(curseg->sum_blk, 0, SUM_ENTRY_SIZE);
		return;
	}
	sum_node = (struct f2fs_summary_block *)page_address(sum_page);
	memcpy(curseg->sum_blk, sum_node, SUM_ENTRY_SIZE);
	f2fs_put_page(sum_page, 1);
}

static int get_ssr_segment(struct f2fs_sb_info *sbi, int type,
				int alloc_mode, unsigned long long age);

static void get_atssr_segment(struct f2fs_sb_info *sbi, int type,
					int target_type, int alloc_mode,
					unsigned long long age)
{
	struct curseg_info *curseg = CURSEG_I(sbi, type);

	curseg->seg_type = target_type;

	if (get_ssr_segment(sbi, type, alloc_mode, age)) {
		struct seg_entry *se = get_seg_entry(sbi, curseg->next_segno);

		curseg->seg_type = se->type;
		change_curseg(sbi, type, true);
	} else {
		/* allocate cold segment by default */
		curseg->seg_type = CURSEG_COLD_DATA;
		new_curseg(sbi, type, true);
	}
	stat_inc_seg_type(sbi, curseg);
}

static void __f2fs_init_atgc_curseg(struct f2fs_sb_info *sbi)
{
	struct curseg_info *curseg = CURSEG_I(sbi, CURSEG_ALL_DATA_ATGC);

	if (!sbi->am.atgc_enabled)
		return;

	down_read(&SM_I(sbi)->curseg_lock);

	mutex_lock(&curseg->curseg_mutex);
	down_write(&SIT_I(sbi)->sentry_lock);

	get_atssr_segment(sbi, CURSEG_ALL_DATA_ATGC, CURSEG_COLD_DATA, SSR, 0);

	up_write(&SIT_I(sbi)->sentry_lock);
	mutex_unlock(&curseg->curseg_mutex);

	up_read(&SM_I(sbi)->curseg_lock);

}
void f2fs_init_inmem_curseg(struct f2fs_sb_info *sbi)
{
	__f2fs_init_atgc_curseg(sbi);
}

static void __f2fs_save_inmem_curseg(struct f2fs_sb_info *sbi, int type)
{
	struct curseg_info *curseg = CURSEG_I(sbi, type);

	mutex_lock(&curseg->curseg_mutex);
	if (!curseg->inited)
		goto out;

	if (get_valid_blocks(sbi, curseg->segno, false)) {
		write_sum_page(sbi, curseg->sum_blk,
				GET_SUM_BLOCK(sbi, curseg->segno));
	} else {
		mutex_lock(&DIRTY_I(sbi)->seglist_lock);
		__set_test_and_free(sbi, curseg->segno, true);
		mutex_unlock(&DIRTY_I(sbi)->seglist_lock);
	}
out:
	mutex_unlock(&curseg->curseg_mutex);
}

void f2fs_save_inmem_curseg(struct f2fs_sb_info *sbi)
{
	__f2fs_save_inmem_curseg(sbi, CURSEG_COLD_DATA_PINNED);

	if (sbi->am.atgc_enabled)
		__f2fs_save_inmem_curseg(sbi, CURSEG_ALL_DATA_ATGC);
}

static void __f2fs_restore_inmem_curseg(struct f2fs_sb_info *sbi, int type)
{
	struct curseg_info *curseg = CURSEG_I(sbi, type);

	mutex_lock(&curseg->curseg_mutex);
	if (!curseg->inited)
		goto out;
	if (get_valid_blocks(sbi, curseg->segno, false))
		goto out;

	mutex_lock(&DIRTY_I(sbi)->seglist_lock);
	__set_test_and_inuse(sbi, curseg->segno);
	mutex_unlock(&DIRTY_I(sbi)->seglist_lock);
out:
	mutex_unlock(&curseg->curseg_mutex);
}

void f2fs_restore_inmem_curseg(struct f2fs_sb_info *sbi)
{
	__f2fs_restore_inmem_curseg(sbi, CURSEG_COLD_DATA_PINNED);

	if (sbi->am.atgc_enabled)
		__f2fs_restore_inmem_curseg(sbi, CURSEG_ALL_DATA_ATGC);
}

static int get_ssr_segment(struct f2fs_sb_info *sbi, int type,
				int alloc_mode, unsigned long long age)
{
	struct curseg_info *curseg = CURSEG_I(sbi, type);
	const struct victim_selection *v_ops = DIRTY_I(sbi)->v_ops;
	unsigned segno = NULL_SEGNO;
	unsigned short seg_type = curseg->seg_type;
	int i, cnt;
	bool reversed = false;

	sanity_check_seg_type(sbi, seg_type);

	/* f2fs_need_SSR() already forces to do this */
	if (!v_ops->get_victim(sbi, &segno, BG_GC, seg_type, alloc_mode, age)) {
		curseg->next_segno = segno;
		return 1;
	}

	/* For node segments, let's do SSR more intensively */
	if (IS_NODESEG(seg_type)) {
		if (seg_type >= CURSEG_WARM_NODE) {
			reversed = true;
			i = CURSEG_COLD_NODE;
		} else {
			i = CURSEG_HOT_NODE;
		}
		cnt = NR_CURSEG_NODE_TYPE;
	} else {
		if (seg_type >= CURSEG_WARM_DATA) {
			reversed = true;
			i = CURSEG_COLD_DATA;
		} else {
			i = CURSEG_HOT_DATA;
		}
		cnt = NR_CURSEG_DATA_TYPE;
	}

	for (; cnt-- > 0; reversed ? i-- : i++) {
		if (i == seg_type)
			continue;
		if (!v_ops->get_victim(sbi, &segno, BG_GC, i, alloc_mode, age)) {
			curseg->next_segno = segno;
			return 1;
		}
	}

	/* find valid_blocks=0 in dirty list */
	if (unlikely(is_sbi_flag_set(sbi, SBI_CP_DISABLED))) {
		segno = get_free_segment(sbi);
		if (segno != NULL_SEGNO) {
			curseg->next_segno = segno;
			return 1;
		}
	}
	return 0;
}

/*
 * flush out current segment and replace it with new segment
 * This function should be returned with success, otherwise BUG
 */
static void allocate_segment_by_default(struct f2fs_sb_info *sbi,
						int type, bool force)
{
	struct curseg_info *curseg = CURSEG_I(sbi, type);

	if (force)
		new_curseg(sbi, type, true);
	else if (!is_set_ckpt_flags(sbi, CP_CRC_RECOVERY_FLAG) &&
					curseg->seg_type == CURSEG_WARM_NODE)
		new_curseg(sbi, type, false);
	else if (curseg->alloc_type == LFS &&
			is_next_segment_free(sbi, curseg, type) &&
			likely(!is_sbi_flag_set(sbi, SBI_CP_DISABLED)))
		new_curseg(sbi, type, false);
	else if (f2fs_need_SSR(sbi) &&
			get_ssr_segment(sbi, type, SSR, 0))
		change_curseg(sbi, type, true);
	else
		new_curseg(sbi, type, false);

	stat_inc_seg_type(sbi, curseg);
}

void f2fs_allocate_segment_for_resize(struct f2fs_sb_info *sbi, int type,
					unsigned int start, unsigned int end)
{
	struct curseg_info *curseg = CURSEG_I(sbi, type);
	unsigned int segno;

	down_read(&SM_I(sbi)->curseg_lock);
	mutex_lock(&curseg->curseg_mutex);
	down_write(&SIT_I(sbi)->sentry_lock);

	segno = CURSEG_I(sbi, type)->segno;
	if (segno < start || segno > end)
		goto unlock;

	if (f2fs_need_SSR(sbi) && get_ssr_segment(sbi, type, SSR, 0))
		change_curseg(sbi, type, true);
	else
		new_curseg(sbi, type, true);

	stat_inc_seg_type(sbi, curseg);

	locate_dirty_segment(sbi, segno);
unlock:
	up_write(&SIT_I(sbi)->sentry_lock);

	if (segno != curseg->segno)
		f2fs_notice(sbi, "For resize: curseg of type %d: %u ==> %u",
			    type, segno, curseg->segno);

	mutex_unlock(&curseg->curseg_mutex);
	up_read(&SM_I(sbi)->curseg_lock);
}

static void __allocate_new_segment(struct f2fs_sb_info *sbi, int type)
{
	struct curseg_info *curseg = CURSEG_I(sbi, type);
	unsigned int old_segno;

	if (!curseg->inited)
		goto alloc;

	if (!curseg->next_blkoff &&
		!get_valid_blocks(sbi, curseg->segno, false) &&
		!get_ckpt_valid_blocks(sbi, curseg->segno))
		return;

alloc:
	old_segno = curseg->segno;
	SIT_I(sbi)->s_ops->allocate_segment(sbi, type, true);
	locate_dirty_segment(sbi, old_segno);
}

void f2fs_allocate_new_segment(struct f2fs_sb_info *sbi, int type)
{
	down_write(&SIT_I(sbi)->sentry_lock);
	__allocate_new_segment(sbi, type);
	up_write(&SIT_I(sbi)->sentry_lock);
}

void f2fs_allocate_new_segments(struct f2fs_sb_info *sbi)
{
	int i;

	down_write(&SIT_I(sbi)->sentry_lock);
	for (i = CURSEG_HOT_DATA; i <= CURSEG_COLD_DATA; i++)
		__allocate_new_segment(sbi, i);
	up_write(&SIT_I(sbi)->sentry_lock);
}

static const struct segment_allocation default_salloc_ops = {
	.allocate_segment = allocate_segment_by_default,
};

bool f2fs_exist_trim_candidates(struct f2fs_sb_info *sbi,
						struct cp_control *cpc)
{
	__u64 trim_start = cpc->trim_start;
	bool has_candidate = false;

	down_write(&SIT_I(sbi)->sentry_lock);
	for (; cpc->trim_start <= cpc->trim_end; cpc->trim_start++) {
		if (add_discard_addrs(sbi, cpc, true)) {
			has_candidate = true;
			break;
		}
	}
	up_write(&SIT_I(sbi)->sentry_lock);

	cpc->trim_start = trim_start;
	return has_candidate;
}

static unsigned int __issue_discard_cmd_range(struct f2fs_sb_info *sbi,
					struct discard_policy *dpolicy,
					unsigned int start, unsigned int end)
{
	struct discard_cmd_control *dcc = SM_I(sbi)->dcc_info;
	struct discard_cmd *prev_dc = NULL, *next_dc = NULL;
	struct rb_node **insert_p = NULL, *insert_parent = NULL;
	struct discard_cmd *dc;
	struct blk_plug plug;
	int issued;
	unsigned int trimmed = 0;

next:
	issued = 0;

	mutex_lock(&dcc->cmd_lock);
	if (unlikely(dcc->rbtree_check))
		f2fs_bug_on(sbi, !f2fs_check_rb_tree_consistence(sbi,
							&dcc->root, false));

	dc = (struct discard_cmd *)f2fs_lookup_rb_tree_ret(&dcc->root,
					NULL, start,
					(struct rb_entry **)&prev_dc,
					(struct rb_entry **)&next_dc,
					&insert_p, &insert_parent, true, NULL);
	if (!dc)
		dc = next_dc;

	blk_start_plug(&plug);

	while (dc && dc->lstart <= end) {
		struct rb_node *node;
		int err = 0;

		if (dc->len < dpolicy->granularity)
			goto skip;

		if (dc->state != D_PREP) {
			list_move_tail(&dc->list, &dcc->fstrim_list);
			goto skip;
		}

		err = __submit_discard_cmd(sbi, dpolicy, dc, &issued);

		if (issued >= dpolicy->max_requests) {
			start = dc->lstart + dc->len;

			if (err)
				__remove_discard_cmd(sbi, dc);

			blk_finish_plug(&plug);
			mutex_unlock(&dcc->cmd_lock);
			trimmed += __wait_all_discard_cmd(sbi, NULL);
			congestion_wait(BLK_RW_ASYNC, DEFAULT_IO_TIMEOUT);
			goto next;
		}
skip:
		node = rb_next(&dc->rb_node);
		if (err)
			__remove_discard_cmd(sbi, dc);
		dc = rb_entry_safe(node, struct discard_cmd, rb_node);

		if (fatal_signal_pending(current))
			break;
	}

	blk_finish_plug(&plug);
	mutex_unlock(&dcc->cmd_lock);

	return trimmed;
}

int f2fs_trim_fs(struct f2fs_sb_info *sbi, struct fstrim_range *range)
{
	__u64 start = F2FS_BYTES_TO_BLK(range->start);
	__u64 end = start + F2FS_BYTES_TO_BLK(range->len) - 1;
	unsigned int start_segno, end_segno;
	block_t start_block, end_block;
	struct cp_control cpc;
	struct discard_policy dpolicy;
	unsigned long long trimmed = 0;
	int err = 0;
	bool need_align = f2fs_lfs_mode(sbi) && __is_large_section(sbi);

	if (start >= MAX_BLKADDR(sbi) || range->len < sbi->blocksize)
		return -EINVAL;

	if (end < MAIN_BLKADDR(sbi))
		goto out;

	if (is_sbi_flag_set(sbi, SBI_NEED_FSCK)) {
		f2fs_warn(sbi, "Found FS corruption, run fsck to fix.");
		return -EFSCORRUPTED;
	}

	/* start/end segment number in main_area */
	start_segno = (start <= MAIN_BLKADDR(sbi)) ? 0 : GET_SEGNO(sbi, start);
	end_segno = (end >= MAX_BLKADDR(sbi)) ? MAIN_SEGS(sbi) - 1 :
						GET_SEGNO(sbi, end);
	if (need_align) {
		start_segno = rounddown(start_segno, sbi->segs_per_sec);
		end_segno = roundup(end_segno + 1, sbi->segs_per_sec) - 1;
	}

	cpc.reason = CP_DISCARD;
	cpc.trim_minlen = max_t(__u64, 1, F2FS_BYTES_TO_BLK(range->minlen));
	cpc.trim_start = start_segno;
	cpc.trim_end = end_segno;

	if (sbi->discard_blks == 0)
		goto out;

	down_write(&sbi->gc_lock);
	err = f2fs_write_checkpoint(sbi, &cpc);
	up_write(&sbi->gc_lock);
	if (err)
		goto out;

	/*
	 * We filed discard candidates, but actually we don't need to wait for
	 * all of them, since they'll be issued in idle time along with runtime
	 * discard option. User configuration looks like using runtime discard
	 * or periodic fstrim instead of it.
	 */
	if (f2fs_realtime_discard_enable(sbi))
		goto out;

	start_block = START_BLOCK(sbi, start_segno);
	end_block = START_BLOCK(sbi, end_segno + 1);

	__init_discard_policy(sbi, &dpolicy, DPOLICY_FSTRIM, cpc.trim_minlen);
	trimmed = __issue_discard_cmd_range(sbi, &dpolicy,
					start_block, end_block);

	trimmed += __wait_discard_cmd_range(sbi, &dpolicy,
					start_block, end_block);
out:
	if (!err)
		range->len = F2FS_BLK_TO_BYTES(trimmed);
	return err;
}

static bool __has_curseg_space(struct f2fs_sb_info *sbi,
					struct curseg_info *curseg)
{
	return curseg->next_blkoff < f2fs_usable_blks_in_seg(sbi,
							curseg->segno);
}

int f2fs_rw_hint_to_seg_type(enum rw_hint hint)
{
	switch (hint) {
	case WRITE_LIFE_SHORT:
		return CURSEG_HOT_DATA;
	case WRITE_LIFE_EXTREME:
		return CURSEG_COLD_DATA;
	default:
		return CURSEG_WARM_DATA;
	}
}

/* This returns write hints for each segment type. This hints will be
 * passed down to block layer. There are mapping tables which depend on
 * the mount option 'whint_mode'.
 *
 * 1) whint_mode=off. F2FS only passes down WRITE_LIFE_NOT_SET.
 *
 * 2) whint_mode=user-based. F2FS tries to pass down hints given by users.
 *
 * User                  F2FS                     Block
 * ----                  ----                     -----
 *                       META                     WRITE_LIFE_NOT_SET
 *                       HOT_NODE                 "
 *                       WARM_NODE                "
 *                       COLD_NODE                "
 * ioctl(COLD)           COLD_DATA                WRITE_LIFE_EXTREME
 * extension list        "                        "
 *
 * -- buffered io
 * WRITE_LIFE_EXTREME    COLD_DATA                WRITE_LIFE_EXTREME
 * WRITE_LIFE_SHORT      HOT_DATA                 WRITE_LIFE_SHORT
 * WRITE_LIFE_NOT_SET    WARM_DATA                WRITE_LIFE_NOT_SET
 * WRITE_LIFE_NONE       "                        "
 * WRITE_LIFE_MEDIUM     "                        "
 * WRITE_LIFE_LONG       "                        "
 *
 * -- direct io
 * WRITE_LIFE_EXTREME    COLD_DATA                WRITE_LIFE_EXTREME
 * WRITE_LIFE_SHORT      HOT_DATA                 WRITE_LIFE_SHORT
 * WRITE_LIFE_NOT_SET    WARM_DATA                WRITE_LIFE_NOT_SET
 * WRITE_LIFE_NONE       "                        WRITE_LIFE_NONE
 * WRITE_LIFE_MEDIUM     "                        WRITE_LIFE_MEDIUM
 * WRITE_LIFE_LONG       "                        WRITE_LIFE_LONG
 *
 * 3) whint_mode=fs-based. F2FS passes down hints with its policy.
 *
 * User                  F2FS                     Block
 * ----                  ----                     -----
 *                       META                     WRITE_LIFE_MEDIUM;
 *                       HOT_NODE                 WRITE_LIFE_NOT_SET
 *                       WARM_NODE                "
 *                       COLD_NODE                WRITE_LIFE_NONE
 * ioctl(COLD)           COLD_DATA                WRITE_LIFE_EXTREME
 * extension list        "                        "
 *
 * -- buffered io
 * WRITE_LIFE_EXTREME    COLD_DATA                WRITE_LIFE_EXTREME
 * WRITE_LIFE_SHORT      HOT_DATA                 WRITE_LIFE_SHORT
 * WRITE_LIFE_NOT_SET    WARM_DATA                WRITE_LIFE_LONG
 * WRITE_LIFE_NONE       "                        "
 * WRITE_LIFE_MEDIUM     "                        "
 * WRITE_LIFE_LONG       "                        "
 *
 * -- direct io
 * WRITE_LIFE_EXTREME    COLD_DATA                WRITE_LIFE_EXTREME
 * WRITE_LIFE_SHORT      HOT_DATA                 WRITE_LIFE_SHORT
 * WRITE_LIFE_NOT_SET    WARM_DATA                WRITE_LIFE_NOT_SET
 * WRITE_LIFE_NONE       "                        WRITE_LIFE_NONE
 * WRITE_LIFE_MEDIUM     "                        WRITE_LIFE_MEDIUM
 * WRITE_LIFE_LONG       "                        WRITE_LIFE_LONG
 */

enum rw_hint f2fs_io_type_to_rw_hint(struct f2fs_sb_info *sbi,
				enum page_type type, enum temp_type temp)
{
	if (F2FS_OPTION(sbi).whint_mode == WHINT_MODE_USER) {
		if (type == DATA) {
			if (temp == WARM)
				return WRITE_LIFE_NOT_SET;
			else if (temp == HOT)
				return WRITE_LIFE_SHORT;
			else if (temp == COLD)
				return WRITE_LIFE_EXTREME;
		} else {
			return WRITE_LIFE_NOT_SET;
		}
	} else if (F2FS_OPTION(sbi).whint_mode == WHINT_MODE_FS) {
		if (type == DATA) {
			if (temp == WARM)
				return WRITE_LIFE_LONG;
			else if (temp == HOT)
				return WRITE_LIFE_SHORT;
			else if (temp == COLD)
				return WRITE_LIFE_EXTREME;
		} else if (type == NODE) {
			if (temp == WARM || temp == HOT)
				return WRITE_LIFE_NOT_SET;
			else if (temp == COLD)
				return WRITE_LIFE_NONE;
		} else if (type == META) {
			return WRITE_LIFE_MEDIUM;
		}
	}
	return WRITE_LIFE_NOT_SET;
}

static int __get_segment_type_2(struct f2fs_io_info *fio)
{
	if (fio->type == DATA)
		return CURSEG_HOT_DATA;
	else
		return CURSEG_HOT_NODE;
}

static int __get_segment_type_4(struct f2fs_io_info *fio)
{
	if (fio->type == DATA) {
		struct inode *inode = fio->page->mapping->host;

		if (S_ISDIR(inode->i_mode))
			return CURSEG_HOT_DATA;
		else
			return CURSEG_COLD_DATA;
	} else {
		if (IS_DNODE(fio->page) && is_cold_node(fio->page))
			return CURSEG_WARM_NODE;
		else
			return CURSEG_COLD_NODE;
	}
}

static int __get_segment_type_6(struct f2fs_io_info *fio)
{
	if (fio->type == DATA) {
		struct inode *inode = fio->page->mapping->host;

		if (is_cold_data(fio->page)) {
			if (fio->sbi->am.atgc_enabled)
				return CURSEG_ALL_DATA_ATGC;
			else
				return CURSEG_COLD_DATA;
		}
<<<<<<< HEAD
		if (file_is_cold(inode) || f2fs_compressed_file(inode))
=======
		if (file_is_cold(inode) || f2fs_need_compress_data(inode))
>>>>>>> a34582fe
			return CURSEG_COLD_DATA;
		if (file_is_hot(inode) ||
				is_inode_flag_set(inode, FI_HOT_DATA) ||
				f2fs_is_atomic_file(inode) ||
				f2fs_is_volatile_file(inode))
			return CURSEG_HOT_DATA;
		return f2fs_rw_hint_to_seg_type(inode->i_write_hint);
	} else {
		if (IS_DNODE(fio->page))
			return is_cold_node(fio->page) ? CURSEG_WARM_NODE :
						CURSEG_HOT_NODE;
		return CURSEG_COLD_NODE;
	}
}

static int __get_segment_type(struct f2fs_io_info *fio)
{
	int type = 0;

	switch (F2FS_OPTION(fio->sbi).active_logs) {
	case 2:
		type = __get_segment_type_2(fio);
		break;
	case 4:
		type = __get_segment_type_4(fio);
		break;
	case 6:
		type = __get_segment_type_6(fio);
		break;
	default:
		f2fs_bug_on(fio->sbi, true);
	}

	if (IS_HOT(type))
		fio->temp = HOT;
	else if (IS_WARM(type))
		fio->temp = WARM;
	else
		fio->temp = COLD;
	return type;
}

void f2fs_allocate_data_block(struct f2fs_sb_info *sbi, struct page *page,
		block_t old_blkaddr, block_t *new_blkaddr,
		struct f2fs_summary *sum, int type,
		struct f2fs_io_info *fio)
{
	struct sit_info *sit_i = SIT_I(sbi);
	struct curseg_info *curseg = CURSEG_I(sbi, type);
	unsigned long long old_mtime;
	bool from_gc = (type == CURSEG_ALL_DATA_ATGC);
	struct seg_entry *se = NULL;

	down_read(&SM_I(sbi)->curseg_lock);

	mutex_lock(&curseg->curseg_mutex);
	down_write(&sit_i->sentry_lock);

	if (from_gc) {
		f2fs_bug_on(sbi, GET_SEGNO(sbi, old_blkaddr) == NULL_SEGNO);
		se = get_seg_entry(sbi, GET_SEGNO(sbi, old_blkaddr));
		sanity_check_seg_type(sbi, se->type);
		f2fs_bug_on(sbi, IS_NODESEG(se->type));
	}
	*new_blkaddr = NEXT_FREE_BLKADDR(sbi, curseg);

	f2fs_bug_on(sbi, curseg->next_blkoff >= sbi->blocks_per_seg);

	f2fs_wait_discard_bio(sbi, *new_blkaddr);

	/*
	 * __add_sum_entry should be resided under the curseg_mutex
	 * because, this function updates a summary entry in the
	 * current summary block.
	 */
	__add_sum_entry(sbi, type, sum);

	__refresh_next_blkoff(sbi, curseg);

	stat_inc_block_count(sbi, curseg);

	if (from_gc) {
		old_mtime = get_segment_mtime(sbi, old_blkaddr);
	} else {
		update_segment_mtime(sbi, old_blkaddr, 0);
		old_mtime = 0;
	}
	update_segment_mtime(sbi, *new_blkaddr, old_mtime);

	/*
	 * SIT information should be updated before segment allocation,
	 * since SSR needs latest valid block information.
	 */
	update_sit_entry(sbi, *new_blkaddr, 1);
	if (GET_SEGNO(sbi, old_blkaddr) != NULL_SEGNO)
		update_sit_entry(sbi, old_blkaddr, -1);

	if (!__has_curseg_space(sbi, curseg)) {
		if (from_gc)
			get_atssr_segment(sbi, type, se->type,
						AT_SSR, se->mtime);
		else
			sit_i->s_ops->allocate_segment(sbi, type, false);
	}
	/*
	 * segment dirty status should be updated after segment allocation,
	 * so we just need to update status only one time after previous
	 * segment being closed.
	 */
	locate_dirty_segment(sbi, GET_SEGNO(sbi, old_blkaddr));
	locate_dirty_segment(sbi, GET_SEGNO(sbi, *new_blkaddr));

	up_write(&sit_i->sentry_lock);

	if (page && IS_NODESEG(type)) {
		fill_node_footer_blkaddr(page, NEXT_FREE_BLKADDR(sbi, curseg));

		f2fs_inode_chksum_set(sbi, page);
	}

	if (F2FS_IO_ALIGNED(sbi))
		fio->retry = false;

	if (fio) {
		struct f2fs_bio_info *io;

		INIT_LIST_HEAD(&fio->list);
		fio->in_list = true;
		io = sbi->write_io[fio->type] + fio->temp;
		spin_lock(&io->io_lock);
		list_add_tail(&fio->list, &io->io_list);
		spin_unlock(&io->io_lock);
	}

	mutex_unlock(&curseg->curseg_mutex);

	up_read(&SM_I(sbi)->curseg_lock);
}

static void update_device_state(struct f2fs_io_info *fio)
{
	struct f2fs_sb_info *sbi = fio->sbi;
	unsigned int devidx;

	if (!f2fs_is_multi_device(sbi))
		return;

	devidx = f2fs_target_device_index(sbi, fio->new_blkaddr);

	/* update device state for fsync */
	f2fs_set_dirty_device(sbi, fio->ino, devidx, FLUSH_INO);

	/* update device state for checkpoint */
	if (!f2fs_test_bit(devidx, (char *)&sbi->dirty_device)) {
		spin_lock(&sbi->dev_lock);
		f2fs_set_bit(devidx, (char *)&sbi->dirty_device);
		spin_unlock(&sbi->dev_lock);
	}
}

static void do_write_page(struct f2fs_summary *sum, struct f2fs_io_info *fio)
{
	int type = __get_segment_type(fio);
	bool keep_order = (f2fs_lfs_mode(fio->sbi) && type == CURSEG_COLD_DATA);

	if (keep_order)
		down_read(&fio->sbi->io_order_lock);
reallocate:
	f2fs_allocate_data_block(fio->sbi, fio->page, fio->old_blkaddr,
			&fio->new_blkaddr, sum, type, fio);
	if (GET_SEGNO(fio->sbi, fio->old_blkaddr) != NULL_SEGNO)
		invalidate_mapping_pages(META_MAPPING(fio->sbi),
					fio->old_blkaddr, fio->old_blkaddr);

	/* writeout dirty page into bdev */
	f2fs_submit_page_write(fio);
	if (fio->retry) {
		fio->old_blkaddr = fio->new_blkaddr;
		goto reallocate;
	}

	update_device_state(fio);

	if (keep_order)
		up_read(&fio->sbi->io_order_lock);
}

void f2fs_do_write_meta_page(struct f2fs_sb_info *sbi, struct page *page,
					enum iostat_type io_type)
{
	struct f2fs_io_info fio = {
		.sbi = sbi,
		.type = META,
		.temp = HOT,
		.op = REQ_OP_WRITE,
		.op_flags = REQ_SYNC | REQ_META | REQ_PRIO,
		.old_blkaddr = page->index,
		.new_blkaddr = page->index,
		.page = page,
		.encrypted_page = NULL,
		.in_list = false,
	};

	if (unlikely(page->index >= MAIN_BLKADDR(sbi)))
		fio.op_flags &= ~REQ_META;

	set_page_writeback(page);
	ClearPageError(page);
	f2fs_submit_page_write(&fio);

	stat_inc_meta_count(sbi, page->index);
	f2fs_update_iostat(sbi, io_type, F2FS_BLKSIZE);
}

void f2fs_do_write_node_page(unsigned int nid, struct f2fs_io_info *fio)
{
	struct f2fs_summary sum;

	set_summary(&sum, nid, 0, 0);
	do_write_page(&sum, fio);

	f2fs_update_iostat(fio->sbi, fio->io_type, F2FS_BLKSIZE);
}

void f2fs_outplace_write_data(struct dnode_of_data *dn,
					struct f2fs_io_info *fio)
{
	struct f2fs_sb_info *sbi = fio->sbi;
	struct f2fs_summary sum;

	f2fs_bug_on(sbi, dn->data_blkaddr == NULL_ADDR);
	set_summary(&sum, dn->nid, dn->ofs_in_node, fio->version);
	do_write_page(&sum, fio);
	f2fs_update_data_blkaddr(dn, fio->new_blkaddr);

	f2fs_update_iostat(sbi, fio->io_type, F2FS_BLKSIZE);
}

int f2fs_inplace_write_data(struct f2fs_io_info *fio)
{
	int err;
	struct f2fs_sb_info *sbi = fio->sbi;
	unsigned int segno;

	fio->new_blkaddr = fio->old_blkaddr;
	/* i/o temperature is needed for passing down write hints */
	__get_segment_type(fio);

	segno = GET_SEGNO(sbi, fio->new_blkaddr);

	if (!IS_DATASEG(get_seg_entry(sbi, segno)->type)) {
		set_sbi_flag(sbi, SBI_NEED_FSCK);
		f2fs_warn(sbi, "%s: incorrect segment(%u) type, run fsck to fix.",
			  __func__, segno);
		return -EFSCORRUPTED;
	}

	stat_inc_inplace_blocks(fio->sbi);

	if (fio->bio && !(SM_I(sbi)->ipu_policy & (1 << F2FS_IPU_NOCACHE)))
		err = f2fs_merge_page_bio(fio);
	else
		err = f2fs_submit_page_bio(fio);
	if (!err) {
		update_device_state(fio);
		f2fs_update_iostat(fio->sbi, fio->io_type, F2FS_BLKSIZE);
	}

	return err;
}

static inline int __f2fs_get_curseg(struct f2fs_sb_info *sbi,
						unsigned int segno)
{
	int i;

	for (i = CURSEG_HOT_DATA; i < NO_CHECK_TYPE; i++) {
		if (CURSEG_I(sbi, i)->segno == segno)
			break;
	}
	return i;
}

void f2fs_do_replace_block(struct f2fs_sb_info *sbi, struct f2fs_summary *sum,
				block_t old_blkaddr, block_t new_blkaddr,
				bool recover_curseg, bool recover_newaddr,
				bool from_gc)
{
	struct sit_info *sit_i = SIT_I(sbi);
	struct curseg_info *curseg;
	unsigned int segno, old_cursegno;
	struct seg_entry *se;
	int type;
	unsigned short old_blkoff;

	segno = GET_SEGNO(sbi, new_blkaddr);
	se = get_seg_entry(sbi, segno);
	type = se->type;

	down_write(&SM_I(sbi)->curseg_lock);

	if (!recover_curseg) {
		/* for recovery flow */
		if (se->valid_blocks == 0 && !IS_CURSEG(sbi, segno)) {
			if (old_blkaddr == NULL_ADDR)
				type = CURSEG_COLD_DATA;
			else
				type = CURSEG_WARM_DATA;
		}
	} else {
		if (IS_CURSEG(sbi, segno)) {
			/* se->type is volatile as SSR allocation */
			type = __f2fs_get_curseg(sbi, segno);
			f2fs_bug_on(sbi, type == NO_CHECK_TYPE);
		} else {
			type = CURSEG_WARM_DATA;
		}
	}

	f2fs_bug_on(sbi, !IS_DATASEG(type));
	curseg = CURSEG_I(sbi, type);

	mutex_lock(&curseg->curseg_mutex);
	down_write(&sit_i->sentry_lock);

	old_cursegno = curseg->segno;
	old_blkoff = curseg->next_blkoff;

	/* change the current segment */
	if (segno != curseg->segno) {
		curseg->next_segno = segno;
		change_curseg(sbi, type, true);
	}

	curseg->next_blkoff = GET_BLKOFF_FROM_SEG0(sbi, new_blkaddr);
	__add_sum_entry(sbi, type, sum);

	if (!recover_curseg || recover_newaddr) {
		if (!from_gc)
			update_segment_mtime(sbi, new_blkaddr, 0);
		update_sit_entry(sbi, new_blkaddr, 1);
	}
	if (GET_SEGNO(sbi, old_blkaddr) != NULL_SEGNO) {
		invalidate_mapping_pages(META_MAPPING(sbi),
					old_blkaddr, old_blkaddr);
		if (!from_gc)
			update_segment_mtime(sbi, old_blkaddr, 0);
		update_sit_entry(sbi, old_blkaddr, -1);
	}

	locate_dirty_segment(sbi, GET_SEGNO(sbi, old_blkaddr));
	locate_dirty_segment(sbi, GET_SEGNO(sbi, new_blkaddr));

	locate_dirty_segment(sbi, old_cursegno);

	if (recover_curseg) {
		if (old_cursegno != curseg->segno) {
			curseg->next_segno = old_cursegno;
			change_curseg(sbi, type, true);
		}
		curseg->next_blkoff = old_blkoff;
	}

	up_write(&sit_i->sentry_lock);
	mutex_unlock(&curseg->curseg_mutex);
	up_write(&SM_I(sbi)->curseg_lock);
}

void f2fs_replace_block(struct f2fs_sb_info *sbi, struct dnode_of_data *dn,
				block_t old_addr, block_t new_addr,
				unsigned char version, bool recover_curseg,
				bool recover_newaddr)
{
	struct f2fs_summary sum;

	set_summary(&sum, dn->nid, dn->ofs_in_node, version);

	f2fs_do_replace_block(sbi, &sum, old_addr, new_addr,
					recover_curseg, recover_newaddr, false);

	f2fs_update_data_blkaddr(dn, new_addr);
}

void f2fs_wait_on_page_writeback(struct page *page,
				enum page_type type, bool ordered, bool locked)
{
	if (PageWriteback(page)) {
		struct f2fs_sb_info *sbi = F2FS_P_SB(page);

		/* submit cached LFS IO */
		f2fs_submit_merged_write_cond(sbi, NULL, page, 0, type);
		/* sbumit cached IPU IO */
		f2fs_submit_merged_ipu_write(sbi, NULL, page);
		if (ordered) {
			wait_on_page_writeback(page);
			f2fs_bug_on(sbi, locked && PageWriteback(page));
		} else {
			wait_for_stable_page(page);
		}
	}
}

void f2fs_wait_on_block_writeback(struct inode *inode, block_t blkaddr)
{
	struct f2fs_sb_info *sbi = F2FS_I_SB(inode);
	struct page *cpage;

	if (!f2fs_post_read_required(inode))
		return;

	if (!__is_valid_data_blkaddr(blkaddr))
		return;

	cpage = find_lock_page(META_MAPPING(sbi), blkaddr);
	if (cpage) {
		f2fs_wait_on_page_writeback(cpage, DATA, true, true);
		f2fs_put_page(cpage, 1);
	}
}

void f2fs_wait_on_block_writeback_range(struct inode *inode, block_t blkaddr,
								block_t len)
{
	block_t i;

	for (i = 0; i < len; i++)
		f2fs_wait_on_block_writeback(inode, blkaddr + i);
}

static int read_compacted_summaries(struct f2fs_sb_info *sbi)
{
	struct f2fs_checkpoint *ckpt = F2FS_CKPT(sbi);
	struct curseg_info *seg_i;
	unsigned char *kaddr;
	struct page *page;
	block_t start;
	int i, j, offset;

	start = start_sum_block(sbi);

	page = f2fs_get_meta_page(sbi, start++);
	if (IS_ERR(page))
		return PTR_ERR(page);
	kaddr = (unsigned char *)page_address(page);

	/* Step 1: restore nat cache */
	seg_i = CURSEG_I(sbi, CURSEG_HOT_DATA);
	memcpy(seg_i->journal, kaddr, SUM_JOURNAL_SIZE);

	/* Step 2: restore sit cache */
	seg_i = CURSEG_I(sbi, CURSEG_COLD_DATA);
	memcpy(seg_i->journal, kaddr + SUM_JOURNAL_SIZE, SUM_JOURNAL_SIZE);
	offset = 2 * SUM_JOURNAL_SIZE;

	/* Step 3: restore summary entries */
	for (i = CURSEG_HOT_DATA; i <= CURSEG_COLD_DATA; i++) {
		unsigned short blk_off;
		unsigned int segno;

		seg_i = CURSEG_I(sbi, i);
		segno = le32_to_cpu(ckpt->cur_data_segno[i]);
		blk_off = le16_to_cpu(ckpt->cur_data_blkoff[i]);
		seg_i->next_segno = segno;
		reset_curseg(sbi, i, 0);
		seg_i->alloc_type = ckpt->alloc_type[i];
		seg_i->next_blkoff = blk_off;

		if (seg_i->alloc_type == SSR)
			blk_off = sbi->blocks_per_seg;

		for (j = 0; j < blk_off; j++) {
			struct f2fs_summary *s;
			s = (struct f2fs_summary *)(kaddr + offset);
			seg_i->sum_blk->entries[j] = *s;
			offset += SUMMARY_SIZE;
			if (offset + SUMMARY_SIZE <= PAGE_SIZE -
						SUM_FOOTER_SIZE)
				continue;

			f2fs_put_page(page, 1);
			page = NULL;

			page = f2fs_get_meta_page(sbi, start++);
			if (IS_ERR(page))
				return PTR_ERR(page);
			kaddr = (unsigned char *)page_address(page);
			offset = 0;
		}
	}
	f2fs_put_page(page, 1);
	return 0;
}

static int read_normal_summaries(struct f2fs_sb_info *sbi, int type)
{
	struct f2fs_checkpoint *ckpt = F2FS_CKPT(sbi);
	struct f2fs_summary_block *sum;
	struct curseg_info *curseg;
	struct page *new;
	unsigned short blk_off;
	unsigned int segno = 0;
	block_t blk_addr = 0;
	int err = 0;

	/* get segment number and block addr */
	if (IS_DATASEG(type)) {
		segno = le32_to_cpu(ckpt->cur_data_segno[type]);
		blk_off = le16_to_cpu(ckpt->cur_data_blkoff[type -
							CURSEG_HOT_DATA]);
		if (__exist_node_summaries(sbi))
			blk_addr = sum_blk_addr(sbi, NR_CURSEG_PERSIST_TYPE, type);
		else
			blk_addr = sum_blk_addr(sbi, NR_CURSEG_DATA_TYPE, type);
	} else {
		segno = le32_to_cpu(ckpt->cur_node_segno[type -
							CURSEG_HOT_NODE]);
		blk_off = le16_to_cpu(ckpt->cur_node_blkoff[type -
							CURSEG_HOT_NODE]);
		if (__exist_node_summaries(sbi))
			blk_addr = sum_blk_addr(sbi, NR_CURSEG_NODE_TYPE,
							type - CURSEG_HOT_NODE);
		else
			blk_addr = GET_SUM_BLOCK(sbi, segno);
	}

	new = f2fs_get_meta_page(sbi, blk_addr);
	if (IS_ERR(new))
		return PTR_ERR(new);
	sum = (struct f2fs_summary_block *)page_address(new);

	if (IS_NODESEG(type)) {
		if (__exist_node_summaries(sbi)) {
			struct f2fs_summary *ns = &sum->entries[0];
			int i;
			for (i = 0; i < sbi->blocks_per_seg; i++, ns++) {
				ns->version = 0;
				ns->ofs_in_node = 0;
			}
		} else {
			err = f2fs_restore_node_summary(sbi, segno, sum);
			if (err)
				goto out;
		}
	}

	/* set uncompleted segment to curseg */
	curseg = CURSEG_I(sbi, type);
	mutex_lock(&curseg->curseg_mutex);

	/* update journal info */
	down_write(&curseg->journal_rwsem);
	memcpy(curseg->journal, &sum->journal, SUM_JOURNAL_SIZE);
	up_write(&curseg->journal_rwsem);

	memcpy(curseg->sum_blk->entries, sum->entries, SUM_ENTRY_SIZE);
	memcpy(&curseg->sum_blk->footer, &sum->footer, SUM_FOOTER_SIZE);
	curseg->next_segno = segno;
	reset_curseg(sbi, type, 0);
	curseg->alloc_type = ckpt->alloc_type[type];
	curseg->next_blkoff = blk_off;
	mutex_unlock(&curseg->curseg_mutex);
out:
	f2fs_put_page(new, 1);
	return err;
}

static int restore_curseg_summaries(struct f2fs_sb_info *sbi)
{
	struct f2fs_journal *sit_j = CURSEG_I(sbi, CURSEG_COLD_DATA)->journal;
	struct f2fs_journal *nat_j = CURSEG_I(sbi, CURSEG_HOT_DATA)->journal;
	int type = CURSEG_HOT_DATA;
	int err;

	if (is_set_ckpt_flags(sbi, CP_COMPACT_SUM_FLAG)) {
		int npages = f2fs_npages_for_summary_flush(sbi, true);

		if (npages >= 2)
			f2fs_ra_meta_pages(sbi, start_sum_block(sbi), npages,
							META_CP, true);

		/* restore for compacted data summary */
		err = read_compacted_summaries(sbi);
		if (err)
			return err;
		type = CURSEG_HOT_NODE;
	}

	if (__exist_node_summaries(sbi))
		f2fs_ra_meta_pages(sbi,
				sum_blk_addr(sbi, NR_CURSEG_PERSIST_TYPE, type),
				NR_CURSEG_PERSIST_TYPE - type, META_CP, true);

	for (; type <= CURSEG_COLD_NODE; type++) {
		err = read_normal_summaries(sbi, type);
		if (err)
			return err;
	}

	/* sanity check for summary blocks */
	if (nats_in_cursum(nat_j) > NAT_JOURNAL_ENTRIES ||
			sits_in_cursum(sit_j) > SIT_JOURNAL_ENTRIES) {
		f2fs_err(sbi, "invalid journal entries nats %u sits %u\n",
			 nats_in_cursum(nat_j), sits_in_cursum(sit_j));
		return -EINVAL;
	}

	return 0;
}

static void write_compacted_summaries(struct f2fs_sb_info *sbi, block_t blkaddr)
{
	struct page *page;
	unsigned char *kaddr;
	struct f2fs_summary *summary;
	struct curseg_info *seg_i;
	int written_size = 0;
	int i, j;

	page = f2fs_grab_meta_page(sbi, blkaddr++);
	kaddr = (unsigned char *)page_address(page);
	memset(kaddr, 0, PAGE_SIZE);

	/* Step 1: write nat cache */
	seg_i = CURSEG_I(sbi, CURSEG_HOT_DATA);
	memcpy(kaddr, seg_i->journal, SUM_JOURNAL_SIZE);
	written_size += SUM_JOURNAL_SIZE;

	/* Step 2: write sit cache */
	seg_i = CURSEG_I(sbi, CURSEG_COLD_DATA);
	memcpy(kaddr + written_size, seg_i->journal, SUM_JOURNAL_SIZE);
	written_size += SUM_JOURNAL_SIZE;

	/* Step 3: write summary entries */
	for (i = CURSEG_HOT_DATA; i <= CURSEG_COLD_DATA; i++) {
		unsigned short blkoff;
		seg_i = CURSEG_I(sbi, i);
		if (sbi->ckpt->alloc_type[i] == SSR)
			blkoff = sbi->blocks_per_seg;
		else
			blkoff = curseg_blkoff(sbi, i);

		for (j = 0; j < blkoff; j++) {
			if (!page) {
				page = f2fs_grab_meta_page(sbi, blkaddr++);
				kaddr = (unsigned char *)page_address(page);
				memset(kaddr, 0, PAGE_SIZE);
				written_size = 0;
			}
			summary = (struct f2fs_summary *)(kaddr + written_size);
			*summary = seg_i->sum_blk->entries[j];
			written_size += SUMMARY_SIZE;

			if (written_size + SUMMARY_SIZE <= PAGE_SIZE -
							SUM_FOOTER_SIZE)
				continue;

			set_page_dirty(page);
			f2fs_put_page(page, 1);
			page = NULL;
		}
	}
	if (page) {
		set_page_dirty(page);
		f2fs_put_page(page, 1);
	}
}

static void write_normal_summaries(struct f2fs_sb_info *sbi,
					block_t blkaddr, int type)
{
	int i, end;
	if (IS_DATASEG(type))
		end = type + NR_CURSEG_DATA_TYPE;
	else
		end = type + NR_CURSEG_NODE_TYPE;

	for (i = type; i < end; i++)
		write_current_sum_page(sbi, i, blkaddr + (i - type));
}

void f2fs_write_data_summaries(struct f2fs_sb_info *sbi, block_t start_blk)
{
	if (is_set_ckpt_flags(sbi, CP_COMPACT_SUM_FLAG))
		write_compacted_summaries(sbi, start_blk);
	else
		write_normal_summaries(sbi, start_blk, CURSEG_HOT_DATA);
}

void f2fs_write_node_summaries(struct f2fs_sb_info *sbi, block_t start_blk)
{
	write_normal_summaries(sbi, start_blk, CURSEG_HOT_NODE);
}

int f2fs_lookup_journal_in_cursum(struct f2fs_journal *journal, int type,
					unsigned int val, int alloc)
{
	int i;

	if (type == NAT_JOURNAL) {
		for (i = 0; i < nats_in_cursum(journal); i++) {
			if (le32_to_cpu(nid_in_journal(journal, i)) == val)
				return i;
		}
		if (alloc && __has_cursum_space(journal, 1, NAT_JOURNAL))
			return update_nats_in_cursum(journal, 1);
	} else if (type == SIT_JOURNAL) {
		for (i = 0; i < sits_in_cursum(journal); i++)
			if (le32_to_cpu(segno_in_journal(journal, i)) == val)
				return i;
		if (alloc && __has_cursum_space(journal, 1, SIT_JOURNAL))
			return update_sits_in_cursum(journal, 1);
	}
	return -1;
}

static struct page *get_current_sit_page(struct f2fs_sb_info *sbi,
					unsigned int segno)
{
	return f2fs_get_meta_page(sbi, current_sit_addr(sbi, segno));
}

static struct page *get_next_sit_page(struct f2fs_sb_info *sbi,
					unsigned int start)
{
	struct sit_info *sit_i = SIT_I(sbi);
	struct page *page;
	pgoff_t src_off, dst_off;

	src_off = current_sit_addr(sbi, start);
	dst_off = next_sit_addr(sbi, src_off);

	page = f2fs_grab_meta_page(sbi, dst_off);
	seg_info_to_sit_page(sbi, page, start);

	set_page_dirty(page);
	set_to_next_sit(sit_i, start);

	return page;
}

static struct sit_entry_set *grab_sit_entry_set(void)
{
	struct sit_entry_set *ses =
			f2fs_kmem_cache_alloc(sit_entry_set_slab, GFP_NOFS);

	ses->entry_cnt = 0;
	INIT_LIST_HEAD(&ses->set_list);
	return ses;
}

static void release_sit_entry_set(struct sit_entry_set *ses)
{
	list_del(&ses->set_list);
	kmem_cache_free(sit_entry_set_slab, ses);
}

static void adjust_sit_entry_set(struct sit_entry_set *ses,
						struct list_head *head)
{
	struct sit_entry_set *next = ses;

	if (list_is_last(&ses->set_list, head))
		return;

	list_for_each_entry_continue(next, head, set_list)
		if (ses->entry_cnt <= next->entry_cnt)
			break;

	list_move_tail(&ses->set_list, &next->set_list);
}

static void add_sit_entry(unsigned int segno, struct list_head *head)
{
	struct sit_entry_set *ses;
	unsigned int start_segno = START_SEGNO(segno);

	list_for_each_entry(ses, head, set_list) {
		if (ses->start_segno == start_segno) {
			ses->entry_cnt++;
			adjust_sit_entry_set(ses, head);
			return;
		}
	}

	ses = grab_sit_entry_set();

	ses->start_segno = start_segno;
	ses->entry_cnt++;
	list_add(&ses->set_list, head);
}

static void add_sits_in_set(struct f2fs_sb_info *sbi)
{
	struct f2fs_sm_info *sm_info = SM_I(sbi);
	struct list_head *set_list = &sm_info->sit_entry_set;
	unsigned long *bitmap = SIT_I(sbi)->dirty_sentries_bitmap;
	unsigned int segno;

	for_each_set_bit(segno, bitmap, MAIN_SEGS(sbi))
		add_sit_entry(segno, set_list);
}

static void remove_sits_in_journal(struct f2fs_sb_info *sbi)
{
	struct curseg_info *curseg = CURSEG_I(sbi, CURSEG_COLD_DATA);
	struct f2fs_journal *journal = curseg->journal;
	int i;

	down_write(&curseg->journal_rwsem);
	for (i = 0; i < sits_in_cursum(journal); i++) {
		unsigned int segno;
		bool dirtied;

		segno = le32_to_cpu(segno_in_journal(journal, i));
		dirtied = __mark_sit_entry_dirty(sbi, segno);

		if (!dirtied)
			add_sit_entry(segno, &SM_I(sbi)->sit_entry_set);
	}
	update_sits_in_cursum(journal, -i);
	up_write(&curseg->journal_rwsem);
}

/*
 * CP calls this function, which flushes SIT entries including sit_journal,
 * and moves prefree segs to free segs.
 */
void f2fs_flush_sit_entries(struct f2fs_sb_info *sbi, struct cp_control *cpc)
{
	struct sit_info *sit_i = SIT_I(sbi);
	unsigned long *bitmap = sit_i->dirty_sentries_bitmap;
	struct curseg_info *curseg = CURSEG_I(sbi, CURSEG_COLD_DATA);
	struct f2fs_journal *journal = curseg->journal;
	struct sit_entry_set *ses, *tmp;
	struct list_head *head = &SM_I(sbi)->sit_entry_set;
	bool to_journal = !is_sbi_flag_set(sbi, SBI_IS_RESIZEFS);
	struct seg_entry *se;

	down_write(&sit_i->sentry_lock);

	if (!sit_i->dirty_sentries)
		goto out;

	/*
	 * add and account sit entries of dirty bitmap in sit entry
	 * set temporarily
	 */
	add_sits_in_set(sbi);

	/*
	 * if there are no enough space in journal to store dirty sit
	 * entries, remove all entries from journal and add and account
	 * them in sit entry set.
	 */
	if (!__has_cursum_space(journal, sit_i->dirty_sentries, SIT_JOURNAL) ||
								!to_journal)
		remove_sits_in_journal(sbi);

	/*
	 * there are two steps to flush sit entries:
	 * #1, flush sit entries to journal in current cold data summary block.
	 * #2, flush sit entries to sit page.
	 */
	list_for_each_entry_safe(ses, tmp, head, set_list) {
		struct page *page = NULL;
		struct f2fs_sit_block *raw_sit = NULL;
		unsigned int start_segno = ses->start_segno;
		unsigned int end = min(start_segno + SIT_ENTRY_PER_BLOCK,
						(unsigned long)MAIN_SEGS(sbi));
		unsigned int segno = start_segno;

		if (to_journal &&
			!__has_cursum_space(journal, ses->entry_cnt, SIT_JOURNAL))
			to_journal = false;

		if (to_journal) {
			down_write(&curseg->journal_rwsem);
		} else {
			page = get_next_sit_page(sbi, start_segno);
			raw_sit = page_address(page);
		}

		/* flush dirty sit entries in region of current sit set */
		for_each_set_bit_from(segno, bitmap, end) {
			int offset, sit_offset;

			se = get_seg_entry(sbi, segno);
#ifdef CONFIG_F2FS_CHECK_FS
			if (memcmp(se->cur_valid_map, se->cur_valid_map_mir,
						SIT_VBLOCK_MAP_SIZE))
				f2fs_bug_on(sbi, 1);
#endif

			/* add discard candidates */
			if (!(cpc->reason & CP_DISCARD)) {
				cpc->trim_start = segno;
				add_discard_addrs(sbi, cpc, false);
			}

			if (to_journal) {
				offset = f2fs_lookup_journal_in_cursum(journal,
							SIT_JOURNAL, segno, 1);
				f2fs_bug_on(sbi, offset < 0);
				segno_in_journal(journal, offset) =
							cpu_to_le32(segno);
				seg_info_to_raw_sit(se,
					&sit_in_journal(journal, offset));
				check_block_count(sbi, segno,
					&sit_in_journal(journal, offset));
			} else {
				sit_offset = SIT_ENTRY_OFFSET(sit_i, segno);
				seg_info_to_raw_sit(se,
						&raw_sit->entries[sit_offset]);
				check_block_count(sbi, segno,
						&raw_sit->entries[sit_offset]);
			}

			__clear_bit(segno, bitmap);
			sit_i->dirty_sentries--;
			ses->entry_cnt--;
		}

		if (to_journal)
			up_write(&curseg->journal_rwsem);
		else
			f2fs_put_page(page, 1);

		f2fs_bug_on(sbi, ses->entry_cnt);
		release_sit_entry_set(ses);
	}

	f2fs_bug_on(sbi, !list_empty(head));
	f2fs_bug_on(sbi, sit_i->dirty_sentries);
out:
	if (cpc->reason & CP_DISCARD) {
		__u64 trim_start = cpc->trim_start;

		for (; cpc->trim_start <= cpc->trim_end; cpc->trim_start++)
			add_discard_addrs(sbi, cpc, false);

		cpc->trim_start = trim_start;
	}
	up_write(&sit_i->sentry_lock);

	set_prefree_as_free_segments(sbi);
}

static int build_sit_info(struct f2fs_sb_info *sbi)
{
	struct f2fs_super_block *raw_super = F2FS_RAW_SUPER(sbi);
	struct sit_info *sit_i;
	unsigned int sit_segs, start;
	char *src_bitmap, *bitmap;
	unsigned int bitmap_size, main_bitmap_size, sit_bitmap_size;

	/* allocate memory for SIT information */
	sit_i = f2fs_kzalloc(sbi, sizeof(struct sit_info), GFP_KERNEL);
	if (!sit_i)
		return -ENOMEM;

	SM_I(sbi)->sit_info = sit_i;

	sit_i->sentries =
		f2fs_kvzalloc(sbi, array_size(sizeof(struct seg_entry),
					      MAIN_SEGS(sbi)),
			      GFP_KERNEL);
	if (!sit_i->sentries)
		return -ENOMEM;

	main_bitmap_size = f2fs_bitmap_size(MAIN_SEGS(sbi));
	sit_i->dirty_sentries_bitmap = f2fs_kvzalloc(sbi, main_bitmap_size,
								GFP_KERNEL);
	if (!sit_i->dirty_sentries_bitmap)
		return -ENOMEM;

#ifdef CONFIG_F2FS_CHECK_FS
	bitmap_size = MAIN_SEGS(sbi) * SIT_VBLOCK_MAP_SIZE * 4;
#else
	bitmap_size = MAIN_SEGS(sbi) * SIT_VBLOCK_MAP_SIZE * 3;
#endif
	sit_i->bitmap = f2fs_kvzalloc(sbi, bitmap_size, GFP_KERNEL);
	if (!sit_i->bitmap)
		return -ENOMEM;

	bitmap = sit_i->bitmap;

	for (start = 0; start < MAIN_SEGS(sbi); start++) {
		sit_i->sentries[start].cur_valid_map = bitmap;
		bitmap += SIT_VBLOCK_MAP_SIZE;

		sit_i->sentries[start].ckpt_valid_map = bitmap;
		bitmap += SIT_VBLOCK_MAP_SIZE;

#ifdef CONFIG_F2FS_CHECK_FS
		sit_i->sentries[start].cur_valid_map_mir = bitmap;
		bitmap += SIT_VBLOCK_MAP_SIZE;
#endif

		sit_i->sentries[start].discard_map = bitmap;
		bitmap += SIT_VBLOCK_MAP_SIZE;
	}

	sit_i->tmp_map = f2fs_kzalloc(sbi, SIT_VBLOCK_MAP_SIZE, GFP_KERNEL);
	if (!sit_i->tmp_map)
		return -ENOMEM;

	if (__is_large_section(sbi)) {
		sit_i->sec_entries =
			f2fs_kvzalloc(sbi, array_size(sizeof(struct sec_entry),
						      MAIN_SECS(sbi)),
				      GFP_KERNEL);
		if (!sit_i->sec_entries)
			return -ENOMEM;
	}

	/* get information related with SIT */
	sit_segs = le32_to_cpu(raw_super->segment_count_sit) >> 1;

	/* setup SIT bitmap from ckeckpoint pack */
	sit_bitmap_size = __bitmap_size(sbi, SIT_BITMAP);
	src_bitmap = __bitmap_ptr(sbi, SIT_BITMAP);

	sit_i->sit_bitmap = kmemdup(src_bitmap, sit_bitmap_size, GFP_KERNEL);
	if (!sit_i->sit_bitmap)
		return -ENOMEM;

#ifdef CONFIG_F2FS_CHECK_FS
	sit_i->sit_bitmap_mir = kmemdup(src_bitmap,
					sit_bitmap_size, GFP_KERNEL);
	if (!sit_i->sit_bitmap_mir)
		return -ENOMEM;

	sit_i->invalid_segmap = f2fs_kvzalloc(sbi,
					main_bitmap_size, GFP_KERNEL);
	if (!sit_i->invalid_segmap)
		return -ENOMEM;
#endif

	/* init SIT information */
	sit_i->s_ops = &default_salloc_ops;

	sit_i->sit_base_addr = le32_to_cpu(raw_super->sit_blkaddr);
	sit_i->sit_blocks = sit_segs << sbi->log_blocks_per_seg;
	sit_i->written_valid_blocks = 0;
	sit_i->bitmap_size = sit_bitmap_size;
	sit_i->dirty_sentries = 0;
	sit_i->sents_per_block = SIT_ENTRY_PER_BLOCK;
	sit_i->elapsed_time = le64_to_cpu(sbi->ckpt->elapsed_time);
	sit_i->mounted_time = ktime_get_boottime_seconds();
	init_rwsem(&sit_i->sentry_lock);
	return 0;
}

static int build_free_segmap(struct f2fs_sb_info *sbi)
{
	struct free_segmap_info *free_i;
	unsigned int bitmap_size, sec_bitmap_size;

	/* allocate memory for free segmap information */
	free_i = f2fs_kzalloc(sbi, sizeof(struct free_segmap_info), GFP_KERNEL);
	if (!free_i)
		return -ENOMEM;

	SM_I(sbi)->free_info = free_i;

	bitmap_size = f2fs_bitmap_size(MAIN_SEGS(sbi));
	free_i->free_segmap = f2fs_kvmalloc(sbi, bitmap_size, GFP_KERNEL);
	if (!free_i->free_segmap)
		return -ENOMEM;

	sec_bitmap_size = f2fs_bitmap_size(MAIN_SECS(sbi));
	free_i->free_secmap = f2fs_kvmalloc(sbi, sec_bitmap_size, GFP_KERNEL);
	if (!free_i->free_secmap)
		return -ENOMEM;

	/* set all segments as dirty temporarily */
	memset(free_i->free_segmap, 0xff, bitmap_size);
	memset(free_i->free_secmap, 0xff, sec_bitmap_size);

	/* init free segmap information */
	free_i->start_segno = GET_SEGNO_FROM_SEG0(sbi, MAIN_BLKADDR(sbi));
	free_i->free_segments = 0;
	free_i->free_sections = 0;
	spin_lock_init(&free_i->segmap_lock);
	return 0;
}

static int build_curseg(struct f2fs_sb_info *sbi)
{
	struct curseg_info *array;
	int i;

	array = f2fs_kzalloc(sbi, array_size(NR_CURSEG_TYPE,
					sizeof(*array)), GFP_KERNEL);
	if (!array)
		return -ENOMEM;

	SM_I(sbi)->curseg_array = array;

	for (i = 0; i < NO_CHECK_TYPE; i++) {
		mutex_init(&array[i].curseg_mutex);
		array[i].sum_blk = f2fs_kzalloc(sbi, PAGE_SIZE, GFP_KERNEL);
		if (!array[i].sum_blk)
			return -ENOMEM;
		init_rwsem(&array[i].journal_rwsem);
		array[i].journal = f2fs_kzalloc(sbi,
				sizeof(struct f2fs_journal), GFP_KERNEL);
		if (!array[i].journal)
			return -ENOMEM;
		if (i < NR_PERSISTENT_LOG)
			array[i].seg_type = CURSEG_HOT_DATA + i;
		else if (i == CURSEG_COLD_DATA_PINNED)
			array[i].seg_type = CURSEG_COLD_DATA;
		else if (i == CURSEG_ALL_DATA_ATGC)
			array[i].seg_type = CURSEG_COLD_DATA;
		array[i].segno = NULL_SEGNO;
		array[i].next_blkoff = 0;
		array[i].inited = false;
	}
	return restore_curseg_summaries(sbi);
}

static int build_sit_entries(struct f2fs_sb_info *sbi)
{
	struct sit_info *sit_i = SIT_I(sbi);
	struct curseg_info *curseg = CURSEG_I(sbi, CURSEG_COLD_DATA);
	struct f2fs_journal *journal = curseg->journal;
	struct seg_entry *se;
	struct f2fs_sit_entry sit;
	int sit_blk_cnt = SIT_BLK_CNT(sbi);
	unsigned int i, start, end;
	unsigned int readed, start_blk = 0;
	int err = 0;
	block_t total_node_blocks = 0;

	do {
		readed = f2fs_ra_meta_pages(sbi, start_blk, BIO_MAX_PAGES,
							META_SIT, true);

		start = start_blk * sit_i->sents_per_block;
		end = (start_blk + readed) * sit_i->sents_per_block;

		for (; start < end && start < MAIN_SEGS(sbi); start++) {
			struct f2fs_sit_block *sit_blk;
			struct page *page;

			se = &sit_i->sentries[start];
			page = get_current_sit_page(sbi, start);
			if (IS_ERR(page))
				return PTR_ERR(page);
			sit_blk = (struct f2fs_sit_block *)page_address(page);
			sit = sit_blk->entries[SIT_ENTRY_OFFSET(sit_i, start)];
			f2fs_put_page(page, 1);

			err = check_block_count(sbi, start, &sit);
			if (err)
				return err;
			seg_info_from_raw_sit(se, &sit);
			if (IS_NODESEG(se->type))
				total_node_blocks += se->valid_blocks;

			/* build discard map only one time */
			if (is_set_ckpt_flags(sbi, CP_TRIMMED_FLAG)) {
				memset(se->discard_map, 0xff,
					SIT_VBLOCK_MAP_SIZE);
			} else {
				memcpy(se->discard_map,
					se->cur_valid_map,
					SIT_VBLOCK_MAP_SIZE);
				sbi->discard_blks +=
					sbi->blocks_per_seg -
					se->valid_blocks;
			}

			if (__is_large_section(sbi))
				get_sec_entry(sbi, start)->valid_blocks +=
							se->valid_blocks;
		}
		start_blk += readed;
	} while (start_blk < sit_blk_cnt);

	down_read(&curseg->journal_rwsem);
	for (i = 0; i < sits_in_cursum(journal); i++) {
		unsigned int old_valid_blocks;

		start = le32_to_cpu(segno_in_journal(journal, i));
		if (start >= MAIN_SEGS(sbi)) {
			f2fs_err(sbi, "Wrong journal entry on segno %u",
				 start);
			err = -EFSCORRUPTED;
			break;
		}

		se = &sit_i->sentries[start];
		sit = sit_in_journal(journal, i);

		old_valid_blocks = se->valid_blocks;
		if (IS_NODESEG(se->type))
			total_node_blocks -= old_valid_blocks;

		err = check_block_count(sbi, start, &sit);
		if (err)
			break;
		seg_info_from_raw_sit(se, &sit);
		if (IS_NODESEG(se->type))
			total_node_blocks += se->valid_blocks;

		if (is_set_ckpt_flags(sbi, CP_TRIMMED_FLAG)) {
			memset(se->discard_map, 0xff, SIT_VBLOCK_MAP_SIZE);
		} else {
			memcpy(se->discard_map, se->cur_valid_map,
						SIT_VBLOCK_MAP_SIZE);
			sbi->discard_blks += old_valid_blocks;
			sbi->discard_blks -= se->valid_blocks;
		}

		if (__is_large_section(sbi)) {
			get_sec_entry(sbi, start)->valid_blocks +=
							se->valid_blocks;
			get_sec_entry(sbi, start)->valid_blocks -=
							old_valid_blocks;
		}
	}
	up_read(&curseg->journal_rwsem);

	if (!err && total_node_blocks != valid_node_count(sbi)) {
		f2fs_err(sbi, "SIT is corrupted node# %u vs %u",
			 total_node_blocks, valid_node_count(sbi));
		err = -EFSCORRUPTED;
	}

	return err;
}

static void init_free_segmap(struct f2fs_sb_info *sbi)
{
	unsigned int start;
	int type;
	struct seg_entry *sentry;

	for (start = 0; start < MAIN_SEGS(sbi); start++) {
		if (f2fs_usable_blks_in_seg(sbi, start) == 0)
			continue;
		sentry = get_seg_entry(sbi, start);
		if (!sentry->valid_blocks)
			__set_free(sbi, start);
		else
			SIT_I(sbi)->written_valid_blocks +=
						sentry->valid_blocks;
	}

	/* set use the current segments */
	for (type = CURSEG_HOT_DATA; type <= CURSEG_COLD_NODE; type++) {
		struct curseg_info *curseg_t = CURSEG_I(sbi, type);
		__set_test_and_inuse(sbi, curseg_t->segno);
	}
}

static void init_dirty_segmap(struct f2fs_sb_info *sbi)
{
	struct dirty_seglist_info *dirty_i = DIRTY_I(sbi);
	struct free_segmap_info *free_i = FREE_I(sbi);
	unsigned int segno = 0, offset = 0, secno;
	block_t valid_blocks, usable_blks_in_seg;
	block_t blks_per_sec = BLKS_PER_SEC(sbi);

	while (1) {
		/* find dirty segment based on free segmap */
		segno = find_next_inuse(free_i, MAIN_SEGS(sbi), offset);
		if (segno >= MAIN_SEGS(sbi))
			break;
		offset = segno + 1;
		valid_blocks = get_valid_blocks(sbi, segno, false);
		usable_blks_in_seg = f2fs_usable_blks_in_seg(sbi, segno);
		if (valid_blocks == usable_blks_in_seg || !valid_blocks)
			continue;
		if (valid_blocks > usable_blks_in_seg) {
			f2fs_bug_on(sbi, 1);
			continue;
		}
		mutex_lock(&dirty_i->seglist_lock);
		__locate_dirty_segment(sbi, segno, DIRTY);
		mutex_unlock(&dirty_i->seglist_lock);
	}

	if (!__is_large_section(sbi))
		return;

	mutex_lock(&dirty_i->seglist_lock);
	for (segno = 0; segno < MAIN_SEGS(sbi); segno += sbi->segs_per_sec) {
		valid_blocks = get_valid_blocks(sbi, segno, true);
		secno = GET_SEC_FROM_SEG(sbi, segno);

		if (!valid_blocks || valid_blocks == blks_per_sec)
			continue;
		if (IS_CURSEC(sbi, secno))
			continue;
		set_bit(secno, dirty_i->dirty_secmap);
	}
	mutex_unlock(&dirty_i->seglist_lock);
}

static int init_victim_secmap(struct f2fs_sb_info *sbi)
{
	struct dirty_seglist_info *dirty_i = DIRTY_I(sbi);
	unsigned int bitmap_size = f2fs_bitmap_size(MAIN_SECS(sbi));

	dirty_i->victim_secmap = f2fs_kvzalloc(sbi, bitmap_size, GFP_KERNEL);
	if (!dirty_i->victim_secmap)
		return -ENOMEM;
	return 0;
}

static int build_dirty_segmap(struct f2fs_sb_info *sbi)
{
	struct dirty_seglist_info *dirty_i;
	unsigned int bitmap_size, i;

	/* allocate memory for dirty segments list information */
	dirty_i = f2fs_kzalloc(sbi, sizeof(struct dirty_seglist_info),
								GFP_KERNEL);
	if (!dirty_i)
		return -ENOMEM;

	SM_I(sbi)->dirty_info = dirty_i;
	mutex_init(&dirty_i->seglist_lock);

	bitmap_size = f2fs_bitmap_size(MAIN_SEGS(sbi));

	for (i = 0; i < NR_DIRTY_TYPE; i++) {
		dirty_i->dirty_segmap[i] = f2fs_kvzalloc(sbi, bitmap_size,
								GFP_KERNEL);
		if (!dirty_i->dirty_segmap[i])
			return -ENOMEM;
	}

	if (__is_large_section(sbi)) {
		bitmap_size = f2fs_bitmap_size(MAIN_SECS(sbi));
		dirty_i->dirty_secmap = f2fs_kvzalloc(sbi,
						bitmap_size, GFP_KERNEL);
		if (!dirty_i->dirty_secmap)
			return -ENOMEM;
	}

	init_dirty_segmap(sbi);
	return init_victim_secmap(sbi);
}

static int sanity_check_curseg(struct f2fs_sb_info *sbi)
{
	int i;

	/*
	 * In LFS/SSR curseg, .next_blkoff should point to an unused blkaddr;
	 * In LFS curseg, all blkaddr after .next_blkoff should be unused.
	 */
	for (i = 0; i < NR_PERSISTENT_LOG; i++) {
		struct curseg_info *curseg = CURSEG_I(sbi, i);
		struct seg_entry *se = get_seg_entry(sbi, curseg->segno);
		unsigned int blkofs = curseg->next_blkoff;

		sanity_check_seg_type(sbi, curseg->seg_type);

		if (f2fs_test_bit(blkofs, se->cur_valid_map))
			goto out;

		if (curseg->alloc_type == SSR)
			continue;

		for (blkofs += 1; blkofs < sbi->blocks_per_seg; blkofs++) {
			if (!f2fs_test_bit(blkofs, se->cur_valid_map))
				continue;
out:
			f2fs_err(sbi,
				 "Current segment's next free block offset is inconsistent with bitmap, logtype:%u, segno:%u, type:%u, next_blkoff:%u, blkofs:%u",
				 i, curseg->segno, curseg->alloc_type,
				 curseg->next_blkoff, blkofs);
			return -EFSCORRUPTED;
		}
	}
	return 0;
}

#ifdef CONFIG_BLK_DEV_ZONED

static int check_zone_write_pointer(struct f2fs_sb_info *sbi,
				    struct f2fs_dev_info *fdev,
				    struct blk_zone *zone)
{
	unsigned int wp_segno, wp_blkoff, zone_secno, zone_segno, segno;
	block_t zone_block, wp_block, last_valid_block;
	unsigned int log_sectors_per_block = sbi->log_blocksize - SECTOR_SHIFT;
	int i, s, b, ret;
	struct seg_entry *se;

	if (zone->type != BLK_ZONE_TYPE_SEQWRITE_REQ)
		return 0;

	wp_block = fdev->start_blk + (zone->wp >> log_sectors_per_block);
	wp_segno = GET_SEGNO(sbi, wp_block);
	wp_blkoff = wp_block - START_BLOCK(sbi, wp_segno);
	zone_block = fdev->start_blk + (zone->start >> log_sectors_per_block);
	zone_segno = GET_SEGNO(sbi, zone_block);
	zone_secno = GET_SEC_FROM_SEG(sbi, zone_segno);

	if (zone_segno >= MAIN_SEGS(sbi))
		return 0;

	/*
	 * Skip check of zones cursegs point to, since
	 * fix_curseg_write_pointer() checks them.
	 */
	for (i = 0; i < NO_CHECK_TYPE; i++)
		if (zone_secno == GET_SEC_FROM_SEG(sbi,
						   CURSEG_I(sbi, i)->segno))
			return 0;

	/*
	 * Get last valid block of the zone.
	 */
	last_valid_block = zone_block - 1;
	for (s = sbi->segs_per_sec - 1; s >= 0; s--) {
		segno = zone_segno + s;
		se = get_seg_entry(sbi, segno);
		for (b = sbi->blocks_per_seg - 1; b >= 0; b--)
			if (f2fs_test_bit(b, se->cur_valid_map)) {
				last_valid_block = START_BLOCK(sbi, segno) + b;
				break;
			}
		if (last_valid_block >= zone_block)
			break;
	}

	/*
	 * If last valid block is beyond the write pointer, report the
	 * inconsistency. This inconsistency does not cause write error
	 * because the zone will not be selected for write operation until
	 * it get discarded. Just report it.
	 */
	if (last_valid_block >= wp_block) {
		f2fs_notice(sbi, "Valid block beyond write pointer: "
			    "valid block[0x%x,0x%x] wp[0x%x,0x%x]",
			    GET_SEGNO(sbi, last_valid_block),
			    GET_BLKOFF_FROM_SEG0(sbi, last_valid_block),
			    wp_segno, wp_blkoff);
		return 0;
	}

	/*
	 * If there is no valid block in the zone and if write pointer is
	 * not at zone start, reset the write pointer.
	 */
	if (last_valid_block + 1 == zone_block && zone->wp != zone->start) {
		f2fs_notice(sbi,
			    "Zone without valid block has non-zero write "
			    "pointer. Reset the write pointer: wp[0x%x,0x%x]",
			    wp_segno, wp_blkoff);
		ret = __f2fs_issue_discard_zone(sbi, fdev->bdev, zone_block,
					zone->len >> log_sectors_per_block);
		if (ret) {
			f2fs_err(sbi, "Discard zone failed: %s (errno=%d)",
				 fdev->path, ret);
			return ret;
		}
	}

	return 0;
}

static struct f2fs_dev_info *get_target_zoned_dev(struct f2fs_sb_info *sbi,
						  block_t zone_blkaddr)
{
	int i;

	for (i = 0; i < sbi->s_ndevs; i++) {
		if (!bdev_is_zoned(FDEV(i).bdev))
			continue;
		if (sbi->s_ndevs == 1 || (FDEV(i).start_blk <= zone_blkaddr &&
				zone_blkaddr <= FDEV(i).end_blk))
			return &FDEV(i);
	}

	return NULL;
}

static int report_one_zone_cb(struct blk_zone *zone, unsigned int idx,
			      void *data) {
	memcpy(data, zone, sizeof(struct blk_zone));
	return 0;
}

static int fix_curseg_write_pointer(struct f2fs_sb_info *sbi, int type)
{
	struct curseg_info *cs = CURSEG_I(sbi, type);
	struct f2fs_dev_info *zbd;
	struct blk_zone zone;
	unsigned int cs_section, wp_segno, wp_blkoff, wp_sector_off;
	block_t cs_zone_block, wp_block;
	unsigned int log_sectors_per_block = sbi->log_blocksize - SECTOR_SHIFT;
	sector_t zone_sector;
	int err;

	cs_section = GET_SEC_FROM_SEG(sbi, cs->segno);
	cs_zone_block = START_BLOCK(sbi, GET_SEG_FROM_SEC(sbi, cs_section));

	zbd = get_target_zoned_dev(sbi, cs_zone_block);
	if (!zbd)
		return 0;

	/* report zone for the sector the curseg points to */
	zone_sector = (sector_t)(cs_zone_block - zbd->start_blk)
		<< log_sectors_per_block;
	err = blkdev_report_zones(zbd->bdev, zone_sector, 1,
				  report_one_zone_cb, &zone);
	if (err != 1) {
		f2fs_err(sbi, "Report zone failed: %s errno=(%d)",
			 zbd->path, err);
		return err;
	}

	if (zone.type != BLK_ZONE_TYPE_SEQWRITE_REQ)
		return 0;

	wp_block = zbd->start_blk + (zone.wp >> log_sectors_per_block);
	wp_segno = GET_SEGNO(sbi, wp_block);
	wp_blkoff = wp_block - START_BLOCK(sbi, wp_segno);
	wp_sector_off = zone.wp & GENMASK(log_sectors_per_block - 1, 0);

	if (cs->segno == wp_segno && cs->next_blkoff == wp_blkoff &&
		wp_sector_off == 0)
		return 0;

	f2fs_notice(sbi, "Unaligned curseg[%d] with write pointer: "
		    "curseg[0x%x,0x%x] wp[0x%x,0x%x]",
		    type, cs->segno, cs->next_blkoff, wp_segno, wp_blkoff);

	f2fs_notice(sbi, "Assign new section to curseg[%d]: "
		    "curseg[0x%x,0x%x]", type, cs->segno, cs->next_blkoff);
	allocate_segment_by_default(sbi, type, true);

	/* check consistency of the zone curseg pointed to */
	if (check_zone_write_pointer(sbi, zbd, &zone))
		return -EIO;

	/* check newly assigned zone */
	cs_section = GET_SEC_FROM_SEG(sbi, cs->segno);
	cs_zone_block = START_BLOCK(sbi, GET_SEG_FROM_SEC(sbi, cs_section));

	zbd = get_target_zoned_dev(sbi, cs_zone_block);
	if (!zbd)
		return 0;

	zone_sector = (sector_t)(cs_zone_block - zbd->start_blk)
		<< log_sectors_per_block;
	err = blkdev_report_zones(zbd->bdev, zone_sector, 1,
				  report_one_zone_cb, &zone);
	if (err != 1) {
		f2fs_err(sbi, "Report zone failed: %s errno=(%d)",
			 zbd->path, err);
		return err;
	}

	if (zone.type != BLK_ZONE_TYPE_SEQWRITE_REQ)
		return 0;

	if (zone.wp != zone.start) {
		f2fs_notice(sbi,
			    "New zone for curseg[%d] is not yet discarded. "
			    "Reset the zone: curseg[0x%x,0x%x]",
			    type, cs->segno, cs->next_blkoff);
		err = __f2fs_issue_discard_zone(sbi, zbd->bdev,
				zone_sector >> log_sectors_per_block,
				zone.len >> log_sectors_per_block);
		if (err) {
			f2fs_err(sbi, "Discard zone failed: %s (errno=%d)",
				 zbd->path, err);
			return err;
		}
	}

	return 0;
}

int f2fs_fix_curseg_write_pointer(struct f2fs_sb_info *sbi)
{
	int i, ret;

	for (i = 0; i < NR_PERSISTENT_LOG; i++) {
		ret = fix_curseg_write_pointer(sbi, i);
		if (ret)
			return ret;
	}

	return 0;
}

struct check_zone_write_pointer_args {
	struct f2fs_sb_info *sbi;
	struct f2fs_dev_info *fdev;
};

static int check_zone_write_pointer_cb(struct blk_zone *zone, unsigned int idx,
				      void *data) {
	struct check_zone_write_pointer_args *args;
	args = (struct check_zone_write_pointer_args *)data;

	return check_zone_write_pointer(args->sbi, args->fdev, zone);
}

int f2fs_check_write_pointer(struct f2fs_sb_info *sbi)
{
	int i, ret;
	struct check_zone_write_pointer_args args;

	for (i = 0; i < sbi->s_ndevs; i++) {
		if (!bdev_is_zoned(FDEV(i).bdev))
			continue;

		args.sbi = sbi;
		args.fdev = &FDEV(i);
		ret = blkdev_report_zones(FDEV(i).bdev, 0, BLK_ALL_ZONES,
					  check_zone_write_pointer_cb, &args);
		if (ret < 0)
			return ret;
	}

	return 0;
}

static bool is_conv_zone(struct f2fs_sb_info *sbi, unsigned int zone_idx,
						unsigned int dev_idx)
{
	if (!bdev_is_zoned(FDEV(dev_idx).bdev))
		return true;
	return !test_bit(zone_idx, FDEV(dev_idx).blkz_seq);
}

/* Return the zone index in the given device */
static unsigned int get_zone_idx(struct f2fs_sb_info *sbi, unsigned int secno,
					int dev_idx)
{
	block_t sec_start_blkaddr = START_BLOCK(sbi, GET_SEG_FROM_SEC(sbi, secno));

	return (sec_start_blkaddr - FDEV(dev_idx).start_blk) >>
						sbi->log_blocks_per_blkz;
}

/*
 * Return the usable segments in a section based on the zone's
 * corresponding zone capacity. Zone is equal to a section.
 */
static inline unsigned int f2fs_usable_zone_segs_in_sec(
		struct f2fs_sb_info *sbi, unsigned int segno)
{
	unsigned int dev_idx, zone_idx, unusable_segs_in_sec;

	dev_idx = f2fs_target_device_index(sbi, START_BLOCK(sbi, segno));
	zone_idx = get_zone_idx(sbi, GET_SEC_FROM_SEG(sbi, segno), dev_idx);

	/* Conventional zone's capacity is always equal to zone size */
	if (is_conv_zone(sbi, zone_idx, dev_idx))
		return sbi->segs_per_sec;

	/*
	 * If the zone_capacity_blocks array is NULL, then zone capacity
	 * is equal to the zone size for all zones
	 */
	if (!FDEV(dev_idx).zone_capacity_blocks)
		return sbi->segs_per_sec;

	/* Get the segment count beyond zone capacity block */
	unusable_segs_in_sec = (sbi->blocks_per_blkz -
				FDEV(dev_idx).zone_capacity_blocks[zone_idx]) >>
				sbi->log_blocks_per_seg;
	return sbi->segs_per_sec - unusable_segs_in_sec;
}

/*
 * Return the number of usable blocks in a segment. The number of blocks
 * returned is always equal to the number of blocks in a segment for
 * segments fully contained within a sequential zone capacity or a
 * conventional zone. For segments partially contained in a sequential
 * zone capacity, the number of usable blocks up to the zone capacity
 * is returned. 0 is returned in all other cases.
 */
static inline unsigned int f2fs_usable_zone_blks_in_seg(
			struct f2fs_sb_info *sbi, unsigned int segno)
{
	block_t seg_start, sec_start_blkaddr, sec_cap_blkaddr;
	unsigned int zone_idx, dev_idx, secno;

	secno = GET_SEC_FROM_SEG(sbi, segno);
	seg_start = START_BLOCK(sbi, segno);
	dev_idx = f2fs_target_device_index(sbi, seg_start);
	zone_idx = get_zone_idx(sbi, secno, dev_idx);

	/*
	 * Conventional zone's capacity is always equal to zone size,
	 * so, blocks per segment is unchanged.
	 */
	if (is_conv_zone(sbi, zone_idx, dev_idx))
		return sbi->blocks_per_seg;

	if (!FDEV(dev_idx).zone_capacity_blocks)
		return sbi->blocks_per_seg;

	sec_start_blkaddr = START_BLOCK(sbi, GET_SEG_FROM_SEC(sbi, secno));
	sec_cap_blkaddr = sec_start_blkaddr +
				FDEV(dev_idx).zone_capacity_blocks[zone_idx];

	/*
	 * If segment starts before zone capacity and spans beyond
	 * zone capacity, then usable blocks are from seg start to
	 * zone capacity. If the segment starts after the zone capacity,
	 * then there are no usable blocks.
	 */
	if (seg_start >= sec_cap_blkaddr)
		return 0;
	if (seg_start + sbi->blocks_per_seg > sec_cap_blkaddr)
		return sec_cap_blkaddr - seg_start;

	return sbi->blocks_per_seg;
}
#else
int f2fs_fix_curseg_write_pointer(struct f2fs_sb_info *sbi)
{
	return 0;
}

int f2fs_check_write_pointer(struct f2fs_sb_info *sbi)
{
	return 0;
}

static inline unsigned int f2fs_usable_zone_blks_in_seg(struct f2fs_sb_info *sbi,
							unsigned int segno)
{
	return 0;
}

static inline unsigned int f2fs_usable_zone_segs_in_sec(struct f2fs_sb_info *sbi,
							unsigned int segno)
{
	return 0;
}
#endif
unsigned int f2fs_usable_blks_in_seg(struct f2fs_sb_info *sbi,
					unsigned int segno)
{
	if (f2fs_sb_has_blkzoned(sbi))
		return f2fs_usable_zone_blks_in_seg(sbi, segno);

	return sbi->blocks_per_seg;
}

unsigned int f2fs_usable_segs_in_sec(struct f2fs_sb_info *sbi,
					unsigned int segno)
{
	if (f2fs_sb_has_blkzoned(sbi))
		return f2fs_usable_zone_segs_in_sec(sbi, segno);

	return sbi->segs_per_sec;
}

/*
 * Update min, max modified time for cost-benefit GC algorithm
 */
static void init_min_max_mtime(struct f2fs_sb_info *sbi)
{
	struct sit_info *sit_i = SIT_I(sbi);
	unsigned int segno;

	down_write(&sit_i->sentry_lock);

	sit_i->min_mtime = ULLONG_MAX;

	for (segno = 0; segno < MAIN_SEGS(sbi); segno += sbi->segs_per_sec) {
		unsigned int i;
		unsigned long long mtime = 0;

		for (i = 0; i < sbi->segs_per_sec; i++)
			mtime += get_seg_entry(sbi, segno + i)->mtime;

		mtime = div_u64(mtime, sbi->segs_per_sec);

		if (sit_i->min_mtime > mtime)
			sit_i->min_mtime = mtime;
	}
	sit_i->max_mtime = get_mtime(sbi, false);
	sit_i->dirty_max_mtime = 0;
	up_write(&sit_i->sentry_lock);
}

int f2fs_build_segment_manager(struct f2fs_sb_info *sbi)
{
	struct f2fs_super_block *raw_super = F2FS_RAW_SUPER(sbi);
	struct f2fs_checkpoint *ckpt = F2FS_CKPT(sbi);
	struct f2fs_sm_info *sm_info;
	int err;

	sm_info = f2fs_kzalloc(sbi, sizeof(struct f2fs_sm_info), GFP_KERNEL);
	if (!sm_info)
		return -ENOMEM;

	/* init sm info */
	sbi->sm_info = sm_info;
	sm_info->seg0_blkaddr = le32_to_cpu(raw_super->segment0_blkaddr);
	sm_info->main_blkaddr = le32_to_cpu(raw_super->main_blkaddr);
	sm_info->segment_count = le32_to_cpu(raw_super->segment_count);
	sm_info->reserved_segments = le32_to_cpu(ckpt->rsvd_segment_count);
	sm_info->ovp_segments = le32_to_cpu(ckpt->overprov_segment_count);
	sm_info->main_segments = le32_to_cpu(raw_super->segment_count_main);
	sm_info->ssa_blkaddr = le32_to_cpu(raw_super->ssa_blkaddr);
	sm_info->rec_prefree_segments = sm_info->main_segments *
					DEF_RECLAIM_PREFREE_SEGMENTS / 100;
	if (sm_info->rec_prefree_segments > DEF_MAX_RECLAIM_PREFREE_SEGMENTS)
		sm_info->rec_prefree_segments = DEF_MAX_RECLAIM_PREFREE_SEGMENTS;

	if (!f2fs_lfs_mode(sbi))
		sm_info->ipu_policy = 1 << F2FS_IPU_FSYNC;
	sm_info->min_ipu_util = DEF_MIN_IPU_UTIL;
	sm_info->min_fsync_blocks = DEF_MIN_FSYNC_BLOCKS;
	sm_info->min_seq_blocks = sbi->blocks_per_seg * sbi->segs_per_sec;
	sm_info->min_hot_blocks = DEF_MIN_HOT_BLOCKS;
	sm_info->min_ssr_sections = reserved_sections(sbi);

	INIT_LIST_HEAD(&sm_info->sit_entry_set);

	init_rwsem(&sm_info->curseg_lock);

	if (!f2fs_readonly(sbi->sb)) {
		err = f2fs_create_flush_cmd_control(sbi);
		if (err)
			return err;
	}

	err = create_discard_cmd_control(sbi);
	if (err)
		return err;

	err = build_sit_info(sbi);
	if (err)
		return err;
	err = build_free_segmap(sbi);
	if (err)
		return err;
	err = build_curseg(sbi);
	if (err)
		return err;

	/* reinit free segmap based on SIT */
	err = build_sit_entries(sbi);
	if (err)
		return err;

	init_free_segmap(sbi);
	err = build_dirty_segmap(sbi);
	if (err)
		return err;

	err = sanity_check_curseg(sbi);
	if (err)
		return err;

	init_min_max_mtime(sbi);
	return 0;
}

static void discard_dirty_segmap(struct f2fs_sb_info *sbi,
		enum dirty_type dirty_type)
{
	struct dirty_seglist_info *dirty_i = DIRTY_I(sbi);

	mutex_lock(&dirty_i->seglist_lock);
	kvfree(dirty_i->dirty_segmap[dirty_type]);
	dirty_i->nr_dirty[dirty_type] = 0;
	mutex_unlock(&dirty_i->seglist_lock);
}

static void destroy_victim_secmap(struct f2fs_sb_info *sbi)
{
	struct dirty_seglist_info *dirty_i = DIRTY_I(sbi);
	kvfree(dirty_i->victim_secmap);
}

static void destroy_dirty_segmap(struct f2fs_sb_info *sbi)
{
	struct dirty_seglist_info *dirty_i = DIRTY_I(sbi);
	int i;

	if (!dirty_i)
		return;

	/* discard pre-free/dirty segments list */
	for (i = 0; i < NR_DIRTY_TYPE; i++)
		discard_dirty_segmap(sbi, i);

	if (__is_large_section(sbi)) {
		mutex_lock(&dirty_i->seglist_lock);
		kvfree(dirty_i->dirty_secmap);
		mutex_unlock(&dirty_i->seglist_lock);
	}

	destroy_victim_secmap(sbi);
	SM_I(sbi)->dirty_info = NULL;
	kfree(dirty_i);
}

static void destroy_curseg(struct f2fs_sb_info *sbi)
{
	struct curseg_info *array = SM_I(sbi)->curseg_array;
	int i;

	if (!array)
		return;
	SM_I(sbi)->curseg_array = NULL;
	for (i = 0; i < NR_CURSEG_TYPE; i++) {
		kfree(array[i].sum_blk);
		kfree(array[i].journal);
	}
	kfree(array);
}

static void destroy_free_segmap(struct f2fs_sb_info *sbi)
{
	struct free_segmap_info *free_i = SM_I(sbi)->free_info;
	if (!free_i)
		return;
	SM_I(sbi)->free_info = NULL;
	kvfree(free_i->free_segmap);
	kvfree(free_i->free_secmap);
	kfree(free_i);
}

static void destroy_sit_info(struct f2fs_sb_info *sbi)
{
	struct sit_info *sit_i = SIT_I(sbi);

	if (!sit_i)
		return;

	if (sit_i->sentries)
		kvfree(sit_i->bitmap);
	kfree(sit_i->tmp_map);

	kvfree(sit_i->sentries);
	kvfree(sit_i->sec_entries);
	kvfree(sit_i->dirty_sentries_bitmap);

	SM_I(sbi)->sit_info = NULL;
	kvfree(sit_i->sit_bitmap);
#ifdef CONFIG_F2FS_CHECK_FS
	kvfree(sit_i->sit_bitmap_mir);
	kvfree(sit_i->invalid_segmap);
#endif
	kfree(sit_i);
}

void f2fs_destroy_segment_manager(struct f2fs_sb_info *sbi)
{
	struct f2fs_sm_info *sm_info = SM_I(sbi);

	if (!sm_info)
		return;
	f2fs_destroy_flush_cmd_control(sbi, true);
	destroy_discard_cmd_control(sbi);
	destroy_dirty_segmap(sbi);
	destroy_curseg(sbi);
	destroy_free_segmap(sbi);
	destroy_sit_info(sbi);
	sbi->sm_info = NULL;
	kfree(sm_info);
}

int __init f2fs_create_segment_manager_caches(void)
{
	discard_entry_slab = f2fs_kmem_cache_create("f2fs_discard_entry",
			sizeof(struct discard_entry));
	if (!discard_entry_slab)
		goto fail;

	discard_cmd_slab = f2fs_kmem_cache_create("f2fs_discard_cmd",
			sizeof(struct discard_cmd));
	if (!discard_cmd_slab)
		goto destroy_discard_entry;

	sit_entry_set_slab = f2fs_kmem_cache_create("f2fs_sit_entry_set",
			sizeof(struct sit_entry_set));
	if (!sit_entry_set_slab)
		goto destroy_discard_cmd;

	inmem_entry_slab = f2fs_kmem_cache_create("f2fs_inmem_page_entry",
			sizeof(struct inmem_pages));
	if (!inmem_entry_slab)
		goto destroy_sit_entry_set;
	return 0;

destroy_sit_entry_set:
	kmem_cache_destroy(sit_entry_set_slab);
destroy_discard_cmd:
	kmem_cache_destroy(discard_cmd_slab);
destroy_discard_entry:
	kmem_cache_destroy(discard_entry_slab);
fail:
	return -ENOMEM;
}

void f2fs_destroy_segment_manager_caches(void)
{
	kmem_cache_destroy(sit_entry_set_slab);
	kmem_cache_destroy(discard_cmd_slab);
	kmem_cache_destroy(discard_entry_slab);
	kmem_cache_destroy(inmem_entry_slab);
}<|MERGE_RESOLUTION|>--- conflicted
+++ resolved
@@ -3261,11 +3261,7 @@
 			else
 				return CURSEG_COLD_DATA;
 		}
-<<<<<<< HEAD
-		if (file_is_cold(inode) || f2fs_compressed_file(inode))
-=======
 		if (file_is_cold(inode) || f2fs_need_compress_data(inode))
->>>>>>> a34582fe
 			return CURSEG_COLD_DATA;
 		if (file_is_hot(inode) ||
 				is_inode_flag_set(inode, FI_HOT_DATA) ||
