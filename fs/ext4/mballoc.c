--- conflicted
+++ resolved
@@ -5634,15 +5634,6 @@
 
 	sbi = EXT4_SB(sb);
 
-<<<<<<< HEAD
-	if (sbi->s_mount_state & EXT4_FC_REPLAY) {
-		ext4_free_blocks_simple(inode, block, count);
-		return;
-	}
-
-	might_sleep();
-=======
->>>>>>> dd679e5c
 	if (bh) {
 		if (block)
 			BUG_ON(block != bh->b_blocknr);
@@ -5650,8 +5641,6 @@
 			block = bh->b_blocknr;
 	}
 
-<<<<<<< HEAD
-=======
 	if (sbi->s_mount_state & EXT4_FC_REPLAY) {
 		ext4_free_blocks_simple(inode, block, EXT4_NUM_B2C(sbi, count));
 		return;
@@ -5659,7 +5648,6 @@
 
 	might_sleep();
 
->>>>>>> dd679e5c
 	if (!(flags & EXT4_FREE_BLOCKS_VALIDATED) &&
 	    !ext4_inode_block_valid(inode, block, count)) {
 		ext4_error(sb, "Freeing blocks not in datazone - "
