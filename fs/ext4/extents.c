--- conflicted
+++ resolved
@@ -5805,12 +5805,8 @@
 	 * mapped - no physical clusters have been allocated, and the
 	 * file has no extents
 	 */
-<<<<<<< HEAD
-	if (ext4_test_inode_state(inode, EXT4_STATE_MAY_INLINE_DATA))
-=======
 	if (ext4_test_inode_state(inode, EXT4_STATE_MAY_INLINE_DATA) ||
 	    ext4_has_inline_data(inode))
->>>>>>> dd679e5c
 		return 0;
 
 	/* search for the extent closest to the first block in the cluster */
