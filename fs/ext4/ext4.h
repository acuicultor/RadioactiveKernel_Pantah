// SPDX-License-Identifier: GPL-2.0
/*
 *  ext4.h
 *
 * Copyright (C) 1992, 1993, 1994, 1995
 * Remy Card (card@masi.ibp.fr)
 * Laboratoire MASI - Institut Blaise Pascal
 * Universite Pierre et Marie Curie (Paris VI)
 *
 *  from
 *
 *  linux/include/linux/minix_fs.h
 *
 *  Copyright (C) 1991, 1992  Linus Torvalds
 */

#ifndef _EXT4_H
#define _EXT4_H

#include <linux/types.h>
#include <linux/blkdev.h>
#include <linux/magic.h>
#include <linux/jbd2.h>
#include <linux/quota.h>
#include <linux/rwsem.h>
#include <linux/rbtree.h>
#include <linux/seqlock.h>
#include <linux/mutex.h>
#include <linux/timer.h>
#include <linux/wait.h>
#include <linux/sched/signal.h>
#include <linux/blockgroup_lock.h>
#include <linux/percpu_counter.h>
#include <linux/ratelimit.h>
#include <crypto/hash.h>
#include <linux/falloc.h>
#include <linux/percpu-rwsem.h>
#include <linux/fiemap.h>
#ifdef __KERNEL__
#include <linux/compat.h>
#endif

#include <linux/fscrypt.h>
#include <linux/fsverity.h>

#include <linux/compiler.h>

/*
 * The fourth extended filesystem constants/structures
 */

/*
 * with AGGRESSIVE_CHECK allocator runs consistency checks over
 * structures. these checks slow things down a lot
 */
#define AGGRESSIVE_CHECK__

/*
 * with DOUBLE_CHECK defined mballoc creates persistent in-core
 * bitmaps, maintains and uses them to check for double allocations
 */
#define DOUBLE_CHECK__

/*
 * Define EXT4FS_DEBUG to produce debug messages
 */
#undef EXT4FS_DEBUG

/*
 * Debug code
 */
#ifdef EXT4FS_DEBUG
#define ext4_debug(f, a...)						\
	do {								\
		printk(KERN_DEBUG "EXT4-fs DEBUG (%s, %d): %s:",	\
			__FILE__, __LINE__, __func__);			\
		printk(KERN_DEBUG f, ## a);				\
	} while (0)
#else
#define ext4_debug(fmt, ...)	no_printk(fmt, ##__VA_ARGS__)
#endif

 /*
  * Turn on EXT_DEBUG to enable ext4_ext_show_path/leaf/move in extents.c
  */
#define EXT_DEBUG__

/*
 * Dynamic printk for controlled extents debugging.
 */
#ifdef CONFIG_EXT4_DEBUG
#define ext_debug(ino, fmt, ...)					\
	pr_debug("[%s/%d] EXT4-fs (%s): ino %lu: (%s, %d): %s:" fmt,	\
		 current->comm, task_pid_nr(current),			\
		 ino->i_sb->s_id, ino->i_ino, __FILE__, __LINE__,	\
		 __func__, ##__VA_ARGS__)
#else
#define ext_debug(ino, fmt, ...)	no_printk(fmt, ##__VA_ARGS__)
#endif

/* data type for block offset of block group */
typedef int ext4_grpblk_t;

/* data type for filesystem-wide blocks number */
typedef unsigned long long ext4_fsblk_t;

/* data type for file logical block number */
typedef __u32 ext4_lblk_t;

/* data type for block group number */
typedef unsigned int ext4_group_t;

enum SHIFT_DIRECTION {
	SHIFT_LEFT = 0,
	SHIFT_RIGHT,
};

/*
 * Flags used in mballoc's allocation_context flags field.
 *
 * Also used to show what's going on for debugging purposes when the
 * flag field is exported via the traceport interface
 */

/* prefer goal again. length */
#define EXT4_MB_HINT_MERGE		0x0001
/* blocks already reserved */
#define EXT4_MB_HINT_RESERVED		0x0002
/* metadata is being allocated */
#define EXT4_MB_HINT_METADATA		0x0004
/* first blocks in the file */
#define EXT4_MB_HINT_FIRST		0x0008
/* search for the best chunk */
#define EXT4_MB_HINT_BEST		0x0010
/* data is being allocated */
#define EXT4_MB_HINT_DATA		0x0020
/* don't preallocate (for tails) */
#define EXT4_MB_HINT_NOPREALLOC		0x0040
/* allocate for locality group */
#define EXT4_MB_HINT_GROUP_ALLOC	0x0080
/* allocate goal blocks or none */
#define EXT4_MB_HINT_GOAL_ONLY		0x0100
/* goal is meaningful */
#define EXT4_MB_HINT_TRY_GOAL		0x0200
/* blocks already pre-reserved by delayed allocation */
#define EXT4_MB_DELALLOC_RESERVED	0x0400
/* We are doing stream allocation */
#define EXT4_MB_STREAM_ALLOC		0x0800
/* Use reserved root blocks if needed */
#define EXT4_MB_USE_ROOT_BLOCKS		0x1000
/* Use blocks from reserved pool */
#define EXT4_MB_USE_RESERVED		0x2000
/* Do strict check for free blocks while retrying block allocation */
#define EXT4_MB_STRICT_CHECK		0x4000

struct ext4_allocation_request {
	/* target inode for block we're allocating */
	struct inode *inode;
	/* how many blocks we want to allocate */
	unsigned int len;
	/* logical block in target inode */
	ext4_lblk_t logical;
	/* the closest logical allocated block to the left */
	ext4_lblk_t lleft;
	/* the closest logical allocated block to the right */
	ext4_lblk_t lright;
	/* phys. target (a hint) */
	ext4_fsblk_t goal;
	/* phys. block for the closest logical allocated block to the left */
	ext4_fsblk_t pleft;
	/* phys. block for the closest logical allocated block to the right */
	ext4_fsblk_t pright;
	/* flags. see above EXT4_MB_HINT_* */
	unsigned int flags;
};

/*
 * Logical to physical block mapping, used by ext4_map_blocks()
 *
 * This structure is used to pass requests into ext4_map_blocks() as
 * well as to store the information returned by ext4_map_blocks().  It
 * takes less room on the stack than a struct buffer_head.
 */
#define EXT4_MAP_NEW		BIT(BH_New)
#define EXT4_MAP_MAPPED		BIT(BH_Mapped)
#define EXT4_MAP_UNWRITTEN	BIT(BH_Unwritten)
#define EXT4_MAP_BOUNDARY	BIT(BH_Boundary)
#define EXT4_MAP_FLAGS		(EXT4_MAP_NEW | EXT4_MAP_MAPPED |\
				 EXT4_MAP_UNWRITTEN | EXT4_MAP_BOUNDARY)

struct ext4_map_blocks {
	ext4_fsblk_t m_pblk;
	ext4_lblk_t m_lblk;
	unsigned int m_len;
	unsigned int m_flags;
};

/*
 * Block validity checking, system zone rbtree.
 */
struct ext4_system_blocks {
	struct rb_root root;
	struct rcu_head rcu;
};

/*
 * Flags for ext4_io_end->flags
 */
#define	EXT4_IO_END_UNWRITTEN	0x0001

struct ext4_io_end_vec {
	struct list_head list;		/* list of io_end_vec */
	loff_t offset;			/* offset in the file */
	ssize_t size;			/* size of the extent */
};

/*
 * For converting unwritten extents on a work queue. 'handle' is used for
 * buffered writeback.
 */
typedef struct ext4_io_end {
	struct list_head	list;		/* per-file finished IO list */
	handle_t		*handle;	/* handle reserved for extent
						 * conversion */
	struct inode		*inode;		/* file being written to */
	struct bio		*bio;		/* Linked list of completed
						 * bios covering the extent */
	unsigned int		flag;		/* unwritten or not */
	atomic_t		count;		/* reference counter */
	struct list_head	list_vec;	/* list of ext4_io_end_vec */
} ext4_io_end_t;

struct ext4_io_submit {
	struct writeback_control *io_wbc;
	struct bio		*io_bio;
	ext4_io_end_t		*io_end;
	sector_t		io_next_block;
};

/*
 * Special inodes numbers
 */
#define	EXT4_BAD_INO		 1	/* Bad blocks inode */
#define EXT4_ROOT_INO		 2	/* Root inode */
#define EXT4_USR_QUOTA_INO	 3	/* User quota inode */
#define EXT4_GRP_QUOTA_INO	 4	/* Group quota inode */
#define EXT4_BOOT_LOADER_INO	 5	/* Boot loader inode */
#define EXT4_UNDEL_DIR_INO	 6	/* Undelete directory inode */
#define EXT4_RESIZE_INO		 7	/* Reserved group descriptors inode */
#define EXT4_JOURNAL_INO	 8	/* Journal inode */

/* First non-reserved inode for old ext4 filesystems */
#define EXT4_GOOD_OLD_FIRST_INO	11

/*
 * Maximal count of links to a file
 */
#define EXT4_LINK_MAX		65000

/*
 * Macro-instructions used to manage several block sizes
 */
#define EXT4_MIN_BLOCK_SIZE		1024
#define	EXT4_MAX_BLOCK_SIZE		65536
#define EXT4_MIN_BLOCK_LOG_SIZE		10
#define EXT4_MAX_BLOCK_LOG_SIZE		16
#define EXT4_MAX_CLUSTER_LOG_SIZE	30
#ifdef __KERNEL__
# define EXT4_BLOCK_SIZE(s)		((s)->s_blocksize)
#else
# define EXT4_BLOCK_SIZE(s)		(EXT4_MIN_BLOCK_SIZE << (s)->s_log_block_size)
#endif
#define	EXT4_ADDR_PER_BLOCK(s)		(EXT4_BLOCK_SIZE(s) / sizeof(__u32))
#define EXT4_CLUSTER_SIZE(s)		(EXT4_BLOCK_SIZE(s) << \
					 EXT4_SB(s)->s_cluster_bits)
#ifdef __KERNEL__
# define EXT4_BLOCK_SIZE_BITS(s)	((s)->s_blocksize_bits)
# define EXT4_CLUSTER_BITS(s)		(EXT4_SB(s)->s_cluster_bits)
#else
# define EXT4_BLOCK_SIZE_BITS(s)	((s)->s_log_block_size + 10)
#endif
#ifdef __KERNEL__
#define	EXT4_ADDR_PER_BLOCK_BITS(s)	(EXT4_SB(s)->s_addr_per_block_bits)
#define EXT4_INODE_SIZE(s)		(EXT4_SB(s)->s_inode_size)
#define EXT4_FIRST_INO(s)		(EXT4_SB(s)->s_first_ino)
#else
#define EXT4_INODE_SIZE(s)	(((s)->s_rev_level == EXT4_GOOD_OLD_REV) ? \
				 EXT4_GOOD_OLD_INODE_SIZE : \
				 (s)->s_inode_size)
#define EXT4_FIRST_INO(s)	(((s)->s_rev_level == EXT4_GOOD_OLD_REV) ? \
				 EXT4_GOOD_OLD_FIRST_INO : \
				 (s)->s_first_ino)
#endif
#define EXT4_BLOCK_ALIGN(size, blkbits)		ALIGN((size), (1 << (blkbits)))
#define EXT4_MAX_BLOCKS(size, offset, blkbits) \
	((EXT4_BLOCK_ALIGN(size + offset, blkbits) >> blkbits) - (offset >> \
								  blkbits))

/* Translate a block number to a cluster number */
#define EXT4_B2C(sbi, blk)	((blk) >> (sbi)->s_cluster_bits)
/* Translate a cluster number to a block number */
#define EXT4_C2B(sbi, cluster)	((cluster) << (sbi)->s_cluster_bits)
/* Translate # of blks to # of clusters */
#define EXT4_NUM_B2C(sbi, blks)	(((blks) + (sbi)->s_cluster_ratio - 1) >> \
				 (sbi)->s_cluster_bits)
/* Mask out the low bits to get the starting block of the cluster */
#define EXT4_PBLK_CMASK(s, pblk) ((pblk) &				\
				  ~((ext4_fsblk_t) (s)->s_cluster_ratio - 1))
#define EXT4_LBLK_CMASK(s, lblk) ((lblk) &				\
				  ~((ext4_lblk_t) (s)->s_cluster_ratio - 1))
/* Fill in the low bits to get the last block of the cluster */
#define EXT4_LBLK_CFILL(sbi, lblk) ((lblk) |				\
				    ((ext4_lblk_t) (sbi)->s_cluster_ratio - 1))
/* Get the cluster offset */
#define EXT4_PBLK_COFF(s, pblk) ((pblk) &				\
				 ((ext4_fsblk_t) (s)->s_cluster_ratio - 1))
#define EXT4_LBLK_COFF(s, lblk) ((lblk) &				\
				 ((ext4_lblk_t) (s)->s_cluster_ratio - 1))

/*
 * Structure of a blocks group descriptor
 */
struct ext4_group_desc
{
	__le32	bg_block_bitmap_lo;	/* Blocks bitmap block */
	__le32	bg_inode_bitmap_lo;	/* Inodes bitmap block */
	__le32	bg_inode_table_lo;	/* Inodes table block */
	__le16	bg_free_blocks_count_lo;/* Free blocks count */
	__le16	bg_free_inodes_count_lo;/* Free inodes count */
	__le16	bg_used_dirs_count_lo;	/* Directories count */
	__le16	bg_flags;		/* EXT4_BG_flags (INODE_UNINIT, etc) */
	__le32  bg_exclude_bitmap_lo;   /* Exclude bitmap for snapshots */
	__le16  bg_block_bitmap_csum_lo;/* crc32c(s_uuid+grp_num+bbitmap) LE */
	__le16  bg_inode_bitmap_csum_lo;/* crc32c(s_uuid+grp_num+ibitmap) LE */
	__le16  bg_itable_unused_lo;	/* Unused inodes count */
	__le16  bg_checksum;		/* crc16(sb_uuid+group+desc) */
	__le32	bg_block_bitmap_hi;	/* Blocks bitmap block MSB */
	__le32	bg_inode_bitmap_hi;	/* Inodes bitmap block MSB */
	__le32	bg_inode_table_hi;	/* Inodes table block MSB */
	__le16	bg_free_blocks_count_hi;/* Free blocks count MSB */
	__le16	bg_free_inodes_count_hi;/* Free inodes count MSB */
	__le16	bg_used_dirs_count_hi;	/* Directories count MSB */
	__le16  bg_itable_unused_hi;    /* Unused inodes count MSB */
	__le32  bg_exclude_bitmap_hi;   /* Exclude bitmap block MSB */
	__le16  bg_block_bitmap_csum_hi;/* crc32c(s_uuid+grp_num+bbitmap) BE */
	__le16  bg_inode_bitmap_csum_hi;/* crc32c(s_uuid+grp_num+ibitmap) BE */
	__u32   bg_reserved;
};

#define EXT4_BG_INODE_BITMAP_CSUM_HI_END	\
	(offsetof(struct ext4_group_desc, bg_inode_bitmap_csum_hi) + \
	 sizeof(__le16))
#define EXT4_BG_BLOCK_BITMAP_CSUM_HI_END	\
	(offsetof(struct ext4_group_desc, bg_block_bitmap_csum_hi) + \
	 sizeof(__le16))

/*
 * Structure of a flex block group info
 */

struct flex_groups {
	atomic64_t	free_clusters;
	atomic_t	free_inodes;
	atomic_t	used_dirs;
};

#define EXT4_BG_INODE_UNINIT	0x0001 /* Inode table/bitmap not in use */
#define EXT4_BG_BLOCK_UNINIT	0x0002 /* Block bitmap not in use */
#define EXT4_BG_INODE_ZEROED	0x0004 /* On-disk itable initialized to zero */

/*
 * Macro-instructions used to manage group descriptors
 */
#define EXT4_MIN_DESC_SIZE		32
#define EXT4_MIN_DESC_SIZE_64BIT	64
#define	EXT4_MAX_DESC_SIZE		EXT4_MIN_BLOCK_SIZE
#define EXT4_DESC_SIZE(s)		(EXT4_SB(s)->s_desc_size)
#ifdef __KERNEL__
# define EXT4_BLOCKS_PER_GROUP(s)	(EXT4_SB(s)->s_blocks_per_group)
# define EXT4_CLUSTERS_PER_GROUP(s)	(EXT4_SB(s)->s_clusters_per_group)
# define EXT4_DESC_PER_BLOCK(s)		(EXT4_SB(s)->s_desc_per_block)
# define EXT4_INODES_PER_GROUP(s)	(EXT4_SB(s)->s_inodes_per_group)
# define EXT4_DESC_PER_BLOCK_BITS(s)	(EXT4_SB(s)->s_desc_per_block_bits)
#else
# define EXT4_BLOCKS_PER_GROUP(s)	((s)->s_blocks_per_group)
# define EXT4_DESC_PER_BLOCK(s)		(EXT4_BLOCK_SIZE(s) / EXT4_DESC_SIZE(s))
# define EXT4_INODES_PER_GROUP(s)	((s)->s_inodes_per_group)
#endif

/*
 * Constants relative to the data blocks
 */
#define	EXT4_NDIR_BLOCKS		12
#define	EXT4_IND_BLOCK			EXT4_NDIR_BLOCKS
#define	EXT4_DIND_BLOCK			(EXT4_IND_BLOCK + 1)
#define	EXT4_TIND_BLOCK			(EXT4_DIND_BLOCK + 1)
#define	EXT4_N_BLOCKS			(EXT4_TIND_BLOCK + 1)

/*
 * Inode flags
 */
#define	EXT4_SECRM_FL			0x00000001 /* Secure deletion */
#define	EXT4_UNRM_FL			0x00000002 /* Undelete */
#define	EXT4_COMPR_FL			0x00000004 /* Compress file */
#define EXT4_SYNC_FL			0x00000008 /* Synchronous updates */
#define EXT4_IMMUTABLE_FL		0x00000010 /* Immutable file */
#define EXT4_APPEND_FL			0x00000020 /* writes to file may only append */
#define EXT4_NODUMP_FL			0x00000040 /* do not dump file */
#define EXT4_NOATIME_FL			0x00000080 /* do not update atime */
/* Reserved for compression usage... */
#define EXT4_DIRTY_FL			0x00000100
#define EXT4_COMPRBLK_FL		0x00000200 /* One or more compressed clusters */
#define EXT4_NOCOMPR_FL			0x00000400 /* Don't compress */
	/* nb: was previously EXT2_ECOMPR_FL */
#define EXT4_ENCRYPT_FL			0x00000800 /* encrypted file */
/* End compression flags --- maybe not all used */
#define EXT4_INDEX_FL			0x00001000 /* hash-indexed directory */
#define EXT4_IMAGIC_FL			0x00002000 /* AFS directory */
#define EXT4_JOURNAL_DATA_FL		0x00004000 /* file data should be journaled */
#define EXT4_NOTAIL_FL			0x00008000 /* file tail should not be merged */
#define EXT4_DIRSYNC_FL			0x00010000 /* dirsync behaviour (directories only) */
#define EXT4_TOPDIR_FL			0x00020000 /* Top of directory hierarchies*/
#define EXT4_HUGE_FILE_FL               0x00040000 /* Set to each huge file */
#define EXT4_EXTENTS_FL			0x00080000 /* Inode uses extents */
#define EXT4_VERITY_FL			0x00100000 /* Verity protected inode */
#define EXT4_EA_INODE_FL	        0x00200000 /* Inode used for large EA */
/* 0x00400000 was formerly EXT4_EOFBLOCKS_FL */

#define EXT4_DAX_FL			0x02000000 /* Inode is DAX */

#define EXT4_INLINE_DATA_FL		0x10000000 /* Inode has inline data. */
#define EXT4_PROJINHERIT_FL		0x20000000 /* Create with parents projid */
#define EXT4_CASEFOLD_FL		0x40000000 /* Casefolded directory */
#define EXT4_RESERVED_FL		0x80000000 /* reserved for ext4 lib */

/* User modifiable flags */
#define EXT4_FL_USER_MODIFIABLE		(EXT4_SECRM_FL | \
					 EXT4_UNRM_FL | \
					 EXT4_COMPR_FL | \
					 EXT4_SYNC_FL | \
					 EXT4_IMMUTABLE_FL | \
					 EXT4_APPEND_FL | \
					 EXT4_NODUMP_FL | \
					 EXT4_NOATIME_FL | \
					 EXT4_JOURNAL_DATA_FL | \
					 EXT4_NOTAIL_FL | \
					 EXT4_DIRSYNC_FL | \
					 EXT4_TOPDIR_FL | \
					 EXT4_EXTENTS_FL | \
					 0x00400000 /* EXT4_EOFBLOCKS_FL */ | \
					 EXT4_DAX_FL | \
					 EXT4_PROJINHERIT_FL | \
					 EXT4_CASEFOLD_FL)

/* User visible flags */
#define EXT4_FL_USER_VISIBLE		(EXT4_FL_USER_MODIFIABLE | \
					 EXT4_DIRTY_FL | \
					 EXT4_COMPRBLK_FL | \
					 EXT4_NOCOMPR_FL | \
					 EXT4_ENCRYPT_FL | \
					 EXT4_INDEX_FL | \
					 EXT4_VERITY_FL | \
					 EXT4_INLINE_DATA_FL)

/* Flags we can manipulate with through FS_IOC_FSSETXATTR */
#define EXT4_FL_XFLAG_VISIBLE		(EXT4_SYNC_FL | \
					 EXT4_IMMUTABLE_FL | \
					 EXT4_APPEND_FL | \
					 EXT4_NODUMP_FL | \
					 EXT4_NOATIME_FL | \
					 EXT4_PROJINHERIT_FL | \
					 EXT4_DAX_FL)

/* Flags that should be inherited by new inodes from their parent. */
#define EXT4_FL_INHERITED (EXT4_SECRM_FL | EXT4_UNRM_FL | EXT4_COMPR_FL |\
			   EXT4_SYNC_FL | EXT4_NODUMP_FL | EXT4_NOATIME_FL |\
			   EXT4_NOCOMPR_FL | EXT4_JOURNAL_DATA_FL |\
			   EXT4_NOTAIL_FL | EXT4_DIRSYNC_FL |\
			   EXT4_PROJINHERIT_FL | EXT4_CASEFOLD_FL |\
			   EXT4_DAX_FL)

/* Flags that are appropriate for regular files (all but dir-specific ones). */
#define EXT4_REG_FLMASK (~(EXT4_DIRSYNC_FL | EXT4_TOPDIR_FL | EXT4_CASEFOLD_FL |\
			   EXT4_PROJINHERIT_FL))

/* Flags that are appropriate for non-directories/regular files. */
#define EXT4_OTHER_FLMASK (EXT4_NODUMP_FL | EXT4_NOATIME_FL)

/* The only flags that should be swapped */
#define EXT4_FL_SHOULD_SWAP (EXT4_HUGE_FILE_FL | EXT4_EXTENTS_FL)

/* Flags which are mutually exclusive to DAX */
#define EXT4_DAX_MUT_EXCL (EXT4_VERITY_FL | EXT4_ENCRYPT_FL |\
			   EXT4_JOURNAL_DATA_FL | EXT4_INLINE_DATA_FL)

/* Mask out flags that are inappropriate for the given type of inode. */
static inline __u32 ext4_mask_flags(umode_t mode, __u32 flags)
{
	if (S_ISDIR(mode))
		return flags;
	else if (S_ISREG(mode))
		return flags & EXT4_REG_FLMASK;
	else
		return flags & EXT4_OTHER_FLMASK;
}

/*
 * Inode flags used for atomic set/get
 */
enum {
	EXT4_INODE_SECRM	= 0,	/* Secure deletion */
	EXT4_INODE_UNRM		= 1,	/* Undelete */
	EXT4_INODE_COMPR	= 2,	/* Compress file */
	EXT4_INODE_SYNC		= 3,	/* Synchronous updates */
	EXT4_INODE_IMMUTABLE	= 4,	/* Immutable file */
	EXT4_INODE_APPEND	= 5,	/* writes to file may only append */
	EXT4_INODE_NODUMP	= 6,	/* do not dump file */
	EXT4_INODE_NOATIME	= 7,	/* do not update atime */
/* Reserved for compression usage... */
	EXT4_INODE_DIRTY	= 8,
	EXT4_INODE_COMPRBLK	= 9,	/* One or more compressed clusters */
	EXT4_INODE_NOCOMPR	= 10,	/* Don't compress */
	EXT4_INODE_ENCRYPT	= 11,	/* Encrypted file */
/* End compression flags --- maybe not all used */
	EXT4_INODE_INDEX	= 12,	/* hash-indexed directory */
	EXT4_INODE_IMAGIC	= 13,	/* AFS directory */
	EXT4_INODE_JOURNAL_DATA	= 14,	/* file data should be journaled */
	EXT4_INODE_NOTAIL	= 15,	/* file tail should not be merged */
	EXT4_INODE_DIRSYNC	= 16,	/* dirsync behaviour (directories only) */
	EXT4_INODE_TOPDIR	= 17,	/* Top of directory hierarchies*/
	EXT4_INODE_HUGE_FILE	= 18,	/* Set to each huge file */
	EXT4_INODE_EXTENTS	= 19,	/* Inode uses extents */
	EXT4_INODE_VERITY	= 20,	/* Verity protected inode */
	EXT4_INODE_EA_INODE	= 21,	/* Inode used for large EA */
/* 22 was formerly EXT4_INODE_EOFBLOCKS */
	EXT4_INODE_DAX		= 25,	/* Inode is DAX */
	EXT4_INODE_INLINE_DATA	= 28,	/* Data in inode. */
	EXT4_INODE_PROJINHERIT	= 29,	/* Create with parents projid */
	EXT4_INODE_CASEFOLD	= 30,	/* Casefolded directory */
	EXT4_INODE_RESERVED	= 31,	/* reserved for ext4 lib */
};

/*
 * Since it's pretty easy to mix up bit numbers and hex values, we use a
 * build-time check to make sure that EXT4_XXX_FL is consistent with respect to
 * EXT4_INODE_XXX. If all is well, the macros will be dropped, so, it won't cost
 * any extra space in the compiled kernel image, otherwise, the build will fail.
 * It's important that these values are the same, since we are using
 * EXT4_INODE_XXX to test for flag values, but EXT4_XXX_FL must be consistent
 * with the values of FS_XXX_FL defined in include/linux/fs.h and the on-disk
 * values found in ext2, ext3 and ext4 filesystems, and of course the values
 * defined in e2fsprogs.
 *
 * It's not paranoia if the Murphy's Law really *is* out to get you.  :-)
 */
#define TEST_FLAG_VALUE(FLAG) (EXT4_##FLAG##_FL == (1U << EXT4_INODE_##FLAG))
#define CHECK_FLAG_VALUE(FLAG) BUILD_BUG_ON(!TEST_FLAG_VALUE(FLAG))

static inline void ext4_check_flag_values(void)
{
	CHECK_FLAG_VALUE(SECRM);
	CHECK_FLAG_VALUE(UNRM);
	CHECK_FLAG_VALUE(COMPR);
	CHECK_FLAG_VALUE(SYNC);
	CHECK_FLAG_VALUE(IMMUTABLE);
	CHECK_FLAG_VALUE(APPEND);
	CHECK_FLAG_VALUE(NODUMP);
	CHECK_FLAG_VALUE(NOATIME);
	CHECK_FLAG_VALUE(DIRTY);
	CHECK_FLAG_VALUE(COMPRBLK);
	CHECK_FLAG_VALUE(NOCOMPR);
	CHECK_FLAG_VALUE(ENCRYPT);
	CHECK_FLAG_VALUE(INDEX);
	CHECK_FLAG_VALUE(IMAGIC);
	CHECK_FLAG_VALUE(JOURNAL_DATA);
	CHECK_FLAG_VALUE(NOTAIL);
	CHECK_FLAG_VALUE(DIRSYNC);
	CHECK_FLAG_VALUE(TOPDIR);
	CHECK_FLAG_VALUE(HUGE_FILE);
	CHECK_FLAG_VALUE(EXTENTS);
	CHECK_FLAG_VALUE(VERITY);
	CHECK_FLAG_VALUE(EA_INODE);
	CHECK_FLAG_VALUE(INLINE_DATA);
	CHECK_FLAG_VALUE(PROJINHERIT);
	CHECK_FLAG_VALUE(CASEFOLD);
	CHECK_FLAG_VALUE(RESERVED);
}

/* Used to pass group descriptor data when online resize is done */
struct ext4_new_group_input {
	__u32 group;		/* Group number for this data */
	__u64 block_bitmap;	/* Absolute block number of block bitmap */
	__u64 inode_bitmap;	/* Absolute block number of inode bitmap */
	__u64 inode_table;	/* Absolute block number of inode table start */
	__u32 blocks_count;	/* Total number of blocks in this group */
	__u16 reserved_blocks;	/* Number of reserved blocks in this group */
	__u16 unused;
};

#if defined(__KERNEL__) && defined(CONFIG_COMPAT)
struct compat_ext4_new_group_input {
	u32 group;
	compat_u64 block_bitmap;
	compat_u64 inode_bitmap;
	compat_u64 inode_table;
	u32 blocks_count;
	u16 reserved_blocks;
	u16 unused;
};
#endif

/* The struct ext4_new_group_input in kernel space, with free_blocks_count */
struct ext4_new_group_data {
	__u32 group;
	__u64 block_bitmap;
	__u64 inode_bitmap;
	__u64 inode_table;
	__u32 blocks_count;
	__u16 reserved_blocks;
	__u16 mdata_blocks;
	__u32 free_clusters_count;
};

/* Indexes used to index group tables in ext4_new_group_data */
enum {
	BLOCK_BITMAP = 0,	/* block bitmap */
	INODE_BITMAP,		/* inode bitmap */
	INODE_TABLE,		/* inode tables */
	GROUP_TABLE_COUNT,
};

/*
 * Flags used by ext4_map_blocks()
 */
	/* Allocate any needed blocks and/or convert an unwritten
	   extent to be an initialized ext4 */
#define EXT4_GET_BLOCKS_CREATE			0x0001
	/* Request the creation of an unwritten extent */
#define EXT4_GET_BLOCKS_UNWRIT_EXT		0x0002
#define EXT4_GET_BLOCKS_CREATE_UNWRIT_EXT	(EXT4_GET_BLOCKS_UNWRIT_EXT|\
						 EXT4_GET_BLOCKS_CREATE)
	/* Caller is from the delayed allocation writeout path
	 * finally doing the actual allocation of delayed blocks */
#define EXT4_GET_BLOCKS_DELALLOC_RESERVE	0x0004
	/* caller is from the direct IO path, request to creation of an
	unwritten extents if not allocated, split the unwritten
	extent if blocks has been preallocated already*/
#define EXT4_GET_BLOCKS_PRE_IO			0x0008
#define EXT4_GET_BLOCKS_CONVERT			0x0010
#define EXT4_GET_BLOCKS_IO_CREATE_EXT		(EXT4_GET_BLOCKS_PRE_IO|\
					 EXT4_GET_BLOCKS_CREATE_UNWRIT_EXT)
	/* Convert extent to initialized after IO complete */
#define EXT4_GET_BLOCKS_IO_CONVERT_EXT		(EXT4_GET_BLOCKS_CONVERT|\
					 EXT4_GET_BLOCKS_CREATE_UNWRIT_EXT)
	/* Eventual metadata allocation (due to growing extent tree)
	 * should not fail, so try to use reserved blocks for that.*/
#define EXT4_GET_BLOCKS_METADATA_NOFAIL		0x0020
	/* Don't normalize allocation size (used for fallocate) */
#define EXT4_GET_BLOCKS_NO_NORMALIZE		0x0040
	/* Convert written extents to unwritten */
#define EXT4_GET_BLOCKS_CONVERT_UNWRITTEN	0x0100
	/* Write zeros to newly created written extents */
#define EXT4_GET_BLOCKS_ZERO			0x0200
#define EXT4_GET_BLOCKS_CREATE_ZERO		(EXT4_GET_BLOCKS_CREATE |\
					EXT4_GET_BLOCKS_ZERO)
	/* Caller will submit data before dropping transaction handle. This
	 * allows jbd2 to avoid submitting data before commit. */
#define EXT4_GET_BLOCKS_IO_SUBMIT		0x0400

/*
 * The bit position of these flags must not overlap with any of the
 * EXT4_GET_BLOCKS_*.  They are used by ext4_find_extent(),
 * read_extent_tree_block(), ext4_split_extent_at(),
 * ext4_ext_insert_extent(), and ext4_ext_create_new_leaf().
 * EXT4_EX_NOCACHE is used to indicate that the we shouldn't be
 * caching the extents when reading from the extent tree while a
 * truncate or punch hole operation is in progress.
 */
#define EXT4_EX_NOCACHE				0x40000000
#define EXT4_EX_FORCE_CACHE			0x20000000
#define EXT4_EX_NOFAIL				0x10000000

/*
 * Flags used by ext4_free_blocks
 */
#define EXT4_FREE_BLOCKS_METADATA		0x0001
#define EXT4_FREE_BLOCKS_FORGET			0x0002
#define EXT4_FREE_BLOCKS_VALIDATED		0x0004
#define EXT4_FREE_BLOCKS_NO_QUOT_UPDATE		0x0008
#define EXT4_FREE_BLOCKS_NOFREE_FIRST_CLUSTER	0x0010
#define EXT4_FREE_BLOCKS_NOFREE_LAST_CLUSTER	0x0020
#define EXT4_FREE_BLOCKS_RERESERVE_CLUSTER      0x0040

/*
 * ioctl commands
 */
#define	EXT4_IOC_GETVERSION		_IOR('f', 3, long)
#define	EXT4_IOC_SETVERSION		_IOW('f', 4, long)
#define	EXT4_IOC_GETVERSION_OLD		FS_IOC_GETVERSION
#define	EXT4_IOC_SETVERSION_OLD		FS_IOC_SETVERSION
#define EXT4_IOC_GETRSVSZ		_IOR('f', 5, long)
#define EXT4_IOC_SETRSVSZ		_IOW('f', 6, long)
#define EXT4_IOC_GROUP_EXTEND		_IOW('f', 7, unsigned long)
#define EXT4_IOC_GROUP_ADD		_IOW('f', 8, struct ext4_new_group_input)
#define EXT4_IOC_MIGRATE		_IO('f', 9)
 /* note ioctl 10 reserved for an early version of the FIEMAP ioctl */
 /* note ioctl 11 reserved for filesystem-independent FIEMAP ioctl */
#define EXT4_IOC_ALLOC_DA_BLKS		_IO('f', 12)
#define EXT4_IOC_MOVE_EXT		_IOWR('f', 15, struct move_extent)
#define EXT4_IOC_RESIZE_FS		_IOW('f', 16, __u64)
#define EXT4_IOC_SWAP_BOOT		_IO('f', 17)
#define EXT4_IOC_PRECACHE_EXTENTS	_IO('f', 18)
/* ioctl codes 19--39 are reserved for fscrypt */
#define EXT4_IOC_CLEAR_ES_CACHE		_IO('f', 40)
#define EXT4_IOC_GETSTATE		_IOW('f', 41, __u32)
#define EXT4_IOC_GET_ES_CACHE		_IOWR('f', 42, struct fiemap)

#define EXT4_IOC_SHUTDOWN _IOR ('X', 125, __u32)

/*
 * Flags for going down operation
 */
#define EXT4_GOING_FLAGS_DEFAULT		0x0	/* going down */
#define EXT4_GOING_FLAGS_LOGFLUSH		0x1	/* flush log but not data */
#define EXT4_GOING_FLAGS_NOLOGFLUSH		0x2	/* don't flush log nor data */

/*
 * Flags returned by EXT4_IOC_GETSTATE
 *
 * We only expose to userspace a subset of the state flags in
 * i_state_flags
 */
#define EXT4_STATE_FLAG_EXT_PRECACHED	0x00000001
#define EXT4_STATE_FLAG_NEW		0x00000002
#define EXT4_STATE_FLAG_NEWENTRY	0x00000004
#define EXT4_STATE_FLAG_DA_ALLOC_CLOSE	0x00000008

#if defined(__KERNEL__) && defined(CONFIG_COMPAT)
/*
 * ioctl commands in 32 bit emulation
 */
#define EXT4_IOC32_GETVERSION		_IOR('f', 3, int)
#define EXT4_IOC32_SETVERSION		_IOW('f', 4, int)
#define EXT4_IOC32_GETRSVSZ		_IOR('f', 5, int)
#define EXT4_IOC32_SETRSVSZ		_IOW('f', 6, int)
#define EXT4_IOC32_GROUP_EXTEND		_IOW('f', 7, unsigned int)
#define EXT4_IOC32_GROUP_ADD		_IOW('f', 8, struct compat_ext4_new_group_input)
#define EXT4_IOC32_GETVERSION_OLD	FS_IOC32_GETVERSION
#define EXT4_IOC32_SETVERSION_OLD	FS_IOC32_SETVERSION
#endif

/*
 * Returned by EXT4_IOC_GET_ES_CACHE as an additional possible flag.
 * It indicates that the entry in extent status cache is for a hole.
 */
#define EXT4_FIEMAP_EXTENT_HOLE		0x08000000

/* Max physical block we can address w/o extents */
#define EXT4_MAX_BLOCK_FILE_PHYS	0xFFFFFFFF

/* Max logical block we can support */
#define EXT4_MAX_LOGICAL_BLOCK		0xFFFFFFFE

/*
 * Structure of an inode on the disk
 */
struct ext4_inode {
	__le16	i_mode;		/* File mode */
	__le16	i_uid;		/* Low 16 bits of Owner Uid */
	__le32	i_size_lo;	/* Size in bytes */
	__le32	i_atime;	/* Access time */
	__le32	i_ctime;	/* Inode Change time */
	__le32	i_mtime;	/* Modification time */
	__le32	i_dtime;	/* Deletion Time */
	__le16	i_gid;		/* Low 16 bits of Group Id */
	__le16	i_links_count;	/* Links count */
	__le32	i_blocks_lo;	/* Blocks count */
	__le32	i_flags;	/* File flags */
	union {
		struct {
			__le32  l_i_version;
		} linux1;
		struct {
			__u32  h_i_translator;
		} hurd1;
		struct {
			__u32  m_i_reserved1;
		} masix1;
	} osd1;				/* OS dependent 1 */
	__le32	i_block[EXT4_N_BLOCKS];/* Pointers to blocks */
	__le32	i_generation;	/* File version (for NFS) */
	__le32	i_file_acl_lo;	/* File ACL */
	__le32	i_size_high;
	__le32	i_obso_faddr;	/* Obsoleted fragment address */
	union {
		struct {
			__le16	l_i_blocks_high; /* were l_i_reserved1 */
			__le16	l_i_file_acl_high;
			__le16	l_i_uid_high;	/* these 2 fields */
			__le16	l_i_gid_high;	/* were reserved2[0] */
			__le16	l_i_checksum_lo;/* crc32c(uuid+inum+inode) LE */
			__le16	l_i_reserved;
		} linux2;
		struct {
			__le16	h_i_reserved1;	/* Obsoleted fragment number/size which are removed in ext4 */
			__u16	h_i_mode_high;
			__u16	h_i_uid_high;
			__u16	h_i_gid_high;
			__u32	h_i_author;
		} hurd2;
		struct {
			__le16	h_i_reserved1;	/* Obsoleted fragment number/size which are removed in ext4 */
			__le16	m_i_file_acl_high;
			__u32	m_i_reserved2[2];
		} masix2;
	} osd2;				/* OS dependent 2 */
	__le16	i_extra_isize;
	__le16	i_checksum_hi;	/* crc32c(uuid+inum+inode) BE */
	__le32  i_ctime_extra;  /* extra Change time      (nsec << 2 | epoch) */
	__le32  i_mtime_extra;  /* extra Modification time(nsec << 2 | epoch) */
	__le32  i_atime_extra;  /* extra Access time      (nsec << 2 | epoch) */
	__le32  i_crtime;       /* File Creation time */
	__le32  i_crtime_extra; /* extra FileCreationtime (nsec << 2 | epoch) */
	__le32  i_version_hi;	/* high 32 bits for 64-bit version */
	__le32	i_projid;	/* Project ID */
};

struct move_extent {
	__u32 reserved;		/* should be zero */
	__u32 donor_fd;		/* donor file descriptor */
	__u64 orig_start;	/* logical start offset in block for orig */
	__u64 donor_start;	/* logical start offset in block for donor */
	__u64 len;		/* block length to be moved */
	__u64 moved_len;	/* moved block length */
};

#define EXT4_EPOCH_BITS 2
#define EXT4_EPOCH_MASK ((1 << EXT4_EPOCH_BITS) - 1)
#define EXT4_NSEC_MASK  (~0UL << EXT4_EPOCH_BITS)

/*
 * Extended fields will fit into an inode if the filesystem was formatted
 * with large inodes (-I 256 or larger) and there are not currently any EAs
 * consuming all of the available space. For new inodes we always reserve
 * enough space for the kernel's known extended fields, but for inodes
 * created with an old kernel this might not have been the case. None of
 * the extended inode fields is critical for correct filesystem operation.
 * This macro checks if a certain field fits in the inode. Note that
 * inode-size = GOOD_OLD_INODE_SIZE + i_extra_isize
 */
#define EXT4_FITS_IN_INODE(ext4_inode, einode, field)	\
	((offsetof(typeof(*ext4_inode), field) +	\
	  sizeof((ext4_inode)->field))			\
	<= (EXT4_GOOD_OLD_INODE_SIZE +			\
	    (einode)->i_extra_isize))			\

/*
 * We use an encoding that preserves the times for extra epoch "00":
 *
 * extra  msb of                         adjust for signed
 * epoch  32-bit                         32-bit tv_sec to
 * bits   time    decoded 64-bit tv_sec  64-bit tv_sec      valid time range
 * 0 0    1    -0x80000000..-0x00000001  0x000000000 1901-12-13..1969-12-31
 * 0 0    0    0x000000000..0x07fffffff  0x000000000 1970-01-01..2038-01-19
 * 0 1    1    0x080000000..0x0ffffffff  0x100000000 2038-01-19..2106-02-07
 * 0 1    0    0x100000000..0x17fffffff  0x100000000 2106-02-07..2174-02-25
 * 1 0    1    0x180000000..0x1ffffffff  0x200000000 2174-02-25..2242-03-16
 * 1 0    0    0x200000000..0x27fffffff  0x200000000 2242-03-16..2310-04-04
 * 1 1    1    0x280000000..0x2ffffffff  0x300000000 2310-04-04..2378-04-22
 * 1 1    0    0x300000000..0x37fffffff  0x300000000 2378-04-22..2446-05-10
 *
 * Note that previous versions of the kernel on 64-bit systems would
 * incorrectly use extra epoch bits 1,1 for dates between 1901 and
 * 1970.  e2fsck will correct this, assuming that it is run on the
 * affected filesystem before 2242.
 */

static inline __le32 ext4_encode_extra_time(struct timespec64 *time)
{
	u32 extra =((time->tv_sec - (s32)time->tv_sec) >> 32) & EXT4_EPOCH_MASK;
	return cpu_to_le32(extra | (time->tv_nsec << EXT4_EPOCH_BITS));
}

static inline void ext4_decode_extra_time(struct timespec64 *time,
					  __le32 extra)
{
	if (unlikely(extra & cpu_to_le32(EXT4_EPOCH_MASK)))
		time->tv_sec += (u64)(le32_to_cpu(extra) & EXT4_EPOCH_MASK) << 32;
	time->tv_nsec = (le32_to_cpu(extra) & EXT4_NSEC_MASK) >> EXT4_EPOCH_BITS;
}

#define EXT4_INODE_SET_XTIME(xtime, inode, raw_inode)				\
do {										\
	if (EXT4_FITS_IN_INODE(raw_inode, EXT4_I(inode), xtime ## _extra))     {\
		(raw_inode)->xtime = cpu_to_le32((inode)->xtime.tv_sec);	\
		(raw_inode)->xtime ## _extra =					\
				ext4_encode_extra_time(&(inode)->xtime);	\
		}								\
	else	\
		(raw_inode)->xtime = cpu_to_le32(clamp_t(int32_t, (inode)->xtime.tv_sec, S32_MIN, S32_MAX));	\
} while (0)

#define EXT4_EINODE_SET_XTIME(xtime, einode, raw_inode)			       \
do {									       \
	if (EXT4_FITS_IN_INODE(raw_inode, einode, xtime))		       \
		(raw_inode)->xtime = cpu_to_le32((einode)->xtime.tv_sec);      \
	if (EXT4_FITS_IN_INODE(raw_inode, einode, xtime ## _extra))	       \
		(raw_inode)->xtime ## _extra =				       \
				ext4_encode_extra_time(&(einode)->xtime);      \
} while (0)

#define EXT4_INODE_GET_XTIME(xtime, inode, raw_inode)				\
do {										\
	(inode)->xtime.tv_sec = (signed)le32_to_cpu((raw_inode)->xtime);	\
	if (EXT4_FITS_IN_INODE(raw_inode, EXT4_I(inode), xtime ## _extra)) {	\
		ext4_decode_extra_time(&(inode)->xtime,				\
				       raw_inode->xtime ## _extra);		\
		}								\
	else									\
		(inode)->xtime.tv_nsec = 0;					\
} while (0)


#define EXT4_EINODE_GET_XTIME(xtime, einode, raw_inode)			       \
do {									       \
	if (EXT4_FITS_IN_INODE(raw_inode, einode, xtime))		       \
		(einode)->xtime.tv_sec = 				       \
			(signed)le32_to_cpu((raw_inode)->xtime);	       \
	else								       \
		(einode)->xtime.tv_sec = 0;				       \
	if (EXT4_FITS_IN_INODE(raw_inode, einode, xtime ## _extra))	       \
		ext4_decode_extra_time(&(einode)->xtime,		       \
				       raw_inode->xtime ## _extra);	       \
	else								       \
		(einode)->xtime.tv_nsec = 0;				       \
} while (0)

#define i_disk_version osd1.linux1.l_i_version

#if defined(__KERNEL__) || defined(__linux__)
#define i_reserved1	osd1.linux1.l_i_reserved1
#define i_file_acl_high	osd2.linux2.l_i_file_acl_high
#define i_blocks_high	osd2.linux2.l_i_blocks_high
#define i_uid_low	i_uid
#define i_gid_low	i_gid
#define i_uid_high	osd2.linux2.l_i_uid_high
#define i_gid_high	osd2.linux2.l_i_gid_high
#define i_checksum_lo	osd2.linux2.l_i_checksum_lo

#elif defined(__GNU__)

#define i_translator	osd1.hurd1.h_i_translator
#define i_uid_high	osd2.hurd2.h_i_uid_high
#define i_gid_high	osd2.hurd2.h_i_gid_high
#define i_author	osd2.hurd2.h_i_author

#elif defined(__masix__)

#define i_reserved1	osd1.masix1.m_i_reserved1
#define i_file_acl_high	osd2.masix2.m_i_file_acl_high
#define i_reserved2	osd2.masix2.m_i_reserved2

#endif /* defined(__KERNEL__) || defined(__linux__) */

#include "extents_status.h"
#include "fast_commit.h"

/*
 * Lock subclasses for i_data_sem in the ext4_inode_info structure.
 *
 * These are needed to avoid lockdep false positives when we need to
 * allocate blocks to the quota inode during ext4_map_blocks(), while
 * holding i_data_sem for a normal (non-quota) inode.  Since we don't
 * do quota tracking for the quota inode, this avoids deadlock (as
 * well as infinite recursion, since it isn't turtles all the way
 * down...)
 *
 *  I_DATA_SEM_NORMAL - Used for most inodes
 *  I_DATA_SEM_OTHER  - Used by move_inode.c for the second normal inode
 *			  where the second inode has larger inode number
 *			  than the first
 *  I_DATA_SEM_QUOTA  - Used for quota inodes only
 *  I_DATA_SEM_EA     - Used for ea_inodes only
 */
enum {
	I_DATA_SEM_NORMAL = 0,
	I_DATA_SEM_OTHER,
	I_DATA_SEM_QUOTA,
	I_DATA_SEM_EA
};


/*
 * fourth extended file system inode data in memory
 */
struct ext4_inode_info {
	__le32	i_data[15];	/* unconverted */
	__u32	i_dtime;
	ext4_fsblk_t	i_file_acl;

	/*
	 * i_block_group is the number of the block group which contains
	 * this file's inode.  Constant across the lifetime of the inode,
	 * it is used for making block allocation decisions - we try to
	 * place a file's data blocks near its inode block, and new inodes
	 * near to their parent directory's inode.
	 */
	ext4_group_t	i_block_group;
	ext4_lblk_t	i_dir_start_lookup;
#if (BITS_PER_LONG < 64)
	unsigned long	i_state_flags;		/* Dynamic state flags */
#endif
	unsigned long	i_flags;

	/*
	 * Extended attributes can be read independently of the main file
	 * data. Taking i_mutex even when reading would cause contention
	 * between readers of EAs and writers of regular file data, so
	 * instead we synchronize on xattr_sem when reading or changing
	 * EAs.
	 */
	struct rw_semaphore xattr_sem;

	struct list_head i_orphan;	/* unlinked but open inodes */

	/* Fast commit related info */

	struct list_head i_fc_list;	/*
					 * inodes that need fast commit
					 * protected by sbi->s_fc_lock.
					 */

	/* Start of lblk range that needs to be committed in this fast commit */
	ext4_lblk_t i_fc_lblk_start;

	/* End of lblk range that needs to be committed in this fast commit */
	ext4_lblk_t i_fc_lblk_len;

	/* Number of ongoing updates on this inode */
	atomic_t  i_fc_updates;

	/* Fast commit wait queue for this inode */
	wait_queue_head_t i_fc_wait;

	/* Protect concurrent accesses on i_fc_lblk_start, i_fc_lblk_len */
	struct mutex i_fc_lock;

	/*
	 * i_disksize keeps track of what the inode size is ON DISK, not
	 * in memory.  During truncate, i_size is set to the new size by
	 * the VFS prior to calling ext4_truncate(), but the filesystem won't
	 * set i_disksize to 0 until the truncate is actually under way.
	 *
	 * The intent is that i_disksize always represents the blocks which
	 * are used by this file.  This allows recovery to restart truncate
	 * on orphans if we crash during truncate.  We actually write i_disksize
	 * into the on-disk inode when writing inodes out, instead of i_size.
	 *
	 * The only time when i_disksize and i_size may be different is when
	 * a truncate is in progress.  The only things which change i_disksize
	 * are ext4_get_block (growth) and ext4_truncate (shrinkth).
	 */
	loff_t	i_disksize;

	/*
	 * i_data_sem is for serialising ext4_truncate() against
	 * ext4_getblock().  In the 2.4 ext2 design, great chunks of inode's
	 * data tree are chopped off during truncate. We can't do that in
	 * ext4 because whenever we perform intermediate commits during
	 * truncate, the inode and all the metadata blocks *must* be in a
	 * consistent state which allows truncation of the orphans to restart
	 * during recovery.  Hence we must fix the get_block-vs-truncate race
	 * by other means, so we have i_data_sem.
	 */
	struct rw_semaphore i_data_sem;
	/*
	 * i_mmap_sem is for serializing page faults with truncate / punch hole
	 * operations. We have to make sure that new page cannot be faulted in
	 * a section of the inode that is being punched. We cannot easily use
	 * i_data_sem for this since we need protection for the whole punch
	 * operation and i_data_sem ranks below transaction start so we have
	 * to occasionally drop it.
	 */
	struct rw_semaphore i_mmap_sem;
	struct inode vfs_inode;
	struct jbd2_inode *jinode;

	spinlock_t i_raw_lock;	/* protects updates to the raw inode */

	/*
	 * File creation time. Its function is same as that of
	 * struct timespec64 i_{a,c,m}time in the generic inode.
	 */
	struct timespec64 i_crtime;

	/* mballoc */
	atomic_t i_prealloc_active;
	struct list_head i_prealloc_list;
	spinlock_t i_prealloc_lock;

	/* extents status tree */
	struct ext4_es_tree i_es_tree;
	rwlock_t i_es_lock;
	struct list_head i_es_list;
	unsigned int i_es_all_nr;	/* protected by i_es_lock */
	unsigned int i_es_shk_nr;	/* protected by i_es_lock */
	ext4_lblk_t i_es_shrink_lblk;	/* Offset where we start searching for
					   extents to shrink. Protected by
					   i_es_lock  */

	/* ialloc */
	ext4_group_t	i_last_alloc_group;

	/* allocation reservation info for delalloc */
	/* In case of bigalloc, this refer to clusters rather than blocks */
	unsigned int i_reserved_data_blocks;

	/* pending cluster reservations for bigalloc file systems */
	struct ext4_pending_tree i_pending_tree;

	/* on-disk additional length */
	__u16 i_extra_isize;

	/* Indicate the inline data space. */
	u16 i_inline_off;
	u16 i_inline_size;

#ifdef CONFIG_QUOTA
	/* quota space reservation, managed internally by quota code */
	qsize_t i_reserved_quota;
#endif

	/* Lock protecting lists below */
	spinlock_t i_completed_io_lock;
	/*
	 * Completed IOs that need unwritten extents handling and have
	 * transaction reserved
	 */
	struct list_head i_rsv_conversion_list;
	struct work_struct i_rsv_conversion_work;
	atomic_t i_unwritten; /* Nr. of inflight conversions pending */

	spinlock_t i_block_reservation_lock;

	/*
	 * Transactions that contain inode's metadata needed to complete
	 * fsync and fdatasync, respectively.
	 */
	tid_t i_sync_tid;
	tid_t i_datasync_tid;

#ifdef CONFIG_QUOTA
	struct dquot *i_dquot[MAXQUOTAS];
#endif

	/* Precomputed uuid+inum+igen checksum for seeding inode checksums */
	__u32 i_csum_seed;

	kprojid_t i_projid;
};

/*
 * File system states
 */
#define	EXT4_VALID_FS			0x0001	/* Unmounted cleanly */
#define	EXT4_ERROR_FS			0x0002	/* Errors detected */
#define	EXT4_ORPHAN_FS			0x0004	/* Orphans being recovered */
#define EXT4_FC_REPLAY			0x0020	/* Fast commit replay ongoing */

/*
 * Misc. filesystem flags
 */
#define EXT2_FLAGS_SIGNED_HASH		0x0001  /* Signed dirhash in use */
#define EXT2_FLAGS_UNSIGNED_HASH	0x0002  /* Unsigned dirhash in use */
#define EXT2_FLAGS_TEST_FILESYS		0x0004	/* to test development code */

/*
 * Mount flags set via mount options or defaults
 */
#define EXT4_MOUNT_NO_MBCACHE		0x00001 /* Do not use mbcache */
#define EXT4_MOUNT_GRPID		0x00004	/* Create files with directory's group */
#define EXT4_MOUNT_DEBUG		0x00008	/* Some debugging messages */
#define EXT4_MOUNT_ERRORS_CONT		0x00010	/* Continue on errors */
#define EXT4_MOUNT_ERRORS_RO		0x00020	/* Remount fs ro on errors */
#define EXT4_MOUNT_ERRORS_PANIC		0x00040	/* Panic on errors */
#define EXT4_MOUNT_ERRORS_MASK		0x00070
#define EXT4_MOUNT_MINIX_DF		0x00080	/* Mimics the Minix statfs */
#define EXT4_MOUNT_NOLOAD		0x00100	/* Don't use existing journal*/
#ifdef CONFIG_FS_DAX
#define EXT4_MOUNT_DAX_ALWAYS		0x00200	/* Direct Access */
#else
#define EXT4_MOUNT_DAX_ALWAYS		0
#endif
#define EXT4_MOUNT_DATA_FLAGS		0x00C00	/* Mode for data writes: */
#define EXT4_MOUNT_JOURNAL_DATA		0x00400	/* Write data to journal */
#define EXT4_MOUNT_ORDERED_DATA		0x00800	/* Flush data before commit */
#define EXT4_MOUNT_WRITEBACK_DATA	0x00C00	/* No data ordering */
#define EXT4_MOUNT_UPDATE_JOURNAL	0x01000	/* Update the journal format */
#define EXT4_MOUNT_NO_UID32		0x02000  /* Disable 32-bit UIDs */
#define EXT4_MOUNT_XATTR_USER		0x04000	/* Extended user attributes */
#define EXT4_MOUNT_POSIX_ACL		0x08000	/* POSIX Access Control Lists */
#define EXT4_MOUNT_NO_AUTO_DA_ALLOC	0x10000	/* No auto delalloc mapping */
#define EXT4_MOUNT_BARRIER		0x20000 /* Use block barriers */
#define EXT4_MOUNT_QUOTA		0x40000 /* Some quota option set */
#define EXT4_MOUNT_USRQUOTA		0x80000 /* "old" user quota,
						 * enable enforcement for hidden
						 * quota files */
#define EXT4_MOUNT_GRPQUOTA		0x100000 /* "old" group quota, enable
						  * enforcement for hidden quota
						  * files */
#define EXT4_MOUNT_PRJQUOTA		0x200000 /* Enable project quota
						  * enforcement */
#define EXT4_MOUNT_DIOREAD_NOLOCK	0x400000 /* Enable support for dio read nolocking */
#define EXT4_MOUNT_JOURNAL_CHECKSUM	0x800000 /* Journal checksums */
#define EXT4_MOUNT_JOURNAL_ASYNC_COMMIT	0x1000000 /* Journal Async Commit */
#define EXT4_MOUNT_WARN_ON_ERROR	0x2000000 /* Trigger WARN_ON on error */
#define EXT4_MOUNT_PREFETCH_BLOCK_BITMAPS 0x4000000
#define EXT4_MOUNT_DELALLOC		0x8000000 /* Delalloc support */
#define EXT4_MOUNT_DATA_ERR_ABORT	0x10000000 /* Abort on file data write */
#define EXT4_MOUNT_BLOCK_VALIDITY	0x20000000 /* Block validity checking */
#define EXT4_MOUNT_DISCARD		0x40000000 /* Issue DISCARD requests */
#define EXT4_MOUNT_INIT_INODE_TABLE	0x80000000 /* Initialize uninitialized itables */

/*
 * Mount flags set either automatically (could not be set by mount option)
 * based on per file system feature or property or in special cases such as
 * distinguishing between explicit mount option definition and default.
 */
#define EXT4_MOUNT2_EXPLICIT_DELALLOC	0x00000001 /* User explicitly
						      specified delalloc */
#define EXT4_MOUNT2_STD_GROUP_SIZE	0x00000002 /* We have standard group
						      size of blocksize * 8
						      blocks */
#define EXT4_MOUNT2_HURD_COMPAT		0x00000004 /* Support HURD-castrated
						      file systems */
#define EXT4_MOUNT2_EXPLICIT_JOURNAL_CHECKSUM	0x00000008 /* User explicitly
						specified journal checksum */

#define EXT4_MOUNT2_JOURNAL_FAST_COMMIT	0x00000010 /* Journal fast commit */
#define EXT4_MOUNT2_DAX_NEVER		0x00000020 /* Do not allow Direct Access */
#define EXT4_MOUNT2_DAX_INODE		0x00000040 /* For printing options only */


#define clear_opt(sb, opt)		EXT4_SB(sb)->s_mount_opt &= \
						~EXT4_MOUNT_##opt
#define set_opt(sb, opt)		EXT4_SB(sb)->s_mount_opt |= \
						EXT4_MOUNT_##opt
#define test_opt(sb, opt)		(EXT4_SB(sb)->s_mount_opt & \
					 EXT4_MOUNT_##opt)

#define clear_opt2(sb, opt)		EXT4_SB(sb)->s_mount_opt2 &= \
						~EXT4_MOUNT2_##opt
#define set_opt2(sb, opt)		EXT4_SB(sb)->s_mount_opt2 |= \
						EXT4_MOUNT2_##opt
#define test_opt2(sb, opt)		(EXT4_SB(sb)->s_mount_opt2 & \
					 EXT4_MOUNT2_##opt)

#define ext4_test_and_set_bit		__test_and_set_bit_le
#define ext4_set_bit			__set_bit_le
#define ext4_set_bit_atomic		ext2_set_bit_atomic
#define ext4_test_and_clear_bit		__test_and_clear_bit_le
#define ext4_clear_bit			__clear_bit_le
#define ext4_clear_bit_atomic		ext2_clear_bit_atomic
#define ext4_test_bit			test_bit_le
#define ext4_find_next_zero_bit		find_next_zero_bit_le
#define ext4_find_next_bit		find_next_bit_le

extern void ext4_set_bits(void *bm, int cur, int len);

/*
 * Maximal mount counts between two filesystem checks
 */
#define EXT4_DFL_MAX_MNT_COUNT		20	/* Allow 20 mounts */
#define EXT4_DFL_CHECKINTERVAL		0	/* Don't use interval check */

/*
 * Behaviour when detecting errors
 */
#define EXT4_ERRORS_CONTINUE		1	/* Continue execution */
#define EXT4_ERRORS_RO			2	/* Remount fs read-only */
#define EXT4_ERRORS_PANIC		3	/* Panic */
#define EXT4_ERRORS_DEFAULT		EXT4_ERRORS_CONTINUE

/* Metadata checksum algorithm codes */
#define EXT4_CRC32C_CHKSUM		1

/*
 * Structure of the super block
 */
struct ext4_super_block {
/*00*/	__le32	s_inodes_count;		/* Inodes count */
	__le32	s_blocks_count_lo;	/* Blocks count */
	__le32	s_r_blocks_count_lo;	/* Reserved blocks count */
	__le32	s_free_blocks_count_lo;	/* Free blocks count */
/*10*/	__le32	s_free_inodes_count;	/* Free inodes count */
	__le32	s_first_data_block;	/* First Data Block */
	__le32	s_log_block_size;	/* Block size */
	__le32	s_log_cluster_size;	/* Allocation cluster size */
/*20*/	__le32	s_blocks_per_group;	/* # Blocks per group */
	__le32	s_clusters_per_group;	/* # Clusters per group */
	__le32	s_inodes_per_group;	/* # Inodes per group */
	__le32	s_mtime;		/* Mount time */
/*30*/	__le32	s_wtime;		/* Write time */
	__le16	s_mnt_count;		/* Mount count */
	__le16	s_max_mnt_count;	/* Maximal mount count */
	__le16	s_magic;		/* Magic signature */
	__le16	s_state;		/* File system state */
	__le16	s_errors;		/* Behaviour when detecting errors */
	__le16	s_minor_rev_level;	/* minor revision level */
/*40*/	__le32	s_lastcheck;		/* time of last check */
	__le32	s_checkinterval;	/* max. time between checks */
	__le32	s_creator_os;		/* OS */
	__le32	s_rev_level;		/* Revision level */
/*50*/	__le16	s_def_resuid;		/* Default uid for reserved blocks */
	__le16	s_def_resgid;		/* Default gid for reserved blocks */
	/*
	 * These fields are for EXT4_DYNAMIC_REV superblocks only.
	 *
	 * Note: the difference between the compatible feature set and
	 * the incompatible feature set is that if there is a bit set
	 * in the incompatible feature set that the kernel doesn't
	 * know about, it should refuse to mount the filesystem.
	 *
	 * e2fsck's requirements are more strict; if it doesn't know
	 * about a feature in either the compatible or incompatible
	 * feature set, it must abort and not try to meddle with
	 * things it doesn't understand...
	 */
	__le32	s_first_ino;		/* First non-reserved inode */
	__le16  s_inode_size;		/* size of inode structure */
	__le16	s_block_group_nr;	/* block group # of this superblock */
	__le32	s_feature_compat;	/* compatible feature set */
/*60*/	__le32	s_feature_incompat;	/* incompatible feature set */
	__le32	s_feature_ro_compat;	/* readonly-compatible feature set */
/*68*/	__u8	s_uuid[16];		/* 128-bit uuid for volume */
/*78*/	char	s_volume_name[16];	/* volume name */
/*88*/	char	s_last_mounted[64] __nonstring;	/* directory where last mounted */
/*C8*/	__le32	s_algorithm_usage_bitmap; /* For compression */
	/*
	 * Performance hints.  Directory preallocation should only
	 * happen if the EXT4_FEATURE_COMPAT_DIR_PREALLOC flag is on.
	 */
	__u8	s_prealloc_blocks;	/* Nr of blocks to try to preallocate*/
	__u8	s_prealloc_dir_blocks;	/* Nr to preallocate for dirs */
	__le16	s_reserved_gdt_blocks;	/* Per group desc for online growth */
	/*
	 * Journaling support valid if EXT4_FEATURE_COMPAT_HAS_JOURNAL set.
	 */
/*D0*/	__u8	s_journal_uuid[16];	/* uuid of journal superblock */
/*E0*/	__le32	s_journal_inum;		/* inode number of journal file */
	__le32	s_journal_dev;		/* device number of journal file */
	__le32	s_last_orphan;		/* start of list of inodes to delete */
	__le32	s_hash_seed[4];		/* HTREE hash seed */
	__u8	s_def_hash_version;	/* Default hash version to use */
	__u8	s_jnl_backup_type;
	__le16  s_desc_size;		/* size of group descriptor */
/*100*/	__le32	s_default_mount_opts;
	__le32	s_first_meta_bg;	/* First metablock block group */
	__le32	s_mkfs_time;		/* When the filesystem was created */
	__le32	s_jnl_blocks[17];	/* Backup of the journal inode */
	/* 64bit support valid if EXT4_FEATURE_COMPAT_64BIT */
/*150*/	__le32	s_blocks_count_hi;	/* Blocks count */
	__le32	s_r_blocks_count_hi;	/* Reserved blocks count */
	__le32	s_free_blocks_count_hi;	/* Free blocks count */
	__le16	s_min_extra_isize;	/* All inodes have at least # bytes */
	__le16	s_want_extra_isize; 	/* New inodes should reserve # bytes */
	__le32	s_flags;		/* Miscellaneous flags */
	__le16  s_raid_stride;		/* RAID stride */
	__le16  s_mmp_update_interval;  /* # seconds to wait in MMP checking */
	__le64  s_mmp_block;            /* Block for multi-mount protection */
	__le32  s_raid_stripe_width;    /* blocks on all data disks (N*stride)*/
	__u8	s_log_groups_per_flex;  /* FLEX_BG group size */
	__u8	s_checksum_type;	/* metadata checksum algorithm used */
	__u8	s_encryption_level;	/* versioning level for encryption */
	__u8	s_reserved_pad;		/* Padding to next 32bits */
	__le64	s_kbytes_written;	/* nr of lifetime kilobytes written */
	__le32	s_snapshot_inum;	/* Inode number of active snapshot */
	__le32	s_snapshot_id;		/* sequential ID of active snapshot */
	__le64	s_snapshot_r_blocks_count; /* reserved blocks for active
					      snapshot's future use */
	__le32	s_snapshot_list;	/* inode number of the head of the
					   on-disk snapshot list */
#define EXT4_S_ERR_START offsetof(struct ext4_super_block, s_error_count)
	__le32	s_error_count;		/* number of fs errors */
	__le32	s_first_error_time;	/* first time an error happened */
	__le32	s_first_error_ino;	/* inode involved in first error */
	__le64	s_first_error_block;	/* block involved of first error */
	__u8	s_first_error_func[32] __nonstring;	/* function where the error happened */
	__le32	s_first_error_line;	/* line number where error happened */
	__le32	s_last_error_time;	/* most recent time of an error */
	__le32	s_last_error_ino;	/* inode involved in last error */
	__le32	s_last_error_line;	/* line number where error happened */
	__le64	s_last_error_block;	/* block involved of last error */
	__u8	s_last_error_func[32] __nonstring;	/* function where the error happened */
#define EXT4_S_ERR_END offsetof(struct ext4_super_block, s_mount_opts)
	__u8	s_mount_opts[64];
	__le32	s_usr_quota_inum;	/* inode for tracking user quota */
	__le32	s_grp_quota_inum;	/* inode for tracking group quota */
	__le32	s_overhead_clusters;	/* overhead blocks/clusters in fs */
	__le32	s_backup_bgs[2];	/* groups with sparse_super2 SBs */
	__u8	s_encrypt_algos[4];	/* Encryption algorithms in use  */
	__u8	s_encrypt_pw_salt[16];	/* Salt used for string2key algorithm */
	__le32	s_lpf_ino;		/* Location of the lost+found inode */
	__le32	s_prj_quota_inum;	/* inode for tracking project quota */
	__le32	s_checksum_seed;	/* crc32c(uuid) if csum_seed set */
	__u8	s_wtime_hi;
	__u8	s_mtime_hi;
	__u8	s_mkfs_time_hi;
	__u8	s_lastcheck_hi;
	__u8	s_first_error_time_hi;
	__u8	s_last_error_time_hi;
	__u8	s_first_error_errcode;
	__u8    s_last_error_errcode;
	__le16  s_encoding;		/* Filename charset encoding */
	__le16  s_encoding_flags;	/* Filename charset encoding flags */
	__le32	s_reserved[95];		/* Padding to the end of the block */
	__le32	s_checksum;		/* crc32c(superblock) */
};

#define EXT4_S_ERR_LEN (EXT4_S_ERR_END - EXT4_S_ERR_START)

#ifdef __KERNEL__

/* Number of quota types we support */
#define EXT4_MAXQUOTAS 3

#define EXT4_ENC_UTF8_12_1	1

/*
 * fourth extended-fs super-block data in memory
 */
struct ext4_sb_info {
	unsigned long s_desc_size;	/* Size of a group descriptor in bytes */
	unsigned long s_inodes_per_block;/* Number of inodes per block */
	unsigned long s_blocks_per_group;/* Number of blocks in a group */
	unsigned long s_clusters_per_group; /* Number of clusters in a group */
	unsigned long s_inodes_per_group;/* Number of inodes in a group */
	unsigned long s_itb_per_group;	/* Number of inode table blocks per group */
	unsigned long s_gdb_count;	/* Number of group descriptor blocks */
	unsigned long s_desc_per_block;	/* Number of group descriptors per block */
	ext4_group_t s_groups_count;	/* Number of groups in the fs */
	ext4_group_t s_blockfile_groups;/* Groups acceptable for non-extent files */
	unsigned long s_overhead;  /* # of fs overhead clusters */
	unsigned int s_cluster_ratio;	/* Number of blocks per cluster */
	unsigned int s_cluster_bits;	/* log2 of s_cluster_ratio */
	loff_t s_bitmap_maxbytes;	/* max bytes for bitmap files */
	struct buffer_head * s_sbh;	/* Buffer containing the super block */
	struct ext4_super_block *s_es;	/* Pointer to the super block in the buffer */
	struct buffer_head * __rcu *s_group_desc;
	unsigned int s_mount_opt;
	unsigned int s_mount_opt2;
	unsigned long s_mount_flags;
	unsigned int s_def_mount_opt;
	ext4_fsblk_t s_sb_block;
	atomic64_t s_resv_clusters;
	kuid_t s_resuid;
	kgid_t s_resgid;
	unsigned short s_mount_state;
	unsigned short s_pad;
	int s_addr_per_block_bits;
	int s_desc_per_block_bits;
	int s_inode_size;
	int s_first_ino;
	unsigned int s_inode_readahead_blks;
	unsigned int s_inode_goal;
	u32 s_hash_seed[4];
	int s_def_hash_version;
	int s_hash_unsigned;	/* 3 if hash should be signed, 0 if not */
	struct percpu_counter s_freeclusters_counter;
	struct percpu_counter s_freeinodes_counter;
	struct percpu_counter s_dirs_counter;
	struct percpu_counter s_dirtyclusters_counter;
	struct percpu_counter s_sra_exceeded_retry_limit;
	struct blockgroup_lock *s_blockgroup_lock;
	struct proc_dir_entry *s_proc;
	struct kobject s_kobj;
	struct completion s_kobj_unregister;
	struct super_block *s_sb;
	struct buffer_head *s_mmp_bh;

	/* Journaling */
	struct journal_s *s_journal;
	struct list_head s_orphan;
	struct mutex s_orphan_lock;
	unsigned long s_ext4_flags;		/* Ext4 superblock flags */
	unsigned long s_commit_interval;
	u32 s_max_batch_time;
	u32 s_min_batch_time;
	struct block_device *s_journal_bdev;
#ifdef CONFIG_QUOTA
	/* Names of quota files with journalled quota */
	char __rcu *s_qf_names[EXT4_MAXQUOTAS];
	int s_jquota_fmt;			/* Format of quota to use */
#endif
	unsigned int s_want_extra_isize; /* New inodes should reserve # bytes */
	struct ext4_system_blocks __rcu *s_system_blks;

#ifdef EXTENTS_STATS
	/* ext4 extents stats */
	unsigned long s_ext_min;
	unsigned long s_ext_max;
	unsigned long s_depth_max;
	spinlock_t s_ext_stats_lock;
	unsigned long s_ext_blocks;
	unsigned long s_ext_extents;
#endif

	/* for buddy allocator */
	struct ext4_group_info ** __rcu *s_group_info;
	struct inode *s_buddy_cache;
	spinlock_t s_md_lock;
	unsigned short *s_mb_offsets;
	unsigned int *s_mb_maxs;
	unsigned int s_group_info_size;
	unsigned int s_mb_free_pending;
	struct list_head s_freed_data_list;	/* List of blocks to be freed
						   after commit completed */

	/* tunables */
	unsigned long s_stripe;
	unsigned int s_mb_stream_request;
	unsigned int s_mb_max_to_scan;
	unsigned int s_mb_min_to_scan;
	unsigned int s_mb_stats;
	unsigned int s_mb_order2_reqs;
	unsigned int s_mb_group_prealloc;
	unsigned int s_mb_max_inode_prealloc;
	unsigned int s_max_dir_size_kb;
	/* where last allocation was done - for stream allocation */
	unsigned long s_mb_last_group;
	unsigned long s_mb_last_start;
	unsigned int s_mb_prefetch;
	unsigned int s_mb_prefetch_limit;

	/* stats for buddy allocator */
	atomic_t s_bal_reqs;	/* number of reqs with len > 1 */
	atomic_t s_bal_success;	/* we found long enough chunks */
	atomic_t s_bal_allocated;	/* in blocks */
	atomic_t s_bal_ex_scanned;	/* total extents scanned */
	atomic_t s_bal_groups_scanned;	/* number of groups scanned */
	atomic_t s_bal_goals;	/* goal hits */
	atomic_t s_bal_breaks;	/* too long searches */
	atomic_t s_bal_2orders;	/* 2^order hits */
	atomic64_t s_bal_cX_groups_considered[4];
	atomic64_t s_bal_cX_hits[4];
	atomic64_t s_bal_cX_failed[4];		/* cX loop didn't find blocks */
	atomic_t s_mb_buddies_generated;	/* number of buddies generated */
	atomic64_t s_mb_generation_time;
	atomic_t s_mb_lost_chunks;
	atomic_t s_mb_preallocated;
	atomic_t s_mb_discarded;
	atomic_t s_lock_busy;

	/* locality groups */
	struct ext4_locality_group __percpu *s_locality_groups;

	/* for write statistics */
	unsigned long s_sectors_written_start;
	u64 s_kbytes_written;

	/* the size of zero-out chunk */
	unsigned int s_extent_max_zeroout_kb;

	unsigned int s_log_groups_per_flex;
	struct flex_groups * __rcu *s_flex_groups;
	ext4_group_t s_flex_groups_allocated;

	/* workqueue for reserved extent conversions (buffered io) */
	struct workqueue_struct *rsv_conversion_wq;

	/* timer for periodic error stats printing */
	struct timer_list s_err_report;

	/* Lazy inode table initialization info */
	struct ext4_li_request *s_li_request;
	/* Wait multiplier for lazy initialization thread */
	unsigned int s_li_wait_mult;

	/* Kernel thread for multiple mount protection */
	struct task_struct *s_mmp_tsk;

	/* record the last minlen when FITRIM is called. */
	atomic_t s_last_trim_minblks;

	/* Reference to checksum algorithm driver via cryptoapi */
	struct crypto_shash *s_chksum_driver;

	/* Precomputed FS UUID checksum for seeding other checksums */
	__u32 s_csum_seed;

	/* Reclaim extents from extent status tree */
	struct shrinker s_es_shrinker;
	struct list_head s_es_list;	/* List of inodes with reclaimable extents */
	long s_es_nr_inode;
	struct ext4_es_stats s_es_stats;
	struct mb_cache *s_ea_block_cache;
	struct mb_cache *s_ea_inode_cache;
	spinlock_t s_es_lock ____cacheline_aligned_in_smp;

	/* Ratelimit ext4 messages. */
	struct ratelimit_state s_err_ratelimit_state;
	struct ratelimit_state s_warning_ratelimit_state;
	struct ratelimit_state s_msg_ratelimit_state;
	atomic_t s_warning_count;
	atomic_t s_msg_count;

	/* Encryption policy for '-o test_dummy_encryption' */
	struct fscrypt_dummy_policy s_dummy_enc_policy;

	/*
	 * Barrier between writepages ops and changing any inode's JOURNAL_DATA
	 * or EXTENTS flag.
	 */
	struct percpu_rw_semaphore s_writepages_rwsem;
	struct dax_device *s_daxdev;
#ifdef CONFIG_EXT4_DEBUG
	unsigned long s_simulate_fail;
#endif
	/* Record the errseq of the backing block device */
	errseq_t s_bdev_wb_err;
	spinlock_t s_bdev_wb_lock;

	/* Ext4 fast commit stuff */
	atomic_t s_fc_subtid;
	atomic_t s_fc_ineligible_updates;
	/*
	 * After commit starts, the main queue gets locked, and the further
	 * updates get added in the staging queue.
	 */
#define FC_Q_MAIN	0
#define FC_Q_STAGING	1
	struct list_head s_fc_q[2];	/* Inodes staged for fast commit
					 * that have data changes in them.
					 */
	struct list_head s_fc_dentry_q[2];	/* directory entry updates */
	unsigned int s_fc_bytes;
	/*
	 * Main fast commit lock. This lock protects accesses to the
	 * following fields:
	 * ei->i_fc_list, s_fc_dentry_q, s_fc_q, s_fc_bytes, s_fc_bh.
	 */
	spinlock_t s_fc_lock;
	struct buffer_head *s_fc_bh;
	struct ext4_fc_stats s_fc_stats;
	u64 s_fc_avg_commit_time;
#ifdef CONFIG_EXT4_DEBUG
	int s_fc_debug_max_replay;
#endif
	struct ext4_fc_replay_state s_fc_replay_state;
};

static inline struct ext4_sb_info *EXT4_SB(struct super_block *sb)
{
	return sb->s_fs_info;
}
static inline struct ext4_inode_info *EXT4_I(struct inode *inode)
{
	return container_of(inode, struct ext4_inode_info, vfs_inode);
}

static inline int ext4_valid_inum(struct super_block *sb, unsigned long ino)
{
	return ino == EXT4_ROOT_INO ||
		(ino >= EXT4_FIRST_INO(sb) &&
		 ino <= le32_to_cpu(EXT4_SB(sb)->s_es->s_inodes_count));
}

/*
 * Returns: sbi->field[index]
 * Used to access an array element from the following sbi fields which require
 * rcu protection to avoid dereferencing an invalid pointer due to reassignment
 * - s_group_desc
 * - s_group_info
 * - s_flex_group
 */
#define sbi_array_rcu_deref(sbi, field, index)				   \
({									   \
	typeof(*((sbi)->field)) _v;					   \
	rcu_read_lock();						   \
	_v = ((typeof(_v)*)rcu_dereference((sbi)->field))[index];	   \
	rcu_read_unlock();						   \
	_v;								   \
})

/*
 * run-time mount flags
 */
enum {
	EXT4_MF_MNTDIR_SAMPLED,
	EXT4_MF_FS_ABORTED,	/* Fatal error detected */
	EXT4_MF_FC_INELIGIBLE,	/* Fast commit ineligible */
	EXT4_MF_FC_COMMITTING	/* File system underoing a fast
				 * commit.
				 */
};

static inline void ext4_set_mount_flag(struct super_block *sb, int bit)
{
	set_bit(bit, &EXT4_SB(sb)->s_mount_flags);
}

static inline void ext4_clear_mount_flag(struct super_block *sb, int bit)
{
	clear_bit(bit, &EXT4_SB(sb)->s_mount_flags);
}

static inline int ext4_test_mount_flag(struct super_block *sb, int bit)
{
	return test_bit(bit, &EXT4_SB(sb)->s_mount_flags);
}


/*
 * Simulate_fail codes
 */
#define EXT4_SIM_BBITMAP_EIO	1
#define EXT4_SIM_BBITMAP_CRC	2
#define EXT4_SIM_IBITMAP_EIO	3
#define EXT4_SIM_IBITMAP_CRC	4
#define EXT4_SIM_INODE_EIO	5
#define EXT4_SIM_INODE_CRC	6
#define EXT4_SIM_DIRBLOCK_EIO	7
#define EXT4_SIM_DIRBLOCK_CRC	8

static inline bool ext4_simulate_fail(struct super_block *sb,
				     unsigned long code)
{
#ifdef CONFIG_EXT4_DEBUG
	struct ext4_sb_info *sbi = EXT4_SB(sb);

	if (unlikely(sbi->s_simulate_fail == code)) {
		sbi->s_simulate_fail = 0;
		return true;
	}
#endif
	return false;
}

static inline void ext4_simulate_fail_bh(struct super_block *sb,
					 struct buffer_head *bh,
					 unsigned long code)
{
	if (!IS_ERR(bh) && ext4_simulate_fail(sb, code))
		clear_buffer_uptodate(bh);
}

/*
 * Error number codes for s_{first,last}_error_errno
 *
 * Linux errno numbers are architecture specific, so we need to translate
 * them into something which is architecture independent.   We don't define
 * codes for all errno's; just the ones which are most likely to be the cause
 * of an ext4_error() call.
 */
#define EXT4_ERR_UNKNOWN	 1
#define EXT4_ERR_EIO		 2
#define EXT4_ERR_ENOMEM		 3
#define EXT4_ERR_EFSBADCRC	 4
#define EXT4_ERR_EFSCORRUPTED	 5
#define EXT4_ERR_ENOSPC		 6
#define EXT4_ERR_ENOKEY		 7
#define EXT4_ERR_EROFS		 8
#define EXT4_ERR_EFBIG		 9
#define EXT4_ERR_EEXIST		10
#define EXT4_ERR_ERANGE		11
#define EXT4_ERR_EOVERFLOW	12
#define EXT4_ERR_EBUSY		13
#define EXT4_ERR_ENOTDIR	14
#define EXT4_ERR_ENOTEMPTY	15
#define EXT4_ERR_ESHUTDOWN	16
#define EXT4_ERR_EFAULT		17

/*
 * Inode dynamic state flags
 */
enum {
	EXT4_STATE_JDATA,		/* journaled data exists */
	EXT4_STATE_NEW,			/* inode is newly created */
	EXT4_STATE_XATTR,		/* has in-inode xattrs */
	EXT4_STATE_NO_EXPAND,		/* No space for expansion */
	EXT4_STATE_DA_ALLOC_CLOSE,	/* Alloc DA blks on close */
	EXT4_STATE_EXT_MIGRATE,		/* Inode is migrating */
	EXT4_STATE_NEWENTRY,		/* File just added to dir */
	EXT4_STATE_MAY_INLINE_DATA,	/* may have in-inode data */
	EXT4_STATE_EXT_PRECACHED,	/* extents have been precached */
	EXT4_STATE_LUSTRE_EA_INODE,	/* Lustre-style ea_inode */
	EXT4_STATE_VERITY_IN_PROGRESS,	/* building fs-verity Merkle tree */
	EXT4_STATE_FC_COMMITTING,	/* Fast commit ongoing */
};

#define EXT4_INODE_BIT_FNS(name, field, offset)				\
static inline int ext4_test_inode_##name(struct inode *inode, int bit)	\
{									\
	return test_bit(bit + (offset), &EXT4_I(inode)->i_##field);	\
}									\
static inline void ext4_set_inode_##name(struct inode *inode, int bit)	\
{									\
	set_bit(bit + (offset), &EXT4_I(inode)->i_##field);		\
}									\
static inline void ext4_clear_inode_##name(struct inode *inode, int bit) \
{									\
	clear_bit(bit + (offset), &EXT4_I(inode)->i_##field);		\
}

/* Add these declarations here only so that these functions can be
 * found by name.  Otherwise, they are very hard to locate. */
static inline int ext4_test_inode_flag(struct inode *inode, int bit);
static inline void ext4_set_inode_flag(struct inode *inode, int bit);
static inline void ext4_clear_inode_flag(struct inode *inode, int bit);
EXT4_INODE_BIT_FNS(flag, flags, 0)

/* Add these declarations here only so that these functions can be
 * found by name.  Otherwise, they are very hard to locate. */
static inline int ext4_test_inode_state(struct inode *inode, int bit);
static inline void ext4_set_inode_state(struct inode *inode, int bit);
static inline void ext4_clear_inode_state(struct inode *inode, int bit);
#if (BITS_PER_LONG < 64)
EXT4_INODE_BIT_FNS(state, state_flags, 0)

static inline void ext4_clear_state_flags(struct ext4_inode_info *ei)
{
	(ei)->i_state_flags = 0;
}
#else
EXT4_INODE_BIT_FNS(state, flags, 32)

static inline void ext4_clear_state_flags(struct ext4_inode_info *ei)
{
	/* We depend on the fact that callers will set i_flags */
}
#endif
#else
/* Assume that user mode programs are passing in an ext4fs superblock, not
 * a kernel struct super_block.  This will allow us to call the feature-test
 * macros from user land. */
#define EXT4_SB(sb)	(sb)
#endif

static inline bool ext4_verity_in_progress(struct inode *inode)
{
	return IS_ENABLED(CONFIG_FS_VERITY) &&
	       ext4_test_inode_state(inode, EXT4_STATE_VERITY_IN_PROGRESS);
}

#define NEXT_ORPHAN(inode) EXT4_I(inode)->i_dtime

/*
 * Codes for operating systems
 */
#define EXT4_OS_LINUX		0
#define EXT4_OS_HURD		1
#define EXT4_OS_MASIX		2
#define EXT4_OS_FREEBSD		3
#define EXT4_OS_LITES		4

/*
 * Revision levels
 */
#define EXT4_GOOD_OLD_REV	0	/* The good old (original) format */
#define EXT4_DYNAMIC_REV	1	/* V2 format w/ dynamic inode sizes */

#define EXT4_CURRENT_REV	EXT4_GOOD_OLD_REV
#define EXT4_MAX_SUPP_REV	EXT4_DYNAMIC_REV

#define EXT4_GOOD_OLD_INODE_SIZE 128

#define EXT4_EXTRA_TIMESTAMP_MAX	(((s64)1 << 34) - 1  + S32_MIN)
#define EXT4_NON_EXTRA_TIMESTAMP_MAX	S32_MAX
#define EXT4_TIMESTAMP_MIN		S32_MIN

/*
 * Feature set definitions
 */

#define EXT4_FEATURE_COMPAT_DIR_PREALLOC	0x0001
#define EXT4_FEATURE_COMPAT_IMAGIC_INODES	0x0002
#define EXT4_FEATURE_COMPAT_HAS_JOURNAL		0x0004
#define EXT4_FEATURE_COMPAT_EXT_ATTR		0x0008
#define EXT4_FEATURE_COMPAT_RESIZE_INODE	0x0010
#define EXT4_FEATURE_COMPAT_DIR_INDEX		0x0020
#define EXT4_FEATURE_COMPAT_SPARSE_SUPER2	0x0200
/*
 * The reason why "FAST_COMMIT" is a compat feature is that, FS becomes
 * incompatible only if fast commit blocks are present in the FS. Since we
 * clear the journal (and thus the fast commit blocks), we don't mark FS as
 * incompatible. We also have a JBD2 incompat feature, which gets set when
 * there are fast commit blocks present in the journal.
 */
#define EXT4_FEATURE_COMPAT_FAST_COMMIT		0x0400
#define EXT4_FEATURE_COMPAT_STABLE_INODES	0x0800

#define EXT4_FEATURE_RO_COMPAT_SPARSE_SUPER	0x0001
#define EXT4_FEATURE_RO_COMPAT_LARGE_FILE	0x0002
#define EXT4_FEATURE_RO_COMPAT_BTREE_DIR	0x0004
#define EXT4_FEATURE_RO_COMPAT_HUGE_FILE        0x0008
#define EXT4_FEATURE_RO_COMPAT_GDT_CSUM		0x0010
#define EXT4_FEATURE_RO_COMPAT_DIR_NLINK	0x0020
#define EXT4_FEATURE_RO_COMPAT_EXTRA_ISIZE	0x0040
#define EXT4_FEATURE_RO_COMPAT_QUOTA		0x0100
#define EXT4_FEATURE_RO_COMPAT_BIGALLOC		0x0200
/*
 * METADATA_CSUM also enables group descriptor checksums (GDT_CSUM).  When
 * METADATA_CSUM is set, group descriptor checksums use the same algorithm as
 * all other data structures' checksums.  However, the METADATA_CSUM and
 * GDT_CSUM bits are mutually exclusive.
 */
#define EXT4_FEATURE_RO_COMPAT_METADATA_CSUM	0x0400
#define EXT4_FEATURE_RO_COMPAT_READONLY		0x1000
#define EXT4_FEATURE_RO_COMPAT_PROJECT		0x2000
#define EXT4_FEATURE_RO_COMPAT_VERITY		0x8000

#define EXT4_FEATURE_INCOMPAT_COMPRESSION	0x0001
#define EXT4_FEATURE_INCOMPAT_FILETYPE		0x0002
#define EXT4_FEATURE_INCOMPAT_RECOVER		0x0004 /* Needs recovery */
#define EXT4_FEATURE_INCOMPAT_JOURNAL_DEV	0x0008 /* Journal device */
#define EXT4_FEATURE_INCOMPAT_META_BG		0x0010
#define EXT4_FEATURE_INCOMPAT_EXTENTS		0x0040 /* extents support */
#define EXT4_FEATURE_INCOMPAT_64BIT		0x0080
#define EXT4_FEATURE_INCOMPAT_MMP               0x0100
#define EXT4_FEATURE_INCOMPAT_FLEX_BG		0x0200
#define EXT4_FEATURE_INCOMPAT_EA_INODE		0x0400 /* EA in inode */
#define EXT4_FEATURE_INCOMPAT_DIRDATA		0x1000 /* data in dirent */
#define EXT4_FEATURE_INCOMPAT_CSUM_SEED		0x2000
#define EXT4_FEATURE_INCOMPAT_LARGEDIR		0x4000 /* >2GB or 3-lvl htree */
#define EXT4_FEATURE_INCOMPAT_INLINE_DATA	0x8000 /* data in inode */
#define EXT4_FEATURE_INCOMPAT_ENCRYPT		0x10000
#define EXT4_FEATURE_INCOMPAT_CASEFOLD		0x20000

extern void ext4_update_dynamic_rev(struct super_block *sb);

#define EXT4_FEATURE_COMPAT_FUNCS(name, flagname) \
static inline bool ext4_has_feature_##name(struct super_block *sb) \
{ \
	return ((EXT4_SB(sb)->s_es->s_feature_compat & \
		cpu_to_le32(EXT4_FEATURE_COMPAT_##flagname)) != 0); \
} \
static inline void ext4_set_feature_##name(struct super_block *sb) \
{ \
	ext4_update_dynamic_rev(sb); \
	EXT4_SB(sb)->s_es->s_feature_compat |= \
		cpu_to_le32(EXT4_FEATURE_COMPAT_##flagname); \
} \
static inline void ext4_clear_feature_##name(struct super_block *sb) \
{ \
	EXT4_SB(sb)->s_es->s_feature_compat &= \
		~cpu_to_le32(EXT4_FEATURE_COMPAT_##flagname); \
}

#define EXT4_FEATURE_RO_COMPAT_FUNCS(name, flagname) \
static inline bool ext4_has_feature_##name(struct super_block *sb) \
{ \
	return ((EXT4_SB(sb)->s_es->s_feature_ro_compat & \
		cpu_to_le32(EXT4_FEATURE_RO_COMPAT_##flagname)) != 0); \
} \
static inline void ext4_set_feature_##name(struct super_block *sb) \
{ \
	ext4_update_dynamic_rev(sb); \
	EXT4_SB(sb)->s_es->s_feature_ro_compat |= \
		cpu_to_le32(EXT4_FEATURE_RO_COMPAT_##flagname); \
} \
static inline void ext4_clear_feature_##name(struct super_block *sb) \
{ \
	EXT4_SB(sb)->s_es->s_feature_ro_compat &= \
		~cpu_to_le32(EXT4_FEATURE_RO_COMPAT_##flagname); \
}

#define EXT4_FEATURE_INCOMPAT_FUNCS(name, flagname) \
static inline bool ext4_has_feature_##name(struct super_block *sb) \
{ \
	return ((EXT4_SB(sb)->s_es->s_feature_incompat & \
		cpu_to_le32(EXT4_FEATURE_INCOMPAT_##flagname)) != 0); \
} \
static inline void ext4_set_feature_##name(struct super_block *sb) \
{ \
	ext4_update_dynamic_rev(sb); \
	EXT4_SB(sb)->s_es->s_feature_incompat |= \
		cpu_to_le32(EXT4_FEATURE_INCOMPAT_##flagname); \
} \
static inline void ext4_clear_feature_##name(struct super_block *sb) \
{ \
	EXT4_SB(sb)->s_es->s_feature_incompat &= \
		~cpu_to_le32(EXT4_FEATURE_INCOMPAT_##flagname); \
}

EXT4_FEATURE_COMPAT_FUNCS(dir_prealloc,		DIR_PREALLOC)
EXT4_FEATURE_COMPAT_FUNCS(imagic_inodes,	IMAGIC_INODES)
EXT4_FEATURE_COMPAT_FUNCS(journal,		HAS_JOURNAL)
EXT4_FEATURE_COMPAT_FUNCS(xattr,		EXT_ATTR)
EXT4_FEATURE_COMPAT_FUNCS(resize_inode,		RESIZE_INODE)
EXT4_FEATURE_COMPAT_FUNCS(dir_index,		DIR_INDEX)
EXT4_FEATURE_COMPAT_FUNCS(sparse_super2,	SPARSE_SUPER2)
EXT4_FEATURE_COMPAT_FUNCS(fast_commit,		FAST_COMMIT)
EXT4_FEATURE_COMPAT_FUNCS(stable_inodes,	STABLE_INODES)

EXT4_FEATURE_RO_COMPAT_FUNCS(sparse_super,	SPARSE_SUPER)
EXT4_FEATURE_RO_COMPAT_FUNCS(large_file,	LARGE_FILE)
EXT4_FEATURE_RO_COMPAT_FUNCS(btree_dir,		BTREE_DIR)
EXT4_FEATURE_RO_COMPAT_FUNCS(huge_file,		HUGE_FILE)
EXT4_FEATURE_RO_COMPAT_FUNCS(gdt_csum,		GDT_CSUM)
EXT4_FEATURE_RO_COMPAT_FUNCS(dir_nlink,		DIR_NLINK)
EXT4_FEATURE_RO_COMPAT_FUNCS(extra_isize,	EXTRA_ISIZE)
EXT4_FEATURE_RO_COMPAT_FUNCS(quota,		QUOTA)
EXT4_FEATURE_RO_COMPAT_FUNCS(bigalloc,		BIGALLOC)
EXT4_FEATURE_RO_COMPAT_FUNCS(metadata_csum,	METADATA_CSUM)
EXT4_FEATURE_RO_COMPAT_FUNCS(readonly,		READONLY)
EXT4_FEATURE_RO_COMPAT_FUNCS(project,		PROJECT)
EXT4_FEATURE_RO_COMPAT_FUNCS(verity,		VERITY)

EXT4_FEATURE_INCOMPAT_FUNCS(compression,	COMPRESSION)
EXT4_FEATURE_INCOMPAT_FUNCS(filetype,		FILETYPE)
EXT4_FEATURE_INCOMPAT_FUNCS(journal_needs_recovery,	RECOVER)
EXT4_FEATURE_INCOMPAT_FUNCS(journal_dev,	JOURNAL_DEV)
EXT4_FEATURE_INCOMPAT_FUNCS(meta_bg,		META_BG)
EXT4_FEATURE_INCOMPAT_FUNCS(extents,		EXTENTS)
EXT4_FEATURE_INCOMPAT_FUNCS(64bit,		64BIT)
EXT4_FEATURE_INCOMPAT_FUNCS(mmp,		MMP)
EXT4_FEATURE_INCOMPAT_FUNCS(flex_bg,		FLEX_BG)
EXT4_FEATURE_INCOMPAT_FUNCS(ea_inode,		EA_INODE)
EXT4_FEATURE_INCOMPAT_FUNCS(dirdata,		DIRDATA)
EXT4_FEATURE_INCOMPAT_FUNCS(csum_seed,		CSUM_SEED)
EXT4_FEATURE_INCOMPAT_FUNCS(largedir,		LARGEDIR)
EXT4_FEATURE_INCOMPAT_FUNCS(inline_data,	INLINE_DATA)
EXT4_FEATURE_INCOMPAT_FUNCS(encrypt,		ENCRYPT)
EXT4_FEATURE_INCOMPAT_FUNCS(casefold,		CASEFOLD)

#define EXT2_FEATURE_COMPAT_SUPP	EXT4_FEATURE_COMPAT_EXT_ATTR
#define EXT2_FEATURE_INCOMPAT_SUPP	(EXT4_FEATURE_INCOMPAT_FILETYPE| \
					 EXT4_FEATURE_INCOMPAT_META_BG)
#define EXT2_FEATURE_RO_COMPAT_SUPP	(EXT4_FEATURE_RO_COMPAT_SPARSE_SUPER| \
					 EXT4_FEATURE_RO_COMPAT_LARGE_FILE| \
					 EXT4_FEATURE_RO_COMPAT_BTREE_DIR)

#define EXT3_FEATURE_COMPAT_SUPP	EXT4_FEATURE_COMPAT_EXT_ATTR
#define EXT3_FEATURE_INCOMPAT_SUPP	(EXT4_FEATURE_INCOMPAT_FILETYPE| \
					 EXT4_FEATURE_INCOMPAT_RECOVER| \
					 EXT4_FEATURE_INCOMPAT_META_BG)
#define EXT3_FEATURE_RO_COMPAT_SUPP	(EXT4_FEATURE_RO_COMPAT_SPARSE_SUPER| \
					 EXT4_FEATURE_RO_COMPAT_LARGE_FILE| \
					 EXT4_FEATURE_RO_COMPAT_BTREE_DIR)

#define EXT4_FEATURE_COMPAT_SUPP	EXT4_FEATURE_COMPAT_EXT_ATTR
#define EXT4_FEATURE_INCOMPAT_SUPP	(EXT4_FEATURE_INCOMPAT_FILETYPE| \
					 EXT4_FEATURE_INCOMPAT_RECOVER| \
					 EXT4_FEATURE_INCOMPAT_META_BG| \
					 EXT4_FEATURE_INCOMPAT_EXTENTS| \
					 EXT4_FEATURE_INCOMPAT_64BIT| \
					 EXT4_FEATURE_INCOMPAT_FLEX_BG| \
					 EXT4_FEATURE_INCOMPAT_EA_INODE| \
					 EXT4_FEATURE_INCOMPAT_MMP | \
					 EXT4_FEATURE_INCOMPAT_INLINE_DATA | \
					 EXT4_FEATURE_INCOMPAT_ENCRYPT | \
					 EXT4_FEATURE_INCOMPAT_CASEFOLD | \
					 EXT4_FEATURE_INCOMPAT_CSUM_SEED | \
					 EXT4_FEATURE_INCOMPAT_LARGEDIR)
#define EXT4_FEATURE_RO_COMPAT_SUPP	(EXT4_FEATURE_RO_COMPAT_SPARSE_SUPER| \
					 EXT4_FEATURE_RO_COMPAT_LARGE_FILE| \
					 EXT4_FEATURE_RO_COMPAT_GDT_CSUM| \
					 EXT4_FEATURE_RO_COMPAT_DIR_NLINK | \
					 EXT4_FEATURE_RO_COMPAT_EXTRA_ISIZE | \
					 EXT4_FEATURE_RO_COMPAT_BTREE_DIR |\
					 EXT4_FEATURE_RO_COMPAT_HUGE_FILE |\
					 EXT4_FEATURE_RO_COMPAT_BIGALLOC |\
					 EXT4_FEATURE_RO_COMPAT_METADATA_CSUM|\
					 EXT4_FEATURE_RO_COMPAT_QUOTA |\
					 EXT4_FEATURE_RO_COMPAT_PROJECT |\
					 EXT4_FEATURE_RO_COMPAT_VERITY)

#define EXTN_FEATURE_FUNCS(ver) \
static inline bool ext4_has_unknown_ext##ver##_compat_features(struct super_block *sb) \
{ \
	return ((EXT4_SB(sb)->s_es->s_feature_compat & \
		cpu_to_le32(~EXT##ver##_FEATURE_COMPAT_SUPP)) != 0); \
} \
static inline bool ext4_has_unknown_ext##ver##_ro_compat_features(struct super_block *sb) \
{ \
	return ((EXT4_SB(sb)->s_es->s_feature_ro_compat & \
		cpu_to_le32(~EXT##ver##_FEATURE_RO_COMPAT_SUPP)) != 0); \
} \
static inline bool ext4_has_unknown_ext##ver##_incompat_features(struct super_block *sb) \
{ \
	return ((EXT4_SB(sb)->s_es->s_feature_incompat & \
		cpu_to_le32(~EXT##ver##_FEATURE_INCOMPAT_SUPP)) != 0); \
}

EXTN_FEATURE_FUNCS(2)
EXTN_FEATURE_FUNCS(3)
EXTN_FEATURE_FUNCS(4)

static inline bool ext4_has_compat_features(struct super_block *sb)
{
	return (EXT4_SB(sb)->s_es->s_feature_compat != 0);
}
static inline bool ext4_has_ro_compat_features(struct super_block *sb)
{
	return (EXT4_SB(sb)->s_es->s_feature_ro_compat != 0);
}
static inline bool ext4_has_incompat_features(struct super_block *sb)
{
	return (EXT4_SB(sb)->s_es->s_feature_incompat != 0);
}

/*
 * Superblock flags
 */
#define EXT4_FLAGS_RESIZING	0
#define EXT4_FLAGS_SHUTDOWN	1
#define EXT4_FLAGS_BDEV_IS_DAX	2

static inline int ext4_forced_shutdown(struct ext4_sb_info *sbi)
{
	return test_bit(EXT4_FLAGS_SHUTDOWN, &sbi->s_ext4_flags);
}


/*
 * Default values for user and/or group using reserved blocks
 */
#define	EXT4_DEF_RESUID		0
#define	EXT4_DEF_RESGID		0

/*
 * Default project ID
 */
#define	EXT4_DEF_PROJID		0

#define EXT4_DEF_INODE_READAHEAD_BLKS	32

/*
 * Default mount options
 */
#define EXT4_DEFM_DEBUG		0x0001
#define EXT4_DEFM_BSDGROUPS	0x0002
#define EXT4_DEFM_XATTR_USER	0x0004
#define EXT4_DEFM_ACL		0x0008
#define EXT4_DEFM_UID16		0x0010
#define EXT4_DEFM_JMODE		0x0060
#define EXT4_DEFM_JMODE_DATA	0x0020
#define EXT4_DEFM_JMODE_ORDERED	0x0040
#define EXT4_DEFM_JMODE_WBACK	0x0060
#define EXT4_DEFM_NOBARRIER	0x0100
#define EXT4_DEFM_BLOCK_VALIDITY 0x0200
#define EXT4_DEFM_DISCARD	0x0400
#define EXT4_DEFM_NODELALLOC	0x0800

/*
 * Default journal batch times
 */
#define EXT4_DEF_MIN_BATCH_TIME	0
#define EXT4_DEF_MAX_BATCH_TIME	15000 /* 15ms */

/*
 * Minimum number of groups in a flexgroup before we separate out
 * directories into the first block group of a flexgroup
 */
#define EXT4_FLEX_SIZE_DIR_ALLOC_SCHEME	4

/*
 * Structure of a directory entry
 */
#define EXT4_NAME_LEN 255
/*
 * Base length of the ext4 directory entry excluding the name length
 */
#define EXT4_BASE_DIR_LEN (sizeof(struct ext4_dir_entry_2) - EXT4_NAME_LEN)

struct ext4_dir_entry {
	__le32	inode;			/* Inode number */
	__le16	rec_len;		/* Directory entry length */
	__le16	name_len;		/* Name length */
	char	name[EXT4_NAME_LEN];	/* File name */
};


/*
 * Encrypted Casefolded entries require saving the hash on disk. This structure
 * followed ext4_dir_entry_2's name[name_len] at the next 4 byte aligned
 * boundary.
 */
struct ext4_dir_entry_hash {
	__le32 hash;
	__le32 minor_hash;
};

/*
 * The new version of the directory entry.  Since EXT4 structures are
 * stored in intel byte order, and the name_len field could never be
 * bigger than 255 chars, it's safe to reclaim the extra byte for the
 * file_type field.
 */
struct ext4_dir_entry_2 {
	__le32	inode;			/* Inode number */
	__le16	rec_len;		/* Directory entry length */
	__u8	name_len;		/* Name length */
	__u8	file_type;		/* See file type macros EXT4_FT_* below */
	char	name[EXT4_NAME_LEN];	/* File name */
};

/*
 * Access the hashes at the end of ext4_dir_entry_2
 */
#define EXT4_DIRENT_HASHES(entry) \
	((struct ext4_dir_entry_hash *) \
		(((void *)(entry)) + \
		((8 + (entry)->name_len + EXT4_DIR_ROUND) & ~EXT4_DIR_ROUND)))
#define EXT4_DIRENT_HASH(entry) le32_to_cpu(EXT4_DIRENT_HASHES(de)->hash)
#define EXT4_DIRENT_MINOR_HASH(entry) \
		le32_to_cpu(EXT4_DIRENT_HASHES(de)->minor_hash)

static inline bool ext4_hash_in_dirent(const struct inode *inode)
{
	return IS_CASEFOLDED(inode) && IS_ENCRYPTED(inode);
}

/*
 * This is a bogus directory entry at the end of each leaf block that
 * records checksums.
 */
struct ext4_dir_entry_tail {
	__le32	det_reserved_zero1;	/* Pretend to be unused */
	__le16	det_rec_len;		/* 12 */
	__u8	det_reserved_zero2;	/* Zero name length */
	__u8	det_reserved_ft;	/* 0xDE, fake file type */
	__le32	det_checksum;		/* crc32c(uuid+inum+dirblock) */
};

#define EXT4_DIRENT_TAIL(block, blocksize) \
	((struct ext4_dir_entry_tail *)(((void *)(block)) + \
					((blocksize) - \
					 sizeof(struct ext4_dir_entry_tail))))

/*
 * Ext4 directory file types.  Only the low 3 bits are used.  The
 * other bits are reserved for now.
 */
#define EXT4_FT_UNKNOWN		0
#define EXT4_FT_REG_FILE	1
#define EXT4_FT_DIR		2
#define EXT4_FT_CHRDEV		3
#define EXT4_FT_BLKDEV		4
#define EXT4_FT_FIFO		5
#define EXT4_FT_SOCK		6
#define EXT4_FT_SYMLINK		7

#define EXT4_FT_MAX		8

#define EXT4_FT_DIR_CSUM	0xDE

/*
 * EXT4_DIR_PAD defines the directory entries boundaries
 *
 * NOTE: It must be a multiple of 4
 */
#define EXT4_DIR_PAD			4
#define EXT4_DIR_ROUND			(EXT4_DIR_PAD - 1)
#define EXT4_MAX_REC_LEN		((1<<16)-1)

/*
 * The rec_len is dependent on the type of directory. Directories that are
 * casefolded and encrypted need to store the hash as well, so we add room for
 * ext4_extended_dir_entry_2. For all entries related to '.' or '..' you should
 * pass NULL for dir, as those entries do not use the extra fields.
 */
static inline unsigned int ext4_dir_rec_len(__u8 name_len,
						const struct inode *dir)
{
	int rec_len = (name_len + 8 + EXT4_DIR_ROUND);

	if (dir && ext4_hash_in_dirent(dir))
		rec_len += sizeof(struct ext4_dir_entry_hash);
	return (rec_len & ~EXT4_DIR_ROUND);
}

/*
 * If we ever get support for fs block sizes > page_size, we'll need
 * to remove the #if statements in the next two functions...
 */
static inline unsigned int
ext4_rec_len_from_disk(__le16 dlen, unsigned blocksize)
{
	unsigned len = le16_to_cpu(dlen);

#if (PAGE_SIZE >= 65536)
	if (len == EXT4_MAX_REC_LEN || len == 0)
		return blocksize;
	return (len & 65532) | ((len & 3) << 16);
#else
	return len;
#endif
}

static inline __le16 ext4_rec_len_to_disk(unsigned len, unsigned blocksize)
{
	if ((len > blocksize) || (blocksize > (1 << 18)) || (len & 3))
		BUG();
#if (PAGE_SIZE >= 65536)
	if (len < 65536)
		return cpu_to_le16(len);
	if (len == blocksize) {
		if (blocksize == 65536)
			return cpu_to_le16(EXT4_MAX_REC_LEN);
		else
			return cpu_to_le16(0);
	}
	return cpu_to_le16((len & 65532) | ((len >> 16) & 3));
#else
	return cpu_to_le16(len);
#endif
}

/*
 * Hash Tree Directory indexing
 * (c) Daniel Phillips, 2001
 */

#define is_dx(dir) (ext4_has_feature_dir_index((dir)->i_sb) && \
		    ext4_test_inode_flag((dir), EXT4_INODE_INDEX))
#define EXT4_DIR_LINK_MAX(dir) unlikely((dir)->i_nlink >= EXT4_LINK_MAX && \
		    !(ext4_has_feature_dir_nlink((dir)->i_sb) && is_dx(dir)))
#define EXT4_DIR_LINK_EMPTY(dir) ((dir)->i_nlink == 2 || (dir)->i_nlink == 1)

/* Legal values for the dx_root hash_version field: */

#define DX_HASH_LEGACY			0
#define DX_HASH_HALF_MD4		1
#define DX_HASH_TEA			2
#define DX_HASH_LEGACY_UNSIGNED		3
#define DX_HASH_HALF_MD4_UNSIGNED	4
#define DX_HASH_TEA_UNSIGNED		5
#define DX_HASH_SIPHASH			6

static inline u32 ext4_chksum(struct ext4_sb_info *sbi, u32 crc,
			      const void *address, unsigned int length)
{
	struct {
		struct shash_desc shash;
		char ctx[4];
	} desc;

	BUG_ON(crypto_shash_descsize(sbi->s_chksum_driver)!=sizeof(desc.ctx));

	desc.shash.tfm = sbi->s_chksum_driver;
	*(u32 *)desc.ctx = crc;

	BUG_ON(crypto_shash_update(&desc.shash, address, length));

	return *(u32 *)desc.ctx;
}

#ifdef __KERNEL__

/* hash info structure used by the directory hash */
struct dx_hash_info
{
	u32		hash;
	u32		minor_hash;
	int		hash_version;
	u32		*seed;
};


/* 32 and 64 bit signed EOF for dx directories */
#define EXT4_HTREE_EOF_32BIT   ((1UL  << (32 - 1)) - 1)
#define EXT4_HTREE_EOF_64BIT   ((1ULL << (64 - 1)) - 1)


/*
 * Control parameters used by ext4_htree_next_block
 */
#define HASH_NB_ALWAYS		1

struct ext4_filename {
	const struct qstr *usr_fname;
	struct fscrypt_str disk_name;
	struct dx_hash_info hinfo;
#ifdef CONFIG_FS_ENCRYPTION
	struct fscrypt_str crypto_buf;
#endif
#ifdef CONFIG_UNICODE
	struct fscrypt_str cf_name;
#endif
};

#define fname_name(p) ((p)->disk_name.name)
#define fname_usr_name(p) ((p)->usr_fname->name)
#define fname_len(p)  ((p)->disk_name.len)

/*
 * Describe an inode's exact location on disk and in memory
 */
struct ext4_iloc
{
	struct buffer_head *bh;
	unsigned long offset;
	ext4_group_t block_group;
};

static inline struct ext4_inode *ext4_raw_inode(struct ext4_iloc *iloc)
{
	return (struct ext4_inode *) (iloc->bh->b_data + iloc->offset);
}

static inline bool ext4_is_quota_file(struct inode *inode)
{
	return IS_NOQUOTA(inode) &&
	       !(EXT4_I(inode)->i_flags & EXT4_EA_INODE_FL);
}

/*
 * This structure is stuffed into the struct file's private_data field
 * for directories.  It is where we put information so that we can do
 * readdir operations in hash tree order.
 */
struct dir_private_info {
	struct rb_root	root;
	struct rb_node	*curr_node;
	struct fname	*extra_fname;
	loff_t		last_pos;
	__u32		curr_hash;
	__u32		curr_minor_hash;
	__u32		next_hash;
};

/* calculate the first block number of the group */
static inline ext4_fsblk_t
ext4_group_first_block_no(struct super_block *sb, ext4_group_t group_no)
{
	return group_no * (ext4_fsblk_t)EXT4_BLOCKS_PER_GROUP(sb) +
		le32_to_cpu(EXT4_SB(sb)->s_es->s_first_data_block);
}

/*
 * Special error return code only used by dx_probe() and its callers.
 */
#define ERR_BAD_DX_DIR	(-(MAX_ERRNO - 1))

/* htree levels for ext4 */
#define	EXT4_HTREE_LEVEL_COMPAT	2
#define	EXT4_HTREE_LEVEL	3

static inline int ext4_dir_htree_level(struct super_block *sb)
{
	return ext4_has_feature_largedir(sb) ?
		EXT4_HTREE_LEVEL : EXT4_HTREE_LEVEL_COMPAT;
}

/*
 * Timeout and state flag for lazy initialization inode thread.
 */
#define EXT4_DEF_LI_WAIT_MULT			10
#define EXT4_DEF_LI_MAX_START_DELAY		5
#define EXT4_LAZYINIT_QUIT			0x0001
#define EXT4_LAZYINIT_RUNNING			0x0002

/*
 * Lazy inode table initialization info
 */
struct ext4_lazy_init {
	unsigned long		li_state;
	struct list_head	li_request_list;
	struct mutex		li_list_mtx;
};

enum ext4_li_mode {
	EXT4_LI_MODE_PREFETCH_BBITMAP,
	EXT4_LI_MODE_ITABLE,
};

struct ext4_li_request {
	struct super_block	*lr_super;
	enum ext4_li_mode	lr_mode;
	ext4_group_t		lr_first_not_zeroed;
	ext4_group_t		lr_next_group;
	struct list_head	lr_request;
	unsigned long		lr_next_sched;
	unsigned long		lr_timeout;
};

struct ext4_features {
	struct kobject f_kobj;
	struct completion f_kobj_unregister;
};

/*
 * This structure will be used for multiple mount protection. It will be
 * written into the block number saved in the s_mmp_block field in the
 * superblock. Programs that check MMP should assume that if
 * SEQ_FSCK (or any unknown code above SEQ_MAX) is present then it is NOT safe
 * to use the filesystem, regardless of how old the timestamp is.
 */
#define EXT4_MMP_MAGIC     0x004D4D50U /* ASCII for MMP */
#define EXT4_MMP_SEQ_CLEAN 0xFF4D4D50U /* mmp_seq value for clean unmount */
#define EXT4_MMP_SEQ_FSCK  0xE24D4D50U /* mmp_seq value when being fscked */
#define EXT4_MMP_SEQ_MAX   0xE24D4D4FU /* maximum valid mmp_seq value */

struct mmp_struct {
	__le32	mmp_magic;		/* Magic number for MMP */
	__le32	mmp_seq;		/* Sequence no. updated periodically */

	/*
	 * mmp_time, mmp_nodename & mmp_bdevname are only used for information
	 * purposes and do not affect the correctness of the algorithm
	 */
	__le64	mmp_time;		/* Time last updated */
	char	mmp_nodename[64];	/* Node which last updated MMP block */
	char	mmp_bdevname[32];	/* Bdev which last updated MMP block */

	/*
	 * mmp_check_interval is used to verify if the MMP block has been
	 * updated on the block device. The value is updated based on the
	 * maximum time to write the MMP block during an update cycle.
	 */
	__le16	mmp_check_interval;

	__le16	mmp_pad1;
	__le32	mmp_pad2[226];
	__le32	mmp_checksum;		/* crc32c(uuid+mmp_block) */
};

/* arguments passed to the mmp thread */
struct mmpd_data {
	struct buffer_head *bh; /* bh from initial read_mmp_block() */
	struct super_block *sb;  /* super block of the fs */
};

/*
 * Check interval multiplier
 * The MMP block is written every update interval and initially checked every
 * update interval x the multiplier (the value is then adapted based on the
 * write latency). The reason is that writes can be delayed under load and we
 * don't want readers to incorrectly assume that the filesystem is no longer
 * in use.
 */
#define EXT4_MMP_CHECK_MULT		2UL

/*
 * Minimum interval for MMP checking in seconds.
 */
#define EXT4_MMP_MIN_CHECK_INTERVAL	5UL

/*
 * Maximum interval for MMP checking in seconds.
 */
#define EXT4_MMP_MAX_CHECK_INTERVAL	300UL

/*
 * Function prototypes
 */

/*
 * Ok, these declarations are also in <linux/kernel.h> but none of the
 * ext4 source programs needs to include it so they are duplicated here.
 */
# define NORET_TYPE	/**/
# define ATTRIB_NORET	__attribute__((noreturn))
# define NORET_AND	noreturn,

/* bitmap.c */
extern unsigned int ext4_count_free(char *bitmap, unsigned numchars);
void ext4_inode_bitmap_csum_set(struct super_block *sb, ext4_group_t group,
				struct ext4_group_desc *gdp,
				struct buffer_head *bh, int sz);
int ext4_inode_bitmap_csum_verify(struct super_block *sb, ext4_group_t group,
				  struct ext4_group_desc *gdp,
				  struct buffer_head *bh, int sz);
void ext4_block_bitmap_csum_set(struct super_block *sb, ext4_group_t group,
				struct ext4_group_desc *gdp,
				struct buffer_head *bh);
int ext4_block_bitmap_csum_verify(struct super_block *sb, ext4_group_t group,
				  struct ext4_group_desc *gdp,
				  struct buffer_head *bh);

/* balloc.c */
extern void ext4_get_group_no_and_offset(struct super_block *sb,
					 ext4_fsblk_t blocknr,
					 ext4_group_t *blockgrpp,
					 ext4_grpblk_t *offsetp);
extern ext4_group_t ext4_get_group_number(struct super_block *sb,
					  ext4_fsblk_t block);

extern unsigned int ext4_block_group(struct super_block *sb,
			ext4_fsblk_t blocknr);
extern ext4_grpblk_t ext4_block_group_offset(struct super_block *sb,
			ext4_fsblk_t blocknr);
extern int ext4_bg_has_super(struct super_block *sb, ext4_group_t group);
extern unsigned long ext4_bg_num_gdb(struct super_block *sb,
			ext4_group_t group);
extern ext4_fsblk_t ext4_new_meta_blocks(handle_t *handle, struct inode *inode,
					 ext4_fsblk_t goal,
					 unsigned int flags,
					 unsigned long *count,
					 int *errp);
extern int ext4_claim_free_clusters(struct ext4_sb_info *sbi,
				    s64 nclusters, unsigned int flags);
extern ext4_fsblk_t ext4_count_free_clusters(struct super_block *);
extern void ext4_check_blocks_bitmap(struct super_block *);
extern struct ext4_group_desc * ext4_get_group_desc(struct super_block * sb,
						    ext4_group_t block_group,
						    struct buffer_head ** bh);
extern struct ext4_group_info *ext4_get_group_info(struct super_block *sb,
						   ext4_group_t group);
extern int ext4_should_retry_alloc(struct super_block *sb, int *retries);

extern struct buffer_head *ext4_read_block_bitmap_nowait(struct super_block *sb,
						ext4_group_t block_group,
						bool ignore_locked);
extern int ext4_wait_block_bitmap(struct super_block *sb,
				  ext4_group_t block_group,
				  struct buffer_head *bh);
extern struct buffer_head *ext4_read_block_bitmap(struct super_block *sb,
						  ext4_group_t block_group);
extern unsigned ext4_free_clusters_after_init(struct super_block *sb,
					      ext4_group_t block_group,
					      struct ext4_group_desc *gdp);
ext4_fsblk_t ext4_inode_to_goal_block(struct inode *);

#ifdef CONFIG_UNICODE
extern int ext4_fname_setup_ci_filename(struct inode *dir,
					 const struct qstr *iname,
					 struct ext4_filename *fname);
#endif

#ifdef CONFIG_FS_ENCRYPTION
static inline void ext4_fname_from_fscrypt_name(struct ext4_filename *dst,
						const struct fscrypt_name *src)
{
	memset(dst, 0, sizeof(*dst));

	dst->usr_fname = src->usr_fname;
	dst->disk_name = src->disk_name;
	dst->hinfo.hash = src->hash;
	dst->hinfo.minor_hash = src->minor_hash;
	dst->crypto_buf = src->crypto_buf;
}

static inline int ext4_fname_setup_filename(struct inode *dir,
					    const struct qstr *iname,
					    int lookup,
					    struct ext4_filename *fname)
{
	struct fscrypt_name name;
	int err;

	err = fscrypt_setup_filename(dir, iname, lookup, &name);
	if (err)
		return err;

	ext4_fname_from_fscrypt_name(fname, &name);

#ifdef CONFIG_UNICODE
	err = ext4_fname_setup_ci_filename(dir, iname, fname);
#endif
	return err;
}

static inline int ext4_fname_prepare_lookup(struct inode *dir,
					    struct dentry *dentry,
					    struct ext4_filename *fname)
{
	struct fscrypt_name name;
	int err;

	err = fscrypt_prepare_lookup(dir, dentry, &name);
	if (err)
		return err;

	ext4_fname_from_fscrypt_name(fname, &name);

#ifdef CONFIG_UNICODE
	err = ext4_fname_setup_ci_filename(dir, &dentry->d_name, fname);
#endif
	return err;
}

static inline void ext4_fname_free_filename(struct ext4_filename *fname)
{
	struct fscrypt_name name;

	name.crypto_buf = fname->crypto_buf;
	fscrypt_free_filename(&name);

	fname->crypto_buf.name = NULL;
	fname->usr_fname = NULL;
	fname->disk_name.name = NULL;

#ifdef CONFIG_UNICODE
	kfree(fname->cf_name.name);
	fname->cf_name.name = NULL;
#endif
}
#else /* !CONFIG_FS_ENCRYPTION */
static inline int ext4_fname_setup_filename(struct inode *dir,
					    const struct qstr *iname,
					    int lookup,
					    struct ext4_filename *fname)
{
	int err = 0;
	fname->usr_fname = iname;
	fname->disk_name.name = (unsigned char *) iname->name;
	fname->disk_name.len = iname->len;

#ifdef CONFIG_UNICODE
	err = ext4_fname_setup_ci_filename(dir, iname, fname);
#endif

	return err;
}

static inline int ext4_fname_prepare_lookup(struct inode *dir,
					    struct dentry *dentry,
					    struct ext4_filename *fname)
{
	return ext4_fname_setup_filename(dir, &dentry->d_name, 1, fname);
}

static inline void ext4_fname_free_filename(struct ext4_filename *fname)
{
#ifdef CONFIG_UNICODE
	kfree(fname->cf_name.name);
	fname->cf_name.name = NULL;
#endif
}
#endif /* !CONFIG_FS_ENCRYPTION */

/* dir.c */
extern int __ext4_check_dir_entry(const char *, unsigned int, struct inode *,
				  struct file *,
				  struct ext4_dir_entry_2 *,
				  struct buffer_head *, char *, int,
				  unsigned int);
#define ext4_check_dir_entry(dir, filp, de, bh, buf, size, offset) \
	unlikely(__ext4_check_dir_entry(__func__, __LINE__, (dir), (filp), \
				(de), (bh), (buf), (size), (offset)))
extern int ext4_htree_store_dirent(struct file *dir_file, __u32 hash,
				__u32 minor_hash,
				struct ext4_dir_entry_2 *dirent,
				struct fscrypt_str *ent_name);
extern void ext4_htree_free_dir_info(struct dir_private_info *p);
extern int ext4_find_dest_de(struct inode *dir, struct inode *inode,
			     struct buffer_head *bh,
			     void *buf, int buf_size,
			     struct ext4_filename *fname,
			     struct ext4_dir_entry_2 **dest_de);
void ext4_insert_dentry(struct inode *dir, struct inode *inode,
			struct ext4_dir_entry_2 *de,
			int buf_size,
			struct ext4_filename *fname);
static inline void ext4_update_dx_flag(struct inode *inode)
{
	if (!ext4_has_feature_dir_index(inode->i_sb) &&
	    ext4_test_inode_flag(inode, EXT4_INODE_INDEX)) {
		/* ext4_iget() should have caught this... */
		WARN_ON_ONCE(ext4_has_feature_metadata_csum(inode->i_sb));
		ext4_clear_inode_flag(inode, EXT4_INODE_INDEX);
	}
}
static const unsigned char ext4_filetype_table[] = {
	DT_UNKNOWN, DT_REG, DT_DIR, DT_CHR, DT_BLK, DT_FIFO, DT_SOCK, DT_LNK
};

static inline  unsigned char get_dtype(struct super_block *sb, int filetype)
{
	if (!ext4_has_feature_filetype(sb) || filetype >= EXT4_FT_MAX)
		return DT_UNKNOWN;

	return ext4_filetype_table[filetype];
}
extern int ext4_check_all_de(struct inode *dir, struct buffer_head *bh,
			     void *buf, int buf_size);

/* fsync.c */
extern int ext4_sync_file(struct file *, loff_t, loff_t, int);

/* hash.c */
extern int ext4fs_dirhash(const struct inode *dir, const char *name, int len,
			  struct dx_hash_info *hinfo);

/* ialloc.c */
extern int ext4_mark_inode_used(struct super_block *sb, int ino);
extern struct inode *__ext4_new_inode(handle_t *, struct inode *, umode_t,
				      const struct qstr *qstr, __u32 goal,
				      uid_t *owner, __u32 i_flags,
				      int handle_type, unsigned int line_no,
				      int nblocks);

#define ext4_new_inode(handle, dir, mode, qstr, goal, owner, i_flags) \
	__ext4_new_inode((handle), (dir), (mode), (qstr), (goal), (owner), \
			 i_flags, 0, 0, 0)
#define ext4_new_inode_start_handle(dir, mode, qstr, goal, owner, \
				    type, nblocks)		    \
	__ext4_new_inode(NULL, (dir), (mode), (qstr), (goal), (owner), \
			 0, (type), __LINE__, (nblocks))


extern void ext4_free_inode(handle_t *, struct inode *);
extern struct inode * ext4_orphan_get(struct super_block *, unsigned long);
extern unsigned long ext4_count_free_inodes(struct super_block *);
extern unsigned long ext4_count_dirs(struct super_block *);
extern void ext4_check_inodes_bitmap(struct super_block *);
extern void ext4_mark_bitmap_end(int start_bit, int end_bit, char *bitmap);
extern int ext4_init_inode_table(struct super_block *sb,
				 ext4_group_t group, int barrier);
extern void ext4_end_bitmap_read(struct buffer_head *bh, int uptodate);

/* fast_commit.c */
int ext4_fc_info_show(struct seq_file *seq, void *v);
void ext4_fc_init(struct super_block *sb, journal_t *journal);
void ext4_fc_init_inode(struct inode *inode);
void ext4_fc_track_range(handle_t *handle, struct inode *inode, ext4_lblk_t start,
			 ext4_lblk_t end);
void __ext4_fc_track_unlink(handle_t *handle, struct inode *inode,
	struct dentry *dentry);
void __ext4_fc_track_link(handle_t *handle, struct inode *inode,
	struct dentry *dentry);
void ext4_fc_track_unlink(handle_t *handle, struct dentry *dentry);
void ext4_fc_track_link(handle_t *handle, struct dentry *dentry);
void __ext4_fc_track_create(handle_t *handle, struct inode *inode,
			    struct dentry *dentry);
void ext4_fc_track_create(handle_t *handle, struct dentry *dentry);
void ext4_fc_track_inode(handle_t *handle, struct inode *inode);
void ext4_fc_mark_ineligible(struct super_block *sb, int reason);
void ext4_fc_start_ineligible(struct super_block *sb, int reason);
void ext4_fc_stop_ineligible(struct super_block *sb);
void ext4_fc_start_update(struct inode *inode);
void ext4_fc_stop_update(struct inode *inode);
void ext4_fc_del(struct inode *inode);
bool ext4_fc_replay_check_excluded(struct super_block *sb, ext4_fsblk_t block);
void ext4_fc_replay_cleanup(struct super_block *sb);
int ext4_fc_commit(journal_t *journal, tid_t commit_tid);
int __init ext4_fc_init_dentry_cache(void);
void ext4_fc_destroy_dentry_cache(void);
int ext4_fc_record_regions(struct super_block *sb, int ino,
			   ext4_lblk_t lblk, ext4_fsblk_t pblk,
			   int len, int replay);

/* mballoc.c */
extern const struct seq_operations ext4_mb_seq_groups_ops;
extern long ext4_mb_stats;
extern long ext4_mb_max_to_scan;
extern int ext4_seq_mb_stats_show(struct seq_file *seq, void *offset);
extern int ext4_mb_init(struct super_block *);
extern int ext4_mb_release(struct super_block *);
extern ext4_fsblk_t ext4_mb_new_blocks(handle_t *,
				struct ext4_allocation_request *, int *);
extern int ext4_mb_reserve_blocks(struct super_block *, int);
extern void ext4_discard_preallocations(struct inode *, unsigned int);
extern int __init ext4_init_mballoc(void);
extern void ext4_exit_mballoc(void);
extern ext4_group_t ext4_mb_prefetch(struct super_block *sb,
				     ext4_group_t group,
				     unsigned int nr, int *cnt);
extern void ext4_mb_prefetch_fini(struct super_block *sb, ext4_group_t group,
				  unsigned int nr);

extern void ext4_free_blocks(handle_t *handle, struct inode *inode,
			     struct buffer_head *bh, ext4_fsblk_t block,
			     unsigned long count, int flags);
extern int ext4_mb_alloc_groupinfo(struct super_block *sb,
				   ext4_group_t ngroups);
extern int ext4_mb_add_groupinfo(struct super_block *sb,
		ext4_group_t i, struct ext4_group_desc *desc);
extern int ext4_group_add_blocks(handle_t *handle, struct super_block *sb,
				ext4_fsblk_t block, unsigned long count);
extern int ext4_trim_fs(struct super_block *, struct fstrim_range *);
extern void ext4_process_freed_data(struct super_block *sb, tid_t commit_tid);
extern void ext4_mb_mark_bb(struct super_block *sb, ext4_fsblk_t block,
		       int len, int state);

/* inode.c */
void ext4_inode_csum_set(struct inode *inode, struct ext4_inode *raw,
			 struct ext4_inode_info *ei);
int ext4_inode_is_fast_symlink(struct inode *inode);
struct buffer_head *ext4_getblk(handle_t *, struct inode *, ext4_lblk_t, int);
struct buffer_head *ext4_bread(handle_t *, struct inode *, ext4_lblk_t, int);
int ext4_bread_batch(struct inode *inode, ext4_lblk_t block, int bh_count,
		     bool wait, struct buffer_head **bhs);
int ext4_get_block_unwritten(struct inode *inode, sector_t iblock,
			     struct buffer_head *bh_result, int create);
int ext4_get_block(struct inode *inode, sector_t iblock,
		   struct buffer_head *bh_result, int create);
int ext4_da_get_block_prep(struct inode *inode, sector_t iblock,
			   struct buffer_head *bh, int create);
int ext4_walk_page_buffers(handle_t *handle,
			   struct buffer_head *head,
			   unsigned from,
			   unsigned to,
			   int *partial,
			   int (*fn)(handle_t *handle,
				     struct buffer_head *bh));
int do_journal_get_write_access(handle_t *handle,
				struct buffer_head *bh);
#define FALL_BACK_TO_NONDELALLOC 1
#define CONVERT_INLINE_DATA	 2

typedef enum {
	EXT4_IGET_NORMAL =	0,
	EXT4_IGET_SPECIAL =	0x0001, /* OK to iget a system inode */
	EXT4_IGET_HANDLE = 	0x0002,	/* Inode # is from a handle */
<<<<<<< HEAD
	EXT4_IGET_BAD =		0x0004  /* Allow to iget a bad inode */
=======
	EXT4_IGET_BAD =		0x0004, /* Allow to iget a bad inode */
	EXT4_IGET_EA_INODE =	0x0008	/* Inode should contain an EA value */
>>>>>>> dd679e5c
} ext4_iget_flags;

extern struct inode *__ext4_iget(struct super_block *sb, unsigned long ino,
				 ext4_iget_flags flags, const char *function,
				 unsigned int line);

#define ext4_iget(sb, ino, flags) \
	__ext4_iget((sb), (ino), (flags), __func__, __LINE__)

extern int  ext4_write_inode(struct inode *, struct writeback_control *);
extern int  ext4_setattr(struct dentry *, struct iattr *);
extern int  ext4_getattr(const struct path *, struct kstat *, u32, unsigned int);
extern void ext4_evict_inode(struct inode *);
extern void ext4_clear_inode(struct inode *);
extern int  ext4_file_getattr(const struct path *, struct kstat *, u32, unsigned int);
extern int  ext4_sync_inode(handle_t *, struct inode *);
extern void ext4_dirty_inode(struct inode *, int);
extern int ext4_change_inode_journal_flag(struct inode *, int);
extern int ext4_get_inode_loc(struct inode *, struct ext4_iloc *);
extern int ext4_get_fc_inode_loc(struct super_block *sb, unsigned long ino,
			  struct ext4_iloc *iloc);
extern int ext4_inode_attach_jinode(struct inode *inode);
extern int ext4_can_truncate(struct inode *inode);
extern int ext4_truncate(struct inode *);
extern int ext4_break_layouts(struct inode *);
extern int ext4_punch_hole(struct file *file, loff_t offset, loff_t length);
extern void ext4_set_inode_flags(struct inode *, bool init);
extern int ext4_alloc_da_blocks(struct inode *inode);
extern void ext4_set_aops(struct inode *inode);
extern int ext4_writepage_trans_blocks(struct inode *);
extern int ext4_chunk_trans_blocks(struct inode *, int nrblocks);
extern int ext4_zero_partial_blocks(handle_t *handle, struct inode *inode,
			     loff_t lstart, loff_t lend);
extern vm_fault_t ext4_page_mkwrite(struct vm_fault *vmf);
extern vm_fault_t ext4_filemap_fault(struct vm_fault *vmf);
extern qsize_t *ext4_get_reserved_space(struct inode *inode);
extern int ext4_get_projid(struct inode *inode, kprojid_t *projid);
extern void ext4_da_release_space(struct inode *inode, int to_free);
extern void ext4_da_update_reserve_space(struct inode *inode,
					int used, int quota_claim);
extern int ext4_issue_zeroout(struct inode *inode, ext4_lblk_t lblk,
			      ext4_fsblk_t pblk, ext4_lblk_t len);

/* indirect.c */
extern int ext4_ind_map_blocks(handle_t *handle, struct inode *inode,
				struct ext4_map_blocks *map, int flags);
extern int ext4_ind_trans_blocks(struct inode *inode, int nrblocks);
extern void ext4_ind_truncate(handle_t *, struct inode *inode);
extern int ext4_ind_remove_space(handle_t *handle, struct inode *inode,
				 ext4_lblk_t start, ext4_lblk_t end);

/* ioctl.c */
extern long ext4_ioctl(struct file *, unsigned int, unsigned long);
extern long ext4_compat_ioctl(struct file *, unsigned int, unsigned long);
extern void ext4_reset_inode_seed(struct inode *inode);

/* migrate.c */
extern int ext4_ext_migrate(struct inode *);
extern int ext4_ind_migrate(struct inode *inode);

/* namei.c */
extern int ext4_init_new_dir(handle_t *handle, struct inode *dir,
			     struct inode *inode);
extern int ext4_dirblock_csum_verify(struct inode *inode,
				     struct buffer_head *bh);
extern int ext4_orphan_add(handle_t *, struct inode *);
extern int ext4_orphan_del(handle_t *, struct inode *);
extern int ext4_htree_fill_tree(struct file *dir_file, __u32 start_hash,
				__u32 start_minor_hash, __u32 *next_hash);
extern int ext4_search_dir(struct buffer_head *bh,
			   char *search_buf,
			   int buf_size,
			   struct inode *dir,
			   struct ext4_filename *fname,
			   unsigned int offset,
			   struct ext4_dir_entry_2 **res_dir);
extern int ext4_generic_delete_entry(struct inode *dir,
				     struct ext4_dir_entry_2 *de_del,
				     struct buffer_head *bh,
				     void *entry_buf,
				     int buf_size,
				     int csum_size);
extern bool ext4_empty_dir(struct inode *inode);

/* resize.c */
extern void ext4_kvfree_array_rcu(void *to_free);
extern int ext4_group_add(struct super_block *sb,
				struct ext4_new_group_data *input);
extern int ext4_group_extend(struct super_block *sb,
				struct ext4_super_block *es,
				ext4_fsblk_t n_blocks_count);
extern int ext4_resize_fs(struct super_block *sb, ext4_fsblk_t n_blocks_count);

/* super.c */
extern struct buffer_head *ext4_sb_bread(struct super_block *sb,
					 sector_t block, int op_flags);
extern struct buffer_head *ext4_sb_bread_unmovable(struct super_block *sb,
						   sector_t block);
extern void ext4_read_bh_nowait(struct buffer_head *bh, int op_flags,
				bh_end_io_t *end_io);
extern int ext4_read_bh(struct buffer_head *bh, int op_flags,
			bh_end_io_t *end_io);
extern int ext4_read_bh_lock(struct buffer_head *bh, int op_flags, bool wait);
extern void ext4_sb_breadahead_unmovable(struct super_block *sb, sector_t block);
extern int ext4_seq_options_show(struct seq_file *seq, void *offset);
extern int ext4_calculate_overhead(struct super_block *sb);
extern void ext4_superblock_csum_set(struct super_block *sb);
extern int ext4_alloc_flex_bg_array(struct super_block *sb,
				    ext4_group_t ngroup);
extern const char *ext4_decode_error(struct super_block *sb, int errno,
				     char nbuf[16]);
extern void ext4_mark_group_bitmap_corrupted(struct super_block *sb,
					     ext4_group_t block_group,
					     unsigned int flags);

extern __printf(6, 7)
void __ext4_error(struct super_block *, const char *, unsigned int, int, __u64,
		  const char *, ...);
extern __printf(6, 7)
void __ext4_error_inode(struct inode *, const char *, unsigned int,
			ext4_fsblk_t, int, const char *, ...);
extern __printf(5, 6)
void __ext4_error_file(struct file *, const char *, unsigned int, ext4_fsblk_t,
		     const char *, ...);
extern void __ext4_std_error(struct super_block *, const char *,
			     unsigned int, int);
extern __printf(5, 6)
void __ext4_abort(struct super_block *, const char *, unsigned int, int,
		  const char *, ...);
extern __printf(4, 5)
void __ext4_warning(struct super_block *, const char *, unsigned int,
		    const char *, ...);
extern __printf(4, 5)
void __ext4_warning_inode(const struct inode *inode, const char *function,
			  unsigned int line, const char *fmt, ...);
extern __printf(3, 4)
void __ext4_msg(struct super_block *, const char *, const char *, ...);
extern void __dump_mmp_msg(struct super_block *, struct mmp_struct *mmp,
			   const char *, unsigned int, const char *);
extern __printf(7, 8)
void __ext4_grp_locked_error(const char *, unsigned int,
			     struct super_block *, ext4_group_t,
			     unsigned long, ext4_fsblk_t,
			     const char *, ...);

#define EXT4_ERROR_INODE(inode, fmt, a...) \
	ext4_error_inode((inode), __func__, __LINE__, 0, (fmt), ## a)

#define EXT4_ERROR_INODE_ERR(inode, err, fmt, a...)			\
	__ext4_error_inode((inode), __func__, __LINE__, 0, (err), (fmt), ## a)

#define ext4_error_inode_block(inode, block, err, fmt, a...)		\
	__ext4_error_inode((inode), __func__, __LINE__, (block), (err),	\
			   (fmt), ## a)

#define EXT4_ERROR_FILE(file, block, fmt, a...)				\
	ext4_error_file((file), __func__, __LINE__, (block), (fmt), ## a)

#ifdef CONFIG_PRINTK

#define ext4_error_inode(inode, func, line, block, fmt, ...)		\
	__ext4_error_inode(inode, func, line, block, 0, fmt, ##__VA_ARGS__)
#define ext4_error_inode_err(inode, func, line, block, err, fmt, ...)	\
	__ext4_error_inode((inode), (func), (line), (block), 		\
			   (err), (fmt), ##__VA_ARGS__)
#define ext4_error_file(file, func, line, block, fmt, ...)		\
	__ext4_error_file(file, func, line, block, fmt, ##__VA_ARGS__)
#define ext4_error(sb, fmt, ...)					\
	__ext4_error((sb), __func__, __LINE__, 0, 0, (fmt), ##__VA_ARGS__)
#define ext4_error_err(sb, err, fmt, ...)				\
	__ext4_error((sb), __func__, __LINE__, (err), 0, (fmt), ##__VA_ARGS__)
#define ext4_abort(sb, err, fmt, ...)					\
	__ext4_abort((sb), __func__, __LINE__, (err), (fmt), ##__VA_ARGS__)
#define ext4_warning(sb, fmt, ...)					\
	__ext4_warning(sb, __func__, __LINE__, fmt, ##__VA_ARGS__)
#define ext4_warning_inode(inode, fmt, ...)				\
	__ext4_warning_inode(inode, __func__, __LINE__, fmt, ##__VA_ARGS__)
#define ext4_msg(sb, level, fmt, ...)				\
	__ext4_msg(sb, level, fmt, ##__VA_ARGS__)
#define dump_mmp_msg(sb, mmp, msg)					\
	__dump_mmp_msg(sb, mmp, __func__, __LINE__, msg)
#define ext4_grp_locked_error(sb, grp, ino, block, fmt, ...)		\
	__ext4_grp_locked_error(__func__, __LINE__, sb, grp, ino, block, \
				fmt, ##__VA_ARGS__)

#else

#define ext4_error_inode(inode, func, line, block, fmt, ...)		\
do {									\
	no_printk(fmt, ##__VA_ARGS__);					\
	__ext4_error_inode(inode, "", 0, block, 0, " ");		\
} while (0)
#define ext4_error_inode_err(inode, func, line, block, err, fmt, ...)	\
do {									\
	no_printk(fmt, ##__VA_ARGS__);					\
	__ext4_error_inode(inode, "", 0, block, err, " ");		\
} while (0)
#define ext4_error_file(file, func, line, block, fmt, ...)		\
do {									\
	no_printk(fmt, ##__VA_ARGS__);					\
	__ext4_error_file(file, "", 0, block, " ");			\
} while (0)
#define ext4_error(sb, fmt, ...)					\
do {									\
	no_printk(fmt, ##__VA_ARGS__);					\
	__ext4_error(sb, "", 0, 0, 0, " ");				\
} while (0)
#define ext4_error_err(sb, err, fmt, ...)				\
do {									\
	no_printk(fmt, ##__VA_ARGS__);					\
	__ext4_error(sb, "", 0, err, 0, " ");				\
} while (0)
#define ext4_abort(sb, err, fmt, ...)					\
do {									\
	no_printk(fmt, ##__VA_ARGS__);					\
	__ext4_abort(sb, "", 0, err, " ");				\
} while (0)
#define ext4_warning(sb, fmt, ...)					\
do {									\
	no_printk(fmt, ##__VA_ARGS__);					\
	__ext4_warning(sb, "", 0, " ");					\
} while (0)
#define ext4_warning_inode(inode, fmt, ...)				\
do {									\
	no_printk(fmt, ##__VA_ARGS__);					\
	__ext4_warning_inode(inode, "", 0, " ");			\
} while (0)
#define ext4_msg(sb, level, fmt, ...)					\
do {									\
	no_printk(fmt, ##__VA_ARGS__);					\
	__ext4_msg(sb, "", " ");					\
} while (0)
#define dump_mmp_msg(sb, mmp, msg)					\
	__dump_mmp_msg(sb, mmp, "", 0, "")
#define ext4_grp_locked_error(sb, grp, ino, block, fmt, ...)		\
do {									\
	no_printk(fmt, ##__VA_ARGS__);				\
	__ext4_grp_locked_error("", 0, sb, grp, ino, block, " ");	\
} while (0)

#endif

extern ext4_fsblk_t ext4_block_bitmap(struct super_block *sb,
				      struct ext4_group_desc *bg);
extern ext4_fsblk_t ext4_inode_bitmap(struct super_block *sb,
				      struct ext4_group_desc *bg);
extern ext4_fsblk_t ext4_inode_table(struct super_block *sb,
				     struct ext4_group_desc *bg);
extern __u32 ext4_free_group_clusters(struct super_block *sb,
				      struct ext4_group_desc *bg);
extern __u32 ext4_free_inodes_count(struct super_block *sb,
				 struct ext4_group_desc *bg);
extern __u32 ext4_used_dirs_count(struct super_block *sb,
				struct ext4_group_desc *bg);
extern __u32 ext4_itable_unused_count(struct super_block *sb,
				   struct ext4_group_desc *bg);
extern void ext4_block_bitmap_set(struct super_block *sb,
				  struct ext4_group_desc *bg, ext4_fsblk_t blk);
extern void ext4_inode_bitmap_set(struct super_block *sb,
				  struct ext4_group_desc *bg, ext4_fsblk_t blk);
extern void ext4_inode_table_set(struct super_block *sb,
				 struct ext4_group_desc *bg, ext4_fsblk_t blk);
extern void ext4_free_group_clusters_set(struct super_block *sb,
					 struct ext4_group_desc *bg,
					 __u32 count);
extern void ext4_free_inodes_set(struct super_block *sb,
				struct ext4_group_desc *bg, __u32 count);
extern void ext4_used_dirs_set(struct super_block *sb,
				struct ext4_group_desc *bg, __u32 count);
extern void ext4_itable_unused_set(struct super_block *sb,
				   struct ext4_group_desc *bg, __u32 count);
extern int ext4_group_desc_csum_verify(struct super_block *sb, __u32 group,
				       struct ext4_group_desc *gdp);
extern void ext4_group_desc_csum_set(struct super_block *sb, __u32 group,
				     struct ext4_group_desc *gdp);
extern int ext4_register_li_request(struct super_block *sb,
				    ext4_group_t first_not_zeroed);

static inline int ext4_has_metadata_csum(struct super_block *sb)
{
	WARN_ON_ONCE(ext4_has_feature_metadata_csum(sb) &&
		     !EXT4_SB(sb)->s_chksum_driver);

	return ext4_has_feature_metadata_csum(sb) &&
	       (EXT4_SB(sb)->s_chksum_driver != NULL);
}

static inline int ext4_has_group_desc_csum(struct super_block *sb)
{
	return ext4_has_feature_gdt_csum(sb) || ext4_has_metadata_csum(sb);
}

#define ext4_read_incompat_64bit_val(es, name) \
	(((es)->s_feature_incompat & cpu_to_le32(EXT4_FEATURE_INCOMPAT_64BIT) \
		? (ext4_fsblk_t)le32_to_cpu(es->name##_hi) << 32 : 0) | \
		le32_to_cpu(es->name##_lo))

static inline ext4_fsblk_t ext4_blocks_count(struct ext4_super_block *es)
{
	return ext4_read_incompat_64bit_val(es, s_blocks_count);
}

static inline ext4_fsblk_t ext4_r_blocks_count(struct ext4_super_block *es)
{
	return ext4_read_incompat_64bit_val(es, s_r_blocks_count);
}

static inline ext4_fsblk_t ext4_free_blocks_count(struct ext4_super_block *es)
{
	return ext4_read_incompat_64bit_val(es, s_free_blocks_count);
}

static inline void ext4_blocks_count_set(struct ext4_super_block *es,
					 ext4_fsblk_t blk)
{
	es->s_blocks_count_lo = cpu_to_le32((u32)blk);
	es->s_blocks_count_hi = cpu_to_le32(blk >> 32);
}

static inline void ext4_free_blocks_count_set(struct ext4_super_block *es,
					      ext4_fsblk_t blk)
{
	es->s_free_blocks_count_lo = cpu_to_le32((u32)blk);
	es->s_free_blocks_count_hi = cpu_to_le32(blk >> 32);
}

static inline void ext4_r_blocks_count_set(struct ext4_super_block *es,
					   ext4_fsblk_t blk)
{
	es->s_r_blocks_count_lo = cpu_to_le32((u32)blk);
	es->s_r_blocks_count_hi = cpu_to_le32(blk >> 32);
}

static inline loff_t ext4_isize(struct super_block *sb,
				struct ext4_inode *raw_inode)
{
	if (ext4_has_feature_largedir(sb) ||
	    S_ISREG(le16_to_cpu(raw_inode->i_mode)))
		return ((loff_t)le32_to_cpu(raw_inode->i_size_high) << 32) |
			le32_to_cpu(raw_inode->i_size_lo);

	return (loff_t) le32_to_cpu(raw_inode->i_size_lo);
}

static inline void ext4_isize_set(struct ext4_inode *raw_inode, loff_t i_size)
{
	raw_inode->i_size_lo = cpu_to_le32(i_size);
	raw_inode->i_size_high = cpu_to_le32(i_size >> 32);
}

/*
 * Reading s_groups_count requires using smp_rmb() afterwards.  See
 * the locking protocol documented in the comments of ext4_group_add()
 * in resize.c
 */
static inline ext4_group_t ext4_get_groups_count(struct super_block *sb)
{
	ext4_group_t	ngroups = EXT4_SB(sb)->s_groups_count;

	smp_rmb();
	return ngroups;
}

static inline ext4_group_t ext4_flex_group(struct ext4_sb_info *sbi,
					     ext4_group_t block_group)
{
	return block_group >> sbi->s_log_groups_per_flex;
}

static inline unsigned int ext4_flex_bg_size(struct ext4_sb_info *sbi)
{
	return 1 << sbi->s_log_groups_per_flex;
}

#define ext4_std_error(sb, errno)				\
do {								\
	if ((errno))						\
		__ext4_std_error((sb), __func__, __LINE__, (errno));	\
} while (0)

#ifdef CONFIG_SMP
/* Each CPU can accumulate percpu_counter_batch clusters in their local
 * counters. So we need to make sure we have free clusters more
 * than percpu_counter_batch  * nr_cpu_ids. Also add a window of 4 times.
 */
#define EXT4_FREECLUSTERS_WATERMARK (4 * (percpu_counter_batch * nr_cpu_ids))
#else
#define EXT4_FREECLUSTERS_WATERMARK 0
#endif

/* Update i_disksize. Requires i_mutex to avoid races with truncate */
static inline void ext4_update_i_disksize(struct inode *inode, loff_t newsize)
{
	WARN_ON_ONCE(S_ISREG(inode->i_mode) &&
		     !inode_is_locked(inode));
	down_write(&EXT4_I(inode)->i_data_sem);
	if (newsize > EXT4_I(inode)->i_disksize)
		WRITE_ONCE(EXT4_I(inode)->i_disksize, newsize);
	up_write(&EXT4_I(inode)->i_data_sem);
}

/* Update i_size, i_disksize. Requires i_mutex to avoid races with truncate */
static inline int ext4_update_inode_size(struct inode *inode, loff_t newsize)
{
	int changed = 0;

	if (newsize > inode->i_size) {
		i_size_write(inode, newsize);
		changed = 1;
	}
	if (newsize > EXT4_I(inode)->i_disksize) {
		ext4_update_i_disksize(inode, newsize);
		changed |= 2;
	}
	return changed;
}

int ext4_update_disksize_before_punch(struct inode *inode, loff_t offset,
				      loff_t len);

struct ext4_group_info {
	unsigned long   bb_state;
#ifdef AGGRESSIVE_CHECK
	unsigned long	bb_check_counter;
#endif
	struct rb_root  bb_free_root;
	ext4_grpblk_t	bb_first_free;	/* first free block */
	ext4_grpblk_t	bb_free;	/* total free blocks */
	ext4_grpblk_t	bb_fragments;	/* nr of freespace fragments */
	ext4_grpblk_t	bb_largest_free_order;/* order of largest frag in BG */
	struct          list_head bb_prealloc_list;
#ifdef DOUBLE_CHECK
	void            *bb_bitmap;
#endif
	struct rw_semaphore alloc_sem;
	ext4_grpblk_t	bb_counters[];	/* Nr of free power-of-two-block
					 * regions, index is order.
					 * bb_counters[3] = 5 means
					 * 5 free 8-block regions. */
};

#define EXT4_GROUP_INFO_NEED_INIT_BIT		0
#define EXT4_GROUP_INFO_WAS_TRIMMED_BIT		1
#define EXT4_GROUP_INFO_BBITMAP_CORRUPT_BIT	2
#define EXT4_GROUP_INFO_IBITMAP_CORRUPT_BIT	3
#define EXT4_GROUP_INFO_BBITMAP_CORRUPT		\
	(1 << EXT4_GROUP_INFO_BBITMAP_CORRUPT_BIT)
#define EXT4_GROUP_INFO_IBITMAP_CORRUPT		\
	(1 << EXT4_GROUP_INFO_IBITMAP_CORRUPT_BIT)
#define EXT4_GROUP_INFO_BBITMAP_READ_BIT	4

#define EXT4_MB_GRP_NEED_INIT(grp)	\
	(test_bit(EXT4_GROUP_INFO_NEED_INIT_BIT, &((grp)->bb_state)))
#define EXT4_MB_GRP_BBITMAP_CORRUPT(grp)	\
	(test_bit(EXT4_GROUP_INFO_BBITMAP_CORRUPT_BIT, &((grp)->bb_state)))
#define EXT4_MB_GRP_IBITMAP_CORRUPT(grp)	\
	(test_bit(EXT4_GROUP_INFO_IBITMAP_CORRUPT_BIT, &((grp)->bb_state)))

#define EXT4_MB_GRP_WAS_TRIMMED(grp)	\
	(test_bit(EXT4_GROUP_INFO_WAS_TRIMMED_BIT, &((grp)->bb_state)))
#define EXT4_MB_GRP_SET_TRIMMED(grp)	\
	(set_bit(EXT4_GROUP_INFO_WAS_TRIMMED_BIT, &((grp)->bb_state)))
#define EXT4_MB_GRP_CLEAR_TRIMMED(grp)	\
	(clear_bit(EXT4_GROUP_INFO_WAS_TRIMMED_BIT, &((grp)->bb_state)))
#define EXT4_MB_GRP_TEST_AND_SET_READ(grp)	\
	(test_and_set_bit(EXT4_GROUP_INFO_BBITMAP_READ_BIT, &((grp)->bb_state)))

#define EXT4_MAX_CONTENTION		8
#define EXT4_CONTENTION_THRESHOLD	2

static inline spinlock_t *ext4_group_lock_ptr(struct super_block *sb,
					      ext4_group_t group)
{
	return bgl_lock_ptr(EXT4_SB(sb)->s_blockgroup_lock, group);
}

/*
 * Returns true if the filesystem is busy enough that attempts to
 * access the block group locks has run into contention.
 */
static inline int ext4_fs_is_busy(struct ext4_sb_info *sbi)
{
	return (atomic_read(&sbi->s_lock_busy) > EXT4_CONTENTION_THRESHOLD);
}

static inline void ext4_lock_group(struct super_block *sb, ext4_group_t group)
{
	spinlock_t *lock = ext4_group_lock_ptr(sb, group);
	if (spin_trylock(lock))
		/*
		 * We're able to grab the lock right away, so drop the
		 * lock contention counter.
		 */
		atomic_add_unless(&EXT4_SB(sb)->s_lock_busy, -1, 0);
	else {
		/*
		 * The lock is busy, so bump the contention counter,
		 * and then wait on the spin lock.
		 */
		atomic_add_unless(&EXT4_SB(sb)->s_lock_busy, 1,
				  EXT4_MAX_CONTENTION);
		spin_lock(lock);
	}
}

static inline void ext4_unlock_group(struct super_block *sb,
					ext4_group_t group)
{
	spin_unlock(ext4_group_lock_ptr(sb, group));
}

/*
 * Block validity checking
 */
#define ext4_check_indirect_blockref(inode, bh)				\
	ext4_check_blockref(__func__, __LINE__, inode,			\
			    (__le32 *)(bh)->b_data,			\
			    EXT4_ADDR_PER_BLOCK((inode)->i_sb))

#define ext4_ind_check_inode(inode)					\
	ext4_check_blockref(__func__, __LINE__, inode,			\
			    EXT4_I(inode)->i_data,			\
			    EXT4_NDIR_BLOCKS)

/*
 * Inodes and files operations
 */

/* dir.c */
extern const struct file_operations ext4_dir_operations;

/* file.c */
extern const struct inode_operations ext4_file_inode_operations;
extern const struct file_operations ext4_file_operations;
extern loff_t ext4_llseek(struct file *file, loff_t offset, int origin);

/* inline.c */
extern int ext4_get_max_inline_size(struct inode *inode);
extern int ext4_find_inline_data_nolock(struct inode *inode);
extern int ext4_init_inline_data(handle_t *handle, struct inode *inode,
				 unsigned int len);
extern int ext4_destroy_inline_data(handle_t *handle, struct inode *inode);

extern int ext4_readpage_inline(struct inode *inode, struct page *page);
extern int ext4_try_to_write_inline_data(struct address_space *mapping,
					 struct inode *inode,
					 loff_t pos, unsigned len,
					 unsigned flags,
					 struct page **pagep);
extern int ext4_write_inline_data_end(struct inode *inode,
				      loff_t pos, unsigned len,
				      unsigned copied,
				      struct page *page);
extern struct buffer_head *
ext4_journalled_write_inline_data(struct inode *inode,
				  unsigned len,
				  struct page *page);
extern int ext4_da_write_inline_data_begin(struct address_space *mapping,
					   struct inode *inode,
					   loff_t pos, unsigned len,
					   unsigned flags,
					   struct page **pagep,
					   void **fsdata);
extern int ext4_da_write_inline_data_end(struct inode *inode, loff_t pos,
					 unsigned len, unsigned copied,
					 struct page *page);
extern int ext4_try_add_inline_entry(handle_t *handle,
				     struct ext4_filename *fname,
				     struct inode *dir, struct inode *inode);
extern int ext4_try_create_inline_dir(handle_t *handle,
				      struct inode *parent,
				      struct inode *inode);
extern int ext4_read_inline_dir(struct file *filp,
				struct dir_context *ctx,
				int *has_inline_data);
extern int ext4_inlinedir_to_tree(struct file *dir_file,
				  struct inode *dir, ext4_lblk_t block,
				  struct dx_hash_info *hinfo,
				  __u32 start_hash, __u32 start_minor_hash,
				  int *has_inline_data);
extern struct buffer_head *ext4_find_inline_entry(struct inode *dir,
					struct ext4_filename *fname,
					struct ext4_dir_entry_2 **res_dir,
					int *has_inline_data);
extern int ext4_delete_inline_entry(handle_t *handle,
				    struct inode *dir,
				    struct ext4_dir_entry_2 *de_del,
				    struct buffer_head *bh,
				    int *has_inline_data);
extern bool empty_inline_dir(struct inode *dir, int *has_inline_data);
extern struct buffer_head *ext4_get_first_inline_block(struct inode *inode,
					struct ext4_dir_entry_2 **parent_de,
					int *retval);
extern int ext4_inline_data_fiemap(struct inode *inode,
				   struct fiemap_extent_info *fieinfo,
				   int *has_inline, __u64 start, __u64 len);

struct iomap;
extern int ext4_inline_data_iomap(struct inode *inode, struct iomap *iomap);

extern int ext4_inline_data_truncate(struct inode *inode, int *has_inline);

extern int ext4_convert_inline_data(struct inode *inode);

static inline int ext4_has_inline_data(struct inode *inode)
{
	return ext4_test_inode_flag(inode, EXT4_INODE_INLINE_DATA) &&
	       EXT4_I(inode)->i_inline_off;
}

/* namei.c */
extern const struct inode_operations ext4_dir_inode_operations;
extern const struct inode_operations ext4_special_inode_operations;
extern struct dentry *ext4_get_parent(struct dentry *child);
extern struct ext4_dir_entry_2 *ext4_init_dot_dotdot(struct inode *inode,
				 struct ext4_dir_entry_2 *de,
				 int blocksize, int csum_size,
				 unsigned int parent_ino, int dotdot_real_len);
extern void ext4_initialize_dirent_tail(struct buffer_head *bh,
					unsigned int blocksize);
extern int ext4_handle_dirty_dirblock(handle_t *handle, struct inode *inode,
				      struct buffer_head *bh);
extern int __ext4_unlink(struct inode *dir, const struct qstr *d_name,
			 struct inode *inode, struct dentry *dentry);
extern int __ext4_link(struct inode *dir, struct inode *inode,
		       struct dentry *dentry);

#define S_SHIFT 12
static const unsigned char ext4_type_by_mode[(S_IFMT >> S_SHIFT) + 1] = {
	[S_IFREG >> S_SHIFT]	= EXT4_FT_REG_FILE,
	[S_IFDIR >> S_SHIFT]	= EXT4_FT_DIR,
	[S_IFCHR >> S_SHIFT]	= EXT4_FT_CHRDEV,
	[S_IFBLK >> S_SHIFT]	= EXT4_FT_BLKDEV,
	[S_IFIFO >> S_SHIFT]	= EXT4_FT_FIFO,
	[S_IFSOCK >> S_SHIFT]	= EXT4_FT_SOCK,
	[S_IFLNK >> S_SHIFT]	= EXT4_FT_SYMLINK,
};

static inline void ext4_set_de_type(struct super_block *sb,
				struct ext4_dir_entry_2 *de,
				umode_t mode) {
	if (ext4_has_feature_filetype(sb))
		de->file_type = ext4_type_by_mode[(mode & S_IFMT)>>S_SHIFT];
}

/* readpages.c */
extern int ext4_mpage_readpages(struct inode *inode,
		struct readahead_control *rac, struct page *page);
extern int __init ext4_init_post_read_processing(void);
extern void ext4_exit_post_read_processing(void);

/* symlink.c */
extern const struct inode_operations ext4_encrypted_symlink_inode_operations;
extern const struct inode_operations ext4_symlink_inode_operations;
extern const struct inode_operations ext4_fast_symlink_inode_operations;

/* sysfs.c */
extern int ext4_register_sysfs(struct super_block *sb);
extern void ext4_unregister_sysfs(struct super_block *sb);
extern int __init ext4_init_sysfs(void);
extern void ext4_exit_sysfs(void);

/* block_validity */
extern void ext4_release_system_zone(struct super_block *sb);
extern int ext4_setup_system_zone(struct super_block *sb);
extern int __init ext4_init_system_zone(void);
extern void ext4_exit_system_zone(void);
extern int ext4_inode_block_valid(struct inode *inode,
				  ext4_fsblk_t start_blk,
				  unsigned int count);
extern int ext4_check_blockref(const char *, unsigned int,
			       struct inode *, __le32 *, unsigned int);
extern int ext4_sb_block_valid(struct super_block *sb, struct inode *inode,
				ext4_fsblk_t start_blk, unsigned int count);


/* extents.c */
struct ext4_ext_path;
struct ext4_extent;

/*
 * Maximum number of logical blocks in a file; ext4_extent's ee_block is
 * __le32.
 */
#define EXT_MAX_BLOCKS	0xffffffff

extern void ext4_ext_tree_init(handle_t *handle, struct inode *inode);
extern int ext4_ext_index_trans_blocks(struct inode *inode, int extents);
extern int ext4_ext_map_blocks(handle_t *handle, struct inode *inode,
			       struct ext4_map_blocks *map, int flags);
extern int ext4_ext_truncate(handle_t *, struct inode *);
extern int ext4_ext_remove_space(struct inode *inode, ext4_lblk_t start,
				 ext4_lblk_t end);
extern void ext4_ext_init(struct super_block *);
extern void ext4_ext_release(struct super_block *);
extern long ext4_fallocate(struct file *file, int mode, loff_t offset,
			  loff_t len);
extern int ext4_convert_unwritten_extents(handle_t *handle, struct inode *inode,
					  loff_t offset, ssize_t len);
extern int ext4_convert_unwritten_io_end_vec(handle_t *handle,
					     ext4_io_end_t *io_end);
extern int ext4_map_blocks(handle_t *handle, struct inode *inode,
			   struct ext4_map_blocks *map, int flags);
extern int ext4_ext_calc_credits_for_single_extent(struct inode *inode,
						   int num,
						   struct ext4_ext_path *path);
extern int ext4_ext_insert_extent(handle_t *, struct inode *,
				  struct ext4_ext_path **,
				  struct ext4_extent *, int);
extern struct ext4_ext_path *ext4_find_extent(struct inode *, ext4_lblk_t,
					      struct ext4_ext_path **,
					      int flags);
extern void ext4_ext_drop_refs(struct ext4_ext_path *);
extern int ext4_ext_check_inode(struct inode *inode);
extern ext4_lblk_t ext4_ext_next_allocated_block(struct ext4_ext_path *path);
extern int ext4_fiemap(struct inode *inode, struct fiemap_extent_info *fieinfo,
			__u64 start, __u64 len);
extern int ext4_get_es_cache(struct inode *inode,
			     struct fiemap_extent_info *fieinfo,
			     __u64 start, __u64 len);
extern int ext4_ext_precache(struct inode *inode);
extern int ext4_swap_extents(handle_t *handle, struct inode *inode1,
				struct inode *inode2, ext4_lblk_t lblk1,
			     ext4_lblk_t lblk2,  ext4_lblk_t count,
			     int mark_unwritten,int *err);
extern int ext4_clu_mapped(struct inode *inode, ext4_lblk_t lclu);
extern int ext4_datasem_ensure_credits(handle_t *handle, struct inode *inode,
				       int check_cred, int restart_cred,
				       int revoke_cred);
extern void ext4_ext_replay_shrink_inode(struct inode *inode, ext4_lblk_t end);
extern int ext4_ext_replay_set_iblocks(struct inode *inode);
extern int ext4_ext_replay_update_ex(struct inode *inode, ext4_lblk_t start,
		int len, int unwritten, ext4_fsblk_t pblk);
extern int ext4_ext_clear_bb(struct inode *inode);


/* move_extent.c */
extern void ext4_double_down_write_data_sem(struct inode *first,
					    struct inode *second);
extern void ext4_double_up_write_data_sem(struct inode *orig_inode,
					  struct inode *donor_inode);
extern int ext4_move_extents(struct file *o_filp, struct file *d_filp,
			     __u64 start_orig, __u64 start_donor,
			     __u64 len, __u64 *moved_len);

/* page-io.c */
extern int __init ext4_init_pageio(void);
extern void ext4_exit_pageio(void);
extern ext4_io_end_t *ext4_init_io_end(struct inode *inode, gfp_t flags);
extern ext4_io_end_t *ext4_get_io_end(ext4_io_end_t *io_end);
extern int ext4_put_io_end(ext4_io_end_t *io_end);
extern void ext4_put_io_end_defer(ext4_io_end_t *io_end);
extern void ext4_io_submit_init(struct ext4_io_submit *io,
				struct writeback_control *wbc);
extern void ext4_end_io_rsv_work(struct work_struct *work);
extern void ext4_io_submit(struct ext4_io_submit *io);
extern int ext4_bio_write_page(struct ext4_io_submit *io,
			       struct page *page,
			       int len,
			       struct writeback_control *wbc,
			       bool keep_towrite);
extern struct ext4_io_end_vec *ext4_alloc_io_end_vec(ext4_io_end_t *io_end);
extern struct ext4_io_end_vec *ext4_last_io_end_vec(ext4_io_end_t *io_end);

/* mmp.c */
extern int ext4_multi_mount_protect(struct super_block *, ext4_fsblk_t);

/* mmp.c */
extern void ext4_stop_mmpd(struct ext4_sb_info *sbi);

/* verity.c */
extern const struct fsverity_operations ext4_verityops;

/*
 * Add new method to test whether block and inode bitmaps are properly
 * initialized. With uninit_bg reading the block from disk is not enough
 * to mark the bitmap uptodate. We need to also zero-out the bitmap
 */
#define BH_BITMAP_UPTODATE BH_JBDPrivateStart

static inline int bitmap_uptodate(struct buffer_head *bh)
{
	return (buffer_uptodate(bh) &&
			test_bit(BH_BITMAP_UPTODATE, &(bh)->b_state));
}
static inline void set_bitmap_uptodate(struct buffer_head *bh)
{
	set_bit(BH_BITMAP_UPTODATE, &(bh)->b_state);
}

#define in_range(b, first, len)	((b) >= (first) && (b) <= (first) + (len) - 1)

/* For ioend & aio unwritten conversion wait queues */
#define EXT4_WQ_HASH_SZ		37
#define ext4_ioend_wq(v)   (&ext4__ioend_wq[((unsigned long)(v)) %\
					    EXT4_WQ_HASH_SZ])
extern wait_queue_head_t ext4__ioend_wq[EXT4_WQ_HASH_SZ];

extern int ext4_resize_begin(struct super_block *sb);
extern void ext4_resize_end(struct super_block *sb);

static inline void ext4_set_io_unwritten_flag(struct inode *inode,
					      struct ext4_io_end *io_end)
{
	if (!(io_end->flag & EXT4_IO_END_UNWRITTEN)) {
		io_end->flag |= EXT4_IO_END_UNWRITTEN;
		atomic_inc(&EXT4_I(inode)->i_unwritten);
	}
}

static inline void ext4_clear_io_unwritten_flag(ext4_io_end_t *io_end)
{
	struct inode *inode = io_end->inode;

	if (io_end->flag & EXT4_IO_END_UNWRITTEN) {
		io_end->flag &= ~EXT4_IO_END_UNWRITTEN;
		/* Wake up anyone waiting on unwritten extent conversion */
		if (atomic_dec_and_test(&EXT4_I(inode)->i_unwritten))
			wake_up_all(ext4_ioend_wq(inode));
	}
}

extern const struct iomap_ops ext4_iomap_ops;
extern const struct iomap_ops ext4_iomap_overwrite_ops;
extern const struct iomap_ops ext4_iomap_report_ops;

static inline int ext4_buffer_uptodate(struct buffer_head *bh)
{
	/*
	 * If the buffer has the write error flag, we have failed
	 * to write out data in the block.  In this  case, we don't
	 * have to read the block because we may read the old data
	 * successfully.
	 */
	if (!buffer_uptodate(bh) && buffer_write_io_error(bh))
		set_buffer_uptodate(bh);
	return buffer_uptodate(bh);
}

#endif	/* __KERNEL__ */

#define EFSBADCRC	EBADMSG		/* Bad CRC detected */
#define EFSCORRUPTED	EUCLEAN		/* Filesystem is corrupted */

#endif	/* _EXT4_H */<|MERGE_RESOLUTION|>--- conflicted
+++ resolved
@@ -2895,12 +2895,8 @@
 	EXT4_IGET_NORMAL =	0,
 	EXT4_IGET_SPECIAL =	0x0001, /* OK to iget a system inode */
 	EXT4_IGET_HANDLE = 	0x0002,	/* Inode # is from a handle */
-<<<<<<< HEAD
-	EXT4_IGET_BAD =		0x0004  /* Allow to iget a bad inode */
-=======
 	EXT4_IGET_BAD =		0x0004, /* Allow to iget a bad inode */
 	EXT4_IGET_EA_INODE =	0x0008	/* Inode should contain an EA value */
->>>>>>> dd679e5c
 } ext4_iget_flags;
 
 extern struct inode *__ext4_iget(struct super_block *sb, unsigned long ino,
