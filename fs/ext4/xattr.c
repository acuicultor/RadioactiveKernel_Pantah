// SPDX-License-Identifier: GPL-2.0
/*
 * linux/fs/ext4/xattr.c
 *
 * Copyright (C) 2001-2003 Andreas Gruenbacher, <agruen@suse.de>
 *
 * Fix by Harrison Xing <harrison@mountainviewdata.com>.
 * Ext4 code with a lot of help from Eric Jarman <ejarman@acm.org>.
 * Extended attributes for symlinks and special files added per
 *  suggestion of Luka Renko <luka.renko@hermes.si>.
 * xattr consolidation Copyright (c) 2004 James Morris <jmorris@redhat.com>,
 *  Red Hat Inc.
 * ea-in-inode support by Alex Tomas <alex@clusterfs.com> aka bzzz
 *  and Andreas Gruenbacher <agruen@suse.de>.
 */

/*
 * Extended attributes are stored directly in inodes (on file systems with
 * inodes bigger than 128 bytes) and on additional disk blocks. The i_file_acl
 * field contains the block number if an inode uses an additional block. All
 * attributes must fit in the inode and one additional block. Blocks that
 * contain the identical set of attributes may be shared among several inodes.
 * Identical blocks are detected by keeping a cache of blocks that have
 * recently been accessed.
 *
 * The attributes in inodes and on blocks have a different header; the entries
 * are stored in the same format:
 *
 *   +------------------+
 *   | header           |
 *   | entry 1          | |
 *   | entry 2          | | growing downwards
 *   | entry 3          | v
 *   | four null bytes  |
 *   | . . .            |
 *   | value 1          | ^
 *   | value 3          | | growing upwards
 *   | value 2          | |
 *   +------------------+
 *
 * The header is followed by multiple entry descriptors. In disk blocks, the
 * entry descriptors are kept sorted. In inodes, they are unsorted. The
 * attribute values are aligned to the end of the block in no specific order.
 *
 * Locking strategy
 * ----------------
 * EXT4_I(inode)->i_file_acl is protected by EXT4_I(inode)->xattr_sem.
 * EA blocks are only changed if they are exclusive to an inode, so
 * holding xattr_sem also means that nothing but the EA block's reference
 * count can change. Multiple writers to the same block are synchronized
 * by the buffer lock.
 */

#include <linux/init.h>
#include <linux/fs.h>
#include <linux/slab.h>
#include <linux/mbcache.h>
#include <linux/quotaops.h>
#include <linux/iversion.h>
#include "ext4_jbd2.h"
#include "ext4.h"
#include "xattr.h"
#include "acl.h"

#ifdef EXT4_XATTR_DEBUG
# define ea_idebug(inode, fmt, ...)					\
	printk(KERN_DEBUG "inode %s:%lu: " fmt "\n",			\
	       inode->i_sb->s_id, inode->i_ino, ##__VA_ARGS__)
# define ea_bdebug(bh, fmt, ...)					\
	printk(KERN_DEBUG "block %pg:%lu: " fmt "\n",			\
	       bh->b_bdev, (unsigned long)bh->b_blocknr, ##__VA_ARGS__)
#else
# define ea_idebug(inode, fmt, ...)	no_printk(fmt, ##__VA_ARGS__)
# define ea_bdebug(bh, fmt, ...)	no_printk(fmt, ##__VA_ARGS__)
#endif

static void ext4_xattr_block_cache_insert(struct mb_cache *,
					  struct buffer_head *);
static struct buffer_head *
ext4_xattr_block_cache_find(struct inode *, struct ext4_xattr_header *,
			    struct mb_cache_entry **);
static __le32 ext4_xattr_hash_entry(char *name, size_t name_len, __le32 *value,
				    size_t value_count);
static void ext4_xattr_rehash(struct ext4_xattr_header *);

static const struct xattr_handler * const ext4_xattr_handler_map[] = {
	[EXT4_XATTR_INDEX_USER]		     = &ext4_xattr_user_handler,
#ifdef CONFIG_EXT4_FS_POSIX_ACL
	[EXT4_XATTR_INDEX_POSIX_ACL_ACCESS]  = &posix_acl_access_xattr_handler,
	[EXT4_XATTR_INDEX_POSIX_ACL_DEFAULT] = &posix_acl_default_xattr_handler,
#endif
	[EXT4_XATTR_INDEX_TRUSTED]	     = &ext4_xattr_trusted_handler,
#ifdef CONFIG_EXT4_FS_SECURITY
	[EXT4_XATTR_INDEX_SECURITY]	     = &ext4_xattr_security_handler,
#endif
	[EXT4_XATTR_INDEX_HURD]		     = &ext4_xattr_hurd_handler,
};

const struct xattr_handler *ext4_xattr_handlers[] = {
	&ext4_xattr_user_handler,
	&ext4_xattr_trusted_handler,
#ifdef CONFIG_EXT4_FS_POSIX_ACL
	&posix_acl_access_xattr_handler,
	&posix_acl_default_xattr_handler,
#endif
#ifdef CONFIG_EXT4_FS_SECURITY
	&ext4_xattr_security_handler,
#endif
	&ext4_xattr_hurd_handler,
	NULL
};

#define EA_BLOCK_CACHE(inode)	(((struct ext4_sb_info *) \
				inode->i_sb->s_fs_info)->s_ea_block_cache)

#define EA_INODE_CACHE(inode)	(((struct ext4_sb_info *) \
				inode->i_sb->s_fs_info)->s_ea_inode_cache)

static int
ext4_expand_inode_array(struct ext4_xattr_inode_array **ea_inode_array,
			struct inode *inode);

#ifdef CONFIG_LOCKDEP
void ext4_xattr_inode_set_class(struct inode *ea_inode)
{
	struct ext4_inode_info *ei = EXT4_I(ea_inode);

	lockdep_set_subclass(&ea_inode->i_rwsem, 1);
	(void) ei;	/* shut up clang warning if !CONFIG_LOCKDEP */
	lockdep_set_subclass(&ei->i_data_sem, I_DATA_SEM_EA);
}
#endif

static __le32 ext4_xattr_block_csum(struct inode *inode,
				    sector_t block_nr,
				    struct ext4_xattr_header *hdr)
{
	struct ext4_sb_info *sbi = EXT4_SB(inode->i_sb);
	__u32 csum;
	__le64 dsk_block_nr = cpu_to_le64(block_nr);
	__u32 dummy_csum = 0;
	int offset = offsetof(struct ext4_xattr_header, h_checksum);

	csum = ext4_chksum(sbi, sbi->s_csum_seed, (__u8 *)&dsk_block_nr,
			   sizeof(dsk_block_nr));
	csum = ext4_chksum(sbi, csum, (__u8 *)hdr, offset);
	csum = ext4_chksum(sbi, csum, (__u8 *)&dummy_csum, sizeof(dummy_csum));
	offset += sizeof(dummy_csum);
	csum = ext4_chksum(sbi, csum, (__u8 *)hdr + offset,
			   EXT4_BLOCK_SIZE(inode->i_sb) - offset);

	return cpu_to_le32(csum);
}

static int ext4_xattr_block_csum_verify(struct inode *inode,
					struct buffer_head *bh)
{
	struct ext4_xattr_header *hdr = BHDR(bh);
	int ret = 1;

	if (ext4_has_metadata_csum(inode->i_sb)) {
		lock_buffer(bh);
		ret = (hdr->h_checksum == ext4_xattr_block_csum(inode,
							bh->b_blocknr, hdr));
		unlock_buffer(bh);
	}
	return ret;
}

static void ext4_xattr_block_csum_set(struct inode *inode,
				      struct buffer_head *bh)
{
	if (ext4_has_metadata_csum(inode->i_sb))
		BHDR(bh)->h_checksum = ext4_xattr_block_csum(inode,
						bh->b_blocknr, BHDR(bh));
}

static inline const struct xattr_handler *
ext4_xattr_handler(int name_index)
{
	const struct xattr_handler *handler = NULL;

	if (name_index > 0 && name_index < ARRAY_SIZE(ext4_xattr_handler_map))
		handler = ext4_xattr_handler_map[name_index];
	return handler;
}

static int
ext4_xattr_check_entries(struct ext4_xattr_entry *entry, void *end,
			 void *value_start)
{
	struct ext4_xattr_entry *e = entry;

	/* Find the end of the names list */
	while (!IS_LAST_ENTRY(e)) {
		struct ext4_xattr_entry *next = EXT4_XATTR_NEXT(e);
		if ((void *)next >= end)
			return -EFSCORRUPTED;
		if (strnlen(e->e_name, e->e_name_len) != e->e_name_len)
			return -EFSCORRUPTED;
		e = next;
	}

	/* Check the values */
	while (!IS_LAST_ENTRY(entry)) {
		u32 size = le32_to_cpu(entry->e_value_size);

		if (size > EXT4_XATTR_SIZE_MAX)
			return -EFSCORRUPTED;

		if (size != 0 && entry->e_value_inum == 0) {
			u16 offs = le16_to_cpu(entry->e_value_offs);
			void *value;

			/*
			 * The value cannot overlap the names, and the value
			 * with padding cannot extend beyond 'end'.  Check both
			 * the padded and unpadded sizes, since the size may
			 * overflow to 0 when adding padding.
			 */
			if (offs > end - value_start)
				return -EFSCORRUPTED;
			value = value_start + offs;
			if (value < (void *)e + sizeof(u32) ||
			    size > end - value ||
			    EXT4_XATTR_SIZE(size) > end - value)
				return -EFSCORRUPTED;
		}
		entry = EXT4_XATTR_NEXT(entry);
	}

	return 0;
}

static inline int
__ext4_xattr_check_block(struct inode *inode, struct buffer_head *bh,
			 const char *function, unsigned int line)
{
	int error = -EFSCORRUPTED;

	if (BHDR(bh)->h_magic != cpu_to_le32(EXT4_XATTR_MAGIC) ||
	    BHDR(bh)->h_blocks != cpu_to_le32(1))
		goto errout;
	if (buffer_verified(bh))
		return 0;

	error = -EFSBADCRC;
	if (!ext4_xattr_block_csum_verify(inode, bh))
		goto errout;
	error = ext4_xattr_check_entries(BFIRST(bh), bh->b_data + bh->b_size,
					 bh->b_data);
errout:
	if (error)
		__ext4_error_inode(inode, function, line, 0, -error,
				   "corrupted xattr block %llu",
				   (unsigned long long) bh->b_blocknr);
	else
		set_buffer_verified(bh);
	return error;
}

#define ext4_xattr_check_block(inode, bh) \
	__ext4_xattr_check_block((inode), (bh),  __func__, __LINE__)


static int
__xattr_check_inode(struct inode *inode, struct ext4_xattr_ibody_header *header,
			 void *end, const char *function, unsigned int line)
{
	int error = -EFSCORRUPTED;

	if (end - (void *)header < sizeof(*header) + sizeof(u32) ||
	    (header->h_magic != cpu_to_le32(EXT4_XATTR_MAGIC)))
		goto errout;
	error = ext4_xattr_check_entries(IFIRST(header), end, IFIRST(header));
errout:
	if (error)
		__ext4_error_inode(inode, function, line, 0, -error,
				   "corrupted in-inode xattr");
	return error;
}

#define xattr_check_inode(inode, header, end) \
	__xattr_check_inode((inode), (header), (end), __func__, __LINE__)

static int
xattr_find_entry(struct inode *inode, struct ext4_xattr_entry **pentry,
		 void *end, int name_index, const char *name, int sorted)
{
	struct ext4_xattr_entry *entry, *next;
	size_t name_len;
	int cmp = 1;

	if (name == NULL)
		return -EINVAL;
	name_len = strlen(name);
	for (entry = *pentry; !IS_LAST_ENTRY(entry); entry = next) {
		next = EXT4_XATTR_NEXT(entry);
		if ((void *) next >= end) {
			EXT4_ERROR_INODE(inode, "corrupted xattr entries");
			return -EFSCORRUPTED;
		}
		cmp = name_index - entry->e_name_index;
		if (!cmp)
			cmp = name_len - entry->e_name_len;
		if (!cmp)
			cmp = memcmp(name, entry->e_name, name_len);
		if (cmp <= 0 && (sorted || cmp == 0))
			break;
	}
	*pentry = entry;
	return cmp ? -ENODATA : 0;
}

static u32
ext4_xattr_inode_hash(struct ext4_sb_info *sbi, const void *buffer, size_t size)
{
	return ext4_chksum(sbi, sbi->s_csum_seed, buffer, size);
}

static u64 ext4_xattr_inode_get_ref(struct inode *ea_inode)
{
	return ((u64)ea_inode->i_ctime.tv_sec << 32) |
		(u32) inode_peek_iversion_raw(ea_inode);
}

static void ext4_xattr_inode_set_ref(struct inode *ea_inode, u64 ref_count)
{
	ea_inode->i_ctime.tv_sec = (u32)(ref_count >> 32);
	inode_set_iversion_raw(ea_inode, ref_count & 0xffffffff);
}

static u32 ext4_xattr_inode_get_hash(struct inode *ea_inode)
{
	return (u32)ea_inode->i_atime.tv_sec;
}

static void ext4_xattr_inode_set_hash(struct inode *ea_inode, u32 hash)
{
	ea_inode->i_atime.tv_sec = hash;
}

/*
 * Read the EA value from an inode.
 */
static int ext4_xattr_inode_read(struct inode *ea_inode, void *buf, size_t size)
{
	int blocksize = 1 << ea_inode->i_blkbits;
	int bh_count = (size + blocksize - 1) >> ea_inode->i_blkbits;
	int tail_size = (size % blocksize) ?: blocksize;
	struct buffer_head *bhs_inline[8];
	struct buffer_head **bhs = bhs_inline;
	int i, ret;

	if (bh_count > ARRAY_SIZE(bhs_inline)) {
		bhs = kmalloc_array(bh_count, sizeof(*bhs), GFP_NOFS);
		if (!bhs)
			return -ENOMEM;
	}

	ret = ext4_bread_batch(ea_inode, 0 /* block */, bh_count,
			       true /* wait */, bhs);
	if (ret)
		goto free_bhs;

	for (i = 0; i < bh_count; i++) {
		/* There shouldn't be any holes in ea_inode. */
		if (!bhs[i]) {
			ret = -EFSCORRUPTED;
			goto put_bhs;
		}
		memcpy((char *)buf + blocksize * i, bhs[i]->b_data,
		       i < bh_count - 1 ? blocksize : tail_size);
	}
	ret = 0;
put_bhs:
	for (i = 0; i < bh_count; i++)
		brelse(bhs[i]);
free_bhs:
	if (bhs != bhs_inline)
		kfree(bhs);
	return ret;
}

#define EXT4_XATTR_INODE_GET_PARENT(inode) ((__u32)(inode)->i_mtime.tv_sec)

static int ext4_xattr_inode_iget(struct inode *parent, unsigned long ea_ino,
				 u32 ea_inode_hash, struct inode **ea_inode)
{
	struct inode *inode;
	int err;

	/*
	 * We have to check for this corruption early as otherwise
	 * iget_locked() could wait indefinitely for the state of our
	 * parent inode.
	 */
	if (parent->i_ino == ea_ino) {
		ext4_error(parent->i_sb,
			   "Parent and EA inode have the same ino %lu", ea_ino);
		return -EFSCORRUPTED;
	}

<<<<<<< HEAD
	inode = ext4_iget(parent->i_sb, ea_ino, EXT4_IGET_NORMAL);
=======
	inode = ext4_iget(parent->i_sb, ea_ino, EXT4_IGET_EA_INODE);
>>>>>>> dd679e5c
	if (IS_ERR(inode)) {
		err = PTR_ERR(inode);
		ext4_error(parent->i_sb,
			   "error while reading EA inode %lu err=%d", ea_ino,
			   err);
		return err;
	}
	ext4_xattr_inode_set_class(inode);

	/*
	 * Check whether this is an old Lustre-style xattr inode. Lustre
	 * implementation does not have hash validation, rather it has a
	 * backpointer from ea_inode to the parent inode.
	 */
	if (ea_inode_hash != ext4_xattr_inode_get_hash(inode) &&
	    EXT4_XATTR_INODE_GET_PARENT(inode) == parent->i_ino &&
	    inode->i_generation == parent->i_generation) {
		ext4_set_inode_state(inode, EXT4_STATE_LUSTRE_EA_INODE);
		ext4_xattr_inode_set_ref(inode, 1);
	} else {
		inode_lock(inode);
		inode->i_flags |= S_NOQUOTA;
		inode_unlock(inode);
	}

	*ea_inode = inode;
	return 0;
}

/* Remove entry from mbcache when EA inode is getting evicted */
void ext4_evict_ea_inode(struct inode *inode)
{
	struct mb_cache_entry *oe;

	if (!EA_INODE_CACHE(inode))
		return;
	/* Wait for entry to get unused so that we can remove it */
	while ((oe = mb_cache_entry_delete_or_get(EA_INODE_CACHE(inode),
			ext4_xattr_inode_get_hash(inode), inode->i_ino))) {
		mb_cache_entry_wait_unused(oe);
		mb_cache_entry_put(EA_INODE_CACHE(inode), oe);
	}
}

/* Remove entry from mbcache when EA inode is getting evicted */
void ext4_evict_ea_inode(struct inode *inode)
{
	struct mb_cache_entry *oe;

	if (!EA_INODE_CACHE(inode))
		return;
	/* Wait for entry to get unused so that we can remove it */
	while ((oe = mb_cache_entry_delete_or_get(EA_INODE_CACHE(inode),
			ext4_xattr_inode_get_hash(inode), inode->i_ino))) {
		mb_cache_entry_wait_unused(oe);
		mb_cache_entry_put(EA_INODE_CACHE(inode), oe);
	}
}

static int
ext4_xattr_inode_verify_hashes(struct inode *ea_inode,
			       struct ext4_xattr_entry *entry, void *buffer,
			       size_t size)
{
	u32 hash;

	/* Verify stored hash matches calculated hash. */
	hash = ext4_xattr_inode_hash(EXT4_SB(ea_inode->i_sb), buffer, size);
	if (hash != ext4_xattr_inode_get_hash(ea_inode))
		return -EFSCORRUPTED;

	if (entry) {
		__le32 e_hash, tmp_data;

		/* Verify entry hash. */
		tmp_data = cpu_to_le32(hash);
		e_hash = ext4_xattr_hash_entry(entry->e_name, entry->e_name_len,
					       &tmp_data, 1);
		if (e_hash != entry->e_hash)
			return -EFSCORRUPTED;
	}
	return 0;
}

/*
 * Read xattr value from the EA inode.
 */
static int
ext4_xattr_inode_get(struct inode *inode, struct ext4_xattr_entry *entry,
		     void *buffer, size_t size)
{
	struct mb_cache *ea_inode_cache = EA_INODE_CACHE(inode);
	struct inode *ea_inode;
	int err;

	err = ext4_xattr_inode_iget(inode, le32_to_cpu(entry->e_value_inum),
				    le32_to_cpu(entry->e_hash), &ea_inode);
	if (err) {
		ea_inode = NULL;
		goto out;
	}

	if (i_size_read(ea_inode) != size) {
		ext4_warning_inode(ea_inode,
				   "ea_inode file size=%llu entry size=%zu",
				   i_size_read(ea_inode), size);
		err = -EFSCORRUPTED;
		goto out;
	}

	err = ext4_xattr_inode_read(ea_inode, buffer, size);
	if (err)
		goto out;

	if (!ext4_test_inode_state(ea_inode, EXT4_STATE_LUSTRE_EA_INODE)) {
		err = ext4_xattr_inode_verify_hashes(ea_inode, entry, buffer,
						     size);
		if (err) {
			ext4_warning_inode(ea_inode,
					   "EA inode hash validation failed");
			goto out;
		}

		if (ea_inode_cache)
			mb_cache_entry_create(ea_inode_cache, GFP_NOFS,
					ext4_xattr_inode_get_hash(ea_inode),
					ea_inode->i_ino, true /* reusable */);
	}
out:
	iput(ea_inode);
	return err;
}

static int
ext4_xattr_block_get(struct inode *inode, int name_index, const char *name,
		     void *buffer, size_t buffer_size)
{
	struct buffer_head *bh = NULL;
	struct ext4_xattr_entry *entry;
	size_t size;
	void *end;
	int error;
	struct mb_cache *ea_block_cache = EA_BLOCK_CACHE(inode);

	ea_idebug(inode, "name=%d.%s, buffer=%p, buffer_size=%ld",
		  name_index, name, buffer, (long)buffer_size);

	if (!EXT4_I(inode)->i_file_acl)
		return -ENODATA;
	ea_idebug(inode, "reading block %llu",
		  (unsigned long long)EXT4_I(inode)->i_file_acl);
	bh = ext4_sb_bread(inode->i_sb, EXT4_I(inode)->i_file_acl, REQ_PRIO);
	if (IS_ERR(bh))
		return PTR_ERR(bh);
	ea_bdebug(bh, "b_count=%d, refcount=%d",
		atomic_read(&(bh->b_count)), le32_to_cpu(BHDR(bh)->h_refcount));
	error = ext4_xattr_check_block(inode, bh);
	if (error)
		goto cleanup;
	ext4_xattr_block_cache_insert(ea_block_cache, bh);
	entry = BFIRST(bh);
	end = bh->b_data + bh->b_size;
	error = xattr_find_entry(inode, &entry, end, name_index, name, 1);
	if (error)
		goto cleanup;
	size = le32_to_cpu(entry->e_value_size);
	error = -ERANGE;
	if (unlikely(size > EXT4_XATTR_SIZE_MAX))
		goto cleanup;
	if (buffer) {
		if (size > buffer_size)
			goto cleanup;
		if (entry->e_value_inum) {
			error = ext4_xattr_inode_get(inode, entry, buffer,
						     size);
			if (error)
				goto cleanup;
		} else {
			u16 offset = le16_to_cpu(entry->e_value_offs);
			void *p = bh->b_data + offset;

			if (unlikely(p + size > end))
				goto cleanup;
			memcpy(buffer, p, size);
		}
	}
	error = size;

cleanup:
	brelse(bh);
	return error;
}

int
ext4_xattr_ibody_get(struct inode *inode, int name_index, const char *name,
		     void *buffer, size_t buffer_size)
{
	struct ext4_xattr_ibody_header *header;
	struct ext4_xattr_entry *entry;
	struct ext4_inode *raw_inode;
	struct ext4_iloc iloc;
	size_t size;
	void *end;
	int error;

	if (!ext4_test_inode_state(inode, EXT4_STATE_XATTR))
		return -ENODATA;
	error = ext4_get_inode_loc(inode, &iloc);
	if (error)
		return error;
	raw_inode = ext4_raw_inode(&iloc);
	header = IHDR(inode, raw_inode);
	end = (void *)raw_inode + EXT4_SB(inode->i_sb)->s_inode_size;
	error = xattr_check_inode(inode, header, end);
	if (error)
		goto cleanup;
	entry = IFIRST(header);
	error = xattr_find_entry(inode, &entry, end, name_index, name, 0);
	if (error)
		goto cleanup;
	size = le32_to_cpu(entry->e_value_size);
	error = -ERANGE;
	if (unlikely(size > EXT4_XATTR_SIZE_MAX))
		goto cleanup;
	if (buffer) {
		if (size > buffer_size)
			goto cleanup;
		if (entry->e_value_inum) {
			error = ext4_xattr_inode_get(inode, entry, buffer,
						     size);
			if (error)
				goto cleanup;
		} else {
			u16 offset = le16_to_cpu(entry->e_value_offs);
			void *p = (void *)IFIRST(header) + offset;

			if (unlikely(p + size > end))
				goto cleanup;
			memcpy(buffer, p, size);
		}
	}
	error = size;

cleanup:
	brelse(iloc.bh);
	return error;
}

/*
 * ext4_xattr_get()
 *
 * Copy an extended attribute into the buffer
 * provided, or compute the buffer size required.
 * Buffer is NULL to compute the size of the buffer required.
 *
 * Returns a negative error number on failure, or the number of bytes
 * used / required on success.
 */
int
ext4_xattr_get(struct inode *inode, int name_index, const char *name,
	       void *buffer, size_t buffer_size)
{
	int error;

	if (unlikely(ext4_forced_shutdown(EXT4_SB(inode->i_sb))))
		return -EIO;

	if (strlen(name) > 255)
		return -ERANGE;

	down_read(&EXT4_I(inode)->xattr_sem);
	error = ext4_xattr_ibody_get(inode, name_index, name, buffer,
				     buffer_size);
	if (error == -ENODATA)
		error = ext4_xattr_block_get(inode, name_index, name, buffer,
					     buffer_size);
	up_read(&EXT4_I(inode)->xattr_sem);
	return error;
}

static int
ext4_xattr_list_entries(struct dentry *dentry, struct ext4_xattr_entry *entry,
			char *buffer, size_t buffer_size)
{
	size_t rest = buffer_size;

	for (; !IS_LAST_ENTRY(entry); entry = EXT4_XATTR_NEXT(entry)) {
		const struct xattr_handler *handler =
			ext4_xattr_handler(entry->e_name_index);

		if (handler && (!handler->list || handler->list(dentry))) {
			const char *prefix = handler->prefix ?: handler->name;
			size_t prefix_len = strlen(prefix);
			size_t size = prefix_len + entry->e_name_len + 1;

			if (buffer) {
				if (size > rest)
					return -ERANGE;
				memcpy(buffer, prefix, prefix_len);
				buffer += prefix_len;
				memcpy(buffer, entry->e_name, entry->e_name_len);
				buffer += entry->e_name_len;
				*buffer++ = 0;
			}
			rest -= size;
		}
	}
	return buffer_size - rest;  /* total size */
}

static int
ext4_xattr_block_list(struct dentry *dentry, char *buffer, size_t buffer_size)
{
	struct inode *inode = d_inode(dentry);
	struct buffer_head *bh = NULL;
	int error;

	ea_idebug(inode, "buffer=%p, buffer_size=%ld",
		  buffer, (long)buffer_size);

	if (!EXT4_I(inode)->i_file_acl)
		return 0;
	ea_idebug(inode, "reading block %llu",
		  (unsigned long long)EXT4_I(inode)->i_file_acl);
	bh = ext4_sb_bread(inode->i_sb, EXT4_I(inode)->i_file_acl, REQ_PRIO);
	if (IS_ERR(bh))
		return PTR_ERR(bh);
	ea_bdebug(bh, "b_count=%d, refcount=%d",
		atomic_read(&(bh->b_count)), le32_to_cpu(BHDR(bh)->h_refcount));
	error = ext4_xattr_check_block(inode, bh);
	if (error)
		goto cleanup;
	ext4_xattr_block_cache_insert(EA_BLOCK_CACHE(inode), bh);
	error = ext4_xattr_list_entries(dentry, BFIRST(bh), buffer,
					buffer_size);
cleanup:
	brelse(bh);
	return error;
}

static int
ext4_xattr_ibody_list(struct dentry *dentry, char *buffer, size_t buffer_size)
{
	struct inode *inode = d_inode(dentry);
	struct ext4_xattr_ibody_header *header;
	struct ext4_inode *raw_inode;
	struct ext4_iloc iloc;
	void *end;
	int error;

	if (!ext4_test_inode_state(inode, EXT4_STATE_XATTR))
		return 0;
	error = ext4_get_inode_loc(inode, &iloc);
	if (error)
		return error;
	raw_inode = ext4_raw_inode(&iloc);
	header = IHDR(inode, raw_inode);
	end = (void *)raw_inode + EXT4_SB(inode->i_sb)->s_inode_size;
	error = xattr_check_inode(inode, header, end);
	if (error)
		goto cleanup;
	error = ext4_xattr_list_entries(dentry, IFIRST(header),
					buffer, buffer_size);

cleanup:
	brelse(iloc.bh);
	return error;
}

/*
 * Inode operation listxattr()
 *
 * d_inode(dentry)->i_rwsem: don't care
 *
 * Copy a list of attribute names into the buffer
 * provided, or compute the buffer size required.
 * Buffer is NULL to compute the size of the buffer required.
 *
 * Returns a negative error number on failure, or the number of bytes
 * used / required on success.
 */
ssize_t
ext4_listxattr(struct dentry *dentry, char *buffer, size_t buffer_size)
{
	int ret, ret2;

	down_read(&EXT4_I(d_inode(dentry))->xattr_sem);
	ret = ret2 = ext4_xattr_ibody_list(dentry, buffer, buffer_size);
	if (ret < 0)
		goto errout;
	if (buffer) {
		buffer += ret;
		buffer_size -= ret;
	}
	ret = ext4_xattr_block_list(dentry, buffer, buffer_size);
	if (ret < 0)
		goto errout;
	ret += ret2;
errout:
	up_read(&EXT4_I(d_inode(dentry))->xattr_sem);
	return ret;
}

/*
 * If the EXT4_FEATURE_COMPAT_EXT_ATTR feature of this file system is
 * not set, set it.
 */
static void ext4_xattr_update_super_block(handle_t *handle,
					  struct super_block *sb)
{
	if (ext4_has_feature_xattr(sb))
		return;

	BUFFER_TRACE(EXT4_SB(sb)->s_sbh, "get_write_access");
	if (ext4_journal_get_write_access(handle, EXT4_SB(sb)->s_sbh) == 0) {
		ext4_set_feature_xattr(sb);
		ext4_handle_dirty_super(handle, sb);
	}
}

int ext4_get_inode_usage(struct inode *inode, qsize_t *usage)
{
	struct ext4_iloc iloc = { .bh = NULL };
	struct buffer_head *bh = NULL;
	struct ext4_inode *raw_inode;
	struct ext4_xattr_ibody_header *header;
	struct ext4_xattr_entry *entry;
	qsize_t ea_inode_refs = 0;
	void *end;
	int ret;

	lockdep_assert_held_read(&EXT4_I(inode)->xattr_sem);

	if (ext4_test_inode_state(inode, EXT4_STATE_XATTR)) {
		ret = ext4_get_inode_loc(inode, &iloc);
		if (ret)
			goto out;
		raw_inode = ext4_raw_inode(&iloc);
		header = IHDR(inode, raw_inode);
		end = (void *)raw_inode + EXT4_SB(inode->i_sb)->s_inode_size;
		ret = xattr_check_inode(inode, header, end);
		if (ret)
			goto out;

		for (entry = IFIRST(header); !IS_LAST_ENTRY(entry);
		     entry = EXT4_XATTR_NEXT(entry))
			if (entry->e_value_inum)
				ea_inode_refs++;
	}

	if (EXT4_I(inode)->i_file_acl) {
		bh = ext4_sb_bread(inode->i_sb, EXT4_I(inode)->i_file_acl, REQ_PRIO);
		if (IS_ERR(bh)) {
			ret = PTR_ERR(bh);
			bh = NULL;
			goto out;
		}

		ret = ext4_xattr_check_block(inode, bh);
		if (ret)
			goto out;

		for (entry = BFIRST(bh); !IS_LAST_ENTRY(entry);
		     entry = EXT4_XATTR_NEXT(entry))
			if (entry->e_value_inum)
				ea_inode_refs++;
	}
	*usage = ea_inode_refs + 1;
	ret = 0;
out:
	brelse(iloc.bh);
	brelse(bh);
	return ret;
}

static inline size_t round_up_cluster(struct inode *inode, size_t length)
{
	struct super_block *sb = inode->i_sb;
	size_t cluster_size = 1 << (EXT4_SB(sb)->s_cluster_bits +
				    inode->i_blkbits);
	size_t mask = ~(cluster_size - 1);

	return (length + cluster_size - 1) & mask;
}

static int ext4_xattr_inode_alloc_quota(struct inode *inode, size_t len)
{
	int err;

	err = dquot_alloc_inode(inode);
	if (err)
		return err;
	err = dquot_alloc_space_nodirty(inode, round_up_cluster(inode, len));
	if (err)
		dquot_free_inode(inode);
	return err;
}

static void ext4_xattr_inode_free_quota(struct inode *parent,
					struct inode *ea_inode,
					size_t len)
{
	if (ea_inode &&
	    ext4_test_inode_state(ea_inode, EXT4_STATE_LUSTRE_EA_INODE))
		return;
	dquot_free_space_nodirty(parent, round_up_cluster(parent, len));
	dquot_free_inode(parent);
}

int __ext4_xattr_set_credits(struct super_block *sb, struct inode *inode,
			     struct buffer_head *block_bh, size_t value_len,
			     bool is_create)
{
	int credits;
	int blocks;

	/*
	 * 1) Owner inode update
	 * 2) Ref count update on old xattr block
	 * 3) new xattr block
	 * 4) block bitmap update for new xattr block
	 * 5) group descriptor for new xattr block
	 * 6) block bitmap update for old xattr block
	 * 7) group descriptor for old block
	 *
	 * 6 & 7 can happen if we have two racing threads T_a and T_b
	 * which are each trying to set an xattr on inodes I_a and I_b
	 * which were both initially sharing an xattr block.
	 */
	credits = 7;

	/* Quota updates. */
	credits += EXT4_MAXQUOTAS_TRANS_BLOCKS(sb);

	/*
	 * In case of inline data, we may push out the data to a block,
	 * so we need to reserve credits for this eventuality
	 */
	if (inode && ext4_has_inline_data(inode))
		credits += ext4_writepage_trans_blocks(inode) + 1;

	/* We are done if ea_inode feature is not enabled. */
	if (!ext4_has_feature_ea_inode(sb))
		return credits;

	/* New ea_inode, inode map, block bitmap, group descriptor. */
	credits += 4;

	/* Data blocks. */
	blocks = (value_len + sb->s_blocksize - 1) >> sb->s_blocksize_bits;

	/* Indirection block or one level of extent tree. */
	blocks += 1;

	/* Block bitmap and group descriptor updates for each block. */
	credits += blocks * 2;

	/* Blocks themselves. */
	credits += blocks;

	if (!is_create) {
		/* Dereference ea_inode holding old xattr value.
		 * Old ea_inode, inode map, block bitmap, group descriptor.
		 */
		credits += 4;

		/* Data blocks for old ea_inode. */
		blocks = XATTR_SIZE_MAX >> sb->s_blocksize_bits;

		/* Indirection block or one level of extent tree for old
		 * ea_inode.
		 */
		blocks += 1;

		/* Block bitmap and group descriptor updates for each block. */
		credits += blocks * 2;
	}

	/* We may need to clone the existing xattr block in which case we need
	 * to increment ref counts for existing ea_inodes referenced by it.
	 */
	if (block_bh) {
		struct ext4_xattr_entry *entry = BFIRST(block_bh);

		for (; !IS_LAST_ENTRY(entry); entry = EXT4_XATTR_NEXT(entry))
			if (entry->e_value_inum)
				/* Ref count update on ea_inode. */
				credits += 1;
	}
	return credits;
}

static int ext4_xattr_inode_update_ref(handle_t *handle, struct inode *ea_inode,
				       int ref_change)
{
	struct ext4_iloc iloc;
	s64 ref_count;
	int ret;

	inode_lock(ea_inode);

	ret = ext4_reserve_inode_write(handle, ea_inode, &iloc);
	if (ret)
		goto out;

	ref_count = ext4_xattr_inode_get_ref(ea_inode);
	ref_count += ref_change;
	ext4_xattr_inode_set_ref(ea_inode, ref_count);

	if (ref_change > 0) {
		WARN_ONCE(ref_count <= 0, "EA inode %lu ref_count=%lld",
			  ea_inode->i_ino, ref_count);

		if (ref_count == 1) {
			WARN_ONCE(ea_inode->i_nlink, "EA inode %lu i_nlink=%u",
				  ea_inode->i_ino, ea_inode->i_nlink);

			set_nlink(ea_inode, 1);
			ext4_orphan_del(handle, ea_inode);
		}
	} else {
		WARN_ONCE(ref_count < 0, "EA inode %lu ref_count=%lld",
			  ea_inode->i_ino, ref_count);

		if (ref_count == 0) {
			WARN_ONCE(ea_inode->i_nlink != 1,
				  "EA inode %lu i_nlink=%u",
				  ea_inode->i_ino, ea_inode->i_nlink);

			clear_nlink(ea_inode);
			ext4_orphan_add(handle, ea_inode);
		}
	}

	ret = ext4_mark_iloc_dirty(handle, ea_inode, &iloc);
	if (ret)
		ext4_warning_inode(ea_inode,
				   "ext4_mark_iloc_dirty() failed ret=%d", ret);
out:
	inode_unlock(ea_inode);
	return ret;
}

static int ext4_xattr_inode_inc_ref(handle_t *handle, struct inode *ea_inode)
{
	return ext4_xattr_inode_update_ref(handle, ea_inode, 1);
}

static int ext4_xattr_inode_dec_ref(handle_t *handle, struct inode *ea_inode)
{
	return ext4_xattr_inode_update_ref(handle, ea_inode, -1);
}

static int ext4_xattr_inode_inc_ref_all(handle_t *handle, struct inode *parent,
					struct ext4_xattr_entry *first)
{
	struct inode *ea_inode;
	struct ext4_xattr_entry *entry;
	struct ext4_xattr_entry *failed_entry;
	unsigned int ea_ino;
	int err, saved_err;

	for (entry = first; !IS_LAST_ENTRY(entry);
	     entry = EXT4_XATTR_NEXT(entry)) {
		if (!entry->e_value_inum)
			continue;
		ea_ino = le32_to_cpu(entry->e_value_inum);
		err = ext4_xattr_inode_iget(parent, ea_ino,
					    le32_to_cpu(entry->e_hash),
					    &ea_inode);
		if (err)
			goto cleanup;
		err = ext4_xattr_inode_inc_ref(handle, ea_inode);
		if (err) {
			ext4_warning_inode(ea_inode, "inc ref error %d", err);
			iput(ea_inode);
			goto cleanup;
		}
		iput(ea_inode);
	}
	return 0;

cleanup:
	saved_err = err;
	failed_entry = entry;

	for (entry = first; entry != failed_entry;
	     entry = EXT4_XATTR_NEXT(entry)) {
		if (!entry->e_value_inum)
			continue;
		ea_ino = le32_to_cpu(entry->e_value_inum);
		err = ext4_xattr_inode_iget(parent, ea_ino,
					    le32_to_cpu(entry->e_hash),
					    &ea_inode);
		if (err) {
			ext4_warning(parent->i_sb,
				     "cleanup ea_ino %u iget error %d", ea_ino,
				     err);
			continue;
		}
		err = ext4_xattr_inode_dec_ref(handle, ea_inode);
		if (err)
			ext4_warning_inode(ea_inode, "cleanup dec ref error %d",
					   err);
		iput(ea_inode);
	}
	return saved_err;
}

static int ext4_xattr_restart_fn(handle_t *handle, struct inode *inode,
			struct buffer_head *bh, bool block_csum, bool dirty)
{
	int error;

	if (bh && dirty) {
		if (block_csum)
			ext4_xattr_block_csum_set(inode, bh);
		error = ext4_handle_dirty_metadata(handle, NULL, bh);
		if (error) {
			ext4_warning(inode->i_sb, "Handle metadata (error %d)",
				     error);
			return error;
		}
	}
	return 0;
}

static void
ext4_xattr_inode_dec_ref_all(handle_t *handle, struct inode *parent,
			     struct buffer_head *bh,
			     struct ext4_xattr_entry *first, bool block_csum,
			     struct ext4_xattr_inode_array **ea_inode_array,
			     int extra_credits, bool skip_quota)
{
	struct inode *ea_inode;
	struct ext4_xattr_entry *entry;
	bool dirty = false;
	unsigned int ea_ino;
	int err;
	int credits;

	/* One credit for dec ref on ea_inode, one for orphan list addition, */
	credits = 2 + extra_credits;

	for (entry = first; !IS_LAST_ENTRY(entry);
	     entry = EXT4_XATTR_NEXT(entry)) {
		if (!entry->e_value_inum)
			continue;
		ea_ino = le32_to_cpu(entry->e_value_inum);
		err = ext4_xattr_inode_iget(parent, ea_ino,
					    le32_to_cpu(entry->e_hash),
					    &ea_inode);
		if (err)
			continue;

		err = ext4_expand_inode_array(ea_inode_array, ea_inode);
		if (err) {
			ext4_warning_inode(ea_inode,
					   "Expand inode array err=%d", err);
			iput(ea_inode);
			continue;
		}

		err = ext4_journal_ensure_credits_fn(handle, credits, credits,
			ext4_free_metadata_revoke_credits(parent->i_sb, 1),
			ext4_xattr_restart_fn(handle, parent, bh, block_csum,
					      dirty));
		if (err < 0) {
			ext4_warning_inode(ea_inode, "Ensure credits err=%d",
					   err);
			continue;
		}
		if (err > 0) {
			err = ext4_journal_get_write_access(handle, bh);
			if (err) {
				ext4_warning_inode(ea_inode,
						"Re-get write access err=%d",
						err);
				continue;
			}
		}

		err = ext4_xattr_inode_dec_ref(handle, ea_inode);
		if (err) {
			ext4_warning_inode(ea_inode, "ea_inode dec ref err=%d",
					   err);
			continue;
		}

		if (!skip_quota)
			ext4_xattr_inode_free_quota(parent, ea_inode,
					      le32_to_cpu(entry->e_value_size));

		/*
		 * Forget about ea_inode within the same transaction that
		 * decrements the ref count. This avoids duplicate decrements in
		 * case the rest of the work spills over to subsequent
		 * transactions.
		 */
		entry->e_value_inum = 0;
		entry->e_value_size = 0;

		dirty = true;
	}

	if (dirty) {
		/*
		 * Note that we are deliberately skipping csum calculation for
		 * the final update because we do not expect any journal
		 * restarts until xattr block is freed.
		 */

		err = ext4_handle_dirty_metadata(handle, NULL, bh);
		if (err)
			ext4_warning_inode(parent,
					   "handle dirty metadata err=%d", err);
	}
}

/*
 * Release the xattr block BH: If the reference count is > 1, decrement it;
 * otherwise free the block.
 */
static void
ext4_xattr_release_block(handle_t *handle, struct inode *inode,
			 struct buffer_head *bh,
			 struct ext4_xattr_inode_array **ea_inode_array,
			 int extra_credits)
{
	struct mb_cache *ea_block_cache = EA_BLOCK_CACHE(inode);
	u32 hash, ref;
	int error = 0;

	BUFFER_TRACE(bh, "get_write_access");
	error = ext4_journal_get_write_access(handle, bh);
	if (error)
		goto out;

retry_ref:
	lock_buffer(bh);
	hash = le32_to_cpu(BHDR(bh)->h_hash);
	ref = le32_to_cpu(BHDR(bh)->h_refcount);
	if (ref == 1) {
		ea_bdebug(bh, "refcount now=0; freeing");
		/*
		 * This must happen under buffer lock for
		 * ext4_xattr_block_set() to reliably detect freed block
		 */
		if (ea_block_cache) {
			struct mb_cache_entry *oe;

			oe = mb_cache_entry_delete_or_get(ea_block_cache, hash,
							  bh->b_blocknr);
			if (oe) {
				unlock_buffer(bh);
				mb_cache_entry_wait_unused(oe);
				mb_cache_entry_put(ea_block_cache, oe);
				goto retry_ref;
			}
		}
		get_bh(bh);
		unlock_buffer(bh);

		if (ext4_has_feature_ea_inode(inode->i_sb))
			ext4_xattr_inode_dec_ref_all(handle, inode, bh,
						     BFIRST(bh),
						     true /* block_csum */,
						     ea_inode_array,
						     extra_credits,
						     true /* skip_quota */);
		ext4_free_blocks(handle, inode, bh, 0, 1,
				 EXT4_FREE_BLOCKS_METADATA |
				 EXT4_FREE_BLOCKS_FORGET);
	} else {
		ref--;
		BHDR(bh)->h_refcount = cpu_to_le32(ref);
		if (ref == EXT4_XATTR_REFCOUNT_MAX - 1) {
			struct mb_cache_entry *ce;

			if (ea_block_cache) {
				ce = mb_cache_entry_get(ea_block_cache, hash,
							bh->b_blocknr);
				if (ce) {
					set_bit(MBE_REUSABLE_B, &ce->e_flags);
					mb_cache_entry_put(ea_block_cache, ce);
				}
			}
		}

		ext4_xattr_block_csum_set(inode, bh);
		/*
		 * Beware of this ugliness: Releasing of xattr block references
		 * from different inodes can race and so we have to protect
		 * from a race where someone else frees the block (and releases
		 * its journal_head) before we are done dirtying the buffer. In
		 * nojournal mode this race is harmless and we actually cannot
		 * call ext4_handle_dirty_metadata() with locked buffer as
		 * that function can call sync_dirty_buffer() so for that case
		 * we handle the dirtying after unlocking the buffer.
		 */
		if (ext4_handle_valid(handle))
			error = ext4_handle_dirty_metadata(handle, inode, bh);
		unlock_buffer(bh);
		if (!ext4_handle_valid(handle))
			error = ext4_handle_dirty_metadata(handle, inode, bh);
		if (IS_SYNC(inode))
			ext4_handle_sync(handle);
		dquot_free_block(inode, EXT4_C2B(EXT4_SB(inode->i_sb), 1));
		ea_bdebug(bh, "refcount now=%d; releasing",
			  le32_to_cpu(BHDR(bh)->h_refcount));
	}
out:
	ext4_std_error(inode->i_sb, error);
	return;
}

/*
 * Find the available free space for EAs. This also returns the total number of
 * bytes used by EA entries.
 */
static size_t ext4_xattr_free_space(struct ext4_xattr_entry *last,
				    size_t *min_offs, void *base, int *total)
{
	for (; !IS_LAST_ENTRY(last); last = EXT4_XATTR_NEXT(last)) {
		if (!last->e_value_inum && last->e_value_size) {
			size_t offs = le16_to_cpu(last->e_value_offs);
			if (offs < *min_offs)
				*min_offs = offs;
		}
		if (total)
			*total += EXT4_XATTR_LEN(last->e_name_len);
	}
	return (*min_offs - ((void *)last - base) - sizeof(__u32));
}

/*
 * Write the value of the EA in an inode.
 */
static int ext4_xattr_inode_write(handle_t *handle, struct inode *ea_inode,
				  const void *buf, int bufsize)
{
	struct buffer_head *bh = NULL;
	unsigned long block = 0;
	int blocksize = ea_inode->i_sb->s_blocksize;
	int max_blocks = (bufsize + blocksize - 1) >> ea_inode->i_blkbits;
	int csize, wsize = 0;
	int ret = 0, ret2 = 0;
	int retries = 0;

retry:
	while (ret >= 0 && ret < max_blocks) {
		struct ext4_map_blocks map;
		map.m_lblk = block += ret;
		map.m_len = max_blocks -= ret;

		ret = ext4_map_blocks(handle, ea_inode, &map,
				      EXT4_GET_BLOCKS_CREATE);
		if (ret <= 0) {
			ext4_mark_inode_dirty(handle, ea_inode);
			if (ret == -ENOSPC &&
			    ext4_should_retry_alloc(ea_inode->i_sb, &retries)) {
				ret = 0;
				goto retry;
			}
			break;
		}
	}

	if (ret < 0)
		return ret;

	block = 0;
	while (wsize < bufsize) {
		brelse(bh);
		csize = (bufsize - wsize) > blocksize ? blocksize :
								bufsize - wsize;
		bh = ext4_getblk(handle, ea_inode, block, 0);
		if (IS_ERR(bh))
			return PTR_ERR(bh);
		if (!bh) {
			WARN_ON_ONCE(1);
			EXT4_ERROR_INODE(ea_inode,
					 "ext4_getblk() return bh = NULL");
			return -EFSCORRUPTED;
		}
		ret = ext4_journal_get_write_access(handle, bh);
		if (ret)
			goto out;

		memcpy(bh->b_data, buf, csize);
		set_buffer_uptodate(bh);
		ext4_handle_dirty_metadata(handle, ea_inode, bh);

		buf += csize;
		wsize += csize;
		block += 1;
	}

	inode_lock(ea_inode);
	i_size_write(ea_inode, wsize);
	ext4_update_i_disksize(ea_inode, wsize);
	inode_unlock(ea_inode);

	ret2 = ext4_mark_inode_dirty(handle, ea_inode);
	if (unlikely(ret2 && !ret))
		ret = ret2;

out:
	brelse(bh);

	return ret;
}

/*
 * Create an inode to store the value of a large EA.
 */
static struct inode *ext4_xattr_inode_create(handle_t *handle,
					     struct inode *inode, u32 hash)
{
	struct inode *ea_inode = NULL;
	uid_t owner[2] = { i_uid_read(inode), i_gid_read(inode) };
	int err;

	if (inode->i_sb->s_root == NULL) {
		ext4_warning(inode->i_sb,
			     "refuse to create EA inode when umounting");
		WARN_ON(1);
		return ERR_PTR(-EINVAL);
	}

	/*
	 * Let the next inode be the goal, so we try and allocate the EA inode
	 * in the same group, or nearby one.
	 */
	ea_inode = ext4_new_inode(handle, inode->i_sb->s_root->d_inode,
				  S_IFREG | 0600, NULL, inode->i_ino + 1, owner,
				  EXT4_EA_INODE_FL);
	if (!IS_ERR(ea_inode)) {
		ea_inode->i_op = &ext4_file_inode_operations;
		ea_inode->i_fop = &ext4_file_operations;
		ext4_set_aops(ea_inode);
		ext4_xattr_inode_set_class(ea_inode);
		unlock_new_inode(ea_inode);
		ext4_xattr_inode_set_ref(ea_inode, 1);
		ext4_xattr_inode_set_hash(ea_inode, hash);
		err = ext4_mark_inode_dirty(handle, ea_inode);
		if (!err)
			err = ext4_inode_attach_jinode(ea_inode);
		if (err) {
			if (ext4_xattr_inode_dec_ref(handle, ea_inode))
				ext4_warning_inode(ea_inode,
					"cleanup dec ref error %d", err);
			iput(ea_inode);
			return ERR_PTR(err);
		}

		/*
		 * Xattr inodes are shared therefore quota charging is performed
		 * at a higher level.
		 */
		dquot_free_inode(ea_inode);
		dquot_drop(ea_inode);
		inode_lock(ea_inode);
		ea_inode->i_flags |= S_NOQUOTA;
		inode_unlock(ea_inode);
	}

	return ea_inode;
}

static struct inode *
ext4_xattr_inode_cache_find(struct inode *inode, const void *value,
			    size_t value_len, u32 hash)
{
	struct inode *ea_inode;
	struct mb_cache_entry *ce;
	struct mb_cache *ea_inode_cache = EA_INODE_CACHE(inode);
	void *ea_data;

	if (!ea_inode_cache)
		return NULL;

	ce = mb_cache_entry_find_first(ea_inode_cache, hash);
	if (!ce)
		return NULL;

	WARN_ON_ONCE(ext4_handle_valid(journal_current_handle()) &&
		     !(current->flags & PF_MEMALLOC_NOFS));

	ea_data = kvmalloc(value_len, GFP_KERNEL);
	if (!ea_data) {
		mb_cache_entry_put(ea_inode_cache, ce);
		return NULL;
	}

	while (ce) {
		ea_inode = ext4_iget(inode->i_sb, ce->e_value,
				     EXT4_IGET_EA_INODE);
		if (IS_ERR(ea_inode))
			goto next_entry;
		ext4_xattr_inode_set_class(ea_inode);
		if (i_size_read(ea_inode) == value_len &&
		    !ext4_xattr_inode_read(ea_inode, ea_data, value_len) &&
		    !ext4_xattr_inode_verify_hashes(ea_inode, NULL, ea_data,
						    value_len) &&
		    !memcmp(value, ea_data, value_len)) {
			mb_cache_entry_touch(ea_inode_cache, ce);
			mb_cache_entry_put(ea_inode_cache, ce);
			kvfree(ea_data);
			return ea_inode;
		}
		iput(ea_inode);
	next_entry:
		ce = mb_cache_entry_find_next(ea_inode_cache, ce);
	}
	kvfree(ea_data);
	return NULL;
}

/*
 * Add value of the EA in an inode.
 */
static int ext4_xattr_inode_lookup_create(handle_t *handle, struct inode *inode,
					  const void *value, size_t value_len,
					  struct inode **ret_inode)
{
	struct inode *ea_inode;
	u32 hash;
	int err;

	hash = ext4_xattr_inode_hash(EXT4_SB(inode->i_sb), value, value_len);
	ea_inode = ext4_xattr_inode_cache_find(inode, value, value_len, hash);
	if (ea_inode) {
		err = ext4_xattr_inode_inc_ref(handle, ea_inode);
		if (err) {
			iput(ea_inode);
			return err;
		}

		*ret_inode = ea_inode;
		return 0;
	}

	/* Create an inode for the EA value */
	ea_inode = ext4_xattr_inode_create(handle, inode, hash);
	if (IS_ERR(ea_inode))
		return PTR_ERR(ea_inode);

	err = ext4_xattr_inode_write(handle, ea_inode, value, value_len);
	if (err) {
		ext4_xattr_inode_dec_ref(handle, ea_inode);
		iput(ea_inode);
		return err;
	}

	if (EA_INODE_CACHE(inode))
		mb_cache_entry_create(EA_INODE_CACHE(inode), GFP_NOFS, hash,
				      ea_inode->i_ino, true /* reusable */);

	*ret_inode = ea_inode;
	return 0;
}

/*
 * Reserve min(block_size/8, 1024) bytes for xattr entries/names if ea_inode
 * feature is enabled.
 */
#define EXT4_XATTR_BLOCK_RESERVE(inode)	min(i_blocksize(inode)/8, 1024U)

static int ext4_xattr_set_entry(struct ext4_xattr_info *i,
				struct ext4_xattr_search *s,
				handle_t *handle, struct inode *inode,
				bool is_block)
{
	struct ext4_xattr_entry *last, *next;
	struct ext4_xattr_entry *here = s->here;
	size_t min_offs = s->end - s->base, name_len = strlen(i->name);
	int in_inode = i->in_inode;
	struct inode *old_ea_inode = NULL;
	struct inode *new_ea_inode = NULL;
	size_t old_size, new_size;
	int ret;

	/* Space used by old and new values. */
	old_size = (!s->not_found && !here->e_value_inum) ?
			EXT4_XATTR_SIZE(le32_to_cpu(here->e_value_size)) : 0;
	new_size = (i->value && !in_inode) ? EXT4_XATTR_SIZE(i->value_len) : 0;

	/*
	 * Optimization for the simple case when old and new values have the
	 * same padded sizes. Not applicable if external inodes are involved.
	 */
	if (new_size && new_size == old_size) {
		size_t offs = le16_to_cpu(here->e_value_offs);
		void *val = s->base + offs;

		here->e_value_size = cpu_to_le32(i->value_len);
		if (i->value == EXT4_ZERO_XATTR_VALUE) {
			memset(val, 0, new_size);
		} else {
			memcpy(val, i->value, i->value_len);
			/* Clear padding bytes. */
			memset(val + i->value_len, 0, new_size - i->value_len);
		}
		goto update_hash;
	}

	/* Compute min_offs and last. */
	last = s->first;
	for (; !IS_LAST_ENTRY(last); last = next) {
		next = EXT4_XATTR_NEXT(last);
		if ((void *)next >= s->end) {
			EXT4_ERROR_INODE(inode, "corrupted xattr entries");
			ret = -EFSCORRUPTED;
			goto out;
		}
		if (!last->e_value_inum && last->e_value_size) {
			size_t offs = le16_to_cpu(last->e_value_offs);
			if (offs < min_offs)
				min_offs = offs;
		}
	}

	/* Check whether we have enough space. */
	if (i->value) {
		size_t free;

		free = min_offs - ((void *)last - s->base) - sizeof(__u32);
		if (!s->not_found)
			free += EXT4_XATTR_LEN(name_len) + old_size;

		if (free < EXT4_XATTR_LEN(name_len) + new_size) {
			ret = -ENOSPC;
			goto out;
		}

		/*
		 * If storing the value in an external inode is an option,
		 * reserve space for xattr entries/names in the external
		 * attribute block so that a long value does not occupy the
		 * whole space and prevent further entries being added.
		 */
		if (ext4_has_feature_ea_inode(inode->i_sb) &&
		    new_size && is_block &&
		    (min_offs + old_size - new_size) <
					EXT4_XATTR_BLOCK_RESERVE(inode)) {
			ret = -ENOSPC;
			goto out;
		}
	}

	/*
	 * Getting access to old and new ea inodes is subject to failures.
	 * Finish that work before doing any modifications to the xattr data.
	 */
	if (!s->not_found && here->e_value_inum) {
		ret = ext4_xattr_inode_iget(inode,
					    le32_to_cpu(here->e_value_inum),
					    le32_to_cpu(here->e_hash),
					    &old_ea_inode);
		if (ret) {
			old_ea_inode = NULL;
			goto out;
		}
	}
	if (i->value && in_inode) {
		WARN_ON_ONCE(!i->value_len);

		ret = ext4_xattr_inode_alloc_quota(inode, i->value_len);
		if (ret)
			goto out;

		ret = ext4_xattr_inode_lookup_create(handle, inode, i->value,
						     i->value_len,
						     &new_ea_inode);
		if (ret) {
			new_ea_inode = NULL;
			ext4_xattr_inode_free_quota(inode, NULL, i->value_len);
			goto out;
		}
	}

	if (old_ea_inode) {
		/* We are ready to release ref count on the old_ea_inode. */
		ret = ext4_xattr_inode_dec_ref(handle, old_ea_inode);
		if (ret) {
			/* Release newly required ref count on new_ea_inode. */
			if (new_ea_inode) {
				int err;

				err = ext4_xattr_inode_dec_ref(handle,
							       new_ea_inode);
				if (err)
					ext4_warning_inode(new_ea_inode,
						  "dec ref new_ea_inode err=%d",
						  err);
				ext4_xattr_inode_free_quota(inode, new_ea_inode,
							    i->value_len);
			}
			goto out;
		}

		ext4_xattr_inode_free_quota(inode, old_ea_inode,
					    le32_to_cpu(here->e_value_size));
	}

	/* No failures allowed past this point. */

	if (!s->not_found && here->e_value_size && !here->e_value_inum) {
		/* Remove the old value. */
		void *first_val = s->base + min_offs;
		size_t offs = le16_to_cpu(here->e_value_offs);
		void *val = s->base + offs;

		memmove(first_val + old_size, first_val, val - first_val);
		memset(first_val, 0, old_size);
		min_offs += old_size;

		/* Adjust all value offsets. */
		last = s->first;
		while (!IS_LAST_ENTRY(last)) {
			size_t o = le16_to_cpu(last->e_value_offs);

			if (!last->e_value_inum &&
			    last->e_value_size && o < offs)
				last->e_value_offs = cpu_to_le16(o + old_size);
			last = EXT4_XATTR_NEXT(last);
		}
	}

	if (!i->value) {
		/* Remove old name. */
		size_t size = EXT4_XATTR_LEN(name_len);

		last = ENTRY((void *)last - size);
		memmove(here, (void *)here + size,
			(void *)last - (void *)here + sizeof(__u32));
		memset(last, 0, size);

		/*
		 * Update i_inline_off - moved ibody region might contain
		 * system.data attribute.  Handling a failure here won't
		 * cause other complications for setting an xattr.
		 */
		if (!is_block && ext4_has_inline_data(inode)) {
			ret = ext4_find_inline_data_nolock(inode);
			if (ret) {
				ext4_warning_inode(inode,
					"unable to update i_inline_off");
				goto out;
			}
		}
	} else if (s->not_found) {
		/* Insert new name. */
		size_t size = EXT4_XATTR_LEN(name_len);
		size_t rest = (void *)last - (void *)here + sizeof(__u32);

		memmove((void *)here + size, here, rest);
		memset(here, 0, size);
		here->e_name_index = i->name_index;
		here->e_name_len = name_len;
		memcpy(here->e_name, i->name, name_len);
	} else {
		/* This is an update, reset value info. */
		here->e_value_inum = 0;
		here->e_value_offs = 0;
		here->e_value_size = 0;
	}

	if (i->value) {
		/* Insert new value. */
		if (in_inode) {
			here->e_value_inum = cpu_to_le32(new_ea_inode->i_ino);
		} else if (i->value_len) {
			void *val = s->base + min_offs - new_size;

			here->e_value_offs = cpu_to_le16(min_offs - new_size);
			if (i->value == EXT4_ZERO_XATTR_VALUE) {
				memset(val, 0, new_size);
			} else {
				memcpy(val, i->value, i->value_len);
				/* Clear padding bytes. */
				memset(val + i->value_len, 0,
				       new_size - i->value_len);
			}
		}
		here->e_value_size = cpu_to_le32(i->value_len);
	}

update_hash:
	if (i->value) {
		__le32 hash = 0;

		/* Entry hash calculation. */
		if (in_inode) {
			__le32 crc32c_hash;

			/*
			 * Feed crc32c hash instead of the raw value for entry
			 * hash calculation. This is to avoid walking
			 * potentially long value buffer again.
			 */
			crc32c_hash = cpu_to_le32(
				       ext4_xattr_inode_get_hash(new_ea_inode));
			hash = ext4_xattr_hash_entry(here->e_name,
						     here->e_name_len,
						     &crc32c_hash, 1);
		} else if (is_block) {
			__le32 *value = s->base + le16_to_cpu(
							here->e_value_offs);

			hash = ext4_xattr_hash_entry(here->e_name,
						     here->e_name_len, value,
						     new_size >> 2);
		}
		here->e_hash = hash;
	}

	if (is_block)
		ext4_xattr_rehash((struct ext4_xattr_header *)s->base);

	ret = 0;
out:
	iput(old_ea_inode);
	iput(new_ea_inode);
	return ret;
}

struct ext4_xattr_block_find {
	struct ext4_xattr_search s;
	struct buffer_head *bh;
};

static int
ext4_xattr_block_find(struct inode *inode, struct ext4_xattr_info *i,
		      struct ext4_xattr_block_find *bs)
{
	struct super_block *sb = inode->i_sb;
	int error;

	ea_idebug(inode, "name=%d.%s, value=%p, value_len=%ld",
		  i->name_index, i->name, i->value, (long)i->value_len);

	if (EXT4_I(inode)->i_file_acl) {
		/* The inode already has an extended attribute block. */
		bs->bh = ext4_sb_bread(sb, EXT4_I(inode)->i_file_acl, REQ_PRIO);
		if (IS_ERR(bs->bh)) {
			error = PTR_ERR(bs->bh);
			bs->bh = NULL;
			return error;
		}
		ea_bdebug(bs->bh, "b_count=%d, refcount=%d",
			atomic_read(&(bs->bh->b_count)),
			le32_to_cpu(BHDR(bs->bh)->h_refcount));
		error = ext4_xattr_check_block(inode, bs->bh);
		if (error)
			return error;
		/* Find the named attribute. */
		bs->s.base = BHDR(bs->bh);
		bs->s.first = BFIRST(bs->bh);
		bs->s.end = bs->bh->b_data + bs->bh->b_size;
		bs->s.here = bs->s.first;
		error = xattr_find_entry(inode, &bs->s.here, bs->s.end,
					 i->name_index, i->name, 1);
		if (error && error != -ENODATA)
			return error;
		bs->s.not_found = error;
	}
	return 0;
}

static int
ext4_xattr_block_set(handle_t *handle, struct inode *inode,
		     struct ext4_xattr_info *i,
		     struct ext4_xattr_block_find *bs)
{
	struct super_block *sb = inode->i_sb;
	struct buffer_head *new_bh = NULL;
	struct ext4_xattr_search s_copy = bs->s;
	struct ext4_xattr_search *s = &s_copy;
	struct mb_cache_entry *ce = NULL;
	int error = 0;
	struct mb_cache *ea_block_cache = EA_BLOCK_CACHE(inode);
	struct inode *ea_inode = NULL, *tmp_inode;
	size_t old_ea_inode_quota = 0;
	unsigned int ea_ino;


#define header(x) ((struct ext4_xattr_header *)(x))

	if (s->base) {
		int offset = (char *)s->here - bs->bh->b_data;

		BUFFER_TRACE(bs->bh, "get_write_access");
		error = ext4_journal_get_write_access(handle, bs->bh);
		if (error)
			goto cleanup;
		lock_buffer(bs->bh);

		if (header(s->base)->h_refcount == cpu_to_le32(1)) {
			__u32 hash = le32_to_cpu(BHDR(bs->bh)->h_hash);

			/*
			 * This must happen under buffer lock for
			 * ext4_xattr_block_set() to reliably detect modified
			 * block
			 */
			if (ea_block_cache) {
				struct mb_cache_entry *oe;

				oe = mb_cache_entry_delete_or_get(ea_block_cache,
					hash, bs->bh->b_blocknr);
				if (oe) {
					/*
					 * Xattr block is getting reused. Leave
					 * it alone.
					 */
					mb_cache_entry_put(ea_block_cache, oe);
					goto clone_block;
				}
			}
			ea_bdebug(bs->bh, "modifying in-place");
			error = ext4_xattr_set_entry(i, s, handle, inode,
						     true /* is_block */);
			ext4_xattr_block_csum_set(inode, bs->bh);
			unlock_buffer(bs->bh);
			if (error == -EFSCORRUPTED)
				goto bad_block;
			if (!error)
				error = ext4_handle_dirty_metadata(handle,
								   inode,
								   bs->bh);
			if (error)
				goto cleanup;
			goto inserted;
		}
clone_block:
		unlock_buffer(bs->bh);
		ea_bdebug(bs->bh, "cloning");
		s->base = kmemdup(BHDR(bs->bh), bs->bh->b_size, GFP_NOFS);
		error = -ENOMEM;
		if (s->base == NULL)
			goto cleanup;
		s->first = ENTRY(header(s->base)+1);
		header(s->base)->h_refcount = cpu_to_le32(1);
		s->here = ENTRY(s->base + offset);
		s->end = s->base + bs->bh->b_size;

		/*
		 * If existing entry points to an xattr inode, we need
		 * to prevent ext4_xattr_set_entry() from decrementing
		 * ref count on it because the reference belongs to the
		 * original block. In this case, make the entry look
		 * like it has an empty value.
		 */
		if (!s->not_found && s->here->e_value_inum) {
			ea_ino = le32_to_cpu(s->here->e_value_inum);
			error = ext4_xattr_inode_iget(inode, ea_ino,
				      le32_to_cpu(s->here->e_hash),
				      &tmp_inode);
			if (error)
				goto cleanup;

			if (!ext4_test_inode_state(tmp_inode,
					EXT4_STATE_LUSTRE_EA_INODE)) {
				/*
				 * Defer quota free call for previous
				 * inode until success is guaranteed.
				 */
				old_ea_inode_quota = le32_to_cpu(
						s->here->e_value_size);
			}
			iput(tmp_inode);

			s->here->e_value_inum = 0;
			s->here->e_value_size = 0;
		}
	} else {
		/* Allocate a buffer where we construct the new block. */
		s->base = kzalloc(sb->s_blocksize, GFP_NOFS);
		/* assert(header == s->base) */
		error = -ENOMEM;
		if (s->base == NULL)
			goto cleanup;
		header(s->base)->h_magic = cpu_to_le32(EXT4_XATTR_MAGIC);
		header(s->base)->h_blocks = cpu_to_le32(1);
		header(s->base)->h_refcount = cpu_to_le32(1);
		s->first = ENTRY(header(s->base)+1);
		s->here = ENTRY(header(s->base)+1);
		s->end = s->base + sb->s_blocksize;
	}

	error = ext4_xattr_set_entry(i, s, handle, inode, true /* is_block */);
	if (error == -EFSCORRUPTED)
		goto bad_block;
	if (error)
		goto cleanup;

	if (i->value && s->here->e_value_inum) {
		/*
		 * A ref count on ea_inode has been taken as part of the call to
		 * ext4_xattr_set_entry() above. We would like to drop this
		 * extra ref but we have to wait until the xattr block is
		 * initialized and has its own ref count on the ea_inode.
		 */
		ea_ino = le32_to_cpu(s->here->e_value_inum);
		error = ext4_xattr_inode_iget(inode, ea_ino,
					      le32_to_cpu(s->here->e_hash),
					      &ea_inode);
		if (error) {
			ea_inode = NULL;
			goto cleanup;
		}
	}

inserted:
	if (!IS_LAST_ENTRY(s->first)) {
		new_bh = ext4_xattr_block_cache_find(inode, header(s->base),
						     &ce);
		if (new_bh) {
			/* We found an identical block in the cache. */
			if (new_bh == bs->bh)
				ea_bdebug(new_bh, "keeping");
			else {
				u32 ref;

#ifdef EXT4_XATTR_DEBUG
				WARN_ON_ONCE(dquot_initialize_needed(inode));
#endif
				/* The old block is released after updating
				   the inode. */
				error = dquot_alloc_block(inode,
						EXT4_C2B(EXT4_SB(sb), 1));
				if (error)
					goto cleanup;
				BUFFER_TRACE(new_bh, "get_write_access");
				error = ext4_journal_get_write_access(handle,
								      new_bh);
				if (error)
					goto cleanup_dquot;
				lock_buffer(new_bh);
				/*
				 * We have to be careful about races with
				 * adding references to xattr block. Once we
				 * hold buffer lock xattr block's state is
				 * stable so we can check the additional
				 * reference fits.
				 */
				ref = le32_to_cpu(BHDR(new_bh)->h_refcount) + 1;
				if (ref > EXT4_XATTR_REFCOUNT_MAX) {
					/*
					 * Undo everything and check mbcache
					 * again.
					 */
					unlock_buffer(new_bh);
					dquot_free_block(inode,
							 EXT4_C2B(EXT4_SB(sb),
								  1));
					brelse(new_bh);
					mb_cache_entry_put(ea_block_cache, ce);
					ce = NULL;
					new_bh = NULL;
					goto inserted;
				}
				BHDR(new_bh)->h_refcount = cpu_to_le32(ref);
				if (ref == EXT4_XATTR_REFCOUNT_MAX)
					clear_bit(MBE_REUSABLE_B, &ce->e_flags);
				ea_bdebug(new_bh, "reusing; refcount now=%d",
					  ref);
				ext4_xattr_block_csum_set(inode, new_bh);
				unlock_buffer(new_bh);
				error = ext4_handle_dirty_metadata(handle,
								   inode,
								   new_bh);
				if (error)
					goto cleanup_dquot;
			}
			mb_cache_entry_touch(ea_block_cache, ce);
			mb_cache_entry_put(ea_block_cache, ce);
			ce = NULL;
		} else if (bs->bh && s->base == bs->bh->b_data) {
			/* We were modifying this block in-place. */
			ea_bdebug(bs->bh, "keeping this block");
			ext4_xattr_block_cache_insert(ea_block_cache, bs->bh);
			new_bh = bs->bh;
			get_bh(new_bh);
		} else {
			/* We need to allocate a new block */
			ext4_fsblk_t goal, block;

#ifdef EXT4_XATTR_DEBUG
			WARN_ON_ONCE(dquot_initialize_needed(inode));
#endif
			goal = ext4_group_first_block_no(sb,
						EXT4_I(inode)->i_block_group);
			block = ext4_new_meta_blocks(handle, inode, goal, 0,
						     NULL, &error);
			if (error)
				goto cleanup;

			ea_idebug(inode, "creating block %llu",
				  (unsigned long long)block);

			new_bh = sb_getblk(sb, block);
			if (unlikely(!new_bh)) {
				error = -ENOMEM;
getblk_failed:
				ext4_free_blocks(handle, inode, NULL, block, 1,
						 EXT4_FREE_BLOCKS_METADATA);
				goto cleanup;
			}
			error = ext4_xattr_inode_inc_ref_all(handle, inode,
						      ENTRY(header(s->base)+1));
			if (error)
				goto getblk_failed;
			if (ea_inode) {
				/* Drop the extra ref on ea_inode. */
				error = ext4_xattr_inode_dec_ref(handle,
								 ea_inode);
				if (error)
					ext4_warning_inode(ea_inode,
							   "dec ref error=%d",
							   error);
				iput(ea_inode);
				ea_inode = NULL;
			}

			lock_buffer(new_bh);
			error = ext4_journal_get_create_access(handle, new_bh);
			if (error) {
				unlock_buffer(new_bh);
				error = -EIO;
				goto getblk_failed;
			}
			memcpy(new_bh->b_data, s->base, new_bh->b_size);
			ext4_xattr_block_csum_set(inode, new_bh);
			set_buffer_uptodate(new_bh);
			unlock_buffer(new_bh);
			ext4_xattr_block_cache_insert(ea_block_cache, new_bh);
			error = ext4_handle_dirty_metadata(handle, inode,
							   new_bh);
			if (error)
				goto cleanup;
		}
	}

	if (old_ea_inode_quota)
		ext4_xattr_inode_free_quota(inode, NULL, old_ea_inode_quota);

	/* Update the inode. */
	EXT4_I(inode)->i_file_acl = new_bh ? new_bh->b_blocknr : 0;

	/* Drop the previous xattr block. */
	if (bs->bh && bs->bh != new_bh) {
		struct ext4_xattr_inode_array *ea_inode_array = NULL;

		ext4_xattr_release_block(handle, inode, bs->bh,
					 &ea_inode_array,
					 0 /* extra_credits */);
		ext4_xattr_inode_array_free(ea_inode_array);
	}
	error = 0;

cleanup:
	if (ea_inode) {
		int error2;

		error2 = ext4_xattr_inode_dec_ref(handle, ea_inode);
		if (error2)
			ext4_warning_inode(ea_inode, "dec ref error=%d",
					   error2);

		/* If there was an error, revert the quota charge. */
		if (error)
			ext4_xattr_inode_free_quota(inode, ea_inode,
						    i_size_read(ea_inode));
		iput(ea_inode);
	}
	if (ce)
		mb_cache_entry_put(ea_block_cache, ce);
	brelse(new_bh);
	if (!(bs->bh && s->base == bs->bh->b_data))
		kfree(s->base);

	return error;

cleanup_dquot:
	dquot_free_block(inode, EXT4_C2B(EXT4_SB(sb), 1));
	goto cleanup;

bad_block:
	EXT4_ERROR_INODE(inode, "bad block %llu",
			 EXT4_I(inode)->i_file_acl);
	goto cleanup;

#undef header
}

int ext4_xattr_ibody_find(struct inode *inode, struct ext4_xattr_info *i,
			  struct ext4_xattr_ibody_find *is)
{
	struct ext4_xattr_ibody_header *header;
	struct ext4_inode *raw_inode;
	int error;

	if (!EXT4_INODE_HAS_XATTR_SPACE(inode))
		return 0;

	raw_inode = ext4_raw_inode(&is->iloc);
	header = IHDR(inode, raw_inode);
	is->s.base = is->s.first = IFIRST(header);
	is->s.here = is->s.first;
	is->s.end = (void *)raw_inode + EXT4_SB(inode->i_sb)->s_inode_size;
	if (ext4_test_inode_state(inode, EXT4_STATE_XATTR)) {
		error = xattr_check_inode(inode, header, is->s.end);
		if (error)
			return error;
		/* Find the named attribute. */
		error = xattr_find_entry(inode, &is->s.here, is->s.end,
					 i->name_index, i->name, 0);
		if (error && error != -ENODATA)
			return error;
		is->s.not_found = error;
	}
	return 0;
}

int ext4_xattr_ibody_set(handle_t *handle, struct inode *inode,
				struct ext4_xattr_info *i,
				struct ext4_xattr_ibody_find *is)
{
	struct ext4_xattr_ibody_header *header;
	struct ext4_xattr_search *s = &is->s;
	int error;

	if (!EXT4_INODE_HAS_XATTR_SPACE(inode))
		return -ENOSPC;

	error = ext4_xattr_set_entry(i, s, handle, inode, false /* is_block */);
	if (error)
		return error;
	header = IHDR(inode, ext4_raw_inode(&is->iloc));
	if (!IS_LAST_ENTRY(s->first)) {
		header->h_magic = cpu_to_le32(EXT4_XATTR_MAGIC);
		ext4_set_inode_state(inode, EXT4_STATE_XATTR);
	} else {
		header->h_magic = cpu_to_le32(0);
		ext4_clear_inode_state(inode, EXT4_STATE_XATTR);
	}
	return 0;
}

static int ext4_xattr_value_same(struct ext4_xattr_search *s,
				 struct ext4_xattr_info *i)
{
	void *value;

	/* When e_value_inum is set the value is stored externally. */
	if (s->here->e_value_inum)
		return 0;
	if (le32_to_cpu(s->here->e_value_size) != i->value_len)
		return 0;
	value = ((void *)s->base) + le16_to_cpu(s->here->e_value_offs);
	return !memcmp(value, i->value, i->value_len);
}

static struct buffer_head *ext4_xattr_get_block(struct inode *inode)
{
	struct buffer_head *bh;
	int error;

	if (!EXT4_I(inode)->i_file_acl)
		return NULL;
	bh = ext4_sb_bread(inode->i_sb, EXT4_I(inode)->i_file_acl, REQ_PRIO);
	if (IS_ERR(bh))
		return bh;
	error = ext4_xattr_check_block(inode, bh);
	if (error) {
		brelse(bh);
		return ERR_PTR(error);
	}
	return bh;
}

/*
 * ext4_xattr_set_handle()
 *
 * Create, replace or remove an extended attribute for this inode.  Value
 * is NULL to remove an existing extended attribute, and non-NULL to
 * either replace an existing extended attribute, or create a new extended
 * attribute. The flags XATTR_REPLACE and XATTR_CREATE
 * specify that an extended attribute must exist and must not exist
 * previous to the call, respectively.
 *
 * Returns 0, or a negative error number on failure.
 */
int
ext4_xattr_set_handle(handle_t *handle, struct inode *inode, int name_index,
		      const char *name, const void *value, size_t value_len,
		      int flags)
{
	struct ext4_xattr_info i = {
		.name_index = name_index,
		.name = name,
		.value = value,
		.value_len = value_len,
		.in_inode = 0,
	};
	struct ext4_xattr_ibody_find is = {
		.s = { .not_found = -ENODATA, },
	};
	struct ext4_xattr_block_find bs = {
		.s = { .not_found = -ENODATA, },
	};
	int no_expand;
	int error;

	if (!name)
		return -EINVAL;
	if (strlen(name) > 255)
		return -ERANGE;

	ext4_write_lock_xattr(inode, &no_expand);

	/* Check journal credits under write lock. */
	if (ext4_handle_valid(handle)) {
		struct buffer_head *bh;
		int credits;

		bh = ext4_xattr_get_block(inode);
		if (IS_ERR(bh)) {
			error = PTR_ERR(bh);
			goto cleanup;
		}

		credits = __ext4_xattr_set_credits(inode->i_sb, inode, bh,
						   value_len,
						   flags & XATTR_CREATE);
		brelse(bh);

		if (jbd2_handle_buffer_credits(handle) < credits) {
			error = -ENOSPC;
			goto cleanup;
		}
		WARN_ON_ONCE(!(current->flags & PF_MEMALLOC_NOFS));
	}

	error = ext4_reserve_inode_write(handle, inode, &is.iloc);
	if (error)
		goto cleanup;

	if (ext4_test_inode_state(inode, EXT4_STATE_NEW)) {
		struct ext4_inode *raw_inode = ext4_raw_inode(&is.iloc);
		memset(raw_inode, 0, EXT4_SB(inode->i_sb)->s_inode_size);
		ext4_clear_inode_state(inode, EXT4_STATE_NEW);
	}

	error = ext4_xattr_ibody_find(inode, &i, &is);
	if (error)
		goto cleanup;
	if (is.s.not_found)
		error = ext4_xattr_block_find(inode, &i, &bs);
	if (error)
		goto cleanup;
	if (is.s.not_found && bs.s.not_found) {
		error = -ENODATA;
		if (flags & XATTR_REPLACE)
			goto cleanup;
		error = 0;
		if (!value)
			goto cleanup;
	} else {
		error = -EEXIST;
		if (flags & XATTR_CREATE)
			goto cleanup;
	}

	if (!value) {
		if (!is.s.not_found)
			error = ext4_xattr_ibody_set(handle, inode, &i, &is);
		else if (!bs.s.not_found)
			error = ext4_xattr_block_set(handle, inode, &i, &bs);
	} else {
		error = 0;
		/* Xattr value did not change? Save us some work and bail out */
		if (!is.s.not_found && ext4_xattr_value_same(&is.s, &i))
			goto cleanup;
		if (!bs.s.not_found && ext4_xattr_value_same(&bs.s, &i))
			goto cleanup;

		if (ext4_has_feature_ea_inode(inode->i_sb) &&
		    (EXT4_XATTR_SIZE(i.value_len) >
			EXT4_XATTR_MIN_LARGE_EA_SIZE(inode->i_sb->s_blocksize)))
			i.in_inode = 1;
retry_inode:
		error = ext4_xattr_ibody_set(handle, inode, &i, &is);
		if (!error && !bs.s.not_found) {
			i.value = NULL;
			error = ext4_xattr_block_set(handle, inode, &i, &bs);
		} else if (error == -ENOSPC) {
			if (EXT4_I(inode)->i_file_acl && !bs.s.base) {
				brelse(bs.bh);
				bs.bh = NULL;
				error = ext4_xattr_block_find(inode, &i, &bs);
				if (error)
					goto cleanup;
			}
			error = ext4_xattr_block_set(handle, inode, &i, &bs);
			if (!error && !is.s.not_found) {
				i.value = NULL;
				error = ext4_xattr_ibody_set(handle, inode, &i,
							     &is);
			} else if (error == -ENOSPC) {
				/*
				 * Xattr does not fit in the block, store at
				 * external inode if possible.
				 */
				if (ext4_has_feature_ea_inode(inode->i_sb) &&
				    i.value_len && !i.in_inode) {
					i.in_inode = 1;
					goto retry_inode;
				}
			}
		}
	}
	if (!error) {
		ext4_xattr_update_super_block(handle, inode->i_sb);
		inode->i_ctime = current_time(inode);
		if (!value)
			no_expand = 0;
		error = ext4_mark_iloc_dirty(handle, inode, &is.iloc);
		/*
		 * The bh is consumed by ext4_mark_iloc_dirty, even with
		 * error != 0.
		 */
		is.iloc.bh = NULL;
		if (IS_SYNC(inode))
			ext4_handle_sync(handle);
	}
	ext4_fc_mark_ineligible(inode->i_sb, EXT4_FC_REASON_XATTR);

cleanup:
	brelse(is.iloc.bh);
	brelse(bs.bh);
	ext4_write_unlock_xattr(inode, &no_expand);
	return error;
}

int ext4_xattr_set_credits(struct inode *inode, size_t value_len,
			   bool is_create, int *credits)
{
	struct buffer_head *bh;
	int err;

	*credits = 0;

	if (!EXT4_SB(inode->i_sb)->s_journal)
		return 0;

	down_read(&EXT4_I(inode)->xattr_sem);

	bh = ext4_xattr_get_block(inode);
	if (IS_ERR(bh)) {
		err = PTR_ERR(bh);
	} else {
		*credits = __ext4_xattr_set_credits(inode->i_sb, inode, bh,
						    value_len, is_create);
		brelse(bh);
		err = 0;
	}

	up_read(&EXT4_I(inode)->xattr_sem);
	return err;
}

/*
 * ext4_xattr_set()
 *
 * Like ext4_xattr_set_handle, but start from an inode. This extended
 * attribute modification is a filesystem transaction by itself.
 *
 * Returns 0, or a negative error number on failure.
 */
int
ext4_xattr_set(struct inode *inode, int name_index, const char *name,
	       const void *value, size_t value_len, int flags)
{
	handle_t *handle;
	struct super_block *sb = inode->i_sb;
	int error, retries = 0;
	int credits;

	error = dquot_initialize(inode);
	if (error)
		return error;

retry:
	error = ext4_xattr_set_credits(inode, value_len, flags & XATTR_CREATE,
				       &credits);
	if (error)
		return error;

	handle = ext4_journal_start(inode, EXT4_HT_XATTR, credits);
	if (IS_ERR(handle)) {
		error = PTR_ERR(handle);
	} else {
		int error2;

		error = ext4_xattr_set_handle(handle, inode, name_index, name,
					      value, value_len, flags);
		error2 = ext4_journal_stop(handle);
		if (error == -ENOSPC &&
		    ext4_should_retry_alloc(sb, &retries))
			goto retry;
		if (error == 0)
			error = error2;
	}
	ext4_fc_mark_ineligible(inode->i_sb, EXT4_FC_REASON_XATTR);

	return error;
}

/*
 * Shift the EA entries in the inode to create space for the increased
 * i_extra_isize.
 */
static void ext4_xattr_shift_entries(struct ext4_xattr_entry *entry,
				     int value_offs_shift, void *to,
				     void *from, size_t n)
{
	struct ext4_xattr_entry *last = entry;
	int new_offs;

	/* We always shift xattr headers further thus offsets get lower */
	BUG_ON(value_offs_shift > 0);

	/* Adjust the value offsets of the entries */
	for (; !IS_LAST_ENTRY(last); last = EXT4_XATTR_NEXT(last)) {
		if (!last->e_value_inum && last->e_value_size) {
			new_offs = le16_to_cpu(last->e_value_offs) +
							value_offs_shift;
			last->e_value_offs = cpu_to_le16(new_offs);
		}
	}
	/* Shift the entries by n bytes */
	memmove(to, from, n);
}

/*
 * Move xattr pointed to by 'entry' from inode into external xattr block
 */
static int ext4_xattr_move_to_block(handle_t *handle, struct inode *inode,
				    struct ext4_inode *raw_inode,
				    struct ext4_xattr_entry *entry)
{
	struct ext4_xattr_ibody_find *is = NULL;
	struct ext4_xattr_block_find *bs = NULL;
	char *buffer = NULL, *b_entry_name = NULL;
	size_t value_size = le32_to_cpu(entry->e_value_size);
	struct ext4_xattr_info i = {
		.value = NULL,
		.value_len = 0,
		.name_index = entry->e_name_index,
		.in_inode = !!entry->e_value_inum,
	};
	struct ext4_xattr_ibody_header *header = IHDR(inode, raw_inode);
	int needs_kvfree = 0;
	int error;

	is = kzalloc(sizeof(struct ext4_xattr_ibody_find), GFP_NOFS);
	bs = kzalloc(sizeof(struct ext4_xattr_block_find), GFP_NOFS);
	b_entry_name = kmalloc(entry->e_name_len + 1, GFP_NOFS);
	if (!is || !bs || !b_entry_name) {
		error = -ENOMEM;
		goto out;
	}

	is->s.not_found = -ENODATA;
	bs->s.not_found = -ENODATA;
	is->iloc.bh = NULL;
	bs->bh = NULL;

	/* Save the entry name and the entry value */
	if (entry->e_value_inum) {
		buffer = kvmalloc(value_size, GFP_NOFS);
		if (!buffer) {
			error = -ENOMEM;
			goto out;
		}
		needs_kvfree = 1;
		error = ext4_xattr_inode_get(inode, entry, buffer, value_size);
		if (error)
			goto out;
	} else {
		size_t value_offs = le16_to_cpu(entry->e_value_offs);
		buffer = (void *)IFIRST(header) + value_offs;
	}

	memcpy(b_entry_name, entry->e_name, entry->e_name_len);
	b_entry_name[entry->e_name_len] = '\0';
	i.name = b_entry_name;

	error = ext4_get_inode_loc(inode, &is->iloc);
	if (error)
		goto out;

	error = ext4_xattr_ibody_find(inode, &i, is);
	if (error)
		goto out;

	i.value = buffer;
	i.value_len = value_size;
	error = ext4_xattr_block_find(inode, &i, bs);
	if (error)
		goto out;

	/* Move ea entry from the inode into the block */
	error = ext4_xattr_block_set(handle, inode, &i, bs);
	if (error)
		goto out;

	/* Remove the chosen entry from the inode */
	i.value = NULL;
	i.value_len = 0;
	error = ext4_xattr_ibody_set(handle, inode, &i, is);

out:
	kfree(b_entry_name);
	if (needs_kvfree && buffer)
		kvfree(buffer);
	if (is)
		brelse(is->iloc.bh);
	if (bs)
		brelse(bs->bh);
	kfree(is);
	kfree(bs);

	return error;
}

static int ext4_xattr_make_inode_space(handle_t *handle, struct inode *inode,
				       struct ext4_inode *raw_inode,
				       int isize_diff, size_t ifree,
				       size_t bfree, int *total_ino)
{
	struct ext4_xattr_ibody_header *header = IHDR(inode, raw_inode);
	struct ext4_xattr_entry *small_entry;
	struct ext4_xattr_entry *entry;
	struct ext4_xattr_entry *last;
	unsigned int entry_size;	/* EA entry size */
	unsigned int total_size;	/* EA entry size + value size */
	unsigned int min_total_size;
	int error;

	while (isize_diff > ifree) {
		entry = NULL;
		small_entry = NULL;
		min_total_size = ~0U;
		last = IFIRST(header);
		/* Find the entry best suited to be pushed into EA block */
		for (; !IS_LAST_ENTRY(last); last = EXT4_XATTR_NEXT(last)) {
			/* never move system.data out of the inode */
			if ((last->e_name_len == 4) &&
			    (last->e_name_index == EXT4_XATTR_INDEX_SYSTEM) &&
			    !memcmp(last->e_name, "data", 4))
				continue;
			total_size = EXT4_XATTR_LEN(last->e_name_len);
			if (!last->e_value_inum)
				total_size += EXT4_XATTR_SIZE(
					       le32_to_cpu(last->e_value_size));
			if (total_size <= bfree &&
			    total_size < min_total_size) {
				if (total_size + ifree < isize_diff) {
					small_entry = last;
				} else {
					entry = last;
					min_total_size = total_size;
				}
			}
		}

		if (entry == NULL) {
			if (small_entry == NULL)
				return -ENOSPC;
			entry = small_entry;
		}

		entry_size = EXT4_XATTR_LEN(entry->e_name_len);
		total_size = entry_size;
		if (!entry->e_value_inum)
			total_size += EXT4_XATTR_SIZE(
					      le32_to_cpu(entry->e_value_size));
		error = ext4_xattr_move_to_block(handle, inode, raw_inode,
						 entry);
		if (error)
			return error;

		*total_ino -= entry_size;
		ifree += total_size;
		bfree -= total_size;
	}

	return 0;
}

/*
 * Expand an inode by new_extra_isize bytes when EAs are present.
 * Returns 0 on success or negative error number on failure.
 */
int ext4_expand_extra_isize_ea(struct inode *inode, int new_extra_isize,
			       struct ext4_inode *raw_inode, handle_t *handle)
{
	struct ext4_xattr_ibody_header *header;
	struct ext4_sb_info *sbi = EXT4_SB(inode->i_sb);
	static unsigned int mnt_count;
	size_t min_offs;
	size_t ifree, bfree;
	int total_ino;
	void *base, *end;
	int error = 0, tried_min_extra_isize = 0;
	int s_min_extra_isize = le16_to_cpu(sbi->s_es->s_min_extra_isize);
	int isize_diff;	/* How much do we need to grow i_extra_isize */

retry:
	isize_diff = new_extra_isize - EXT4_I(inode)->i_extra_isize;
	if (EXT4_I(inode)->i_extra_isize >= new_extra_isize)
		return 0;

	header = IHDR(inode, raw_inode);

	/*
	 * Check if enough free space is available in the inode to shift the
	 * entries ahead by new_extra_isize.
	 */

	base = IFIRST(header);
	end = (void *)raw_inode + EXT4_SB(inode->i_sb)->s_inode_size;
	min_offs = end - base;
	total_ino = sizeof(struct ext4_xattr_ibody_header) + sizeof(u32);

	error = xattr_check_inode(inode, header, end);
	if (error)
		goto cleanup;

	ifree = ext4_xattr_free_space(base, &min_offs, base, &total_ino);
	if (ifree >= isize_diff)
		goto shift;

	/*
	 * Enough free space isn't available in the inode, check if
	 * EA block can hold new_extra_isize bytes.
	 */
	if (EXT4_I(inode)->i_file_acl) {
		struct buffer_head *bh;

		bh = ext4_sb_bread(inode->i_sb, EXT4_I(inode)->i_file_acl, REQ_PRIO);
		if (IS_ERR(bh)) {
			error = PTR_ERR(bh);
			goto cleanup;
		}
		error = ext4_xattr_check_block(inode, bh);
		if (error) {
			brelse(bh);
			goto cleanup;
		}
		base = BHDR(bh);
		end = bh->b_data + bh->b_size;
		min_offs = end - base;
		bfree = ext4_xattr_free_space(BFIRST(bh), &min_offs, base,
					      NULL);
		brelse(bh);
		if (bfree + ifree < isize_diff) {
			if (!tried_min_extra_isize && s_min_extra_isize) {
				tried_min_extra_isize++;
				new_extra_isize = s_min_extra_isize;
				goto retry;
			}
			error = -ENOSPC;
			goto cleanup;
		}
	} else {
		bfree = inode->i_sb->s_blocksize;
	}

	error = ext4_xattr_make_inode_space(handle, inode, raw_inode,
					    isize_diff, ifree, bfree,
					    &total_ino);
	if (error) {
		if (error == -ENOSPC && !tried_min_extra_isize &&
		    s_min_extra_isize) {
			tried_min_extra_isize++;
			new_extra_isize = s_min_extra_isize;
			goto retry;
		}
		goto cleanup;
	}
shift:
	/* Adjust the offsets and shift the remaining entries ahead */
	ext4_xattr_shift_entries(IFIRST(header), EXT4_I(inode)->i_extra_isize
			- new_extra_isize, (void *)raw_inode +
			EXT4_GOOD_OLD_INODE_SIZE + new_extra_isize,
			(void *)header, total_ino);
	EXT4_I(inode)->i_extra_isize = new_extra_isize;

	if (ext4_has_inline_data(inode))
		error = ext4_find_inline_data_nolock(inode);

cleanup:
	if (error && (mnt_count != le16_to_cpu(sbi->s_es->s_mnt_count))) {
		ext4_warning(inode->i_sb, "Unable to expand inode %lu. Delete some EAs or run e2fsck.",
			     inode->i_ino);
		mnt_count = le16_to_cpu(sbi->s_es->s_mnt_count);
	}
	return error;
}

#define EIA_INCR 16 /* must be 2^n */
#define EIA_MASK (EIA_INCR - 1)

/* Add the large xattr @inode into @ea_inode_array for deferred iput().
 * If @ea_inode_array is new or full it will be grown and the old
 * contents copied over.
 */
static int
ext4_expand_inode_array(struct ext4_xattr_inode_array **ea_inode_array,
			struct inode *inode)
{
	if (*ea_inode_array == NULL) {
		/*
		 * Start with 15 inodes, so it fits into a power-of-two size.
		 * If *ea_inode_array is NULL, this is essentially offsetof()
		 */
		(*ea_inode_array) =
			kmalloc(offsetof(struct ext4_xattr_inode_array,
					 inodes[EIA_MASK]),
				GFP_NOFS);
		if (*ea_inode_array == NULL)
			return -ENOMEM;
		(*ea_inode_array)->count = 0;
	} else if (((*ea_inode_array)->count & EIA_MASK) == EIA_MASK) {
		/* expand the array once all 15 + n * 16 slots are full */
		struct ext4_xattr_inode_array *new_array = NULL;
		int count = (*ea_inode_array)->count;

		/* if new_array is NULL, this is essentially offsetof() */
		new_array = kmalloc(
				offsetof(struct ext4_xattr_inode_array,
					 inodes[count + EIA_INCR]),
				GFP_NOFS);
		if (new_array == NULL)
			return -ENOMEM;
		memcpy(new_array, *ea_inode_array,
		       offsetof(struct ext4_xattr_inode_array, inodes[count]));
		kfree(*ea_inode_array);
		*ea_inode_array = new_array;
	}
	(*ea_inode_array)->inodes[(*ea_inode_array)->count++] = inode;
	return 0;
}

/*
 * ext4_xattr_delete_inode()
 *
 * Free extended attribute resources associated with this inode. Traverse
 * all entries and decrement reference on any xattr inodes associated with this
 * inode. This is called immediately before an inode is freed. We have exclusive
 * access to the inode. If an orphan inode is deleted it will also release its
 * references on xattr block and xattr inodes.
 */
int ext4_xattr_delete_inode(handle_t *handle, struct inode *inode,
			    struct ext4_xattr_inode_array **ea_inode_array,
			    int extra_credits)
{
	struct buffer_head *bh = NULL;
	struct ext4_xattr_ibody_header *header;
	struct ext4_iloc iloc = { .bh = NULL };
	struct ext4_xattr_entry *entry;
	struct inode *ea_inode;
	int error;

	error = ext4_journal_ensure_credits(handle, extra_credits,
			ext4_free_metadata_revoke_credits(inode->i_sb, 1));
	if (error < 0) {
		EXT4_ERROR_INODE(inode, "ensure credits (error %d)", error);
		goto cleanup;
	}

	if (ext4_has_feature_ea_inode(inode->i_sb) &&
	    ext4_test_inode_state(inode, EXT4_STATE_XATTR)) {

		error = ext4_get_inode_loc(inode, &iloc);
		if (error) {
			EXT4_ERROR_INODE(inode, "inode loc (error %d)", error);
			goto cleanup;
		}

		error = ext4_journal_get_write_access(handle, iloc.bh);
		if (error) {
			EXT4_ERROR_INODE(inode, "write access (error %d)",
					 error);
			goto cleanup;
		}

		header = IHDR(inode, ext4_raw_inode(&iloc));
		if (header->h_magic == cpu_to_le32(EXT4_XATTR_MAGIC))
			ext4_xattr_inode_dec_ref_all(handle, inode, iloc.bh,
						     IFIRST(header),
						     false /* block_csum */,
						     ea_inode_array,
						     extra_credits,
						     false /* skip_quota */);
	}

	if (EXT4_I(inode)->i_file_acl) {
		bh = ext4_sb_bread(inode->i_sb, EXT4_I(inode)->i_file_acl, REQ_PRIO);
		if (IS_ERR(bh)) {
			error = PTR_ERR(bh);
			if (error == -EIO) {
				EXT4_ERROR_INODE_ERR(inode, EIO,
						     "block %llu read error",
						     EXT4_I(inode)->i_file_acl);
			}
			bh = NULL;
			goto cleanup;
		}
		error = ext4_xattr_check_block(inode, bh);
		if (error)
			goto cleanup;

		if (ext4_has_feature_ea_inode(inode->i_sb)) {
			for (entry = BFIRST(bh); !IS_LAST_ENTRY(entry);
			     entry = EXT4_XATTR_NEXT(entry)) {
				if (!entry->e_value_inum)
					continue;
				error = ext4_xattr_inode_iget(inode,
					      le32_to_cpu(entry->e_value_inum),
					      le32_to_cpu(entry->e_hash),
					      &ea_inode);
				if (error)
					continue;
				ext4_xattr_inode_free_quota(inode, ea_inode,
					      le32_to_cpu(entry->e_value_size));
				iput(ea_inode);
			}

		}

		ext4_xattr_release_block(handle, inode, bh, ea_inode_array,
					 extra_credits);
		/*
		 * Update i_file_acl value in the same transaction that releases
		 * block.
		 */
		EXT4_I(inode)->i_file_acl = 0;
		error = ext4_mark_inode_dirty(handle, inode);
		if (error) {
			EXT4_ERROR_INODE(inode, "mark inode dirty (error %d)",
					 error);
			goto cleanup;
		}
		ext4_fc_mark_ineligible(inode->i_sb, EXT4_FC_REASON_XATTR);
	}
	error = 0;
cleanup:
	brelse(iloc.bh);
	brelse(bh);
	return error;
}

void ext4_xattr_inode_array_free(struct ext4_xattr_inode_array *ea_inode_array)
{
	int idx;

	if (ea_inode_array == NULL)
		return;

	for (idx = 0; idx < ea_inode_array->count; ++idx)
		iput(ea_inode_array->inodes[idx]);
	kfree(ea_inode_array);
}

/*
 * ext4_xattr_block_cache_insert()
 *
 * Create a new entry in the extended attribute block cache, and insert
 * it unless such an entry is already in the cache.
 *
 * Returns 0, or a negative error number on failure.
 */
static void
ext4_xattr_block_cache_insert(struct mb_cache *ea_block_cache,
			      struct buffer_head *bh)
{
	struct ext4_xattr_header *header = BHDR(bh);
	__u32 hash = le32_to_cpu(header->h_hash);
	int reusable = le32_to_cpu(header->h_refcount) <
		       EXT4_XATTR_REFCOUNT_MAX;
	int error;

	if (!ea_block_cache)
		return;
	error = mb_cache_entry_create(ea_block_cache, GFP_NOFS, hash,
				      bh->b_blocknr, reusable);
	if (error) {
		if (error == -EBUSY)
			ea_bdebug(bh, "already in cache");
	} else
		ea_bdebug(bh, "inserting [%x]", (int)hash);
}

/*
 * ext4_xattr_cmp()
 *
 * Compare two extended attribute blocks for equality.
 *
 * Returns 0 if the blocks are equal, 1 if they differ, and
 * a negative error number on errors.
 */
static int
ext4_xattr_cmp(struct ext4_xattr_header *header1,
	       struct ext4_xattr_header *header2)
{
	struct ext4_xattr_entry *entry1, *entry2;

	entry1 = ENTRY(header1+1);
	entry2 = ENTRY(header2+1);
	while (!IS_LAST_ENTRY(entry1)) {
		if (IS_LAST_ENTRY(entry2))
			return 1;
		if (entry1->e_hash != entry2->e_hash ||
		    entry1->e_name_index != entry2->e_name_index ||
		    entry1->e_name_len != entry2->e_name_len ||
		    entry1->e_value_size != entry2->e_value_size ||
		    entry1->e_value_inum != entry2->e_value_inum ||
		    memcmp(entry1->e_name, entry2->e_name, entry1->e_name_len))
			return 1;
		if (!entry1->e_value_inum &&
		    memcmp((char *)header1 + le16_to_cpu(entry1->e_value_offs),
			   (char *)header2 + le16_to_cpu(entry2->e_value_offs),
			   le32_to_cpu(entry1->e_value_size)))
			return 1;

		entry1 = EXT4_XATTR_NEXT(entry1);
		entry2 = EXT4_XATTR_NEXT(entry2);
	}
	if (!IS_LAST_ENTRY(entry2))
		return 1;
	return 0;
}

/*
 * ext4_xattr_block_cache_find()
 *
 * Find an identical extended attribute block.
 *
 * Returns a pointer to the block found, or NULL if such a block was
 * not found or an error occurred.
 */
static struct buffer_head *
ext4_xattr_block_cache_find(struct inode *inode,
			    struct ext4_xattr_header *header,
			    struct mb_cache_entry **pce)
{
	__u32 hash = le32_to_cpu(header->h_hash);
	struct mb_cache_entry *ce;
	struct mb_cache *ea_block_cache = EA_BLOCK_CACHE(inode);

	if (!ea_block_cache)
		return NULL;
	if (!header->h_hash)
		return NULL;  /* never share */
	ea_idebug(inode, "looking for cached blocks [%x]", (int)hash);
	ce = mb_cache_entry_find_first(ea_block_cache, hash);
	while (ce) {
		struct buffer_head *bh;

		bh = ext4_sb_bread(inode->i_sb, ce->e_value, REQ_PRIO);
		if (IS_ERR(bh)) {
			if (PTR_ERR(bh) == -ENOMEM)
				return NULL;
			bh = NULL;
			EXT4_ERROR_INODE(inode, "block %lu read error",
					 (unsigned long)ce->e_value);
		} else if (ext4_xattr_cmp(header, BHDR(bh)) == 0) {
			*pce = ce;
			return bh;
		}
		brelse(bh);
		ce = mb_cache_entry_find_next(ea_block_cache, ce);
	}
	return NULL;
}

#define NAME_HASH_SHIFT 5
#define VALUE_HASH_SHIFT 16

/*
 * ext4_xattr_hash_entry()
 *
 * Compute the hash of an extended attribute.
 */
static __le32 ext4_xattr_hash_entry(char *name, size_t name_len, __le32 *value,
				    size_t value_count)
{
	__u32 hash = 0;

	while (name_len--) {
		hash = (hash << NAME_HASH_SHIFT) ^
		       (hash >> (8*sizeof(hash) - NAME_HASH_SHIFT)) ^
		       *name++;
	}
	while (value_count--) {
		hash = (hash << VALUE_HASH_SHIFT) ^
		       (hash >> (8*sizeof(hash) - VALUE_HASH_SHIFT)) ^
		       le32_to_cpu(*value++);
	}
	return cpu_to_le32(hash);
}

#undef NAME_HASH_SHIFT
#undef VALUE_HASH_SHIFT

#define BLOCK_HASH_SHIFT 16

/*
 * ext4_xattr_rehash()
 *
 * Re-compute the extended attribute hash value after an entry has changed.
 */
static void ext4_xattr_rehash(struct ext4_xattr_header *header)
{
	struct ext4_xattr_entry *here;
	__u32 hash = 0;

	here = ENTRY(header+1);
	while (!IS_LAST_ENTRY(here)) {
		if (!here->e_hash) {
			/* Block is not shared if an entry's hash value == 0 */
			hash = 0;
			break;
		}
		hash = (hash << BLOCK_HASH_SHIFT) ^
		       (hash >> (8*sizeof(hash) - BLOCK_HASH_SHIFT)) ^
		       le32_to_cpu(here->e_hash);
		here = EXT4_XATTR_NEXT(here);
	}
	header->h_hash = cpu_to_le32(hash);
}

#undef BLOCK_HASH_SHIFT

#define	HASH_BUCKET_BITS	10

struct mb_cache *
ext4_xattr_create_cache(void)
{
	return mb_cache_create(HASH_BUCKET_BITS);
}

void ext4_xattr_destroy_cache(struct mb_cache *cache)
{
	if (cache)
		mb_cache_destroy(cache);
}
<|MERGE_RESOLUTION|>--- conflicted
+++ resolved
@@ -401,11 +401,7 @@
 		return -EFSCORRUPTED;
 	}
 
-<<<<<<< HEAD
-	inode = ext4_iget(parent->i_sb, ea_ino, EXT4_IGET_NORMAL);
-=======
 	inode = ext4_iget(parent->i_sb, ea_ino, EXT4_IGET_EA_INODE);
->>>>>>> dd679e5c
 	if (IS_ERR(inode)) {
 		err = PTR_ERR(inode);
 		ext4_error(parent->i_sb,
@@ -433,21 +429,6 @@
 
 	*ea_inode = inode;
 	return 0;
-}
-
-/* Remove entry from mbcache when EA inode is getting evicted */
-void ext4_evict_ea_inode(struct inode *inode)
-{
-	struct mb_cache_entry *oe;
-
-	if (!EA_INODE_CACHE(inode))
-		return;
-	/* Wait for entry to get unused so that we can remove it */
-	while ((oe = mb_cache_entry_delete_or_get(EA_INODE_CACHE(inode),
-			ext4_xattr_inode_get_hash(inode), inode->i_ino))) {
-		mb_cache_entry_wait_unused(oe);
-		mb_cache_entry_put(EA_INODE_CACHE(inode), oe);
-	}
 }
 
 /* Remove entry from mbcache when EA inode is getting evicted */
