// SPDX-License-Identifier: GPL-2.0
/*
 *  linux/fs/ext4/namei.c
 *
 * Copyright (C) 1992, 1993, 1994, 1995
 * Remy Card (card@masi.ibp.fr)
 * Laboratoire MASI - Institut Blaise Pascal
 * Universite Pierre et Marie Curie (Paris VI)
 *
 *  from
 *
 *  linux/fs/minix/namei.c
 *
 *  Copyright (C) 1991, 1992  Linus Torvalds
 *
 *  Big-endian to little-endian byte-swapping/bitmaps by
 *        David S. Miller (davem@caip.rutgers.edu), 1995
 *  Directory entry file type support and forward compatibility hooks
 *	for B-tree directories by Theodore Ts'o (tytso@mit.edu), 1998
 *  Hash Tree Directory indexing (c)
 *	Daniel Phillips, 2001
 *  Hash Tree Directory indexing porting
 *	Christopher Li, 2002
 *  Hash Tree Directory indexing cleanup
 *	Theodore Ts'o, 2002
 */

#include <linux/fs.h>
#include <linux/pagemap.h>
#include <linux/time.h>
#include <linux/fcntl.h>
#include <linux/stat.h>
#include <linux/string.h>
#include <linux/quotaops.h>
#include <linux/buffer_head.h>
#include <linux/bio.h>
#include <linux/iversion.h>
#include <linux/unicode.h>
#include "ext4.h"
#include "ext4_jbd2.h"

#include "xattr.h"
#include "acl.h"

#include <trace/events/ext4.h>
/*
 * define how far ahead to read directories while searching them.
 */
#define NAMEI_RA_CHUNKS  2
#define NAMEI_RA_BLOCKS  4
#define NAMEI_RA_SIZE	     (NAMEI_RA_CHUNKS * NAMEI_RA_BLOCKS)

static struct buffer_head *ext4_append(handle_t *handle,
					struct inode *inode,
					ext4_lblk_t *block)
{
	struct ext4_map_blocks map;
	struct buffer_head *bh;
	int err;

	if (unlikely(EXT4_SB(inode->i_sb)->s_max_dir_size_kb &&
		     ((inode->i_size >> 10) >=
		      EXT4_SB(inode->i_sb)->s_max_dir_size_kb)))
		return ERR_PTR(-ENOSPC);

	*block = inode->i_size >> inode->i_sb->s_blocksize_bits;
	map.m_lblk = *block;
	map.m_len = 1;

	/*
	 * We're appending new directory block. Make sure the block is not
	 * allocated yet, otherwise we will end up corrupting the
	 * directory.
	 */
	err = ext4_map_blocks(NULL, inode, &map, 0);
	if (err < 0)
		return ERR_PTR(err);
	if (err) {
		EXT4_ERROR_INODE(inode, "Logical block already allocated");
		return ERR_PTR(-EFSCORRUPTED);
	}

	bh = ext4_bread(handle, inode, *block, EXT4_GET_BLOCKS_CREATE);
	if (IS_ERR(bh))
		return bh;
	inode->i_size += inode->i_sb->s_blocksize;
	EXT4_I(inode)->i_disksize = inode->i_size;
	BUFFER_TRACE(bh, "get_write_access");
	err = ext4_journal_get_write_access(handle, bh);
	if (err) {
		brelse(bh);
		ext4_std_error(inode->i_sb, err);
		return ERR_PTR(err);
	}
	return bh;
}

static int ext4_dx_csum_verify(struct inode *inode,
			       struct ext4_dir_entry *dirent);

/*
 * Hints to ext4_read_dirblock regarding whether we expect a directory
 * block being read to be an index block, or a block containing
 * directory entries (and if the latter, whether it was found via a
 * logical block in an htree index block).  This is used to control
 * what sort of sanity checkinig ext4_read_dirblock() will do on the
 * directory block read from the storage device.  EITHER will means
 * the caller doesn't know what kind of directory block will be read,
 * so no specific verification will be done.
 */
typedef enum {
	EITHER, INDEX, DIRENT, DIRENT_HTREE
} dirblock_type_t;

#define ext4_read_dirblock(inode, block, type) \
	__ext4_read_dirblock((inode), (block), (type), __func__, __LINE__)

static struct buffer_head *__ext4_read_dirblock(struct inode *inode,
						ext4_lblk_t block,
						dirblock_type_t type,
						const char *func,
						unsigned int line)
{
	struct buffer_head *bh;
	struct ext4_dir_entry *dirent;
	int is_dx_block = 0;

	if (block >= inode->i_size >> inode->i_blkbits) {
		ext4_error_inode(inode, func, line, block,
		       "Attempting to read directory block (%u) that is past i_size (%llu)",
		       block, inode->i_size);
		return ERR_PTR(-EFSCORRUPTED);
	}

	if (ext4_simulate_fail(inode->i_sb, EXT4_SIM_DIRBLOCK_EIO))
		bh = ERR_PTR(-EIO);
	else
		bh = ext4_bread(NULL, inode, block, 0);
	if (IS_ERR(bh)) {
		__ext4_warning(inode->i_sb, func, line,
			       "inode #%lu: lblock %lu: comm %s: "
			       "error %ld reading directory block",
			       inode->i_ino, (unsigned long)block,
			       current->comm, PTR_ERR(bh));

		return bh;
	}
	if (!bh && (type == INDEX || type == DIRENT_HTREE)) {
		ext4_error_inode(inode, func, line, block,
				 "Directory hole found for htree %s block",
				 (type == INDEX) ? "index" : "leaf");
		return ERR_PTR(-EFSCORRUPTED);
	}
	if (!bh)
		return NULL;
	dirent = (struct ext4_dir_entry *) bh->b_data;
	/* Determine whether or not we have an index block */
	if (is_dx(inode)) {
		if (block == 0)
			is_dx_block = 1;
		else if (ext4_rec_len_from_disk(dirent->rec_len,
						inode->i_sb->s_blocksize) ==
			 inode->i_sb->s_blocksize)
			is_dx_block = 1;
	}
	if (!is_dx_block && type == INDEX) {
		ext4_error_inode(inode, func, line, block,
		       "directory leaf block found instead of index block");
		brelse(bh);
		return ERR_PTR(-EFSCORRUPTED);
	}
	if (!ext4_has_metadata_csum(inode->i_sb) ||
	    buffer_verified(bh))
		return bh;

	/*
	 * An empty leaf block can get mistaken for a index block; for
	 * this reason, we can only check the index checksum when the
	 * caller is sure it should be an index block.
	 */
	if (is_dx_block && type == INDEX) {
		if (ext4_dx_csum_verify(inode, dirent) &&
		    !ext4_simulate_fail(inode->i_sb, EXT4_SIM_DIRBLOCK_CRC))
			set_buffer_verified(bh);
		else {
			ext4_error_inode_err(inode, func, line, block,
					     EFSBADCRC,
					     "Directory index failed checksum");
			brelse(bh);
			return ERR_PTR(-EFSBADCRC);
		}
	}
	if (!is_dx_block) {
		if (ext4_dirblock_csum_verify(inode, bh) &&
		    !ext4_simulate_fail(inode->i_sb, EXT4_SIM_DIRBLOCK_CRC))
			set_buffer_verified(bh);
		else {
			ext4_error_inode_err(inode, func, line, block,
					     EFSBADCRC,
					     "Directory block failed checksum");
			brelse(bh);
			return ERR_PTR(-EFSBADCRC);
		}
	}
	return bh;
}

#ifndef assert
#define assert(test) J_ASSERT(test)
#endif

#ifdef DX_DEBUG
#define dxtrace(command) command
#else
#define dxtrace(command)
#endif

struct fake_dirent
{
	__le32 inode;
	__le16 rec_len;
	u8 name_len;
	u8 file_type;
};

struct dx_countlimit
{
	__le16 limit;
	__le16 count;
};

struct dx_entry
{
	__le32 hash;
	__le32 block;
};

/*
 * dx_root_info is laid out so that if it should somehow get overlaid by a
 * dirent the two low bits of the hash version will be zero.  Therefore, the
 * hash version mod 4 should never be 0.  Sincerely, the paranoia department.
 */

struct dx_root
{
	struct fake_dirent dot;
	char dot_name[4];
	struct fake_dirent dotdot;
	char dotdot_name[4];
	struct dx_root_info
	{
		__le32 reserved_zero;
		u8 hash_version;
		u8 info_length; /* 8 */
		u8 indirect_levels;
		u8 unused_flags;
	}
	info;
	struct dx_entry	entries[];
};

struct dx_node
{
	struct fake_dirent fake;
	struct dx_entry	entries[];
};


struct dx_frame
{
	struct buffer_head *bh;
	struct dx_entry *entries;
	struct dx_entry *at;
};

struct dx_map_entry
{
	u32 hash;
	u16 offs;
	u16 size;
};

/*
 * This goes at the end of each htree block.
 */
struct dx_tail {
	u32 dt_reserved;
	__le32 dt_checksum;	/* crc32c(uuid+inum+dirblock) */
};

static inline ext4_lblk_t dx_get_block(struct dx_entry *entry);
static void dx_set_block(struct dx_entry *entry, ext4_lblk_t value);
static inline unsigned dx_get_hash(struct dx_entry *entry);
static void dx_set_hash(struct dx_entry *entry, unsigned value);
static unsigned dx_get_count(struct dx_entry *entries);
static unsigned dx_get_limit(struct dx_entry *entries);
static void dx_set_count(struct dx_entry *entries, unsigned value);
static void dx_set_limit(struct dx_entry *entries, unsigned value);
static unsigned dx_root_limit(struct inode *dir, unsigned infosize);
static unsigned dx_node_limit(struct inode *dir);
static struct dx_frame *dx_probe(struct ext4_filename *fname,
				 struct inode *dir,
				 struct dx_hash_info *hinfo,
				 struct dx_frame *frame);
static void dx_release(struct dx_frame *frames);
static int dx_make_map(struct inode *dir, struct buffer_head *bh,
		       struct dx_hash_info *hinfo,
		       struct dx_map_entry *map_tail);
static void dx_sort_map(struct dx_map_entry *map, unsigned count);
static struct ext4_dir_entry_2 *dx_move_dirents(struct inode *dir, char *from,
					char *to, struct dx_map_entry *offsets,
					int count, unsigned int blocksize);
static struct ext4_dir_entry_2 *dx_pack_dirents(struct inode *dir, char *base,
						unsigned int blocksize);
static void dx_insert_block(struct dx_frame *frame,
					u32 hash, ext4_lblk_t block);
static int ext4_htree_next_block(struct inode *dir, __u32 hash,
				 struct dx_frame *frame,
				 struct dx_frame *frames,
				 __u32 *start_hash);
static struct buffer_head * ext4_dx_find_entry(struct inode *dir,
		struct ext4_filename *fname,
		struct ext4_dir_entry_2 **res_dir);
static int ext4_dx_add_entry(handle_t *handle, struct ext4_filename *fname,
			     struct inode *dir, struct inode *inode);

/* checksumming functions */
void ext4_initialize_dirent_tail(struct buffer_head *bh,
				 unsigned int blocksize)
{
	struct ext4_dir_entry_tail *t = EXT4_DIRENT_TAIL(bh->b_data, blocksize);

	memset(t, 0, sizeof(struct ext4_dir_entry_tail));
	t->det_rec_len = ext4_rec_len_to_disk(
			sizeof(struct ext4_dir_entry_tail), blocksize);
	t->det_reserved_ft = EXT4_FT_DIR_CSUM;
}

/* Walk through a dirent block to find a checksum "dirent" at the tail */
static struct ext4_dir_entry_tail *get_dirent_tail(struct inode *inode,
						   struct buffer_head *bh)
{
	struct ext4_dir_entry_tail *t;

#ifdef PARANOID
	struct ext4_dir_entry *d, *top;

	d = (struct ext4_dir_entry *)bh->b_data;
	top = (struct ext4_dir_entry *)(bh->b_data +
		(EXT4_BLOCK_SIZE(inode->i_sb) -
		 sizeof(struct ext4_dir_entry_tail)));
	while (d < top && d->rec_len)
		d = (struct ext4_dir_entry *)(((void *)d) +
		    le16_to_cpu(d->rec_len));

	if (d != top)
		return NULL;

	t = (struct ext4_dir_entry_tail *)d;
#else
	t = EXT4_DIRENT_TAIL(bh->b_data, EXT4_BLOCK_SIZE(inode->i_sb));
#endif

	if (t->det_reserved_zero1 ||
	    le16_to_cpu(t->det_rec_len) != sizeof(struct ext4_dir_entry_tail) ||
	    t->det_reserved_zero2 ||
	    t->det_reserved_ft != EXT4_FT_DIR_CSUM)
		return NULL;

	return t;
}

static __le32 ext4_dirblock_csum(struct inode *inode, void *dirent, int size)
{
	struct ext4_sb_info *sbi = EXT4_SB(inode->i_sb);
	struct ext4_inode_info *ei = EXT4_I(inode);
	__u32 csum;

	csum = ext4_chksum(sbi, ei->i_csum_seed, (__u8 *)dirent, size);
	return cpu_to_le32(csum);
}

#define warn_no_space_for_csum(inode)					\
	__warn_no_space_for_csum((inode), __func__, __LINE__)

static void __warn_no_space_for_csum(struct inode *inode, const char *func,
				     unsigned int line)
{
	__ext4_warning_inode(inode, func, line,
		"No space for directory leaf checksum. Please run e2fsck -D.");
}

int ext4_dirblock_csum_verify(struct inode *inode, struct buffer_head *bh)
{
	struct ext4_dir_entry_tail *t;

	if (!ext4_has_metadata_csum(inode->i_sb))
		return 1;

	t = get_dirent_tail(inode, bh);
	if (!t) {
		warn_no_space_for_csum(inode);
		return 0;
	}

	if (t->det_checksum != ext4_dirblock_csum(inode, bh->b_data,
						  (char *)t - bh->b_data))
		return 0;

	return 1;
}

static void ext4_dirblock_csum_set(struct inode *inode,
				 struct buffer_head *bh)
{
	struct ext4_dir_entry_tail *t;

	if (!ext4_has_metadata_csum(inode->i_sb))
		return;

	t = get_dirent_tail(inode, bh);
	if (!t) {
		warn_no_space_for_csum(inode);
		return;
	}

	t->det_checksum = ext4_dirblock_csum(inode, bh->b_data,
					     (char *)t - bh->b_data);
}

int ext4_handle_dirty_dirblock(handle_t *handle,
			       struct inode *inode,
			       struct buffer_head *bh)
{
	ext4_dirblock_csum_set(inode, bh);
	return ext4_handle_dirty_metadata(handle, inode, bh);
}

static struct dx_countlimit *get_dx_countlimit(struct inode *inode,
					       struct ext4_dir_entry *dirent,
					       int *offset)
{
	struct ext4_dir_entry *dp;
	struct dx_root_info *root;
	int count_offset;

	if (le16_to_cpu(dirent->rec_len) == EXT4_BLOCK_SIZE(inode->i_sb))
		count_offset = 8;
	else if (le16_to_cpu(dirent->rec_len) == 12) {
		dp = (struct ext4_dir_entry *)(((void *)dirent) + 12);
		if (le16_to_cpu(dp->rec_len) !=
		    EXT4_BLOCK_SIZE(inode->i_sb) - 12)
			return NULL;
		root = (struct dx_root_info *)(((void *)dp + 12));
		if (root->reserved_zero ||
		    root->info_length != sizeof(struct dx_root_info))
			return NULL;
		count_offset = 32;
	} else
		return NULL;

	if (offset)
		*offset = count_offset;
	return (struct dx_countlimit *)(((void *)dirent) + count_offset);
}

static __le32 ext4_dx_csum(struct inode *inode, struct ext4_dir_entry *dirent,
			   int count_offset, int count, struct dx_tail *t)
{
	struct ext4_sb_info *sbi = EXT4_SB(inode->i_sb);
	struct ext4_inode_info *ei = EXT4_I(inode);
	__u32 csum;
	int size;
	__u32 dummy_csum = 0;
	int offset = offsetof(struct dx_tail, dt_checksum);

	size = count_offset + (count * sizeof(struct dx_entry));
	csum = ext4_chksum(sbi, ei->i_csum_seed, (__u8 *)dirent, size);
	csum = ext4_chksum(sbi, csum, (__u8 *)t, offset);
	csum = ext4_chksum(sbi, csum, (__u8 *)&dummy_csum, sizeof(dummy_csum));

	return cpu_to_le32(csum);
}

static int ext4_dx_csum_verify(struct inode *inode,
			       struct ext4_dir_entry *dirent)
{
	struct dx_countlimit *c;
	struct dx_tail *t;
	int count_offset, limit, count;

	if (!ext4_has_metadata_csum(inode->i_sb))
		return 1;

	c = get_dx_countlimit(inode, dirent, &count_offset);
	if (!c) {
		EXT4_ERROR_INODE(inode, "dir seems corrupt?  Run e2fsck -D.");
		return 0;
	}
	limit = le16_to_cpu(c->limit);
	count = le16_to_cpu(c->count);
	if (count_offset + (limit * sizeof(struct dx_entry)) >
	    EXT4_BLOCK_SIZE(inode->i_sb) - sizeof(struct dx_tail)) {
		warn_no_space_for_csum(inode);
		return 0;
	}
	t = (struct dx_tail *)(((struct dx_entry *)c) + limit);

	if (t->dt_checksum != ext4_dx_csum(inode, dirent, count_offset,
					    count, t))
		return 0;
	return 1;
}

static void ext4_dx_csum_set(struct inode *inode, struct ext4_dir_entry *dirent)
{
	struct dx_countlimit *c;
	struct dx_tail *t;
	int count_offset, limit, count;

	if (!ext4_has_metadata_csum(inode->i_sb))
		return;

	c = get_dx_countlimit(inode, dirent, &count_offset);
	if (!c) {
		EXT4_ERROR_INODE(inode, "dir seems corrupt?  Run e2fsck -D.");
		return;
	}
	limit = le16_to_cpu(c->limit);
	count = le16_to_cpu(c->count);
	if (count_offset + (limit * sizeof(struct dx_entry)) >
	    EXT4_BLOCK_SIZE(inode->i_sb) - sizeof(struct dx_tail)) {
		warn_no_space_for_csum(inode);
		return;
	}
	t = (struct dx_tail *)(((struct dx_entry *)c) + limit);

	t->dt_checksum = ext4_dx_csum(inode, dirent, count_offset, count, t);
}

static inline int ext4_handle_dirty_dx_node(handle_t *handle,
					    struct inode *inode,
					    struct buffer_head *bh)
{
	ext4_dx_csum_set(inode, (struct ext4_dir_entry *)bh->b_data);
	return ext4_handle_dirty_metadata(handle, inode, bh);
}

/*
 * p is at least 6 bytes before the end of page
 */
static inline struct ext4_dir_entry_2 *
ext4_next_entry(struct ext4_dir_entry_2 *p, unsigned long blocksize)
{
	return (struct ext4_dir_entry_2 *)((char *)p +
		ext4_rec_len_from_disk(p->rec_len, blocksize));
}

/*
 * Future: use high four bits of block for coalesce-on-delete flags
 * Mask them off for now.
 */

static inline ext4_lblk_t dx_get_block(struct dx_entry *entry)
{
	return le32_to_cpu(entry->block) & 0x0fffffff;
}

static inline void dx_set_block(struct dx_entry *entry, ext4_lblk_t value)
{
	entry->block = cpu_to_le32(value);
}

static inline unsigned dx_get_hash(struct dx_entry *entry)
{
	return le32_to_cpu(entry->hash);
}

static inline void dx_set_hash(struct dx_entry *entry, unsigned value)
{
	entry->hash = cpu_to_le32(value);
}

static inline unsigned dx_get_count(struct dx_entry *entries)
{
	return le16_to_cpu(((struct dx_countlimit *) entries)->count);
}

static inline unsigned dx_get_limit(struct dx_entry *entries)
{
	return le16_to_cpu(((struct dx_countlimit *) entries)->limit);
}

static inline void dx_set_count(struct dx_entry *entries, unsigned value)
{
	((struct dx_countlimit *) entries)->count = cpu_to_le16(value);
}

static inline void dx_set_limit(struct dx_entry *entries, unsigned value)
{
	((struct dx_countlimit *) entries)->limit = cpu_to_le16(value);
}

static inline unsigned dx_root_limit(struct inode *dir, unsigned infosize)
{
	unsigned int entry_space = dir->i_sb->s_blocksize -
			ext4_dir_rec_len(1, NULL) -
			ext4_dir_rec_len(2, NULL) - infosize;

	if (ext4_has_metadata_csum(dir->i_sb))
		entry_space -= sizeof(struct dx_tail);
	return entry_space / sizeof(struct dx_entry);
}

static inline unsigned dx_node_limit(struct inode *dir)
{
	unsigned int entry_space = dir->i_sb->s_blocksize -
			ext4_dir_rec_len(0, dir);

	if (ext4_has_metadata_csum(dir->i_sb))
		entry_space -= sizeof(struct dx_tail);
	return entry_space / sizeof(struct dx_entry);
}

/*
 * Debug
 */
#ifdef DX_DEBUG
static void dx_show_index(char * label, struct dx_entry *entries)
{
	int i, n = dx_get_count (entries);
	printk(KERN_DEBUG "%s index", label);
	for (i = 0; i < n; i++) {
		printk(KERN_CONT " %x->%lu",
		       i ? dx_get_hash(entries + i) : 0,
		       (unsigned long)dx_get_block(entries + i));
	}
	printk(KERN_CONT "\n");
}

struct stats
{
	unsigned names;
	unsigned space;
	unsigned bcount;
};

static struct stats dx_show_leaf(struct inode *dir,
				struct dx_hash_info *hinfo,
				struct ext4_dir_entry_2 *de,
				int size, int show_names)
{
	unsigned names = 0, space = 0;
	char *base = (char *) de;
	struct dx_hash_info h = *hinfo;

	printk("names: ");
	while ((char *) de < base + size)
	{
		if (de->inode)
		{
			if (show_names)
			{
#ifdef CONFIG_FS_ENCRYPTION
				int len;
				char *name;
				struct fscrypt_str fname_crypto_str =
					FSTR_INIT(NULL, 0);
				int res = 0;

				name  = de->name;
				len = de->name_len;
				if (!IS_ENCRYPTED(dir)) {
					/* Directory is not encrypted */
					ext4fs_dirhash(dir, de->name,
						de->name_len, &h);
					printk("%*.s:(U)%x.%u ", len,
					       name, h.hash,
					       (unsigned) ((char *) de
							   - base));
				} else {
					struct fscrypt_str de_name =
						FSTR_INIT(name, len);

					/* Directory is encrypted */
					res = fscrypt_fname_alloc_buffer(
						len, &fname_crypto_str);
					if (res)
						printk(KERN_WARNING "Error "
							"allocating crypto "
							"buffer--skipping "
							"crypto\n");
					res = fscrypt_fname_disk_to_usr(dir,
						0, 0, &de_name,
						&fname_crypto_str);
					if (res) {
						printk(KERN_WARNING "Error "
							"converting filename "
							"from disk to usr"
							"\n");
						name = "??";
						len = 2;
					} else {
						name = fname_crypto_str.name;
						len = fname_crypto_str.len;
					}
					if (IS_CASEFOLDED(dir))
						h.hash = EXT4_DIRENT_HASH(de);
					else
						ext4fs_dirhash(dir, de->name,
						       de->name_len, &h);
					printk("%*.s:(E)%x.%u ", len, name,
					       h.hash, (unsigned) ((char *) de
								   - base));
					fscrypt_fname_free_buffer(
							&fname_crypto_str);
				}
#else
				int len = de->name_len;
				char *name = de->name;
				ext4fs_dirhash(dir, de->name, de->name_len, &h);
				printk("%*.s:%x.%u ", len, name, h.hash,
				       (unsigned) ((char *) de - base));
#endif
			}
			space += ext4_dir_rec_len(de->name_len, dir);
			names++;
		}
		de = ext4_next_entry(de, size);
	}
	printk(KERN_CONT "(%i)\n", names);
	return (struct stats) { names, space, 1 };
}

struct stats dx_show_entries(struct dx_hash_info *hinfo, struct inode *dir,
			     struct dx_entry *entries, int levels)
{
	unsigned blocksize = dir->i_sb->s_blocksize;
	unsigned count = dx_get_count(entries), names = 0, space = 0, i;
	unsigned bcount = 0;
	struct buffer_head *bh;
	printk("%i indexed blocks...\n", count);
	for (i = 0; i < count; i++, entries++)
	{
		ext4_lblk_t block = dx_get_block(entries);
		ext4_lblk_t hash  = i ? dx_get_hash(entries): 0;
		u32 range = i < count - 1? (dx_get_hash(entries + 1) - hash): ~hash;
		struct stats stats;
		printk("%s%3u:%03u hash %8x/%8x ",levels?"":"   ", i, block, hash, range);
		bh = ext4_bread(NULL,dir, block, 0);
		if (!bh || IS_ERR(bh))
			continue;
		stats = levels?
		   dx_show_entries(hinfo, dir, ((struct dx_node *) bh->b_data)->entries, levels - 1):
		   dx_show_leaf(dir, hinfo, (struct ext4_dir_entry_2 *)
			bh->b_data, blocksize, 0);
		names += stats.names;
		space += stats.space;
		bcount += stats.bcount;
		brelse(bh);
	}
	if (bcount)
		printk(KERN_DEBUG "%snames %u, fullness %u (%u%%)\n",
		       levels ? "" : "   ", names, space/bcount,
		       (space/bcount)*100/blocksize);
	return (struct stats) { names, space, bcount};
}
#endif /* DX_DEBUG */

/*
 * Probe for a directory leaf block to search.
 *
 * dx_probe can return ERR_BAD_DX_DIR, which means there was a format
 * error in the directory index, and the caller should fall back to
 * searching the directory normally.  The callers of dx_probe **MUST**
 * check for this error code, and make sure it never gets reflected
 * back to userspace.
 */
static struct dx_frame *
dx_probe(struct ext4_filename *fname, struct inode *dir,
	 struct dx_hash_info *hinfo, struct dx_frame *frame_in)
{
	unsigned count, indirect, level, i;
	struct dx_entry *at, *entries, *p, *q, *m;
	struct dx_root *root;
	struct dx_frame *frame = frame_in;
	struct dx_frame *ret_err = ERR_PTR(ERR_BAD_DX_DIR);
	u32 hash;
	ext4_lblk_t block;
	ext4_lblk_t blocks[EXT4_HTREE_LEVEL];

	memset(frame_in, 0, EXT4_HTREE_LEVEL * sizeof(frame_in[0]));
	frame->bh = ext4_read_dirblock(dir, 0, INDEX);
	if (IS_ERR(frame->bh))
		return (struct dx_frame *) frame->bh;

	root = (struct dx_root *) frame->bh->b_data;
	if (root->info.hash_version != DX_HASH_TEA &&
	    root->info.hash_version != DX_HASH_HALF_MD4 &&
	    root->info.hash_version != DX_HASH_LEGACY &&
	    root->info.hash_version != DX_HASH_SIPHASH) {
		ext4_warning_inode(dir, "Unrecognised inode hash code %u",
				   root->info.hash_version);
		goto fail;
	}
	if (ext4_hash_in_dirent(dir)) {
		if (root->info.hash_version != DX_HASH_SIPHASH) {
			ext4_warning_inode(dir,
				"Hash in dirent, but hash is not SIPHASH");
			goto fail;
		}
	} else {
		if (root->info.hash_version == DX_HASH_SIPHASH) {
			ext4_warning_inode(dir,
				"Hash code is SIPHASH, but hash not in dirent");
			goto fail;
		}
	}
	if (fname)
		hinfo = &fname->hinfo;
	hinfo->hash_version = root->info.hash_version;
	if (hinfo->hash_version <= DX_HASH_TEA)
		hinfo->hash_version += EXT4_SB(dir->i_sb)->s_hash_unsigned;
	hinfo->seed = EXT4_SB(dir->i_sb)->s_hash_seed;
	/* hash is already computed for encrypted casefolded directory */
	if (fname && fname_name(fname) &&
				!(IS_ENCRYPTED(dir) && IS_CASEFOLDED(dir)))
		ext4fs_dirhash(dir, fname_name(fname), fname_len(fname), hinfo);
	hash = hinfo->hash;

	if (root->info.unused_flags & 1) {
		ext4_warning_inode(dir, "Unimplemented hash flags: %#06x",
				   root->info.unused_flags);
		goto fail;
	}

	indirect = root->info.indirect_levels;
	if (indirect >= ext4_dir_htree_level(dir->i_sb)) {
		ext4_warning(dir->i_sb,
			     "Directory (ino: %lu) htree depth %#06x exceed"
			     "supported value", dir->i_ino,
			     ext4_dir_htree_level(dir->i_sb));
		if (ext4_dir_htree_level(dir->i_sb) < EXT4_HTREE_LEVEL) {
			ext4_warning(dir->i_sb, "Enable large directory "
						"feature to access it");
		}
		goto fail;
	}

	entries = (struct dx_entry *)(((char *)&root->info) +
				      root->info.info_length);

	if (dx_get_limit(entries) != dx_root_limit(dir,
						   root->info.info_length)) {
		ext4_warning_inode(dir, "dx entry: limit %u != root limit %u",
				   dx_get_limit(entries),
				   dx_root_limit(dir, root->info.info_length));
		goto fail;
	}

	dxtrace(printk("Look up %x", hash));
	level = 0;
	blocks[0] = 0;
	while (1) {
		count = dx_get_count(entries);
		if (!count || count > dx_get_limit(entries)) {
			ext4_warning_inode(dir,
					   "dx entry: count %u beyond limit %u",
					   count, dx_get_limit(entries));
			goto fail;
		}

		p = entries + 1;
		q = entries + count - 1;
		while (p <= q) {
			m = p + (q - p) / 2;
			dxtrace(printk(KERN_CONT "."));
			if (dx_get_hash(m) > hash)
				q = m - 1;
			else
				p = m + 1;
		}

		if (0) { // linear search cross check
			unsigned n = count - 1;
			at = entries;
			while (n--)
			{
				dxtrace(printk(KERN_CONT ","));
				if (dx_get_hash(++at) > hash)
				{
					at--;
					break;
				}
			}
			assert (at == p - 1);
		}

		at = p - 1;
		dxtrace(printk(KERN_CONT " %x->%u\n",
			       at == entries ? 0 : dx_get_hash(at),
			       dx_get_block(at)));
		frame->entries = entries;
		frame->at = at;

		block = dx_get_block(at);
		for (i = 0; i <= level; i++) {
			if (blocks[i] == block) {
				ext4_warning_inode(dir,
					"dx entry: tree cycle block %u points back to block %u",
					blocks[level], block);
				goto fail;
			}
		}
		if (++level > indirect)
			return frame;
		blocks[level] = block;
		frame++;
		frame->bh = ext4_read_dirblock(dir, block, INDEX);
		if (IS_ERR(frame->bh)) {
			ret_err = (struct dx_frame *) frame->bh;
			frame->bh = NULL;
			goto fail;
		}

		entries = ((struct dx_node *) frame->bh->b_data)->entries;

		if (dx_get_limit(entries) != dx_node_limit(dir)) {
			ext4_warning_inode(dir,
				"dx entry: limit %u != node limit %u",
				dx_get_limit(entries), dx_node_limit(dir));
			goto fail;
		}
	}
fail:
	while (frame >= frame_in) {
		brelse(frame->bh);
		frame--;
	}

	if (ret_err == ERR_PTR(ERR_BAD_DX_DIR))
		ext4_warning_inode(dir,
			"Corrupt directory, running e2fsck is recommended");
	return ret_err;
}

static void dx_release(struct dx_frame *frames)
{
	struct dx_root_info *info;
	int i;
	unsigned int indirect_levels;

	if (frames[0].bh == NULL)
		return;

	info = &((struct dx_root *)frames[0].bh->b_data)->info;
	/* save local copy, "info" may be freed after brelse() */
	indirect_levels = info->indirect_levels;
	for (i = 0; i <= indirect_levels; i++) {
		if (frames[i].bh == NULL)
			break;
		brelse(frames[i].bh);
		frames[i].bh = NULL;
	}
}

/*
 * This function increments the frame pointer to search the next leaf
 * block, and reads in the necessary intervening nodes if the search
 * should be necessary.  Whether or not the search is necessary is
 * controlled by the hash parameter.  If the hash value is even, then
 * the search is only continued if the next block starts with that
 * hash value.  This is used if we are searching for a specific file.
 *
 * If the hash value is HASH_NB_ALWAYS, then always go to the next block.
 *
 * This function returns 1 if the caller should continue to search,
 * or 0 if it should not.  If there is an error reading one of the
 * index blocks, it will a negative error code.
 *
 * If start_hash is non-null, it will be filled in with the starting
 * hash of the next page.
 */
static int ext4_htree_next_block(struct inode *dir, __u32 hash,
				 struct dx_frame *frame,
				 struct dx_frame *frames,
				 __u32 *start_hash)
{
	struct dx_frame *p;
	struct buffer_head *bh;
	int num_frames = 0;
	__u32 bhash;

	p = frame;
	/*
	 * Find the next leaf page by incrementing the frame pointer.
	 * If we run out of entries in the interior node, loop around and
	 * increment pointer in the parent node.  When we break out of
	 * this loop, num_frames indicates the number of interior
	 * nodes need to be read.
	 */
	while (1) {
		if (++(p->at) < p->entries + dx_get_count(p->entries))
			break;
		if (p == frames)
			return 0;
		num_frames++;
		p--;
	}

	/*
	 * If the hash is 1, then continue only if the next page has a
	 * continuation hash of any value.  This is used for readdir
	 * handling.  Otherwise, check to see if the hash matches the
	 * desired continuation hash.  If it doesn't, return since
	 * there's no point to read in the successive index pages.
	 */
	bhash = dx_get_hash(p->at);
	if (start_hash)
		*start_hash = bhash;
	if ((hash & 1) == 0) {
		if ((bhash & ~1) != hash)
			return 0;
	}
	/*
	 * If the hash is HASH_NB_ALWAYS, we always go to the next
	 * block so no check is necessary
	 */
	while (num_frames--) {
		bh = ext4_read_dirblock(dir, dx_get_block(p->at), INDEX);
		if (IS_ERR(bh))
			return PTR_ERR(bh);
		p++;
		brelse(p->bh);
		p->bh = bh;
		p->at = p->entries = ((struct dx_node *) bh->b_data)->entries;
	}
	return 1;
}


/*
 * This function fills a red-black tree with information from a
 * directory block.  It returns the number directory entries loaded
 * into the tree.  If there is an error it is returned in err.
 */
static int htree_dirblock_to_tree(struct file *dir_file,
				  struct inode *dir, ext4_lblk_t block,
				  struct dx_hash_info *hinfo,
				  __u32 start_hash, __u32 start_minor_hash)
{
	struct buffer_head *bh;
	struct ext4_dir_entry_2 *de, *top;
	int err = 0, count = 0;
	struct fscrypt_str fname_crypto_str = FSTR_INIT(NULL, 0), tmp_str;
	int csum = ext4_has_metadata_csum(dir->i_sb);

	dxtrace(printk(KERN_INFO "In htree dirblock_to_tree: block %lu\n",
							(unsigned long)block));
	bh = ext4_read_dirblock(dir, block, DIRENT_HTREE);
	if (IS_ERR(bh))
		return PTR_ERR(bh);

	de = (struct ext4_dir_entry_2 *) bh->b_data;
	/* csum entries are not larger in the casefolded encrypted case */
	top = (struct ext4_dir_entry_2 *) ((char *) de +
					   dir->i_sb->s_blocksize -
					   ext4_dir_rec_len(0,
							   csum ? NULL : dir));
	/* Check if the directory is encrypted */
	if (IS_ENCRYPTED(dir)) {
		err = fscrypt_prepare_readdir(dir);
		if (err < 0) {
			brelse(bh);
			return err;
		}
		err = fscrypt_fname_alloc_buffer(EXT4_NAME_LEN,
						 &fname_crypto_str);
		if (err < 0) {
			brelse(bh);
			return err;
		}
	}

	for (; de < top; de = ext4_next_entry(de, dir->i_sb->s_blocksize)) {
		if (ext4_check_dir_entry(dir, NULL, de, bh,
				bh->b_data, bh->b_size,
				(block<<EXT4_BLOCK_SIZE_BITS(dir->i_sb))
					 + ((char *)de - bh->b_data))) {
			/* silently ignore the rest of the block */
			break;
		}
		if (ext4_hash_in_dirent(dir)) {
			if (de->name_len && de->inode) {
				hinfo->hash = EXT4_DIRENT_HASH(de);
				hinfo->minor_hash = EXT4_DIRENT_MINOR_HASH(de);
			} else {
				hinfo->hash = 0;
				hinfo->minor_hash = 0;
			}
		} else {
			ext4fs_dirhash(dir, de->name, de->name_len, hinfo);
		}
		if ((hinfo->hash < start_hash) ||
		    ((hinfo->hash == start_hash) &&
		     (hinfo->minor_hash < start_minor_hash)))
			continue;
		if (de->inode == 0)
			continue;
		if (!IS_ENCRYPTED(dir)) {
			tmp_str.name = de->name;
			tmp_str.len = de->name_len;
			err = ext4_htree_store_dirent(dir_file,
				   hinfo->hash, hinfo->minor_hash, de,
				   &tmp_str);
		} else {
			int save_len = fname_crypto_str.len;
			struct fscrypt_str de_name = FSTR_INIT(de->name,
								de->name_len);

			/* Directory is encrypted */
			err = fscrypt_fname_disk_to_usr(dir, hinfo->hash,
					hinfo->minor_hash, &de_name,
					&fname_crypto_str);
			if (err) {
				count = err;
				goto errout;
			}
			err = ext4_htree_store_dirent(dir_file,
				   hinfo->hash, hinfo->minor_hash, de,
					&fname_crypto_str);
			fname_crypto_str.len = save_len;
		}
		if (err != 0) {
			count = err;
			goto errout;
		}
		count++;
	}
errout:
	brelse(bh);
	fscrypt_fname_free_buffer(&fname_crypto_str);
	return count;
}


/*
 * This function fills a red-black tree with information from a
 * directory.  We start scanning the directory in hash order, starting
 * at start_hash and start_minor_hash.
 *
 * This function returns the number of entries inserted into the tree,
 * or a negative error code.
 */
int ext4_htree_fill_tree(struct file *dir_file, __u32 start_hash,
			 __u32 start_minor_hash, __u32 *next_hash)
{
	struct dx_hash_info hinfo;
	struct ext4_dir_entry_2 *de;
	struct dx_frame frames[EXT4_HTREE_LEVEL], *frame;
	struct inode *dir;
	ext4_lblk_t block;
	int count = 0;
	int ret, err;
	__u32 hashval;
	struct fscrypt_str tmp_str;

	dxtrace(printk(KERN_DEBUG "In htree_fill_tree, start hash: %x:%x\n",
		       start_hash, start_minor_hash));
	dir = file_inode(dir_file);
	if (!(ext4_test_inode_flag(dir, EXT4_INODE_INDEX))) {
		if (ext4_hash_in_dirent(dir))
			hinfo.hash_version = DX_HASH_SIPHASH;
		else
			hinfo.hash_version =
					EXT4_SB(dir->i_sb)->s_def_hash_version;
		if (hinfo.hash_version <= DX_HASH_TEA)
			hinfo.hash_version +=
				EXT4_SB(dir->i_sb)->s_hash_unsigned;
		hinfo.seed = EXT4_SB(dir->i_sb)->s_hash_seed;
		if (ext4_has_inline_data(dir)) {
			int has_inline_data = 1;
			count = ext4_inlinedir_to_tree(dir_file, dir, 0,
						       &hinfo, start_hash,
						       start_minor_hash,
						       &has_inline_data);
			if (has_inline_data) {
				*next_hash = ~0;
				return count;
			}
		}
		count = htree_dirblock_to_tree(dir_file, dir, 0, &hinfo,
					       start_hash, start_minor_hash);
		*next_hash = ~0;
		return count;
	}
	hinfo.hash = start_hash;
	hinfo.minor_hash = 0;
	frame = dx_probe(NULL, dir, &hinfo, frames);
	if (IS_ERR(frame))
		return PTR_ERR(frame);

	/* Add '.' and '..' from the htree header */
	if (!start_hash && !start_minor_hash) {
		de = (struct ext4_dir_entry_2 *) frames[0].bh->b_data;
		tmp_str.name = de->name;
		tmp_str.len = de->name_len;
		err = ext4_htree_store_dirent(dir_file, 0, 0,
					      de, &tmp_str);
		if (err != 0)
			goto errout;
		count++;
	}
	if (start_hash < 2 || (start_hash ==2 && start_minor_hash==0)) {
		de = (struct ext4_dir_entry_2 *) frames[0].bh->b_data;
		de = ext4_next_entry(de, dir->i_sb->s_blocksize);
		tmp_str.name = de->name;
		tmp_str.len = de->name_len;
		err = ext4_htree_store_dirent(dir_file, 2, 0,
					      de, &tmp_str);
		if (err != 0)
			goto errout;
		count++;
	}

	while (1) {
		if (fatal_signal_pending(current)) {
			err = -ERESTARTSYS;
			goto errout;
		}
		cond_resched();
		block = dx_get_block(frame->at);
		ret = htree_dirblock_to_tree(dir_file, dir, block, &hinfo,
					     start_hash, start_minor_hash);
		if (ret < 0) {
			err = ret;
			goto errout;
		}
		count += ret;
		hashval = ~0;
		ret = ext4_htree_next_block(dir, HASH_NB_ALWAYS,
					    frame, frames, &hashval);
		*next_hash = hashval;
		if (ret < 0) {
			err = ret;
			goto errout;
		}
		/*
		 * Stop if:  (a) there are no more entries, or
		 * (b) we have inserted at least one entry and the
		 * next hash value is not a continuation
		 */
		if ((ret == 0) ||
		    (count && ((hashval & 1) == 0)))
			break;
	}
	dx_release(frames);
	dxtrace(printk(KERN_DEBUG "Fill tree: returned %d entries, "
		       "next hash: %x\n", count, *next_hash));
	return count;
errout:
	dx_release(frames);
	return (err);
}

static inline int search_dirblock(struct buffer_head *bh,
				  struct inode *dir,
				  struct ext4_filename *fname,
				  unsigned int offset,
				  struct ext4_dir_entry_2 **res_dir)
{
	return ext4_search_dir(bh, bh->b_data, dir->i_sb->s_blocksize, dir,
			       fname, offset, res_dir);
}

/*
 * Directory block splitting, compacting
 */

/*
 * Create map of hash values, offsets, and sizes, stored at end of block.
 * Returns number of entries mapped.
 */
static int dx_make_map(struct inode *dir, struct buffer_head *bh,
		       struct dx_hash_info *hinfo,
		       struct dx_map_entry *map_tail)
{
	int count = 0;
	struct ext4_dir_entry_2 *de = (struct ext4_dir_entry_2 *)bh->b_data;
	unsigned int buflen = bh->b_size;
	char *base = bh->b_data;
	struct dx_hash_info h = *hinfo;

	if (ext4_has_metadata_csum(dir->i_sb))
		buflen -= sizeof(struct ext4_dir_entry_tail);

	while ((char *) de < base + buflen) {
		if (ext4_check_dir_entry(dir, NULL, de, bh, base, buflen,
					 ((char *)de) - base))
			return -EFSCORRUPTED;
		if (de->name_len && de->inode) {
			if (ext4_hash_in_dirent(dir))
				h.hash = EXT4_DIRENT_HASH(de);
			else
				ext4fs_dirhash(dir, de->name, de->name_len, &h);
			map_tail--;
			map_tail->hash = h.hash;
			map_tail->offs = ((char *) de - base)>>2;
			map_tail->size = le16_to_cpu(de->rec_len);
			count++;
			cond_resched();
		}
		de = ext4_next_entry(de, dir->i_sb->s_blocksize);
	}
	return count;
}

/* Sort map by hash value */
static void dx_sort_map (struct dx_map_entry *map, unsigned count)
{
	struct dx_map_entry *p, *q, *top = map + count - 1;
	int more;
	/* Combsort until bubble sort doesn't suck */
	while (count > 2) {
		count = count*10/13;
		if (count - 9 < 2) /* 9, 10 -> 11 */
			count = 11;
		for (p = top, q = p - count; q >= map; p--, q--)
			if (p->hash < q->hash)
				swap(*p, *q);
	}
	/* Garden variety bubble sort */
	do {
		more = 0;
		q = top;
		while (q-- > map) {
			if (q[1].hash >= q[0].hash)
				continue;
			swap(*(q+1), *q);
			more = 1;
		}
	} while(more);
}

static void dx_insert_block(struct dx_frame *frame, u32 hash, ext4_lblk_t block)
{
	struct dx_entry *entries = frame->entries;
	struct dx_entry *old = frame->at, *new = old + 1;
	int count = dx_get_count(entries);

	assert(count < dx_get_limit(entries));
	assert(old < entries + count);
	memmove(new + 1, new, (char *)(entries + count) - (char *)(new));
	dx_set_hash(new, hash);
	dx_set_block(new, block);
	dx_set_count(entries, count + 1);
}

#ifdef CONFIG_UNICODE
/*
 * Test whether a case-insensitive directory entry matches the filename
 * being searched for.  If quick is set, assume the name being looked up
 * is already in the casefolded form.
 *
 * Returns: 0 if the directory entry matches, more than 0 if it
 * doesn't match or less than zero on error.
 */
static int ext4_ci_compare(const struct inode *parent, const struct qstr *name,
			   u8 *de_name, size_t de_name_len, bool quick)
{
	const struct super_block *sb = parent->i_sb;
	const struct unicode_map *um = sb->s_encoding;
	struct fscrypt_str decrypted_name = FSTR_INIT(NULL, de_name_len);
	struct qstr entry = QSTR_INIT(de_name, de_name_len);
	int ret;

	if (IS_ENCRYPTED(parent)) {
		const struct fscrypt_str encrypted_name =
				FSTR_INIT(de_name, de_name_len);

		decrypted_name.name = kmalloc(de_name_len, GFP_KERNEL);
		if (!decrypted_name.name)
			return -ENOMEM;
		ret = fscrypt_fname_disk_to_usr(parent, 0, 0, &encrypted_name,
						&decrypted_name);
		if (ret < 0)
			goto out;
		entry.name = decrypted_name.name;
		entry.len = decrypted_name.len;
	}

	if (quick)
		ret = utf8_strncasecmp_folded(um, name, &entry);
	else
		ret = utf8_strncasecmp(um, name, &entry);
	if (ret < 0) {
		/* Handle invalid character sequence as either an error
		 * or as an opaque byte sequence.
		 */
		if (sb_has_strict_encoding(sb))
			ret = -EINVAL;
		else if (name->len != entry.len)
			ret = 1;
		else
			ret = !!memcmp(name->name, entry.name, entry.len);
	}
out:
	kfree(decrypted_name.name);
	return ret;
}

int ext4_fname_setup_ci_filename(struct inode *dir, const struct qstr *iname,
				  struct ext4_filename *name)
{
	struct fscrypt_str *cf_name = &name->cf_name;
	struct dx_hash_info *hinfo = &name->hinfo;
	int len;

	if (!IS_CASEFOLDED(dir) || !dir->i_sb->s_encoding ||
	    (IS_ENCRYPTED(dir) && !fscrypt_has_encryption_key(dir))) {
		cf_name->name = NULL;
		return 0;
	}

	cf_name->name = kmalloc(EXT4_NAME_LEN, GFP_NOFS);
	if (!cf_name->name)
		return -ENOMEM;

	len = utf8_casefold(dir->i_sb->s_encoding,
			    iname, cf_name->name,
			    EXT4_NAME_LEN);
	if (len <= 0) {
		kfree(cf_name->name);
		cf_name->name = NULL;
	}
	cf_name->len = (unsigned) len;
	if (!IS_ENCRYPTED(dir))
		return 0;

	hinfo->hash_version = DX_HASH_SIPHASH;
	hinfo->seed = NULL;
	if (cf_name->name)
		ext4fs_dirhash(dir, cf_name->name, cf_name->len, hinfo);
	else
		ext4fs_dirhash(dir, iname->name, iname->len, hinfo);
	return 0;
}
#endif

/*
 * Test whether a directory entry matches the filename being searched for.
 *
 * Return: %true if the directory entry matches, otherwise %false.
 */
static bool ext4_match(struct inode *parent,
			      const struct ext4_filename *fname,
			      struct ext4_dir_entry_2 *de)
{
	struct fscrypt_name f;

	if (!de->inode)
		return false;

	f.usr_fname = fname->usr_fname;
	f.disk_name = fname->disk_name;
#ifdef CONFIG_FS_ENCRYPTION
	f.crypto_buf = fname->crypto_buf;
#endif

#ifdef CONFIG_UNICODE
	if (parent->i_sb->s_encoding && IS_CASEFOLDED(parent) &&
	    (!IS_ENCRYPTED(parent) || fscrypt_has_encryption_key(parent))) {
		if (fname->cf_name.name) {
			struct qstr cf = {.name = fname->cf_name.name,
					  .len = fname->cf_name.len};
			if (IS_ENCRYPTED(parent)) {
				if (fname->hinfo.hash != EXT4_DIRENT_HASH(de) ||
					fname->hinfo.minor_hash !=
						EXT4_DIRENT_MINOR_HASH(de)) {

					return 0;
				}
			}
			return !ext4_ci_compare(parent, &cf, de->name,
							de->name_len, true);
		}
		return !ext4_ci_compare(parent, fname->usr_fname, de->name,
						de->name_len, false);
	}
#endif

	return fscrypt_match_name(&f, de->name, de->name_len);
}

/*
 * Returns 0 if not found, -1 on failure, and 1 on success
 */
int ext4_search_dir(struct buffer_head *bh, char *search_buf, int buf_size,
		    struct inode *dir, struct ext4_filename *fname,
		    unsigned int offset, struct ext4_dir_entry_2 **res_dir)
{
	struct ext4_dir_entry_2 * de;
	char * dlimit;
	int de_len;

	de = (struct ext4_dir_entry_2 *)search_buf;
	dlimit = search_buf + buf_size;
	while ((char *) de < dlimit - EXT4_BASE_DIR_LEN) {
		/* this code is executed quadratically often */
		/* do minimal checking `by hand' */
		if (de->name + de->name_len <= dlimit &&
		    ext4_match(dir, fname, de)) {
			/* found a match - just to be sure, do
			 * a full check */
			if (ext4_check_dir_entry(dir, NULL, de, bh, search_buf,
						 buf_size, offset))
				return -1;
			*res_dir = de;
			return 1;
		}
		/* prevent looping on a bad block */
		de_len = ext4_rec_len_from_disk(de->rec_len,
						dir->i_sb->s_blocksize);
		if (de_len <= 0)
			return -1;
		offset += de_len;
		de = (struct ext4_dir_entry_2 *) ((char *) de + de_len);
	}
	return 0;
}

static int is_dx_internal_node(struct inode *dir, ext4_lblk_t block,
			       struct ext4_dir_entry *de)
{
	struct super_block *sb = dir->i_sb;

	if (!is_dx(dir))
		return 0;
	if (block == 0)
		return 1;
	if (de->inode == 0 &&
	    ext4_rec_len_from_disk(de->rec_len, sb->s_blocksize) ==
			sb->s_blocksize)
		return 1;
	return 0;
}

/*
 *	__ext4_find_entry()
 *
 * finds an entry in the specified directory with the wanted name. It
 * returns the cache buffer in which the entry was found, and the entry
 * itself (as a parameter - res_dir). It does NOT read the inode of the
 * entry - you'll have to do that yourself if you want to.
 *
 * The returned buffer_head has ->b_count elevated.  The caller is expected
 * to brelse() it when appropriate.
 */
static struct buffer_head *__ext4_find_entry(struct inode *dir,
					     struct ext4_filename *fname,
					     struct ext4_dir_entry_2 **res_dir,
					     int *inlined)
{
	struct super_block *sb;
	struct buffer_head *bh_use[NAMEI_RA_SIZE];
	struct buffer_head *bh, *ret = NULL;
	ext4_lblk_t start, block;
	const u8 *name = fname->usr_fname->name;
	size_t ra_max = 0;	/* Number of bh's in the readahead
				   buffer, bh_use[] */
	size_t ra_ptr = 0;	/* Current index into readahead
				   buffer */
	ext4_lblk_t  nblocks;
	int i, namelen, retval;

	*res_dir = NULL;
	sb = dir->i_sb;
	namelen = fname->usr_fname->len;
	if (namelen > EXT4_NAME_LEN)
		return NULL;

	if (ext4_has_inline_data(dir)) {
		int has_inline_data = 1;
		ret = ext4_find_inline_entry(dir, fname, res_dir,
					     &has_inline_data);
		if (inlined)
			*inlined = has_inline_data;
		if (has_inline_data)
			goto cleanup_and_exit;
	}

	if ((namelen <= 2) && (name[0] == '.') &&
	    (name[1] == '.' || name[1] == '\0')) {
		/*
		 * "." or ".." will only be in the first block
		 * NFS may look up ".."; "." should be handled by the VFS
		 */
		block = start = 0;
		nblocks = 1;
		goto restart;
	}
	if (is_dx(dir)) {
		ret = ext4_dx_find_entry(dir, fname, res_dir);
		/*
		 * On success, or if the error was file not found,
		 * return.  Otherwise, fall back to doing a search the
		 * old fashioned way.
		 */
		if (!IS_ERR(ret) || PTR_ERR(ret) != ERR_BAD_DX_DIR)
			goto cleanup_and_exit;
		dxtrace(printk(KERN_DEBUG "ext4_find_entry: dx failed, "
			       "falling back\n"));
		ret = NULL;
	}
	nblocks = dir->i_size >> EXT4_BLOCK_SIZE_BITS(sb);
	if (!nblocks) {
		ret = NULL;
		goto cleanup_and_exit;
	}
	start = EXT4_I(dir)->i_dir_start_lookup;
	if (start >= nblocks)
		start = 0;
	block = start;
restart:
	do {
		/*
		 * We deal with the read-ahead logic here.
		 */
		cond_resched();
		if (ra_ptr >= ra_max) {
			/* Refill the readahead buffer */
			ra_ptr = 0;
			if (block < start)
				ra_max = start - block;
			else
				ra_max = nblocks - block;
			ra_max = min(ra_max, ARRAY_SIZE(bh_use));
			retval = ext4_bread_batch(dir, block, ra_max,
						  false /* wait */, bh_use);
			if (retval) {
				ret = ERR_PTR(retval);
				ra_max = 0;
				goto cleanup_and_exit;
			}
		}
		if ((bh = bh_use[ra_ptr++]) == NULL)
			goto next;
		wait_on_buffer(bh);
		if (!buffer_uptodate(bh)) {
			EXT4_ERROR_INODE_ERR(dir, EIO,
					     "reading directory lblock %lu",
					     (unsigned long) block);
			brelse(bh);
			ret = ERR_PTR(-EIO);
			goto cleanup_and_exit;
		}
		if (!buffer_verified(bh) &&
		    !is_dx_internal_node(dir, block,
					 (struct ext4_dir_entry *)bh->b_data) &&
		    !ext4_dirblock_csum_verify(dir, bh)) {
			EXT4_ERROR_INODE_ERR(dir, EFSBADCRC,
					     "checksumming directory "
					     "block %lu", (unsigned long)block);
			brelse(bh);
			ret = ERR_PTR(-EFSBADCRC);
			goto cleanup_and_exit;
		}
		set_buffer_verified(bh);
		i = search_dirblock(bh, dir, fname,
			    block << EXT4_BLOCK_SIZE_BITS(sb), res_dir);
		if (i == 1) {
			EXT4_I(dir)->i_dir_start_lookup = block;
			ret = bh;
			goto cleanup_and_exit;
		} else {
			brelse(bh);
			if (i < 0)
				goto cleanup_and_exit;
		}
	next:
		if (++block >= nblocks)
			block = 0;
	} while (block != start);

	/*
	 * If the directory has grown while we were searching, then
	 * search the last part of the directory before giving up.
	 */
	block = nblocks;
	nblocks = dir->i_size >> EXT4_BLOCK_SIZE_BITS(sb);
	if (block < nblocks) {
		start = 0;
		goto restart;
	}

cleanup_and_exit:
	/* Clean up the read-ahead blocks */
	for (; ra_ptr < ra_max; ra_ptr++)
		brelse(bh_use[ra_ptr]);
	return ret;
}

static struct buffer_head *ext4_find_entry(struct inode *dir,
					   const struct qstr *d_name,
					   struct ext4_dir_entry_2 **res_dir,
					   int *inlined)
{
	int err;
	struct ext4_filename fname;
	struct buffer_head *bh;

	err = ext4_fname_setup_filename(dir, d_name, 1, &fname);
	if (err == -ENOENT)
		return NULL;
	if (err)
		return ERR_PTR(err);

	bh = __ext4_find_entry(dir, &fname, res_dir, inlined);

	ext4_fname_free_filename(&fname);
	return bh;
}

static struct buffer_head *ext4_lookup_entry(struct inode *dir,
					     struct dentry *dentry,
					     struct ext4_dir_entry_2 **res_dir)
{
	int err;
	struct ext4_filename fname;
	struct buffer_head *bh;

	err = ext4_fname_prepare_lookup(dir, dentry, &fname);
	generic_set_encrypted_ci_d_ops(dentry);
	if (err == -ENOENT)
		return NULL;
	if (err)
		return ERR_PTR(err);

	bh = __ext4_find_entry(dir, &fname, res_dir, NULL);

	ext4_fname_free_filename(&fname);
	return bh;
}

static struct buffer_head * ext4_dx_find_entry(struct inode *dir,
			struct ext4_filename *fname,
			struct ext4_dir_entry_2 **res_dir)
{
	struct super_block * sb = dir->i_sb;
	struct dx_frame frames[EXT4_HTREE_LEVEL], *frame;
	struct buffer_head *bh;
	ext4_lblk_t block;
	int retval;

#ifdef CONFIG_FS_ENCRYPTION
	*res_dir = NULL;
#endif
	frame = dx_probe(fname, dir, NULL, frames);
	if (IS_ERR(frame))
		return (struct buffer_head *) frame;
	do {
		block = dx_get_block(frame->at);
		bh = ext4_read_dirblock(dir, block, DIRENT_HTREE);
		if (IS_ERR(bh))
			goto errout;

		retval = search_dirblock(bh, dir, fname,
					 block << EXT4_BLOCK_SIZE_BITS(sb),
					 res_dir);
		if (retval == 1)
			goto success;
		brelse(bh);
		if (retval == -1) {
			bh = ERR_PTR(ERR_BAD_DX_DIR);
			goto errout;
		}

		/* Check to see if we should continue to search */
		retval = ext4_htree_next_block(dir, fname->hinfo.hash, frame,
					       frames, NULL);
		if (retval < 0) {
			ext4_warning_inode(dir,
				"error %d reading directory index block",
				retval);
			bh = ERR_PTR(retval);
			goto errout;
		}
	} while (retval == 1);

	bh = NULL;
errout:
	dxtrace(printk(KERN_DEBUG "%s not found\n", fname->usr_fname->name));
success:
	dx_release(frames);
	return bh;
}

static struct dentry *ext4_lookup(struct inode *dir, struct dentry *dentry, unsigned int flags)
{
	struct inode *inode;
	struct ext4_dir_entry_2 *de;
	struct buffer_head *bh;

	if (dentry->d_name.len > EXT4_NAME_LEN)
		return ERR_PTR(-ENAMETOOLONG);

	bh = ext4_lookup_entry(dir, dentry, &de);
	if (IS_ERR(bh))
		return ERR_CAST(bh);
	inode = NULL;
	if (bh) {
		__u32 ino = le32_to_cpu(de->inode);
		brelse(bh);
		if (!ext4_valid_inum(dir->i_sb, ino)) {
			EXT4_ERROR_INODE(dir, "bad inode number: %u", ino);
			return ERR_PTR(-EFSCORRUPTED);
		}
		if (unlikely(ino == dir->i_ino)) {
			EXT4_ERROR_INODE(dir, "'%pd' linked to parent dir",
					 dentry);
			return ERR_PTR(-EFSCORRUPTED);
		}
		inode = ext4_iget(dir->i_sb, ino, EXT4_IGET_NORMAL);
		if (inode == ERR_PTR(-ESTALE)) {
			EXT4_ERROR_INODE(dir,
					 "deleted inode referenced: %u",
					 ino);
			return ERR_PTR(-EFSCORRUPTED);
		}
		if (!IS_ERR(inode) && IS_ENCRYPTED(dir) &&
		    (S_ISDIR(inode->i_mode) || S_ISLNK(inode->i_mode)) &&
		    !fscrypt_has_permitted_context(dir, inode)) {
			ext4_warning(inode->i_sb,
				     "Inconsistent encryption contexts: %lu/%lu",
				     dir->i_ino, inode->i_ino);
			iput(inode);
			return ERR_PTR(-EPERM);
		}
	}

#ifdef CONFIG_UNICODE
	if (!inode && IS_CASEFOLDED(dir)) {
		/* Eventually we want to call d_add_ci(dentry, NULL)
		 * for negative dentries in the encoding case as
		 * well.  For now, prevent the negative dentry
		 * from being cached.
		 */
		return NULL;
	}
#endif
	return d_splice_alias(inode, dentry);
}


struct dentry *ext4_get_parent(struct dentry *child)
{
	__u32 ino;
	static const struct qstr dotdot = QSTR_INIT("..", 2);
	struct ext4_dir_entry_2 * de;
	struct buffer_head *bh;

	bh = ext4_find_entry(d_inode(child), &dotdot, &de, NULL);
	if (IS_ERR(bh))
		return ERR_CAST(bh);
	if (!bh)
		return ERR_PTR(-ENOENT);
	ino = le32_to_cpu(de->inode);
	brelse(bh);

	if (!ext4_valid_inum(child->d_sb, ino)) {
		EXT4_ERROR_INODE(d_inode(child),
				 "bad parent inode number: %u", ino);
		return ERR_PTR(-EFSCORRUPTED);
	}

	return d_obtain_alias(ext4_iget(child->d_sb, ino, EXT4_IGET_NORMAL));
}

/*
 * Move count entries from end of map between two memory locations.
 * Returns pointer to last entry moved.
 */
static struct ext4_dir_entry_2 *
dx_move_dirents(struct inode *dir, char *from, char *to,
		struct dx_map_entry *map, int count,
		unsigned blocksize)
{
	unsigned rec_len = 0;

	while (count--) {
		struct ext4_dir_entry_2 *de = (struct ext4_dir_entry_2 *)
						(from + (map->offs<<2));
		rec_len = ext4_dir_rec_len(de->name_len, dir);

		memcpy (to, de, rec_len);
		((struct ext4_dir_entry_2 *) to)->rec_len =
				ext4_rec_len_to_disk(rec_len, blocksize);
		de->inode = 0;
		map++;
		to += rec_len;
	}
	return (struct ext4_dir_entry_2 *) (to - rec_len);
}

/*
 * Compact each dir entry in the range to the minimal rec_len.
 * Returns pointer to last entry in range.
 */
static struct ext4_dir_entry_2 *dx_pack_dirents(struct inode *dir, char *base,
							unsigned int blocksize)
{
	struct ext4_dir_entry_2 *next, *to, *prev, *de = (struct ext4_dir_entry_2 *) base;
	unsigned rec_len = 0;

	prev = to = de;
	while ((char*)de < base + blocksize) {
		next = ext4_next_entry(de, blocksize);
		if (de->inode && de->name_len) {
			rec_len = ext4_dir_rec_len(de->name_len, dir);
			if (de > to)
				memmove(to, de, rec_len);
			to->rec_len = ext4_rec_len_to_disk(rec_len, blocksize);
			prev = to;
			to = (struct ext4_dir_entry_2 *) (((char *) to) + rec_len);
		}
		de = next;
	}
	return prev;
}

/*
 * Split a full leaf block to make room for a new dir entry.
 * Allocate a new block, and move entries so that they are approx. equally full.
 * Returns pointer to de in block into which the new entry will be inserted.
 */
static struct ext4_dir_entry_2 *do_split(handle_t *handle, struct inode *dir,
			struct buffer_head **bh, struct dx_frame *frame,
			struct dx_hash_info *hinfo)
{
	unsigned blocksize = dir->i_sb->s_blocksize;
	unsigned continued;
	int count;
	struct buffer_head *bh2;
	ext4_lblk_t newblock;
	u32 hash2;
	struct dx_map_entry *map;
	char *data1 = (*bh)->b_data, *data2;
	unsigned split, move, size;
	struct ext4_dir_entry_2 *de = NULL, *de2;
	int	csum_size = 0;
	int	err = 0, i;

	if (ext4_has_metadata_csum(dir->i_sb))
		csum_size = sizeof(struct ext4_dir_entry_tail);

	bh2 = ext4_append(handle, dir, &newblock);
	if (IS_ERR(bh2)) {
		brelse(*bh);
		*bh = NULL;
		return (struct ext4_dir_entry_2 *) bh2;
	}

	BUFFER_TRACE(*bh, "get_write_access");
	err = ext4_journal_get_write_access(handle, *bh);
	if (err)
		goto journal_error;

	BUFFER_TRACE(frame->bh, "get_write_access");
	err = ext4_journal_get_write_access(handle, frame->bh);
	if (err)
		goto journal_error;

	data2 = bh2->b_data;

	/* create map in the end of data2 block */
	map = (struct dx_map_entry *) (data2 + blocksize);
	count = dx_make_map(dir, *bh, hinfo, map);
	if (count < 0) {
		err = count;
		goto journal_error;
	}
	map -= count;
	dx_sort_map(map, count);
	/* Ensure that neither split block is over half full */
	size = 0;
	move = 0;
	for (i = count-1; i >= 0; i--) {
		/* is more than half of this entry in 2nd half of the block? */
		if (size + map[i].size/2 > blocksize/2)
			break;
		size += map[i].size;
		move++;
	}
	/*
	 * map index at which we will split
	 *
	 * If the sum of active entries didn't exceed half the block size, just
	 * split it in half by count; each resulting block will have at least
	 * half the space free.
	 */
	if (i > 0)
		split = count - move;
	else
		split = count/2;

	hash2 = map[split].hash;
	continued = hash2 == map[split - 1].hash;
	dxtrace(printk(KERN_INFO "Split block %lu at %x, %i/%i\n",
			(unsigned long)dx_get_block(frame->at),
					hash2, split, count-split));

	/* Fancy dance to stay within two buffers */
	de2 = dx_move_dirents(dir, data1, data2, map + split, count - split,
			      blocksize);
	de = dx_pack_dirents(dir, data1, blocksize);
	de->rec_len = ext4_rec_len_to_disk(data1 + (blocksize - csum_size) -
					   (char *) de,
					   blocksize);
	de2->rec_len = ext4_rec_len_to_disk(data2 + (blocksize - csum_size) -
					    (char *) de2,
					    blocksize);
	if (csum_size) {
		ext4_initialize_dirent_tail(*bh, blocksize);
		ext4_initialize_dirent_tail(bh2, blocksize);
	}

	dxtrace(dx_show_leaf(dir, hinfo, (struct ext4_dir_entry_2 *) data1,
			blocksize, 1));
	dxtrace(dx_show_leaf(dir, hinfo, (struct ext4_dir_entry_2 *) data2,
			blocksize, 1));

	/* Which block gets the new entry? */
	if (hinfo->hash >= hash2) {
		swap(*bh, bh2);
		de = de2;
	}
	dx_insert_block(frame, hash2 + continued, newblock);
	err = ext4_handle_dirty_dirblock(handle, dir, bh2);
	if (err)
		goto journal_error;
	err = ext4_handle_dirty_dx_node(handle, dir, frame->bh);
	if (err)
		goto journal_error;
	brelse(bh2);
	dxtrace(dx_show_index("frame", frame->entries));
	return de;

journal_error:
	brelse(*bh);
	brelse(bh2);
	*bh = NULL;
	ext4_std_error(dir->i_sb, err);
	return ERR_PTR(err);
}

int ext4_find_dest_de(struct inode *dir, struct inode *inode,
		      struct buffer_head *bh,
		      void *buf, int buf_size,
		      struct ext4_filename *fname,
		      struct ext4_dir_entry_2 **dest_de)
{
	struct ext4_dir_entry_2 *de;
	unsigned short reclen = ext4_dir_rec_len(fname_len(fname), dir);
	int nlen, rlen;
	unsigned int offset = 0;
	char *top;

	de = (struct ext4_dir_entry_2 *)buf;
	top = buf + buf_size - reclen;
	while ((char *) de <= top) {
		if (ext4_check_dir_entry(dir, NULL, de, bh,
					 buf, buf_size, offset))
			return -EFSCORRUPTED;
		if (ext4_match(dir, fname, de))
			return -EEXIST;
		nlen = ext4_dir_rec_len(de->name_len, dir);
		rlen = ext4_rec_len_from_disk(de->rec_len, buf_size);
		if ((de->inode ? rlen - nlen : rlen) >= reclen)
			break;
		de = (struct ext4_dir_entry_2 *)((char *)de + rlen);
		offset += rlen;
	}
	if ((char *) de > top)
		return -ENOSPC;

	*dest_de = de;
	return 0;
}

void ext4_insert_dentry(struct inode *dir,
			struct inode *inode,
			struct ext4_dir_entry_2 *de,
			int buf_size,
			struct ext4_filename *fname)
{

	int nlen, rlen;

	nlen = ext4_dir_rec_len(de->name_len, dir);
	rlen = ext4_rec_len_from_disk(de->rec_len, buf_size);
	if (de->inode) {
		struct ext4_dir_entry_2 *de1 =
			(struct ext4_dir_entry_2 *)((char *)de + nlen);
		de1->rec_len = ext4_rec_len_to_disk(rlen - nlen, buf_size);
		de->rec_len = ext4_rec_len_to_disk(nlen, buf_size);
		de = de1;
	}
	de->file_type = EXT4_FT_UNKNOWN;
	de->inode = cpu_to_le32(inode->i_ino);
	ext4_set_de_type(inode->i_sb, de, inode->i_mode);
	de->name_len = fname_len(fname);
	memcpy(de->name, fname_name(fname), fname_len(fname));
	if (ext4_hash_in_dirent(dir)) {
		struct dx_hash_info *hinfo = &fname->hinfo;

		EXT4_DIRENT_HASHES(de)->hash = cpu_to_le32(hinfo->hash);
		EXT4_DIRENT_HASHES(de)->minor_hash =
						cpu_to_le32(hinfo->minor_hash);
	}
}

/*
 * Add a new entry into a directory (leaf) block.  If de is non-NULL,
 * it points to a directory entry which is guaranteed to be large
 * enough for new directory entry.  If de is NULL, then
 * add_dirent_to_buf will attempt search the directory block for
 * space.  It will return -ENOSPC if no space is available, and -EIO
 * and -EEXIST if directory entry already exists.
 */
static int add_dirent_to_buf(handle_t *handle, struct ext4_filename *fname,
			     struct inode *dir,
			     struct inode *inode, struct ext4_dir_entry_2 *de,
			     struct buffer_head *bh)
{
	unsigned int	blocksize = dir->i_sb->s_blocksize;
	int		csum_size = 0;
	int		err, err2;

	if (ext4_has_metadata_csum(inode->i_sb))
		csum_size = sizeof(struct ext4_dir_entry_tail);

	if (!de) {
		err = ext4_find_dest_de(dir, inode, bh, bh->b_data,
					blocksize - csum_size, fname, &de);
		if (err)
			return err;
	}
	BUFFER_TRACE(bh, "get_write_access");
	err = ext4_journal_get_write_access(handle, bh);
	if (err) {
		ext4_std_error(dir->i_sb, err);
		return err;
	}

	/* By now the buffer is marked for journaling */
	ext4_insert_dentry(dir, inode, de, blocksize, fname);

	/*
	 * XXX shouldn't update any times until successful
	 * completion of syscall, but too many callers depend
	 * on this.
	 *
	 * XXX similarly, too many callers depend on
	 * ext4_new_inode() setting the times, but error
	 * recovery deletes the inode, so the worst that can
	 * happen is that the times are slightly out of date
	 * and/or different from the directory change time.
	 */
	dir->i_mtime = dir->i_ctime = current_time(dir);
	ext4_update_dx_flag(dir);
	inode_inc_iversion(dir);
	err2 = ext4_mark_inode_dirty(handle, dir);
	BUFFER_TRACE(bh, "call ext4_handle_dirty_metadata");
	err = ext4_handle_dirty_dirblock(handle, dir, bh);
	if (err)
		ext4_std_error(dir->i_sb, err);
	return err ? err : err2;
}

/*
 * This converts a one block unindexed directory to a 3 block indexed
 * directory, and adds the dentry to the indexed directory.
 */
static int make_indexed_dir(handle_t *handle, struct ext4_filename *fname,
			    struct inode *dir,
			    struct inode *inode, struct buffer_head *bh)
{
	struct buffer_head *bh2;
	struct dx_root	*root;
	struct dx_frame	frames[EXT4_HTREE_LEVEL], *frame;
	struct dx_entry *entries;
	struct ext4_dir_entry_2	*de, *de2;
	char		*data2, *top;
	unsigned	len;
	int		retval;
	unsigned	blocksize;
	ext4_lblk_t  block;
	struct fake_dirent *fde;
	int csum_size = 0;

	if (ext4_has_metadata_csum(inode->i_sb))
		csum_size = sizeof(struct ext4_dir_entry_tail);

	blocksize =  dir->i_sb->s_blocksize;
	dxtrace(printk(KERN_DEBUG "Creating index: inode %lu\n", dir->i_ino));
	BUFFER_TRACE(bh, "get_write_access");
	retval = ext4_journal_get_write_access(handle, bh);
	if (retval) {
		ext4_std_error(dir->i_sb, retval);
		brelse(bh);
		return retval;
	}
	root = (struct dx_root *) bh->b_data;

	/* The 0th block becomes the root, move the dirents out */
	fde = &root->dotdot;
	de = (struct ext4_dir_entry_2 *)((char *)fde +
		ext4_rec_len_from_disk(fde->rec_len, blocksize));
	if ((char *) de >= (((char *) root) + blocksize)) {
		EXT4_ERROR_INODE(dir, "invalid rec_len for '..'");
		brelse(bh);
		return -EFSCORRUPTED;
	}
	len = ((char *) root) + (blocksize - csum_size) - (char *) de;

	/* Allocate new block for the 0th block's dirents */
	bh2 = ext4_append(handle, dir, &block);
	if (IS_ERR(bh2)) {
		brelse(bh);
		return PTR_ERR(bh2);
	}
	ext4_set_inode_flag(dir, EXT4_INODE_INDEX);
	data2 = bh2->b_data;

	memcpy(data2, de, len);
	de = (struct ext4_dir_entry_2 *) data2;
	top = data2 + len;
	while ((char *)(de2 = ext4_next_entry(de, blocksize)) < top) {
		if (ext4_check_dir_entry(dir, NULL, de, bh2, data2, len,
					 (data2 + (blocksize - csum_size) -
					  (char *) de))) {
			brelse(bh2);
			brelse(bh);
			return -EFSCORRUPTED;
		}
		de = de2;
	}
	de->rec_len = ext4_rec_len_to_disk(data2 + (blocksize - csum_size) -
					   (char *) de, blocksize);

	if (csum_size)
		ext4_initialize_dirent_tail(bh2, blocksize);

	/* Initialize the root; the dot dirents already exist */
	de = (struct ext4_dir_entry_2 *) (&root->dotdot);
	de->rec_len = ext4_rec_len_to_disk(
			blocksize - ext4_dir_rec_len(2, NULL), blocksize);
	memset (&root->info, 0, sizeof(root->info));
	root->info.info_length = sizeof(root->info);
	if (ext4_hash_in_dirent(dir))
		root->info.hash_version = DX_HASH_SIPHASH;
	else
		root->info.hash_version =
				EXT4_SB(dir->i_sb)->s_def_hash_version;

	entries = root->entries;
	dx_set_block(entries, 1);
	dx_set_count(entries, 1);
	dx_set_limit(entries, dx_root_limit(dir, sizeof(root->info)));

	/* Initialize as for dx_probe */
	fname->hinfo.hash_version = root->info.hash_version;
	if (fname->hinfo.hash_version <= DX_HASH_TEA)
		fname->hinfo.hash_version += EXT4_SB(dir->i_sb)->s_hash_unsigned;
	fname->hinfo.seed = EXT4_SB(dir->i_sb)->s_hash_seed;

	/* casefolded encrypted hashes are computed on fname setup */
	if (!ext4_hash_in_dirent(dir))
		ext4fs_dirhash(dir, fname_name(fname),
				fname_len(fname), &fname->hinfo);

	memset(frames, 0, sizeof(frames));
	frame = frames;
	frame->entries = entries;
	frame->at = entries;
	frame->bh = bh;

	retval = ext4_handle_dirty_dx_node(handle, dir, frame->bh);
	if (retval)
		goto out_frames;	
	retval = ext4_handle_dirty_dirblock(handle, dir, bh2);
	if (retval)
		goto out_frames;	

	de = do_split(handle, dir, &bh2, frame, &fname->hinfo);
	if (IS_ERR(de)) {
		retval = PTR_ERR(de);
		goto out_frames;
	}

	retval = add_dirent_to_buf(handle, fname, dir, inode, de, bh2);
out_frames:
	/*
	 * Even if the block split failed, we have to properly write
	 * out all the changes we did so far. Otherwise we can end up
	 * with corrupted filesystem.
	 */
	if (retval)
		ext4_mark_inode_dirty(handle, dir);
	dx_release(frames);
	brelse(bh2);
	return retval;
}

/*
 *	ext4_add_entry()
 *
 * adds a file entry to the specified directory, using the same
 * semantics as ext4_find_entry(). It returns NULL if it failed.
 *
 * NOTE!! The inode part of 'de' is left at 0 - which means you
 * may not sleep between calling this and putting something into
 * the entry, as someone else might have used it while you slept.
 */
static int ext4_add_entry(handle_t *handle, struct dentry *dentry,
			  struct inode *inode)
{
	struct inode *dir = d_inode(dentry->d_parent);
	struct buffer_head *bh = NULL;
	struct ext4_dir_entry_2 *de;
	struct super_block *sb;
	struct ext4_filename fname;
	int	retval;
	int	dx_fallback=0;
	unsigned blocksize;
	ext4_lblk_t block, blocks;
	int	csum_size = 0;

	if (ext4_has_metadata_csum(inode->i_sb))
		csum_size = sizeof(struct ext4_dir_entry_tail);

	sb = dir->i_sb;
	blocksize = sb->s_blocksize;
	if (!dentry->d_name.len)
		return -EINVAL;

	if (fscrypt_is_nokey_name(dentry))
		return -ENOKEY;

#ifdef CONFIG_UNICODE
	if (sb_has_strict_encoding(sb) && IS_CASEFOLDED(dir) &&
	    sb->s_encoding && utf8_validate(sb->s_encoding, &dentry->d_name))
		return -EINVAL;
#endif

	retval = ext4_fname_setup_filename(dir, &dentry->d_name, 0, &fname);
	if (retval)
		return retval;

	if (ext4_has_inline_data(dir)) {
		retval = ext4_try_add_inline_entry(handle, &fname, dir, inode);
		if (retval < 0)
			goto out;
		if (retval == 1) {
			retval = 0;
			goto out;
		}
	}

	if (is_dx(dir)) {
		retval = ext4_dx_add_entry(handle, &fname, dir, inode);
		if (!retval || (retval != ERR_BAD_DX_DIR))
			goto out;
		/* Can we just ignore htree data? */
		if (ext4_has_metadata_csum(sb)) {
			EXT4_ERROR_INODE(dir,
				"Directory has corrupted htree index.");
			retval = -EFSCORRUPTED;
			goto out;
		}
		ext4_clear_inode_flag(dir, EXT4_INODE_INDEX);
		dx_fallback++;
		retval = ext4_mark_inode_dirty(handle, dir);
		if (unlikely(retval))
			goto out;
	}
	blocks = dir->i_size >> sb->s_blocksize_bits;
	for (block = 0; block < blocks; block++) {
		bh = ext4_read_dirblock(dir, block, DIRENT);
		if (bh == NULL) {
			bh = ext4_bread(handle, dir, block,
					EXT4_GET_BLOCKS_CREATE);
			goto add_to_new_block;
		}
		if (IS_ERR(bh)) {
			retval = PTR_ERR(bh);
			bh = NULL;
			goto out;
		}
		retval = add_dirent_to_buf(handle, &fname, dir, inode,
					   NULL, bh);
		if (retval != -ENOSPC)
			goto out;

		if (blocks == 1 && !dx_fallback &&
		    ext4_has_feature_dir_index(sb)) {
			retval = make_indexed_dir(handle, &fname, dir,
						  inode, bh);
			bh = NULL; /* make_indexed_dir releases bh */
			goto out;
		}
		brelse(bh);
	}
	bh = ext4_append(handle, dir, &block);
add_to_new_block:
	if (IS_ERR(bh)) {
		retval = PTR_ERR(bh);
		bh = NULL;
		goto out;
	}
	de = (struct ext4_dir_entry_2 *) bh->b_data;
	de->inode = 0;
	de->rec_len = ext4_rec_len_to_disk(blocksize - csum_size, blocksize);

	if (csum_size)
		ext4_initialize_dirent_tail(bh, blocksize);

	retval = add_dirent_to_buf(handle, &fname, dir, inode, de, bh);
out:
	ext4_fname_free_filename(&fname);
	brelse(bh);
	if (retval == 0)
		ext4_set_inode_state(inode, EXT4_STATE_NEWENTRY);
	return retval;
}

/*
 * Returns 0 for success, or a negative error value
 */
static int ext4_dx_add_entry(handle_t *handle, struct ext4_filename *fname,
			     struct inode *dir, struct inode *inode)
{
	struct dx_frame frames[EXT4_HTREE_LEVEL], *frame;
	struct dx_entry *entries, *at;
	struct buffer_head *bh;
	struct super_block *sb = dir->i_sb;
	struct ext4_dir_entry_2 *de;
	int restart;
	int err;

again:
	restart = 0;
	frame = dx_probe(fname, dir, NULL, frames);
	if (IS_ERR(frame))
		return PTR_ERR(frame);
	entries = frame->entries;
	at = frame->at;
	bh = ext4_read_dirblock(dir, dx_get_block(frame->at), DIRENT_HTREE);
	if (IS_ERR(bh)) {
		err = PTR_ERR(bh);
		bh = NULL;
		goto cleanup;
	}

	BUFFER_TRACE(bh, "get_write_access");
	err = ext4_journal_get_write_access(handle, bh);
	if (err)
		goto journal_error;

	err = add_dirent_to_buf(handle, fname, dir, inode, NULL, bh);
	if (err != -ENOSPC)
		goto cleanup;

	err = 0;
	/* Block full, should compress but for now just split */
	dxtrace(printk(KERN_DEBUG "using %u of %u node entries\n",
		       dx_get_count(entries), dx_get_limit(entries)));
	/* Need to split index? */
	if (dx_get_count(entries) == dx_get_limit(entries)) {
		ext4_lblk_t newblock;
		int levels = frame - frames + 1;
		unsigned int icount;
		int add_level = 1;
		struct dx_entry *entries2;
		struct dx_node *node2;
		struct buffer_head *bh2;

		while (frame > frames) {
			if (dx_get_count((frame - 1)->entries) <
			    dx_get_limit((frame - 1)->entries)) {
				add_level = 0;
				break;
			}
			frame--; /* split higher index block */
			at = frame->at;
			entries = frame->entries;
			restart = 1;
		}
		if (add_level && levels == ext4_dir_htree_level(sb)) {
			ext4_warning(sb, "Directory (ino: %lu) index full, "
					 "reach max htree level :%d",
					 dir->i_ino, levels);
			if (ext4_dir_htree_level(sb) < EXT4_HTREE_LEVEL) {
				ext4_warning(sb, "Large directory feature is "
						 "not enabled on this "
						 "filesystem");
			}
			err = -ENOSPC;
			goto cleanup;
		}
		icount = dx_get_count(entries);
		bh2 = ext4_append(handle, dir, &newblock);
		if (IS_ERR(bh2)) {
			err = PTR_ERR(bh2);
			goto cleanup;
		}
		node2 = (struct dx_node *)(bh2->b_data);
		entries2 = node2->entries;
		memset(&node2->fake, 0, sizeof(struct fake_dirent));
		node2->fake.rec_len = ext4_rec_len_to_disk(sb->s_blocksize,
							   sb->s_blocksize);
		BUFFER_TRACE(frame->bh, "get_write_access");
		err = ext4_journal_get_write_access(handle, frame->bh);
		if (err)
			goto journal_error;
		if (!add_level) {
			unsigned icount1 = icount/2, icount2 = icount - icount1;
			unsigned hash2 = dx_get_hash(entries + icount1);
			dxtrace(printk(KERN_DEBUG "Split index %i/%i\n",
				       icount1, icount2));

			BUFFER_TRACE(frame->bh, "get_write_access"); /* index root */
			err = ext4_journal_get_write_access(handle,
							     (frame - 1)->bh);
			if (err)
				goto journal_error;

			memcpy((char *) entries2, (char *) (entries + icount1),
			       icount2 * sizeof(struct dx_entry));
			dx_set_count(entries, icount1);
			dx_set_count(entries2, icount2);
			dx_set_limit(entries2, dx_node_limit(dir));

			/* Which index block gets the new entry? */
			if (at - entries >= icount1) {
				frame->at = at = at - entries - icount1 + entries2;
				frame->entries = entries = entries2;
				swap(frame->bh, bh2);
			}
			dx_insert_block((frame - 1), hash2, newblock);
			dxtrace(dx_show_index("node", frame->entries));
			dxtrace(dx_show_index("node",
			       ((struct dx_node *) bh2->b_data)->entries));
			err = ext4_handle_dirty_dx_node(handle, dir, bh2);
			if (err)
				goto journal_error;
			brelse (bh2);
			err = ext4_handle_dirty_dx_node(handle, dir,
						   (frame - 1)->bh);
			if (err)
				goto journal_error;
			err = ext4_handle_dirty_dx_node(handle, dir,
							frame->bh);
			if (restart || err)
				goto journal_error;
		} else {
			struct dx_root *dxroot;
			memcpy((char *) entries2, (char *) entries,
			       icount * sizeof(struct dx_entry));
			dx_set_limit(entries2, dx_node_limit(dir));

			/* Set up root */
			dx_set_count(entries, 1);
			dx_set_block(entries + 0, newblock);
			dxroot = (struct dx_root *)frames[0].bh->b_data;
			dxroot->info.indirect_levels += 1;
			dxtrace(printk(KERN_DEBUG
				       "Creating %d level index...\n",
				       dxroot->info.indirect_levels));
			err = ext4_handle_dirty_dx_node(handle, dir, frame->bh);
			if (err)
				goto journal_error;
			err = ext4_handle_dirty_dx_node(handle, dir, bh2);
			brelse(bh2);
			restart = 1;
			goto journal_error;
		}
	}
	de = do_split(handle, dir, &bh, frame, &fname->hinfo);
	if (IS_ERR(de)) {
		err = PTR_ERR(de);
		goto cleanup;
	}
	err = add_dirent_to_buf(handle, fname, dir, inode, de, bh);
	goto cleanup;

journal_error:
	ext4_std_error(dir->i_sb, err); /* this is a no-op if err == 0 */
cleanup:
	brelse(bh);
	dx_release(frames);
	/* @restart is true means htree-path has been changed, we need to
	 * repeat dx_probe() to find out valid htree-path
	 */
	if (restart && err == 0)
		goto again;
	return err;
}

/*
 * ext4_generic_delete_entry deletes a directory entry by merging it
 * with the previous entry
 */
int ext4_generic_delete_entry(struct inode *dir,
			      struct ext4_dir_entry_2 *de_del,
			      struct buffer_head *bh,
			      void *entry_buf,
			      int buf_size,
			      int csum_size)
{
	struct ext4_dir_entry_2 *de, *pde;
	unsigned int blocksize = dir->i_sb->s_blocksize;
	int i;

	i = 0;
	pde = NULL;
	de = (struct ext4_dir_entry_2 *)entry_buf;
	while (i < buf_size - csum_size) {
		if (ext4_check_dir_entry(dir, NULL, de, bh,
					 entry_buf, buf_size, i))
			return -EFSCORRUPTED;
		if (de == de_del)  {
			if (pde)
				pde->rec_len = ext4_rec_len_to_disk(
					ext4_rec_len_from_disk(pde->rec_len,
							       blocksize) +
					ext4_rec_len_from_disk(de->rec_len,
							       blocksize),
					blocksize);
			else
				de->inode = 0;
			inode_inc_iversion(dir);
			return 0;
		}
		i += ext4_rec_len_from_disk(de->rec_len, blocksize);
		pde = de;
		de = ext4_next_entry(de, blocksize);
	}
	return -ENOENT;
}

static int ext4_delete_entry(handle_t *handle,
			     struct inode *dir,
			     struct ext4_dir_entry_2 *de_del,
			     struct buffer_head *bh)
{
	int err, csum_size = 0;

	if (ext4_has_inline_data(dir)) {
		int has_inline_data = 1;
		err = ext4_delete_inline_entry(handle, dir, de_del, bh,
					       &has_inline_data);
		if (has_inline_data)
			return err;
	}

	if (ext4_has_metadata_csum(dir->i_sb))
		csum_size = sizeof(struct ext4_dir_entry_tail);

	BUFFER_TRACE(bh, "get_write_access");
	err = ext4_journal_get_write_access(handle, bh);
	if (unlikely(err))
		goto out;

	err = ext4_generic_delete_entry(dir, de_del, bh, bh->b_data,
					dir->i_sb->s_blocksize, csum_size);
	if (err)
		goto out;

	BUFFER_TRACE(bh, "call ext4_handle_dirty_metadata");
	err = ext4_handle_dirty_dirblock(handle, dir, bh);
	if (unlikely(err))
		goto out;

	return 0;
out:
	if (err != -ENOENT)
		ext4_std_error(dir->i_sb, err);
	return err;
}

/*
 * Set directory link count to 1 if nlinks > EXT4_LINK_MAX, or if nlinks == 2
 * since this indicates that nlinks count was previously 1 to avoid overflowing
 * the 16-bit i_links_count field on disk.  Directories with i_nlink == 1 mean
 * that subdirectory link counts are not being maintained accurately.
 *
 * The caller has already checked for i_nlink overflow in case the DIR_LINK
 * feature is not enabled and returned -EMLINK.  The is_dx() check is a proxy
 * for checking S_ISDIR(inode) (since the INODE_INDEX feature will not be set
 * on regular files) and to avoid creating huge/slow non-HTREE directories.
 */
static void ext4_inc_count(struct inode *inode)
{
	inc_nlink(inode);
	if (is_dx(inode) &&
	    (inode->i_nlink > EXT4_LINK_MAX || inode->i_nlink == 2))
		set_nlink(inode, 1);
}

/*
 * If a directory had nlink == 1, then we should let it be 1. This indicates
 * directory has >EXT4_LINK_MAX subdirs.
 */
static void ext4_dec_count(struct inode *inode)
{
	if (!S_ISDIR(inode->i_mode) || inode->i_nlink > 2)
		drop_nlink(inode);
}


/*
 * Add non-directory inode to a directory. On success, the inode reference is
 * consumed by dentry is instantiation. This is also indicated by clearing of
 * *inodep pointer. On failure, the caller is responsible for dropping the
 * inode reference in the safe context.
 */
static int ext4_add_nondir(handle_t *handle,
		struct dentry *dentry, struct inode **inodep)
{
	struct inode *dir = d_inode(dentry->d_parent);
	struct inode *inode = *inodep;
	int err = ext4_add_entry(handle, dentry, inode);
	if (!err) {
		err = ext4_mark_inode_dirty(handle, inode);
		if (IS_DIRSYNC(dir))
			ext4_handle_sync(handle);
		d_instantiate_new(dentry, inode);
		*inodep = NULL;
		return err;
	}
	drop_nlink(inode);
	ext4_orphan_add(handle, inode);
	unlock_new_inode(inode);
	return err;
}

/*
 * By the time this is called, we already have created
 * the directory cache entry for the new file, but it
 * is so far negative - it has no inode.
 *
 * If the create succeeds, we fill in the inode information
 * with d_instantiate().
 */
static int ext4_create(struct inode *dir, struct dentry *dentry, umode_t mode,
		       bool excl)
{
	handle_t *handle;
	struct inode *inode;
	int err, credits, retries = 0;

	err = dquot_initialize(dir);
	if (err)
		return err;

	credits = (EXT4_DATA_TRANS_BLOCKS(dir->i_sb) +
		   EXT4_INDEX_EXTRA_TRANS_BLOCKS + 3);
retry:
	inode = ext4_new_inode_start_handle(dir, mode, &dentry->d_name, 0,
					    NULL, EXT4_HT_DIR, credits);
	handle = ext4_journal_current_handle();
	err = PTR_ERR(inode);
	if (!IS_ERR(inode)) {
		inode->i_op = &ext4_file_inode_operations;
		inode->i_fop = &ext4_file_operations;
		ext4_set_aops(inode);
		err = ext4_add_nondir(handle, dentry, &inode);
		if (!err)
			ext4_fc_track_create(handle, dentry);
	}
	if (handle)
		ext4_journal_stop(handle);
	if (!IS_ERR_OR_NULL(inode))
		iput(inode);
	if (err == -ENOSPC && ext4_should_retry_alloc(dir->i_sb, &retries))
		goto retry;
	return err;
}

static int ext4_mknod(struct inode *dir, struct dentry *dentry,
		      umode_t mode, dev_t rdev)
{
	handle_t *handle;
	struct inode *inode;
	int err, credits, retries = 0;

	err = dquot_initialize(dir);
	if (err)
		return err;

	credits = (EXT4_DATA_TRANS_BLOCKS(dir->i_sb) +
		   EXT4_INDEX_EXTRA_TRANS_BLOCKS + 3);
retry:
	inode = ext4_new_inode_start_handle(dir, mode, &dentry->d_name, 0,
					    NULL, EXT4_HT_DIR, credits);
	handle = ext4_journal_current_handle();
	err = PTR_ERR(inode);
	if (!IS_ERR(inode)) {
		init_special_inode(inode, inode->i_mode, rdev);
		inode->i_op = &ext4_special_inode_operations;
		err = ext4_add_nondir(handle, dentry, &inode);
		if (!err)
			ext4_fc_track_create(handle, dentry);
	}
	if (handle)
		ext4_journal_stop(handle);
	if (!IS_ERR_OR_NULL(inode))
		iput(inode);
	if (err == -ENOSPC && ext4_should_retry_alloc(dir->i_sb, &retries))
		goto retry;
	return err;
}

static int ext4_tmpfile(struct inode *dir, struct dentry *dentry, umode_t mode)
{
	handle_t *handle;
	struct inode *inode;
	int err, retries = 0;

	err = dquot_initialize(dir);
	if (err)
		return err;

retry:
	inode = ext4_new_inode_start_handle(dir, mode,
					    NULL, 0, NULL,
					    EXT4_HT_DIR,
			EXT4_MAXQUOTAS_INIT_BLOCKS(dir->i_sb) +
			  4 + EXT4_XATTR_TRANS_BLOCKS);
	handle = ext4_journal_current_handle();
	err = PTR_ERR(inode);
	if (!IS_ERR(inode)) {
		inode->i_op = &ext4_file_inode_operations;
		inode->i_fop = &ext4_file_operations;
		ext4_set_aops(inode);
		d_tmpfile(dentry, inode);
		err = ext4_orphan_add(handle, inode);
		if (err)
			goto err_unlock_inode;
		mark_inode_dirty(inode);
		unlock_new_inode(inode);
	}
	if (handle)
		ext4_journal_stop(handle);
	if (err == -ENOSPC && ext4_should_retry_alloc(dir->i_sb, &retries))
		goto retry;
	return err;
err_unlock_inode:
	ext4_journal_stop(handle);
	unlock_new_inode(inode);
	return err;
}

struct ext4_dir_entry_2 *ext4_init_dot_dotdot(struct inode *inode,
			  struct ext4_dir_entry_2 *de,
			  int blocksize, int csum_size,
			  unsigned int parent_ino, int dotdot_real_len)
{
	de->inode = cpu_to_le32(inode->i_ino);
	de->name_len = 1;
	de->rec_len = ext4_rec_len_to_disk(ext4_dir_rec_len(de->name_len, NULL),
					   blocksize);
	strcpy(de->name, ".");
	ext4_set_de_type(inode->i_sb, de, S_IFDIR);

	de = ext4_next_entry(de, blocksize);
	de->inode = cpu_to_le32(parent_ino);
	de->name_len = 2;
	if (!dotdot_real_len)
		de->rec_len = ext4_rec_len_to_disk(blocksize -
					(csum_size + ext4_dir_rec_len(1, NULL)),
					blocksize);
	else
		de->rec_len = ext4_rec_len_to_disk(
					ext4_dir_rec_len(de->name_len, NULL),
					blocksize);
	strcpy(de->name, "..");
	ext4_set_de_type(inode->i_sb, de, S_IFDIR);

	return ext4_next_entry(de, blocksize);
}

int ext4_init_new_dir(handle_t *handle, struct inode *dir,
			     struct inode *inode)
{
	struct buffer_head *dir_block = NULL;
	struct ext4_dir_entry_2 *de;
	ext4_lblk_t block = 0;
	unsigned int blocksize = dir->i_sb->s_blocksize;
	int csum_size = 0;
	int err;

	if (ext4_has_metadata_csum(dir->i_sb))
		csum_size = sizeof(struct ext4_dir_entry_tail);

	if (ext4_test_inode_state(inode, EXT4_STATE_MAY_INLINE_DATA)) {
		err = ext4_try_create_inline_dir(handle, dir, inode);
		if (err < 0 && err != -ENOSPC)
			goto out;
		if (!err)
			goto out;
	}

	inode->i_size = 0;
	dir_block = ext4_append(handle, inode, &block);
	if (IS_ERR(dir_block))
		return PTR_ERR(dir_block);
	de = (struct ext4_dir_entry_2 *)dir_block->b_data;
	ext4_init_dot_dotdot(inode, de, blocksize, csum_size, dir->i_ino, 0);
	set_nlink(inode, 2);
	if (csum_size)
		ext4_initialize_dirent_tail(dir_block, blocksize);

	BUFFER_TRACE(dir_block, "call ext4_handle_dirty_metadata");
	err = ext4_handle_dirty_dirblock(handle, inode, dir_block);
	if (err)
		goto out;
	set_buffer_verified(dir_block);
out:
	brelse(dir_block);
	return err;
}

static int ext4_mkdir(struct inode *dir, struct dentry *dentry, umode_t mode)
{
	handle_t *handle;
	struct inode *inode;
	int err, err2 = 0, credits, retries = 0;

	if (EXT4_DIR_LINK_MAX(dir))
		return -EMLINK;

	err = dquot_initialize(dir);
	if (err)
		return err;

	credits = (EXT4_DATA_TRANS_BLOCKS(dir->i_sb) +
		   EXT4_INDEX_EXTRA_TRANS_BLOCKS + 3);
retry:
	inode = ext4_new_inode_start_handle(dir, S_IFDIR | mode,
					    &dentry->d_name,
					    0, NULL, EXT4_HT_DIR, credits);
	handle = ext4_journal_current_handle();
	err = PTR_ERR(inode);
	if (IS_ERR(inode))
		goto out_stop;

	inode->i_op = &ext4_dir_inode_operations;
	inode->i_fop = &ext4_dir_operations;
	err = ext4_init_new_dir(handle, dir, inode);
	if (err)
		goto out_clear_inode;
	err = ext4_mark_inode_dirty(handle, inode);
	if (!err)
		err = ext4_add_entry(handle, dentry, inode);
	if (err) {
out_clear_inode:
		clear_nlink(inode);
		ext4_orphan_add(handle, inode);
		unlock_new_inode(inode);
		err2 = ext4_mark_inode_dirty(handle, inode);
		if (unlikely(err2))
			err = err2;
		ext4_journal_stop(handle);
		iput(inode);
		goto out_retry;
	}
	ext4_inc_count(dir);

	ext4_update_dx_flag(dir);
	err = ext4_mark_inode_dirty(handle, dir);
	if (err)
		goto out_clear_inode;
	d_instantiate_new(dentry, inode);
	ext4_fc_track_create(handle, dentry);
	if (IS_DIRSYNC(dir))
		ext4_handle_sync(handle);

out_stop:
	if (handle)
		ext4_journal_stop(handle);
out_retry:
	if (err == -ENOSPC && ext4_should_retry_alloc(dir->i_sb, &retries))
		goto retry;
	return err;
}

/*
 * routine to check that the specified directory is empty (for rmdir)
 */
bool ext4_empty_dir(struct inode *inode)
{
	unsigned int offset;
	struct buffer_head *bh;
	struct ext4_dir_entry_2 *de;
	struct super_block *sb;

	if (ext4_has_inline_data(inode)) {
		int has_inline_data = 1;
		int ret;

		ret = empty_inline_dir(inode, &has_inline_data);
		if (has_inline_data)
			return ret;
	}

	sb = inode->i_sb;
	if (inode->i_size < ext4_dir_rec_len(1, NULL) +
					ext4_dir_rec_len(2, NULL)) {
		EXT4_ERROR_INODE(inode, "invalid size");
		return false;
	}
	/* The first directory block must not be a hole,
	 * so treat it as DIRENT_HTREE
	 */
	bh = ext4_read_dirblock(inode, 0, DIRENT_HTREE);
	if (IS_ERR(bh))
		return false;

	de = (struct ext4_dir_entry_2 *) bh->b_data;
	if (ext4_check_dir_entry(inode, NULL, de, bh, bh->b_data, bh->b_size,
				 0) ||
	    le32_to_cpu(de->inode) != inode->i_ino || strcmp(".", de->name)) {
		ext4_warning_inode(inode, "directory missing '.'");
		brelse(bh);
		return false;
	}
	offset = ext4_rec_len_from_disk(de->rec_len, sb->s_blocksize);
	de = ext4_next_entry(de, sb->s_blocksize);
	if (ext4_check_dir_entry(inode, NULL, de, bh, bh->b_data, bh->b_size,
				 offset) ||
	    le32_to_cpu(de->inode) == 0 || strcmp("..", de->name)) {
		ext4_warning_inode(inode, "directory missing '..'");
		brelse(bh);
		return false;
	}
	offset += ext4_rec_len_from_disk(de->rec_len, sb->s_blocksize);
	while (offset < inode->i_size) {
		if (!(offset & (sb->s_blocksize - 1))) {
			unsigned int lblock;
			brelse(bh);
			lblock = offset >> EXT4_BLOCK_SIZE_BITS(sb);
			bh = ext4_read_dirblock(inode, lblock, EITHER);
			if (bh == NULL) {
				offset += sb->s_blocksize;
				continue;
			}
			if (IS_ERR(bh))
				return false;
		}
		de = (struct ext4_dir_entry_2 *) (bh->b_data +
					(offset & (sb->s_blocksize - 1)));
		if (ext4_check_dir_entry(inode, NULL, de, bh,
					 bh->b_data, bh->b_size, offset) ||
		    le32_to_cpu(de->inode)) {
			brelse(bh);
			return false;
		}
		offset += ext4_rec_len_from_disk(de->rec_len, sb->s_blocksize);
	}
	brelse(bh);
	return true;
}

/*
 * ext4_orphan_add() links an unlinked or truncated inode into a list of
 * such inodes, starting at the superblock, in case we crash before the
 * file is closed/deleted, or in case the inode truncate spans multiple
 * transactions and the last transaction is not recovered after a crash.
 *
 * At filesystem recovery time, we walk this list deleting unlinked
 * inodes and truncating linked inodes in ext4_orphan_cleanup().
 *
 * Orphan list manipulation functions must be called under i_mutex unless
 * we are just creating the inode or deleting it.
 */
int ext4_orphan_add(handle_t *handle, struct inode *inode)
{
	struct super_block *sb = inode->i_sb;
	struct ext4_sb_info *sbi = EXT4_SB(sb);
	struct ext4_iloc iloc;
	int err = 0, rc;
	bool dirty = false;

	if (!sbi->s_journal || is_bad_inode(inode))
		return 0;

	WARN_ON_ONCE(!(inode->i_state & (I_NEW | I_FREEING)) &&
		     !inode_is_locked(inode));
	/*
	 * Exit early if inode already is on orphan list. This is a big speedup
	 * since we don't have to contend on the global s_orphan_lock.
	 */
	if (!list_empty(&EXT4_I(inode)->i_orphan))
		return 0;

	/*
	 * Orphan handling is only valid for files with data blocks
	 * being truncated, or files being unlinked. Note that we either
	 * hold i_mutex, or the inode can not be referenced from outside,
	 * so i_nlink should not be bumped due to race
	 */
	J_ASSERT((S_ISREG(inode->i_mode) || S_ISDIR(inode->i_mode) ||
		  S_ISLNK(inode->i_mode)) || inode->i_nlink == 0);

	BUFFER_TRACE(sbi->s_sbh, "get_write_access");
	err = ext4_journal_get_write_access(handle, sbi->s_sbh);
	if (err)
		goto out;

	err = ext4_reserve_inode_write(handle, inode, &iloc);
	if (err)
		goto out;

	mutex_lock(&sbi->s_orphan_lock);
	/*
	 * Due to previous errors inode may be already a part of on-disk
	 * orphan list. If so skip on-disk list modification.
	 */
	if (!NEXT_ORPHAN(inode) || NEXT_ORPHAN(inode) >
	    (le32_to_cpu(sbi->s_es->s_inodes_count))) {
		/* Insert this inode at the head of the on-disk orphan list */
		NEXT_ORPHAN(inode) = le32_to_cpu(sbi->s_es->s_last_orphan);
		sbi->s_es->s_last_orphan = cpu_to_le32(inode->i_ino);
		dirty = true;
	}
	list_add(&EXT4_I(inode)->i_orphan, &sbi->s_orphan);
	mutex_unlock(&sbi->s_orphan_lock);

	if (dirty) {
		err = ext4_handle_dirty_super(handle, sb);
		rc = ext4_mark_iloc_dirty(handle, inode, &iloc);
		if (!err)
			err = rc;
		if (err) {
			/*
			 * We have to remove inode from in-memory list if
			 * addition to on disk orphan list failed. Stray orphan
			 * list entries can cause panics at unmount time.
			 */
			mutex_lock(&sbi->s_orphan_lock);
			list_del_init(&EXT4_I(inode)->i_orphan);
			mutex_unlock(&sbi->s_orphan_lock);
		}
	} else
		brelse(iloc.bh);

	jbd_debug(4, "superblock will point to %lu\n", inode->i_ino);
	jbd_debug(4, "orphan inode %lu will point to %d\n",
			inode->i_ino, NEXT_ORPHAN(inode));
out:
	ext4_std_error(sb, err);
	return err;
}

/*
 * ext4_orphan_del() removes an unlinked or truncated inode from the list
 * of such inodes stored on disk, because it is finally being cleaned up.
 */
int ext4_orphan_del(handle_t *handle, struct inode *inode)
{
	struct list_head *prev;
	struct ext4_inode_info *ei = EXT4_I(inode);
	struct ext4_sb_info *sbi = EXT4_SB(inode->i_sb);
	__u32 ino_next;
	struct ext4_iloc iloc;
	int err = 0;

	if (!sbi->s_journal && !(sbi->s_mount_state & EXT4_ORPHAN_FS))
		return 0;

	WARN_ON_ONCE(!(inode->i_state & (I_NEW | I_FREEING)) &&
		     !inode_is_locked(inode));
	/* Do this quick check before taking global s_orphan_lock. */
	if (list_empty(&ei->i_orphan))
		return 0;

	if (handle) {
		/* Grab inode buffer early before taking global s_orphan_lock */
		err = ext4_reserve_inode_write(handle, inode, &iloc);
	}

	mutex_lock(&sbi->s_orphan_lock);
	jbd_debug(4, "remove inode %lu from orphan list\n", inode->i_ino);

	prev = ei->i_orphan.prev;
	list_del_init(&ei->i_orphan);

	/* If we're on an error path, we may not have a valid
	 * transaction handle with which to update the orphan list on
	 * disk, but we still need to remove the inode from the linked
	 * list in memory. */
	if (!handle || err) {
		mutex_unlock(&sbi->s_orphan_lock);
		goto out_err;
	}

	ino_next = NEXT_ORPHAN(inode);
	if (prev == &sbi->s_orphan) {
		jbd_debug(4, "superblock will point to %u\n", ino_next);
		BUFFER_TRACE(sbi->s_sbh, "get_write_access");
		err = ext4_journal_get_write_access(handle, sbi->s_sbh);
		if (err) {
			mutex_unlock(&sbi->s_orphan_lock);
			goto out_brelse;
		}
		sbi->s_es->s_last_orphan = cpu_to_le32(ino_next);
		mutex_unlock(&sbi->s_orphan_lock);
		err = ext4_handle_dirty_super(handle, inode->i_sb);
	} else {
		struct ext4_iloc iloc2;
		struct inode *i_prev =
			&list_entry(prev, struct ext4_inode_info, i_orphan)->vfs_inode;

		jbd_debug(4, "orphan inode %lu will point to %u\n",
			  i_prev->i_ino, ino_next);
		err = ext4_reserve_inode_write(handle, i_prev, &iloc2);
		if (err) {
			mutex_unlock(&sbi->s_orphan_lock);
			goto out_brelse;
		}
		NEXT_ORPHAN(i_prev) = ino_next;
		err = ext4_mark_iloc_dirty(handle, i_prev, &iloc2);
		mutex_unlock(&sbi->s_orphan_lock);
	}
	if (err)
		goto out_brelse;
	NEXT_ORPHAN(inode) = 0;
	err = ext4_mark_iloc_dirty(handle, inode, &iloc);
out_err:
	ext4_std_error(inode->i_sb, err);
	return err;

out_brelse:
	brelse(iloc.bh);
	goto out_err;
}

static int ext4_rmdir(struct inode *dir, struct dentry *dentry)
{
	int retval;
	struct inode *inode;
	struct buffer_head *bh;
	struct ext4_dir_entry_2 *de;
	handle_t *handle = NULL;

	if (unlikely(ext4_forced_shutdown(EXT4_SB(dir->i_sb))))
		return -EIO;

	/* Initialize quotas before so that eventual writes go in
	 * separate transaction */
	retval = dquot_initialize(dir);
	if (retval)
		return retval;
	retval = dquot_initialize(d_inode(dentry));
	if (retval)
		return retval;

	retval = -ENOENT;
	bh = ext4_find_entry(dir, &dentry->d_name, &de, NULL);
	if (IS_ERR(bh))
		return PTR_ERR(bh);
	if (!bh)
		goto end_rmdir;

	inode = d_inode(dentry);

	retval = -EFSCORRUPTED;
	if (le32_to_cpu(de->inode) != inode->i_ino)
		goto end_rmdir;

	retval = -ENOTEMPTY;
	if (!ext4_empty_dir(inode))
		goto end_rmdir;

	handle = ext4_journal_start(dir, EXT4_HT_DIR,
				    EXT4_DATA_TRANS_BLOCKS(dir->i_sb));
	if (IS_ERR(handle)) {
		retval = PTR_ERR(handle);
		handle = NULL;
		goto end_rmdir;
	}

	if (IS_DIRSYNC(dir))
		ext4_handle_sync(handle);

	retval = ext4_delete_entry(handle, dir, de, bh);
	if (retval)
		goto end_rmdir;
	if (!EXT4_DIR_LINK_EMPTY(inode))
		ext4_warning_inode(inode,
			     "empty directory '%.*s' has too many links (%u)",
			     dentry->d_name.len, dentry->d_name.name,
			     inode->i_nlink);
	inode_inc_iversion(inode);
	clear_nlink(inode);
	/* There's no need to set i_disksize: the fact that i_nlink is
	 * zero will ensure that the right thing happens during any
	 * recovery. */
	inode->i_size = 0;
	ext4_orphan_add(handle, inode);
	inode->i_ctime = dir->i_ctime = dir->i_mtime = current_time(inode);
	retval = ext4_mark_inode_dirty(handle, inode);
	if (retval)
		goto end_rmdir;
	ext4_dec_count(dir);
	ext4_update_dx_flag(dir);
	ext4_fc_track_unlink(handle, dentry);
	retval = ext4_mark_inode_dirty(handle, dir);

#ifdef CONFIG_UNICODE
	/* VFS negative dentries are incompatible with Encoding and
	 * Case-insensitiveness. Eventually we'll want avoid
	 * invalidating the dentries here, alongside with returning the
	 * negative dentries at ext4_lookup(), when it is better
	 * supported by the VFS for the CI case.
	 */
	if (IS_CASEFOLDED(dir))
		d_invalidate(dentry);
#endif

end_rmdir:
	brelse(bh);
	if (handle)
		ext4_journal_stop(handle);
	return retval;
}

int __ext4_unlink(struct inode *dir, const struct qstr *d_name,
		  struct inode *inode,
		  struct dentry *dentry /* NULL during fast_commit recovery */)
{
	int retval = -ENOENT;
	struct buffer_head *bh;
	struct ext4_dir_entry_2 *de;
	handle_t *handle;
	int skip_remove_dentry = 0;

	/*
	 * Keep this outside the transaction; it may have to set up the
	 * directory's encryption key, which isn't GFP_NOFS-safe.
	 */
	bh = ext4_find_entry(dir, d_name, &de, NULL);
	if (IS_ERR(bh))
		return PTR_ERR(bh);

	if (!bh)
		return -ENOENT;

	if (le32_to_cpu(de->inode) != inode->i_ino) {
		/*
		 * It's okay if we find dont find dentry which matches
		 * the inode. That's because it might have gotten
		 * renamed to a different inode number
		 */
		if (EXT4_SB(inode->i_sb)->s_mount_state & EXT4_FC_REPLAY)
			skip_remove_dentry = 1;
		else
			goto out_bh;
	}

	handle = ext4_journal_start(dir, EXT4_HT_DIR,
				    EXT4_DATA_TRANS_BLOCKS(dir->i_sb));
	if (IS_ERR(handle)) {
		retval = PTR_ERR(handle);
		goto out_bh;
	}

	if (IS_DIRSYNC(dir))
		ext4_handle_sync(handle);

	if (!skip_remove_dentry) {
		retval = ext4_delete_entry(handle, dir, de, bh);
		if (retval)
			goto out_handle;
		dir->i_ctime = dir->i_mtime = current_time(dir);
		ext4_update_dx_flag(dir);
		retval = ext4_mark_inode_dirty(handle, dir);
		if (retval)
			goto out_handle;
	} else {
		retval = 0;
	}
	if (inode->i_nlink == 0)
		ext4_warning_inode(inode, "Deleting file '%.*s' with no links",
				   d_name->len, d_name->name);
	else
		drop_nlink(inode);
	if (!inode->i_nlink)
		ext4_orphan_add(handle, inode);
	inode->i_ctime = current_time(inode);
	retval = ext4_mark_inode_dirty(handle, inode);
	if (dentry && !retval)
		ext4_fc_track_unlink(handle, dentry);
out_handle:
	ext4_journal_stop(handle);
out_bh:
	brelse(bh);
	return retval;
}

static int ext4_unlink(struct inode *dir, struct dentry *dentry)
{
	int retval;

	if (unlikely(ext4_forced_shutdown(EXT4_SB(dir->i_sb))))
		return -EIO;

	trace_ext4_unlink_enter(dir, dentry);
	/*
	 * Initialize quotas before so that eventual writes go
	 * in separate transaction
	 */
	retval = dquot_initialize(dir);
	if (retval)
		goto out_trace;
	retval = dquot_initialize(d_inode(dentry));
	if (retval)
		goto out_trace;

	retval = __ext4_unlink(dir, &dentry->d_name, d_inode(dentry), dentry);
#ifdef CONFIG_UNICODE
	/* VFS negative dentries are incompatible with Encoding and
	 * Case-insensitiveness. Eventually we'll want avoid
	 * invalidating the dentries here, alongside with returning the
	 * negative dentries at ext4_lookup(), when it is  better
	 * supported by the VFS for the CI case.
	 */
	if (IS_CASEFOLDED(dir))
		d_invalidate(dentry);
#endif

out_trace:
	trace_ext4_unlink_exit(dentry, retval);
	return retval;
}

static int ext4_symlink(struct inode *dir,
			struct dentry *dentry, const char *symname)
{
	handle_t *handle;
	struct inode *inode;
	int err, len = strlen(symname);
	int credits;
	struct fscrypt_str disk_link;

	if (unlikely(ext4_forced_shutdown(EXT4_SB(dir->i_sb))))
		return -EIO;

	err = fscrypt_prepare_symlink(dir, symname, len, dir->i_sb->s_blocksize,
				      &disk_link);
	if (err)
		return err;

	err = dquot_initialize(dir);
	if (err)
		return err;

	if ((disk_link.len > EXT4_N_BLOCKS * 4)) {
		/*
		 * For non-fast symlinks, we just allocate inode and put it on
		 * orphan list in the first transaction => we need bitmap,
		 * group descriptor, sb, inode block, quota blocks, and
		 * possibly selinux xattr blocks.
		 */
		credits = 4 + EXT4_MAXQUOTAS_INIT_BLOCKS(dir->i_sb) +
			  EXT4_XATTR_TRANS_BLOCKS;
	} else {
		/*
		 * Fast symlink. We have to add entry to directory
		 * (EXT4_DATA_TRANS_BLOCKS + EXT4_INDEX_EXTRA_TRANS_BLOCKS),
		 * allocate new inode (bitmap, group descriptor, inode block,
		 * quota blocks, sb is already counted in previous macros).
		 */
		credits = EXT4_DATA_TRANS_BLOCKS(dir->i_sb) +
			  EXT4_INDEX_EXTRA_TRANS_BLOCKS + 3;
	}

	inode = ext4_new_inode_start_handle(dir, S_IFLNK|S_IRWXUGO,
					    &dentry->d_name, 0, NULL,
					    EXT4_HT_DIR, credits);
	handle = ext4_journal_current_handle();
	if (IS_ERR(inode)) {
		if (handle)
			ext4_journal_stop(handle);
		return PTR_ERR(inode);
	}

	if (IS_ENCRYPTED(inode)) {
		err = fscrypt_encrypt_symlink(inode, symname, len, &disk_link);
		if (err)
			goto err_drop_inode;
		inode->i_op = &ext4_encrypted_symlink_inode_operations;
	}

	if ((disk_link.len > EXT4_N_BLOCKS * 4)) {
		if (!IS_ENCRYPTED(inode))
			inode->i_op = &ext4_symlink_inode_operations;
		inode_nohighmem(inode);
		ext4_set_aops(inode);
		/*
		 * We cannot call page_symlink() with transaction started
		 * because it calls into ext4_write_begin() which can wait
		 * for transaction commit if we are running out of space
		 * and thus we deadlock. So we have to stop transaction now
		 * and restart it when symlink contents is written.
		 * 
		 * To keep fs consistent in case of crash, we have to put inode
		 * to orphan list in the mean time.
		 */
		drop_nlink(inode);
		err = ext4_orphan_add(handle, inode);
		if (handle)
			ext4_journal_stop(handle);
		handle = NULL;
		if (err)
			goto err_drop_inode;
		err = __page_symlink(inode, disk_link.name, disk_link.len, 1);
		if (err)
			goto err_drop_inode;
		/*
		 * Now inode is being linked into dir (EXT4_DATA_TRANS_BLOCKS
		 * + EXT4_INDEX_EXTRA_TRANS_BLOCKS), inode is also modified
		 */
		handle = ext4_journal_start(dir, EXT4_HT_DIR,
				EXT4_DATA_TRANS_BLOCKS(dir->i_sb) +
				EXT4_INDEX_EXTRA_TRANS_BLOCKS + 1);
		if (IS_ERR(handle)) {
			err = PTR_ERR(handle);
			handle = NULL;
			goto err_drop_inode;
		}
		set_nlink(inode, 1);
		err = ext4_orphan_del(handle, inode);
		if (err)
			goto err_drop_inode;
	} else {
		/* clear the extent format for fast symlink */
		ext4_clear_inode_flag(inode, EXT4_INODE_EXTENTS);
		if (!IS_ENCRYPTED(inode)) {
			inode->i_op = &ext4_fast_symlink_inode_operations;
			inode->i_link = (char *)&EXT4_I(inode)->i_data;
		}
		memcpy((char *)&EXT4_I(inode)->i_data, disk_link.name,
		       disk_link.len);
		inode->i_size = disk_link.len - 1;
	}
	EXT4_I(inode)->i_disksize = inode->i_size;
	err = ext4_add_nondir(handle, dentry, &inode);
	if (handle)
		ext4_journal_stop(handle);
	if (inode)
		iput(inode);
	goto out_free_encrypted_link;

err_drop_inode:
	if (handle)
		ext4_journal_stop(handle);
	clear_nlink(inode);
	unlock_new_inode(inode);
	iput(inode);
out_free_encrypted_link:
	if (disk_link.name != (unsigned char *)symname)
		kfree(disk_link.name);
	return err;
}

int __ext4_link(struct inode *dir, struct inode *inode, struct dentry *dentry)
{
	handle_t *handle;
	int err, retries = 0;
retry:
	handle = ext4_journal_start(dir, EXT4_HT_DIR,
		(EXT4_DATA_TRANS_BLOCKS(dir->i_sb) +
		 EXT4_INDEX_EXTRA_TRANS_BLOCKS) + 1);
	if (IS_ERR(handle))
		return PTR_ERR(handle);

	if (IS_DIRSYNC(dir))
		ext4_handle_sync(handle);

	inode->i_ctime = current_time(inode);
	ext4_inc_count(inode);
	ihold(inode);

	err = ext4_add_entry(handle, dentry, inode);
	if (!err) {
		err = ext4_mark_inode_dirty(handle, inode);
		/* this can happen only for tmpfile being
		 * linked the first time
		 */
		if (inode->i_nlink == 1)
			ext4_orphan_del(handle, inode);
		d_instantiate(dentry, inode);
		ext4_fc_track_link(handle, dentry);
	} else {
		drop_nlink(inode);
		iput(inode);
	}
	ext4_journal_stop(handle);
	if (err == -ENOSPC && ext4_should_retry_alloc(dir->i_sb, &retries))
		goto retry;
	return err;
}

static int ext4_link(struct dentry *old_dentry,
		     struct inode *dir, struct dentry *dentry)
{
	struct inode *inode = d_inode(old_dentry);
	int err;

	if (inode->i_nlink >= EXT4_LINK_MAX)
		return -EMLINK;

	err = fscrypt_prepare_link(old_dentry, dir, dentry);
	if (err)
		return err;

	if ((ext4_test_inode_flag(dir, EXT4_INODE_PROJINHERIT)) &&
	    (!projid_eq(EXT4_I(dir)->i_projid,
			EXT4_I(old_dentry->d_inode)->i_projid)))
		return -EXDEV;

	err = dquot_initialize(dir);
	if (err)
		return err;
	return __ext4_link(dir, inode, dentry);
}

/*
 * Try to find buffer head where contains the parent block.
 * It should be the inode block if it is inlined or the 1st block
 * if it is a normal dir.
 */
static struct buffer_head *ext4_get_first_dir_block(handle_t *handle,
					struct inode *inode,
					int *retval,
					struct ext4_dir_entry_2 **parent_de,
					int *inlined)
{
	struct buffer_head *bh;

	if (!ext4_has_inline_data(inode)) {
		struct ext4_dir_entry_2 *de;
		unsigned int offset;

		/* The first directory block must not be a hole, so
		 * treat it as DIRENT_HTREE
		 */
		bh = ext4_read_dirblock(inode, 0, DIRENT_HTREE);
		if (IS_ERR(bh)) {
			*retval = PTR_ERR(bh);
			return NULL;
		}

		de = (struct ext4_dir_entry_2 *) bh->b_data;
		if (ext4_check_dir_entry(inode, NULL, de, bh, bh->b_data,
					 bh->b_size, 0) ||
		    le32_to_cpu(de->inode) != inode->i_ino ||
		    strcmp(".", de->name)) {
			EXT4_ERROR_INODE(inode, "directory missing '.'");
			brelse(bh);
			*retval = -EFSCORRUPTED;
			return NULL;
		}
		offset = ext4_rec_len_from_disk(de->rec_len,
						inode->i_sb->s_blocksize);
		de = ext4_next_entry(de, inode->i_sb->s_blocksize);
		if (ext4_check_dir_entry(inode, NULL, de, bh, bh->b_data,
					 bh->b_size, offset) ||
		    le32_to_cpu(de->inode) == 0 || strcmp("..", de->name)) {
			EXT4_ERROR_INODE(inode, "directory missing '..'");
			brelse(bh);
			*retval = -EFSCORRUPTED;
			return NULL;
		}
		*parent_de = de;

		return bh;
	}

	*inlined = 1;
	return ext4_get_first_inline_block(inode, parent_de, retval);
}

struct ext4_renament {
	struct inode *dir;
	struct dentry *dentry;
	struct inode *inode;
	bool is_dir;
	int dir_nlink_delta;

	/* entry for "dentry" */
	struct buffer_head *bh;
	struct ext4_dir_entry_2 *de;
	int inlined;

	/* entry for ".." in inode if it's a directory */
	struct buffer_head *dir_bh;
	struct ext4_dir_entry_2 *parent_de;
	int dir_inlined;
};

static int ext4_rename_dir_prepare(handle_t *handle, struct ext4_renament *ent)
{
	int retval;

	ent->dir_bh = ext4_get_first_dir_block(handle, ent->inode,
					      &retval, &ent->parent_de,
					      &ent->dir_inlined);
	if (!ent->dir_bh)
		return retval;
	if (le32_to_cpu(ent->parent_de->inode) != ent->dir->i_ino)
		return -EFSCORRUPTED;
	BUFFER_TRACE(ent->dir_bh, "get_write_access");
	return ext4_journal_get_write_access(handle, ent->dir_bh);
}

static int ext4_rename_dir_finish(handle_t *handle, struct ext4_renament *ent,
				  unsigned dir_ino)
{
	int retval;

	ent->parent_de->inode = cpu_to_le32(dir_ino);
	BUFFER_TRACE(ent->dir_bh, "call ext4_handle_dirty_metadata");
	if (!ent->dir_inlined) {
		if (is_dx(ent->inode)) {
			retval = ext4_handle_dirty_dx_node(handle,
							   ent->inode,
							   ent->dir_bh);
		} else {
			retval = ext4_handle_dirty_dirblock(handle, ent->inode,
							    ent->dir_bh);
		}
	} else {
		retval = ext4_mark_inode_dirty(handle, ent->inode);
	}
	if (retval) {
		ext4_std_error(ent->dir->i_sb, retval);
		return retval;
	}
	return 0;
}

static int ext4_setent(handle_t *handle, struct ext4_renament *ent,
		       unsigned ino, unsigned file_type)
{
	int retval, retval2;

	BUFFER_TRACE(ent->bh, "get write access");
	retval = ext4_journal_get_write_access(handle, ent->bh);
	if (retval)
		return retval;
	ent->de->inode = cpu_to_le32(ino);
	if (ext4_has_feature_filetype(ent->dir->i_sb))
		ent->de->file_type = file_type;
	inode_inc_iversion(ent->dir);
	ent->dir->i_ctime = ent->dir->i_mtime =
		current_time(ent->dir);
	retval = ext4_mark_inode_dirty(handle, ent->dir);
	BUFFER_TRACE(ent->bh, "call ext4_handle_dirty_metadata");
	if (!ent->inlined) {
		retval2 = ext4_handle_dirty_dirblock(handle, ent->dir, ent->bh);
		if (unlikely(retval2)) {
			ext4_std_error(ent->dir->i_sb, retval2);
			return retval2;
		}
	}
	return retval;
}

static void ext4_resetent(handle_t *handle, struct ext4_renament *ent,
			  unsigned ino, unsigned file_type)
{
	struct ext4_renament old = *ent;
	int retval = 0;

	/*
	 * old->de could have moved from under us during make indexed dir,
	 * so the old->de may no longer valid and need to find it again
	 * before reset old inode info.
	 */
	old.bh = ext4_find_entry(old.dir, &old.dentry->d_name, &old.de,
				 &old.inlined);
	if (IS_ERR(old.bh))
		retval = PTR_ERR(old.bh);
	if (!old.bh)
		retval = -ENOENT;
	if (retval) {
		ext4_std_error(old.dir->i_sb, retval);
		return;
	}

	ext4_setent(handle, &old, ino, file_type);
	brelse(old.bh);
}

static int ext4_find_delete_entry(handle_t *handle, struct inode *dir,
				  const struct qstr *d_name)
{
	int retval = -ENOENT;
	struct buffer_head *bh;
	struct ext4_dir_entry_2 *de;

	bh = ext4_find_entry(dir, d_name, &de, NULL);
	if (IS_ERR(bh))
		return PTR_ERR(bh);
	if (bh) {
		retval = ext4_delete_entry(handle, dir, de, bh);
		brelse(bh);
	}
	return retval;
}

static void ext4_rename_delete(handle_t *handle, struct ext4_renament *ent,
			       int force_reread)
{
	int retval;
	/*
	 * ent->de could have moved from under us during htree split, so make
	 * sure that we are deleting the right entry.  We might also be pointing
	 * to a stale entry in the unused part of ent->bh so just checking inum
	 * and the name isn't enough.
	 */
	if (le32_to_cpu(ent->de->inode) != ent->inode->i_ino ||
	    ent->de->name_len != ent->dentry->d_name.len ||
	    strncmp(ent->de->name, ent->dentry->d_name.name,
		    ent->de->name_len) ||
	    force_reread) {
		retval = ext4_find_delete_entry(handle, ent->dir,
						&ent->dentry->d_name);
	} else {
		retval = ext4_delete_entry(handle, ent->dir, ent->de, ent->bh);
		if (retval == -ENOENT) {
			retval = ext4_find_delete_entry(handle, ent->dir,
							&ent->dentry->d_name);
		}
	}

	if (retval) {
		ext4_warning_inode(ent->dir,
				   "Deleting old file: nlink %d, error=%d",
				   ent->dir->i_nlink, retval);
	}
}

static void ext4_update_dir_count(handle_t *handle, struct ext4_renament *ent)
{
	if (ent->dir_nlink_delta) {
		if (ent->dir_nlink_delta == -1)
			ext4_dec_count(ent->dir);
		else
			ext4_inc_count(ent->dir);
		ext4_mark_inode_dirty(handle, ent->dir);
	}
}

static struct inode *ext4_whiteout_for_rename(struct ext4_renament *ent,
					      int credits, handle_t **h)
{
	struct inode *wh;
	handle_t *handle;
	int retries = 0;

	/*
	 * for inode block, sb block, group summaries,
	 * and inode bitmap
	 */
	credits += (EXT4_MAXQUOTAS_TRANS_BLOCKS(ent->dir->i_sb) +
		    EXT4_XATTR_TRANS_BLOCKS + 4);
retry:
	wh = ext4_new_inode_start_handle(ent->dir, S_IFCHR | WHITEOUT_MODE,
					 &ent->dentry->d_name, 0, NULL,
					 EXT4_HT_DIR, credits);

	handle = ext4_journal_current_handle();
	if (IS_ERR(wh)) {
		if (handle)
			ext4_journal_stop(handle);
		if (PTR_ERR(wh) == -ENOSPC &&
		    ext4_should_retry_alloc(ent->dir->i_sb, &retries))
			goto retry;
	} else {
		*h = handle;
		init_special_inode(wh, wh->i_mode, WHITEOUT_DEV);
		wh->i_op = &ext4_special_inode_operations;
	}
	return wh;
}

/*
 * Anybody can rename anything with this: the permission checks are left to the
 * higher-level routines.
 *
 * n.b.  old_{dentry,inode) refers to the source dentry/inode
 * while new_{dentry,inode) refers to the destination dentry/inode
 * This comes from rename(const char *oldpath, const char *newpath)
 */
static int ext4_rename(struct inode *old_dir, struct dentry *old_dentry,
		       struct inode *new_dir, struct dentry *new_dentry,
		       unsigned int flags)
{
	handle_t *handle = NULL;
	struct ext4_renament old = {
		.dir = old_dir,
		.dentry = old_dentry,
		.inode = d_inode(old_dentry),
	};
	struct ext4_renament new = {
		.dir = new_dir,
		.dentry = new_dentry,
		.inode = d_inode(new_dentry),
	};
	int force_reread;
	int retval;
	struct inode *whiteout = NULL;
	int credits;
	u8 old_file_type;

	if (new.inode && new.inode->i_nlink == 0) {
		EXT4_ERROR_INODE(new.inode,
				 "target of rename is already freed");
		return -EFSCORRUPTED;
	}

	if ((ext4_test_inode_flag(new_dir, EXT4_INODE_PROJINHERIT)) &&
	    (!projid_eq(EXT4_I(new_dir)->i_projid,
			EXT4_I(old_dentry->d_inode)->i_projid)))
		return -EXDEV;

	retval = dquot_initialize(old.dir);
	if (retval)
		return retval;
	retval = dquot_initialize(old.inode);
	if (retval)
		return retval;
	retval = dquot_initialize(new.dir);
	if (retval)
		return retval;

	/* Initialize quotas before so that eventual writes go
	 * in separate transaction */
	if (new.inode) {
		retval = dquot_initialize(new.inode);
		if (retval)
			return retval;
	}

<<<<<<< HEAD
	/*
	 * We need to protect against old.inode directory getting converted
	 * from inline directory format into a normal one.
	 */
	if (S_ISDIR(old.inode->i_mode))
		inode_lock_nested(old.inode, I_MUTEX_NONDIR2);

	old.bh = ext4_find_entry(old.dir, &old.dentry->d_name, &old.de,
				 &old.inlined);
	if (IS_ERR(old.bh)) {
		retval = PTR_ERR(old.bh);
		goto unlock_moved_dir;
	}
=======
	old.bh = ext4_find_entry(old.dir, &old.dentry->d_name, &old.de,
				 &old.inlined);
	if (IS_ERR(old.bh))
		return PTR_ERR(old.bh);
>>>>>>> dd679e5c

	/*
	 *  Check for inode number is _not_ due to possible IO errors.
	 *  We might rmdir the source, keep it as pwd of some process
	 *  and merrily kill the link to whatever was created under the
	 *  same name. Goodbye sticky bit ;-<
	 */
	retval = -ENOENT;
	if (!old.bh || le32_to_cpu(old.de->inode) != old.inode->i_ino)
		goto release_bh;

	new.bh = ext4_find_entry(new.dir, &new.dentry->d_name,
				 &new.de, &new.inlined);
	if (IS_ERR(new.bh)) {
		retval = PTR_ERR(new.bh);
		new.bh = NULL;
		goto release_bh;
	}
	if (new.bh) {
		if (!new.inode) {
			brelse(new.bh);
			new.bh = NULL;
		}
	}
	if (new.inode && !test_opt(new.dir->i_sb, NO_AUTO_DA_ALLOC))
		ext4_alloc_da_blocks(old.inode);

	credits = (2 * EXT4_DATA_TRANS_BLOCKS(old.dir->i_sb) +
		   EXT4_INDEX_EXTRA_TRANS_BLOCKS + 2);
	if (!(flags & RENAME_WHITEOUT)) {
		handle = ext4_journal_start(old.dir, EXT4_HT_DIR, credits);
		if (IS_ERR(handle)) {
			retval = PTR_ERR(handle);
			goto release_bh;
		}
	} else {
		whiteout = ext4_whiteout_for_rename(&old, credits, &handle);
		if (IS_ERR(whiteout)) {
			retval = PTR_ERR(whiteout);
			goto release_bh;
		}
	}

	old_file_type = old.de->file_type;
	if (IS_DIRSYNC(old.dir) || IS_DIRSYNC(new.dir))
		ext4_handle_sync(handle);

	if (S_ISDIR(old.inode->i_mode)) {
		if (new.inode) {
			retval = -ENOTEMPTY;
			if (!ext4_empty_dir(new.inode))
				goto end_rename;
		} else {
			retval = -EMLINK;
			if (new.dir != old.dir && EXT4_DIR_LINK_MAX(new.dir))
				goto end_rename;
		}
		retval = ext4_rename_dir_prepare(handle, &old);
		if (retval)
			goto end_rename;
	}
	/*
	 * If we're renaming a file within an inline_data dir and adding or
	 * setting the new dirent causes a conversion from inline_data to
	 * extents/blockmap, we need to force the dirent delete code to
	 * re-read the directory, or else we end up trying to delete a dirent
	 * from what is now the extent tree root (or a block map).
	 */
	force_reread = (new.dir->i_ino == old.dir->i_ino &&
			ext4_test_inode_flag(new.dir, EXT4_INODE_INLINE_DATA));

	if (whiteout) {
		/*
		 * Do this before adding a new entry, so the old entry is sure
		 * to be still pointing to the valid old entry.
		 */
		retval = ext4_setent(handle, &old, whiteout->i_ino,
				     EXT4_FT_CHRDEV);
		if (retval)
			goto end_rename;
		retval = ext4_mark_inode_dirty(handle, whiteout);
		if (unlikely(retval))
			goto end_rename;

	}
	if (!new.bh) {
		retval = ext4_add_entry(handle, new.dentry, old.inode);
		if (retval)
			goto end_rename;
	} else {
		retval = ext4_setent(handle, &new,
				     old.inode->i_ino, old_file_type);
		if (retval)
			goto end_rename;
	}
	if (force_reread)
		force_reread = !ext4_test_inode_flag(new.dir,
						     EXT4_INODE_INLINE_DATA);

	/*
	 * Like most other Unix systems, set the ctime for inodes on a
	 * rename.
	 */
	old.inode->i_ctime = current_time(old.inode);
	retval = ext4_mark_inode_dirty(handle, old.inode);
	if (unlikely(retval))
		goto end_rename;

	if (!whiteout) {
		/*
		 * ok, that's it
		 */
		ext4_rename_delete(handle, &old, force_reread);
	}

	if (new.inode) {
		ext4_dec_count(new.inode);
		new.inode->i_ctime = current_time(new.inode);
	}
	old.dir->i_ctime = old.dir->i_mtime = current_time(old.dir);
	ext4_update_dx_flag(old.dir);
	if (old.dir_bh) {
		retval = ext4_rename_dir_finish(handle, &old, new.dir->i_ino);
		if (retval)
			goto end_rename;

		ext4_dec_count(old.dir);
		if (new.inode) {
			/* checked ext4_empty_dir above, can't have another
			 * parent, ext4_dec_count() won't work for many-linked
			 * dirs */
			clear_nlink(new.inode);
		} else {
			ext4_inc_count(new.dir);
			ext4_update_dx_flag(new.dir);
			retval = ext4_mark_inode_dirty(handle, new.dir);
			if (unlikely(retval))
				goto end_rename;
		}
	}
	retval = ext4_mark_inode_dirty(handle, old.dir);
	if (unlikely(retval))
		goto end_rename;

	if (S_ISDIR(old.inode->i_mode)) {
		/*
		 * We disable fast commits here that's because the
		 * replay code is not yet capable of changing dot dot
		 * dirents in directories.
		 */
		ext4_fc_mark_ineligible(old.inode->i_sb,
			EXT4_FC_REASON_RENAME_DIR);
	} else {
		if (new.inode)
			ext4_fc_track_unlink(handle, new.dentry);
		__ext4_fc_track_link(handle, old.inode, new.dentry);
		__ext4_fc_track_unlink(handle, old.inode, old.dentry);
		if (whiteout)
			__ext4_fc_track_create(handle, whiteout, old.dentry);
	}

	if (new.inode) {
		retval = ext4_mark_inode_dirty(handle, new.inode);
		if (unlikely(retval))
			goto end_rename;
		if (!new.inode->i_nlink)
			ext4_orphan_add(handle, new.inode);
	}
	retval = 0;

end_rename:
	if (whiteout) {
		if (retval) {
			ext4_resetent(handle, &old,
				      old.inode->i_ino, old_file_type);
			drop_nlink(whiteout);
			ext4_orphan_add(handle, whiteout);
		}
		unlock_new_inode(whiteout);
		ext4_journal_stop(handle);
		iput(whiteout);
	} else {
		ext4_journal_stop(handle);
	}
release_bh:
	brelse(old.dir_bh);
	brelse(old.bh);
	brelse(new.bh);

<<<<<<< HEAD
unlock_moved_dir:
	if (S_ISDIR(old.inode->i_mode))
		inode_unlock(old.inode);

=======
>>>>>>> dd679e5c
	return retval;
}

static int ext4_cross_rename(struct inode *old_dir, struct dentry *old_dentry,
			     struct inode *new_dir, struct dentry *new_dentry)
{
	handle_t *handle = NULL;
	struct ext4_renament old = {
		.dir = old_dir,
		.dentry = old_dentry,
		.inode = d_inode(old_dentry),
	};
	struct ext4_renament new = {
		.dir = new_dir,
		.dentry = new_dentry,
		.inode = d_inode(new_dentry),
	};
	u8 new_file_type;
	int retval;
	struct timespec64 ctime;

	if ((ext4_test_inode_flag(new_dir, EXT4_INODE_PROJINHERIT) &&
	     !projid_eq(EXT4_I(new_dir)->i_projid,
			EXT4_I(old_dentry->d_inode)->i_projid)) ||
	    (ext4_test_inode_flag(old_dir, EXT4_INODE_PROJINHERIT) &&
	     !projid_eq(EXT4_I(old_dir)->i_projid,
			EXT4_I(new_dentry->d_inode)->i_projid)))
		return -EXDEV;

	retval = dquot_initialize(old.dir);
	if (retval)
		return retval;
	retval = dquot_initialize(new.dir);
	if (retval)
		return retval;

	old.bh = ext4_find_entry(old.dir, &old.dentry->d_name,
				 &old.de, &old.inlined);
	if (IS_ERR(old.bh))
		return PTR_ERR(old.bh);
	/*
	 *  Check for inode number is _not_ due to possible IO errors.
	 *  We might rmdir the source, keep it as pwd of some process
	 *  and merrily kill the link to whatever was created under the
	 *  same name. Goodbye sticky bit ;-<
	 */
	retval = -ENOENT;
	if (!old.bh || le32_to_cpu(old.de->inode) != old.inode->i_ino)
		goto end_rename;

	new.bh = ext4_find_entry(new.dir, &new.dentry->d_name,
				 &new.de, &new.inlined);
	if (IS_ERR(new.bh)) {
		retval = PTR_ERR(new.bh);
		new.bh = NULL;
		goto end_rename;
	}

	/* RENAME_EXCHANGE case: old *and* new must both exist */
	if (!new.bh || le32_to_cpu(new.de->inode) != new.inode->i_ino)
		goto end_rename;

	handle = ext4_journal_start(old.dir, EXT4_HT_DIR,
		(2 * EXT4_DATA_TRANS_BLOCKS(old.dir->i_sb) +
		 2 * EXT4_INDEX_EXTRA_TRANS_BLOCKS + 2));
	if (IS_ERR(handle)) {
		retval = PTR_ERR(handle);
		handle = NULL;
		goto end_rename;
	}

	if (IS_DIRSYNC(old.dir) || IS_DIRSYNC(new.dir))
		ext4_handle_sync(handle);

	if (S_ISDIR(old.inode->i_mode)) {
		old.is_dir = true;
		retval = ext4_rename_dir_prepare(handle, &old);
		if (retval)
			goto end_rename;
	}
	if (S_ISDIR(new.inode->i_mode)) {
		new.is_dir = true;
		retval = ext4_rename_dir_prepare(handle, &new);
		if (retval)
			goto end_rename;
	}

	/*
	 * Other than the special case of overwriting a directory, parents'
	 * nlink only needs to be modified if this is a cross directory rename.
	 */
	if (old.dir != new.dir && old.is_dir != new.is_dir) {
		old.dir_nlink_delta = old.is_dir ? -1 : 1;
		new.dir_nlink_delta = -old.dir_nlink_delta;
		retval = -EMLINK;
		if ((old.dir_nlink_delta > 0 && EXT4_DIR_LINK_MAX(old.dir)) ||
		    (new.dir_nlink_delta > 0 && EXT4_DIR_LINK_MAX(new.dir)))
			goto end_rename;
	}

	new_file_type = new.de->file_type;
	retval = ext4_setent(handle, &new, old.inode->i_ino, old.de->file_type);
	if (retval)
		goto end_rename;

	retval = ext4_setent(handle, &old, new.inode->i_ino, new_file_type);
	if (retval)
		goto end_rename;

	/*
	 * Like most other Unix systems, set the ctime for inodes on a
	 * rename.
	 */
	ctime = current_time(old.inode);
	old.inode->i_ctime = ctime;
	new.inode->i_ctime = ctime;
	retval = ext4_mark_inode_dirty(handle, old.inode);
	if (unlikely(retval))
		goto end_rename;
	retval = ext4_mark_inode_dirty(handle, new.inode);
	if (unlikely(retval))
		goto end_rename;
	ext4_fc_mark_ineligible(new.inode->i_sb,
				EXT4_FC_REASON_CROSS_RENAME);
	if (old.dir_bh) {
		retval = ext4_rename_dir_finish(handle, &old, new.dir->i_ino);
		if (retval)
			goto end_rename;
	}
	if (new.dir_bh) {
		retval = ext4_rename_dir_finish(handle, &new, old.dir->i_ino);
		if (retval)
			goto end_rename;
	}
	ext4_update_dir_count(handle, &old);
	ext4_update_dir_count(handle, &new);
	retval = 0;

end_rename:
	brelse(old.dir_bh);
	brelse(new.dir_bh);
	brelse(old.bh);
	brelse(new.bh);
	if (handle)
		ext4_journal_stop(handle);
	return retval;
}

static int ext4_rename2(struct inode *old_dir, struct dentry *old_dentry,
			struct inode *new_dir, struct dentry *new_dentry,
			unsigned int flags)
{
	int err;

	if (unlikely(ext4_forced_shutdown(EXT4_SB(old_dir->i_sb))))
		return -EIO;

	if (flags & ~(RENAME_NOREPLACE | RENAME_EXCHANGE | RENAME_WHITEOUT))
		return -EINVAL;

	err = fscrypt_prepare_rename(old_dir, old_dentry, new_dir, new_dentry,
				     flags);
	if (err)
		return err;

	if (flags & RENAME_EXCHANGE) {
		return ext4_cross_rename(old_dir, old_dentry,
					 new_dir, new_dentry);
	}

	return ext4_rename(old_dir, old_dentry, new_dir, new_dentry, flags);
}

/*
 * directories can handle most operations...
 */
const struct inode_operations ext4_dir_inode_operations = {
	.create		= ext4_create,
	.lookup		= ext4_lookup,
	.link		= ext4_link,
	.unlink		= ext4_unlink,
	.symlink	= ext4_symlink,
	.mkdir		= ext4_mkdir,
	.rmdir		= ext4_rmdir,
	.mknod		= ext4_mknod,
	.tmpfile	= ext4_tmpfile,
	.rename		= ext4_rename2,
	.setattr	= ext4_setattr,
	.getattr	= ext4_getattr,
	.listxattr	= ext4_listxattr,
	.get_acl	= ext4_get_acl,
	.set_acl	= ext4_set_acl,
	.fiemap         = ext4_fiemap,
};

const struct inode_operations ext4_special_inode_operations = {
	.setattr	= ext4_setattr,
	.getattr	= ext4_getattr,
	.listxattr	= ext4_listxattr,
	.get_acl	= ext4_get_acl,
	.set_acl	= ext4_set_acl,
};<|MERGE_RESOLUTION|>--- conflicted
+++ resolved
@@ -3957,26 +3957,10 @@
 			return retval;
 	}
 
-<<<<<<< HEAD
-	/*
-	 * We need to protect against old.inode directory getting converted
-	 * from inline directory format into a normal one.
-	 */
-	if (S_ISDIR(old.inode->i_mode))
-		inode_lock_nested(old.inode, I_MUTEX_NONDIR2);
-
-	old.bh = ext4_find_entry(old.dir, &old.dentry->d_name, &old.de,
-				 &old.inlined);
-	if (IS_ERR(old.bh)) {
-		retval = PTR_ERR(old.bh);
-		goto unlock_moved_dir;
-	}
-=======
 	old.bh = ext4_find_entry(old.dir, &old.dentry->d_name, &old.de,
 				 &old.inlined);
 	if (IS_ERR(old.bh))
 		return PTR_ERR(old.bh);
->>>>>>> dd679e5c
 
 	/*
 	 *  Check for inode number is _not_ due to possible IO errors.
@@ -4166,13 +4150,6 @@
 	brelse(old.bh);
 	brelse(new.bh);
 
-<<<<<<< HEAD
-unlock_moved_dir:
-	if (S_ISDIR(old.inode->i_mode))
-		inode_unlock(old.inode);
-
-=======
->>>>>>> dd679e5c
 	return retval;
 }
 
