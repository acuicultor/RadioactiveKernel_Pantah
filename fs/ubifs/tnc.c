--- conflicted
+++ resolved
@@ -291,17 +291,6 @@
 		return zn;
 
 	if (zbr->len) {
-<<<<<<< HEAD
-		err = insert_old_idx(c, zbr->lnum, zbr->offs);
-		if (unlikely(err))
-			/*
-			 * Obsolete znodes will be freed by tnc_destroy_cnext()
-			 * or free_obsolete_znodes(), copied up znodes should
-			 * be added back to tnc and freed by
-			 * ubifs_destroy_tnc_subtree().
-			 */
-			goto out;
-=======
 		struct ubifs_old_idx *old_idx;
 
 		old_idx = kmalloc(sizeof(struct ubifs_old_idx), GFP_NOFS);
@@ -312,25 +301,16 @@
 		old_idx->lnum = zbr->lnum;
 		old_idx->offs = zbr->offs;
 
->>>>>>> dd679e5c
 		err = add_idx_dirt(c, zbr->lnum, zbr->len);
 		if (err) {
 			kfree(old_idx);
 			goto out;
 		}
 
-<<<<<<< HEAD
-out:
-	zbr->znode = zn;
-	zbr->lnum = 0;
-	zbr->offs = 0;
-	zbr->len = 0;
-=======
 		do_insert_old_idx(c, old_idx);
 	}
 
 	replace_znode(c, zn, znode, zbr);
->>>>>>> dd679e5c
 
 	return zn;
 
