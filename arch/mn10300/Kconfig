config MN10300
	def_bool y
	select HAVE_OPROFILE

config AM33_2
	def_bool n

config AM33_3
	def_bool n

config AM34_2
	def_bool n
	select MN10300_HAS_ATOMIC_OPS_UNIT
	select MN10300_HAS_CACHE_SNOOP

config ERRATUM_NEED_TO_RELOAD_MMUCTR
	def_bool y if AM33_3 || AM34_2

config MMU
	def_bool y

config HIGHMEM
	def_bool n

config NUMA
	def_bool n

config UID16
	def_bool y

config RWSEM_GENERIC_SPINLOCK
	def_bool y

config RWSEM_XCHGADD_ALGORITHM
	bool

config GENERIC_HARDIRQS_NO__DO_IRQ
	def_bool y

config GENERIC_CALIBRATE_DELAY
	def_bool y

config GENERIC_CMOS_UPDATE
        def_bool n

config GENERIC_FIND_NEXT_BIT
	def_bool y

config GENERIC_HWEIGHT
	def_bool y

config GENERIC_TIME
	def_bool y

config GENERIC_CLOCKEVENTS
	def_bool y

config GENERIC_CLOCKEVENTS_BUILD
	def_bool y
	depends on GENERIC_CLOCKEVENTS

config GENERIC_CLOCKEVENTS_BROADCAST
	bool

config CEVT_MN10300
       def_bool y
       depends on GENERIC_CLOCKEVENTS

config CSRC_MN10300
       def_bool y
       depends on GENERIC_TIME

config GENERIC_BUG
	def_bool y

config QUICKLIST
	def_bool y

config ARCH_HAS_ILOG2_U32
	def_bool y

# Use the generic interrupt handling code in kernel/irq/
config GENERIC_HARDIRQS
	def_bool y

config HOTPLUG_CPU
	def_bool n

<<<<<<< HEAD
mainmenu "Panasonic MN10300/AM33 Kernel Configuration"
=======
config HZ
	int
	default 1000
>>>>>>> df4d3036

source "init/Kconfig"

source "kernel/Kconfig.freezer"


menu "Panasonic MN10300 system setup"

choice
	prompt "Unit type"
	default MN10300_UNIT_ASB2303
	help
	  This option specifies board for which the kernel will be
	  compiled. It affects the external peripherals catered for.

config MN10300_UNIT_ASB2303
	bool "ASB2303"

config MN10300_UNIT_ASB2305
	bool "ASB2305"

config MN10300_UNIT_ASB2364
	bool "ASB2364"
	select SMSC911X_ARCH_HOOKS if SMSC911X

endchoice

choice
	prompt "Processor support"
	default MN10300_PROC_MN103E010
	help
	  This option specifies the processor for which the kernel will be
	  compiled. It affects the on-chip peripherals catered for.

config MN10300_PROC_MN103E010
	bool "MN103E010"
	depends on MN10300_UNIT_ASB2303 || MN10300_UNIT_ASB2305
	select AM33_2
	select MN10300_PROC_HAS_TTYSM0
	select MN10300_PROC_HAS_TTYSM1
	select MN10300_PROC_HAS_TTYSM2

config MN10300_PROC_MN2WS0050
	bool "MN2WS0050"
	depends on MN10300_UNIT_ASB2364
	select AM34_2
	select MN10300_PROC_HAS_TTYSM0
	select MN10300_PROC_HAS_TTYSM1
	select MN10300_PROC_HAS_TTYSM2

endchoice

config MN10300_HAS_ATOMIC_OPS_UNIT
	def_bool n
	help
	  This should be enabled if the processor has an atomic ops unit
	  capable of doing LL/SC equivalent operations.

config FPU
	bool "FPU present"
	default y
	depends on MN10300_PROC_MN103E010 || MN10300_PROC_MN2WS0050

config LAZY_SAVE_FPU
	bool "Save FPU state lazily"
	default y
	depends on FPU && !SMP
	help
	  Enable this to be lazy in the saving of the FPU state to the owning
	  task's thread struct.  This is useful if most tasks on the system
	  don't use the FPU as only those tasks that use it will pass it
	  between them, and the state needn't be saved for a task that isn't
	  using it.

	  This can't be so easily used on SMP as the process that owns the FPU
	  state on a CPU may be currently running on another CPU, so for the
	  moment, it is disabled.

source "arch/mn10300/mm/Kconfig.cache"

config MN10300_TLB_USE_PIDR
	def_bool y

menu "Memory layout options"

config KERNEL_RAM_BASE_ADDRESS
	hex "Base address of kernel RAM"
	default "0x90000000"

config INTERRUPT_VECTOR_BASE
	hex "Base address of vector table"
	default "0x90000000"
	help
	  The base address of the vector table will be programmed into
          the TBR register. It must be on 16MiB address boundary.

config KERNEL_TEXT_ADDRESS
	hex "Base address of kernel"
	default "0x90001000"

config KERNEL_ZIMAGE_BASE_ADDRESS
	hex "Base address of compressed vmlinux image"
	default "0x50700000"

config BOOT_STACK_OFFSET
	hex
	default	"0xF00"	if SMP
	default	"0xFF0" if !SMP

config BOOT_STACK_SIZE
	hex
	depends on SMP
	default	"0x100"
endmenu

config SMP
	bool "Symmetric multi-processing support"
	default y
	depends on MN10300_PROC_MN2WS0038 || MN10300_PROC_MN2WS0050
	---help---
	  This enables support for systems with more than one CPU. If you have
	  a system with only one CPU, like most personal computers, say N. If
	  you have a system with more than one CPU, say Y.

	  If you say N here, the kernel will run on single and multiprocessor
	  machines, but will use only one CPU of a multiprocessor machine. If
	  you say Y here, the kernel will run on many, but not all,
	  singleprocessor machines. On a singleprocessor machine, the kernel
	  will run faster if you say N here.

	  See also <file:Documentation/i386/IO-APIC.txt>,
	  <file:Documentation/nmi_watchdog.txt> and the SMP-HOWTO available at
	  <http://www.tldp.org/docs.html#howto>.

	  If you don't know what to do here, say N.

config NR_CPUS
	int
	depends on SMP
	default "2"

config USE_GENERIC_SMP_HELPERS
	bool
	depends on SMP
	default y

source "kernel/Kconfig.preempt"

config MN10300_CURRENT_IN_E2
	bool "Hold current task address in E2 register"
	depends on !SMP
	default y
	help
	  This option removes the E2/R2 register from the set available to gcc
	  for normal use and instead uses it to store the address of the
	  current process's task_struct whilst in the kernel.

	  This means the kernel doesn't need to calculate the address each time
	  "current" is used (take SP, AND with mask and dereference pointer
	  just to get the address), and instead can just use E2+offset
	  addressing each time.

	  This has no effect on userspace.

config MN10300_USING_JTAG
	bool "Using JTAG to debug kernel"
	default y
	help
	  This options indicates that JTAG will be used to debug the kernel. It
	  suppresses the use of certain hardware debugging features, such as
	  single-stepping, which are taken over completely by the JTAG unit.

source "kernel/Kconfig.hz"
source "kernel/time/Kconfig"

config MN10300_RTC
	bool "Using MN10300 RTC"
	depends on MN10300_PROC_MN103E010 || MN10300_PROC_MN2WS0050
	select GENERIC_CMOS_UPDATE
	default n
	help
	  This option enables support for the RTC, thus enabling time to be
	  tracked, even when system is powered down. This is available on-chip
	  on the MN103E010.

config MN10300_WD_TIMER
	bool "Using MN10300 watchdog timer"
	default y
	help
	  This options indicates that the watchdog timer will be used.

config PCI
	bool "Use PCI"
	depends on MN10300_UNIT_ASB2305
	default y
	help
	  Some systems (such as the ASB2305) have PCI onboard. If you have one
	  of these boards and you wish to use the PCI facilities, say Y here.

	  The PCI-HOWTO, available from
	  <http://www.tldp.org/docs.html#howto>, contains valuable
	  information about which PCI hardware does work under Linux and which
	  doesn't.

source "drivers/pci/Kconfig"

source "drivers/pcmcia/Kconfig"

menu "MN10300 internal serial options"

config MN10300_PROC_HAS_TTYSM0
	bool
	default n

config MN10300_PROC_HAS_TTYSM1
	bool
	default n

config MN10300_PROC_HAS_TTYSM2
	bool
	default n

config MN10300_TTYSM
	bool "Support for ttySM serial ports"
	depends on MN10300
	default y
	select SERIAL_CORE
	help
	  This option enables support for the on-chip serial ports that the
	  MN10300 has available.

config MN10300_TTYSM_CONSOLE
	bool "Support for console on ttySM serial ports"
	depends on MN10300_TTYSM
	select SERIAL_CORE_CONSOLE
	help
	  This option enables support for a console on the on-chip serial ports
	  that the MN10300 has available.

#
# /dev/ttySM0
#
config MN10300_TTYSM0
	bool "Enable SIF0 (/dev/ttySM0)"
	depends on MN10300_TTYSM && MN10300_PROC_HAS_TTYSM0
	help
	  Enable access to SIF0 through /dev/ttySM0 or gdb-stub

choice
	prompt "Select the timer to supply the clock for SIF0"
	default MN10300_TTYSM0_TIMER8
	depends on MN10300_TTYSM0

config MN10300_TTYSM0_TIMER8
	bool "Use timer 8 (16-bit)"

config MN10300_TTYSM0_TIMER2
	bool "Use timer 2 (8-bit)"

endchoice

#
# /dev/ttySM1
#
config MN10300_TTYSM1
	bool "Enable SIF1 (/dev/ttySM1)"
	depends on MN10300_TTYSM && MN10300_PROC_HAS_TTYSM1
	help
	  Enable access to SIF1 through /dev/ttySM1 or gdb-stub

choice
	prompt "Select the timer to supply the clock for SIF1"
	default MN10300_TTYSM1_TIMER12 \
		if !(AM33_2 || AM33_3)
	default MN10300_TTYSM1_TIMER9 \
		if AM33_2 || AM33_3
	depends on MN10300_TTYSM1

config MN10300_TTYSM1_TIMER12
	bool "Use timer 12 (16-bit)"
	depends on !(AM33_2 || AM33_3)

config MN10300_TTYSM1_TIMER9
	bool "Use timer 9 (16-bit)"
	depends on AM33_2 || AM33_3

config MN10300_TTYSM1_TIMER3
	bool "Use timer 3 (8-bit)"
	depends on AM33_2 || AM33_3

endchoice

#
# /dev/ttySM2
#
config MN10300_TTYSM2
	bool "Enable SIF2 (/dev/ttySM2)"
	depends on MN10300_TTYSM && MN10300_PROC_HAS_TTYSM2
	help
	  Enable access to SIF2 through /dev/ttySM2 or gdb-stub

choice
	prompt "Select the timer to supply the clock for SIF2"
	default MN10300_TTYSM2_TIMER3 \
		if !(AM33_2 || AM33_3)
	default MN10300_TTYSM2_TIMER10 \
		if AM33_2 || AM33_3
	depends on MN10300_TTYSM2

config MN10300_TTYSM2_TIMER9
	bool "Use timer 9 (16-bit)"
	depends on !(AM33_2 || AM33_3)

config MN10300_TTYSM2_TIMER1
	bool "Use timer 1 (8-bit)"
	depends on !(AM33_2 || AM33_3)

config MN10300_TTYSM2_TIMER3
	bool "Use timer 3 (8-bit)"
	depends on !(AM33_2 || AM33_3)

config MN10300_TTYSM2_TIMER10
	bool "Use timer 10 (16-bit)"
	depends on AM33_2 || AM33_3

endchoice

config MN10300_TTYSM2_CTS
	bool "Enable the use of the CTS line /dev/ttySM2"
	depends on MN10300_TTYSM2 && AM33_2

endmenu

menu "Interrupt request priority options"

comment "[!] NOTE: A lower number/level indicates a higher priority (0 is highest, 6 is lowest)"

comment "____Non-maskable interrupt levels____"
comment "The following must be set to a higher priority than local_irq_disable() and on-chip serial"

config GDBSTUB_IRQ_LEVEL
	int "GDBSTUB interrupt priority"
	depends on GDBSTUB
	range 0 1 if LINUX_CLI_LEVEL = 2
	range 0 2 if LINUX_CLI_LEVEL = 3
	range 0 3 if LINUX_CLI_LEVEL = 4
	range 0 4 if LINUX_CLI_LEVEL = 5
	range 0 5 if LINUX_CLI_LEVEL = 6
	default 0

comment "The following must be set to a higher priority than local_irq_disable()"

config MN10300_SERIAL_IRQ_LEVEL
	int "MN10300 on-chip serial interrupt priority"
	depends on MN10300_TTYSM
	range 1 1 if LINUX_CLI_LEVEL = 2
	range 1 2 if LINUX_CLI_LEVEL = 3
	range 1 3 if LINUX_CLI_LEVEL = 4
	range 1 4 if LINUX_CLI_LEVEL = 5
	range 1 5 if LINUX_CLI_LEVEL = 6
	default 1

comment "-"
comment "____Maskable interrupt levels____"

config LINUX_CLI_LEVEL
	int "The highest interrupt priority excluded by local_irq_disable() (2-6)"
	range 2 6
	default 2
	help
	  local_irq_disable() doesn't actually disable maskable interrupts -
	  what it does is restrict the levels of interrupt which are permitted
	  (a lower level indicates a higher priority) by lowering the value in
	  EPSW.IM from 7.  Any interrupt is permitted for which the level is
	  lower than EPSW.IM.

	  Certain interrupts, such as GDBSTUB and virtual MN10300 on-chip
	  serial DMA interrupts are allowed to interrupt normal disabled
	  sections.

comment "The following must be set to a equal to or lower priority than LINUX_CLI_LEVEL"

config TIMER_IRQ_LEVEL
	int "Kernel timer interrupt priority"
	range LINUX_CLI_LEVEL 6
	default 4

config PCI_IRQ_LEVEL
	int "PCI interrupt priority"
	depends on PCI
	range LINUX_CLI_LEVEL 6
	default 5

config ETHERNET_IRQ_LEVEL
	int "Ethernet interrupt priority"
	depends on SMC91X || SMC911X || SMSC911X
	range LINUX_CLI_LEVEL 6
	default 6

config EXT_SERIAL_IRQ_LEVEL
	int "External serial port interrupt priority"
	depends on SERIAL_8250
	range LINUX_CLI_LEVEL 6
	default 6

endmenu

source "mm/Kconfig"

menu "Power management options"
source kernel/power/Kconfig
endmenu

endmenu


menu "Executable formats"

source "fs/Kconfig.binfmt"

endmenu

source "net/Kconfig"

source "drivers/Kconfig"

source "fs/Kconfig"

source "arch/mn10300/Kconfig.debug"

source "security/Kconfig"

source "crypto/Kconfig"

source "lib/Kconfig"<|MERGE_RESOLUTION|>--- conflicted
+++ resolved
@@ -85,14 +85,6 @@
 
 config HOTPLUG_CPU
 	def_bool n
-
-<<<<<<< HEAD
-mainmenu "Panasonic MN10300/AM33 Kernel Configuration"
-=======
-config HZ
-	int
-	default 1000
->>>>>>> df4d3036
 
 source "init/Kconfig"
 
