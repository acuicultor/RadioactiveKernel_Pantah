--- conflicted
+++ resolved
@@ -138,10 +138,7 @@
 #define MT_DEVICE_nGnRnE	4
 #define MT_DEVICE_nGnRE		5
 #define MT_DEVICE_GRE		6
-<<<<<<< HEAD
-=======
 #define MT_NORMAL_iNC_oWB	7
->>>>>>> c70595ea
 
 /*
  * Memory types for Stage-2 translation
