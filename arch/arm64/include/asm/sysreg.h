--- conflicted
+++ resolved
@@ -97,13 +97,10 @@
 #define SET_PSTATE_UAO(x)		__emit_inst(0xd500401f | PSTATE_UAO | ((!!x) << PSTATE_Imm_shift))
 #define SET_PSTATE_SSBS(x)		__emit_inst(0xd500401f | PSTATE_SSBS | ((!!x) << PSTATE_Imm_shift))
 #define SET_PSTATE_TCO(x)		__emit_inst(0xd500401f | PSTATE_TCO | ((!!x) << PSTATE_Imm_shift))
-<<<<<<< HEAD
-=======
 
 #define set_pstate_pan(x)		asm volatile(SET_PSTATE_PAN(x))
 #define set_pstate_uao(x)		asm volatile(SET_PSTATE_UAO(x))
 #define set_pstate_ssbs(x)		asm volatile(SET_PSTATE_SSBS(x))
->>>>>>> c70595ea
 
 #define __SYS_BARRIER_INSN(CRm, op2, Rt) \
 	__emit_inst(0xd5000000 | sys_insn(0, 3, 3, (CRm), (op2)) | ((Rt) & 0x1f))
@@ -626,14 +623,6 @@
 #define ENDIAN_SET_EL1		0
 #endif
 
-<<<<<<< HEAD
-#define SCTLR_EL1_SET	(SCTLR_ELx_M    | SCTLR_ELx_C    | SCTLR_ELx_SA   |\
-			 SCTLR_EL1_SA0  | SCTLR_EL1_SED  | SCTLR_ELx_I    |\
-			 SCTLR_EL1_DZE  | SCTLR_EL1_UCT                   |\
-			 SCTLR_EL1_NTWE | SCTLR_ELx_IESB | SCTLR_EL1_SPAN |\
-			 SCTLR_ELx_ITFSB| SCTLR_ELx_ATA  | SCTLR_EL1_ATA0 |\
-			 ENDIAN_SET_EL1 | SCTLR_EL1_UCI  | SCTLR_EL1_RES1)
-=======
 #define INIT_SCTLR_EL1_MMU_OFF \
 	(ENDIAN_SET_EL1 | SCTLR_EL1_RES1)
 
@@ -643,7 +632,6 @@
 	 SCTLR_EL1_NTWE | SCTLR_ELx_IESB | SCTLR_EL1_SPAN | SCTLR_ELx_ITFSB | \
 	 SCTLR_ELx_ATA  | SCTLR_EL1_ATA0 | ENDIAN_SET_EL1 | SCTLR_EL1_UCI   | \
 	 SCTLR_EL1_RES1)
->>>>>>> c70595ea
 
 /* MAIR_ELx memory attributes (used by Linux) */
 #define MAIR_ATTR_DEVICE_nGnRnE		UL(0x00)
