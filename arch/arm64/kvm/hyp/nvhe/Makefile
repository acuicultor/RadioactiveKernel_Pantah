--- conflicted
+++ resolved
@@ -6,12 +6,8 @@
 asflags-y := -D__KVM_NVHE_HYPERVISOR__
 ccflags-y := -D__KVM_NVHE_HYPERVISOR__
 
-<<<<<<< HEAD
-obj-y := timer-sr.o sysreg-sr.o debug-sr.o switch.o tlb.o hyp-init.o host.o hyp-main.o
-=======
 obj-y := timer-sr.o sysreg-sr.o debug-sr.o switch.o tlb.o hyp-init.o host.o \
 	 hyp-main.o hyp-smp.o psci-relay.o
->>>>>>> c70595ea
 obj-y += ../vgic-v3-sr.o ../aarch32.o ../vgic-v2-cpuif-proxy.o ../entry.o \
 	 ../fpsimd.o ../hyp-entry.o ../exception.o
 
