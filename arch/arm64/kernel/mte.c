--- conflicted
+++ resolved
@@ -26,15 +26,12 @@
 
 static bool report_fault_once = true;
 
-<<<<<<< HEAD
-=======
 #ifdef CONFIG_KASAN_HW_TAGS
 /* Whether the MTE asynchronous mode is enabled. */
 DEFINE_STATIC_KEY_FALSE(mte_async_mode);
 EXPORT_SYMBOL_GPL(mte_async_mode);
 #endif
 
->>>>>>> 76081a5f
 static void mte_sync_page_tags(struct page *page, pte_t *ptep, bool check_swap)
 {
 	pte_t old_pte = READ_ONCE(*ptep);
@@ -116,28 +113,7 @@
 	write_sysreg_s(SYS_GCR_EL1_RRND | gcr_kernel_excl, SYS_GCR_EL1);
 }
 
-<<<<<<< HEAD
-void mte_enable_kernel(void)
-{
-	/* Enable MTE Sync Mode for EL1. */
-	sysreg_clear_set(sctlr_el1, SCTLR_ELx_TCF_MASK, SCTLR_ELx_TCF_SYNC);
-	isb();
-}
-
-void mte_set_report_once(bool state)
-{
-	WRITE_ONCE(report_fault_once, state);
-}
-
-bool mte_report_once(void)
-{
-	return READ_ONCE(report_fault_once);
-}
-
-static void update_sctlr_el1_tcf0(u64 tcf0)
-=======
 static inline void __mte_enable_kernel(const char *mode, unsigned long tcf)
->>>>>>> 76081a5f
 {
 	/* Enable MTE Sync Mode for EL1. */
 	sysreg_clear_set(sctlr_el1, SCTLR_ELx_TCF_MASK, tcf);
@@ -159,12 +135,6 @@
 	__mte_enable_kernel("synchronous", SCTLR_ELx_TCF_SYNC);
 }
 
-<<<<<<< HEAD
-static void update_gcr_el1_excl(u64 excl)
-{
-
-	/*
-=======
 void mte_enable_kernel_async(void)
 {
 	__mte_enable_kernel("asynchronous", SCTLR_ELx_TCF_ASYNC);
@@ -219,7 +189,6 @@
 {
 
 	/*
->>>>>>> 76081a5f
 	 * Note that the mask controlled by the user via prctl() is an
 	 * include while GCR_EL1 accepts an exclude mask.
 	 * No need for ISB since this only affects EL0 currently, implicit
@@ -272,11 +241,6 @@
 	if (!system_supports_mte())
 		return;
 
-<<<<<<< HEAD
-	/* avoid expensive SCTLR_EL1 accesses if no change */
-	if (current->thread.sctlr_tcf0 != next->thread.sctlr_tcf0)
-		update_sctlr_el1_tcf0(next->thread.sctlr_tcf0);
-=======
 	/*
 	 * The barriers are required to guarantee that the indirect writes
 	 * to TFSR_EL1 are synchronized before we report the state.
@@ -286,7 +250,6 @@
 
 	/* Report SYS_TFSR_EL1 before suspend entry */
 	mte_check_tfsr_el1();
->>>>>>> 76081a5f
 }
 
 void mte_suspend_exit(void)
@@ -299,11 +262,7 @@
 
 long set_mte_ctrl(struct task_struct *task, unsigned long arg)
 {
-<<<<<<< HEAD
-	u64 tcf0;
-=======
 	u64 sctlr = task->thread.sctlr_user & ~SCTLR_EL1_TCF0_MASK;
->>>>>>> 76081a5f
 	u64 gcr_excl = ~((arg & PR_MTE_TAG_MASK) >> PR_MTE_TAG_SHIFT) &
 		       SYS_GCR_EL1_EXCL_MASK;
 
@@ -325,17 +284,10 @@
 	}
 
 	if (task != current) {
-<<<<<<< HEAD
-		task->thread.sctlr_tcf0 = tcf0;
-		task->thread.gcr_user_excl = gcr_excl;
-	} else {
-		set_sctlr_el1_tcf0(tcf0);
-=======
 		task->thread.sctlr_user = sctlr;
 		task->thread.gcr_user_excl = gcr_excl;
 	} else {
 		set_task_sctlr_el1(sctlr);
->>>>>>> 76081a5f
 		set_gcr_el1_excl(gcr_excl);
 	}
 
