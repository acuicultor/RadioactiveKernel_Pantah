--- conflicted
+++ resolved
@@ -318,13 +318,8 @@
 					hysteresis = <5000>; /* millicelsius */
 					type = "passive";
 				};
-<<<<<<< HEAD
-				big_alert1: big-alert1 {
-					temperature = <92000>; /* millicelsius */
-=======
 				big_pre_switch_on: big-pre-switch-on {
 					temperature = <55000>; /* millicelsius */
->>>>>>> dd679e5c
 					hysteresis = <2000>; /* millicelsius */
 					type = "active";
 				};
@@ -378,13 +373,8 @@
 					hysteresis = <5000>; /* millicelsius */
 					type = "passive";
 				};
-<<<<<<< HEAD
-				mid_alert1: mid-alert1 {
-					temperature = <92000>; /* millicelsius */
-=======
 				mid_pre_switch_on: mid-pre-switch-on {
 					temperature = <55000>; /* millicelsius */
->>>>>>> dd679e5c
 					hysteresis = <2000>; /* millicelsius */
 					type = "active";
 				};
@@ -438,17 +428,10 @@
 					hysteresis = <5000>; /* millicelsius */
 					type = "passive";
 				};
-<<<<<<< HEAD
-				little_alert1: little-alert1 {
-					temperature = <99000>; /* millicelsius */
-					hysteresis = <4000>; /* millicelsius */
-					type = "passive";
-=======
 				little_pre_switch_on: little-pre-switch-on {
 					temperature = <55000>; /* millicelsius */
 					hysteresis = <2000>; /* millicelsius */
 					type = "active";
->>>>>>> dd679e5c
 				};
 				little_alert2: little-alert2 {
 					temperature = <100000>; /* millicelsius */
