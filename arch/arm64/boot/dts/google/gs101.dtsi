// SPDX-License-Identifier: GPL-2.0-only
/*
 * GS101 SoC
 *
 * Copyright 2019 Google LLC
 *
 */

#include <dt-bindings/gpio/gpio.h>
#include <dt-bindings/interrupt-controller/arm-gic.h>
#include <dt-bindings/interrupt-controller/gs101.h>
#include <dt-bindings/clock/gs101.h>
#include <dt-bindings/thermal/thermal.h>
#include <dt-bindings/soc/google/gs101-dm.h>
#include <dt-bindings/soc/google/gs101-tmu.h>
#include <dt-bindings/soc/google/gs101-devfreq.h>
#include <dt-bindings/soc/google/gs101-pm-qos.h>
#include <dt-bindings/soc/google/debug-snapshot-def.h>
#include "gs101-rmem.dtsi"
#include "gs101-trusty.dtsi"
#include "gs101-bigo.dtsi"
#include "gs101-bts.dtsi"
#include "gs101-cp-tm.dtsi"
#include "gs101-cpu.dtsi"
#include "gs101-dit.dtsi"
#include "gs101-drm-dpu.dtsi"
#include "gs101-gpu.dtsi"
#include "gs101-aoc.dtsi"
#include "gs101-audio.dtsi"
#include "gs101-gsa.dtsi"
#include "gs101-dma-heap.dtsi"
#include "gs101-mfc.dtsi"
#include "gs101-pcie.dtsi"
#include "gs101-pinctrl.dtsi"
#include "gs101-pm-domains.dtsi"
#include "gs101-sysmmu.dtsi"
#include "gs101-tpu.dtsi"
#include "gs101-ufs.dtsi"
#include "gs101-usi.dtsi"
#include "gs101-isp.dtsi"
#include "gs101-debug.dtsi"
#include "gs101-s2mpu.dtsi"
#include "gs101-pwm.dtsi"

/ {
	compatible = "google,gs101";
	interrupt-parent = <&gic>;
	#address-cells = <2>;
	#size-cells = <1>;

	aliases {
		i2c0 = &acpm_mfd_bus0;
		i2c1 = &acpm_mfd_bus1;
		pinctrl0 = &pinctrl_0;
		pinctrl1 = &pinctrl_1;
		pinctrl2 = &pinctrl_2;
		pinctrl3 = &pinctrl_3;
		pinctrl4 = &pinctrl_4;
		pinctrl5 = &pinctrl_5;
		pinctrl6 = &pinctrl_6;
		pinctrl7 = &pinctrl_7;
		uart0 = &serial_0;

	};

	ect {
		parameter_address = <0x90000000>;
		parameter_size = <0x53000>;
	};

	exynos-ect {
		compatible = "samsung,exynos-ect";
		memory-region = <&ect_binary>;
	};

	chipid@10000000 {
		compatible = "google,gs101-chipid";
		reg = <0x0 0x10000000 0xD000>;
	};

	chosen {
		bootargs = "rcupdate.rcu_expedited=1 rcu_nocbs=0-7 earlycon=exynos4210,mmio32,0x10A00000 console=ttySAC0,115200n8 clocksource=arch_sys_counter root=/dev/ram0 androidboot.hardware.platform=gs101 androidboot.debug_level=0x4948 firmware_class.path=/vendor/firmware reserve-fimc=0xffffff90f9fe0000 clk_ignore_unused loop.max_part=7 coherent_pool=4M no_console_suspend softlockup_panic=1 cgroup_disable=memory";
	};

	odm: odm {
		compatible = "simple-bus";
		ranges;

		/* reserved for overlay by ODM */
	};

	gic: interrupt-controller@10400000 {
		compatible = "arm,gic-v3";
		#interrupt-cells = <3>;
		interrupt-controller;
		reg = <0x0 0x10400000 0x10000>,		/* GICD */
		      <0x0 0x10440000 0x100000>;	/* GICR * 8 */
		interrupts = <GIC_PPI 9 IRQ_TYPE_LEVEL_HIGH>;
	};

	timer {
		compatible = "arm,armv8-timer";
		interrupts = <GIC_PPI 13 (GIC_CPU_MASK_SIMPLE(8) | IRQ_TYPE_LEVEL_LOW)>,
			     <GIC_PPI 14 (GIC_CPU_MASK_SIMPLE(8) | IRQ_TYPE_LEVEL_LOW)>,
			     <GIC_PPI 11 (GIC_CPU_MASK_SIMPLE(8) | IRQ_TYPE_LEVEL_LOW)>,
			     <GIC_PPI 10 (GIC_CPU_MASK_SIMPLE(8) | IRQ_TYPE_LEVEL_LOW)>;
		clock-frequency = <24576000>;
	};

	ext_24_5m: ext_24_5m {
		compatible = "fixed-clock";
		#clock-cells = <0>;
		clock-frequency = <24576000>;
		clock-output-names = "ext-24_5m";
	};

	ext_200m: ext_200m {
		compatible = "fixed-clock";
		#clock-cells = <0>;
		clock-frequency = <200000000>;
		clock-output-names = "ext-200m";
	};

	mct@10050000 {
		compatible = "samsung,exynos4210-mct";
		reg = <0x0 0x10050000 0x800>;
		interrupt-controller;
		#interrupt-cells = <1>;
		interrupt-parent = <&mct_map>;
		interrupts = <0>, <1>, <2>, <3>,
			     <4>, <5>, <6>, <7>,
			     <8>, <9>, <10>, <11>;
		clocks = <&clock OSCCLK>, <&clock GATE_MCT>;
		clock-names = "fin_pll", "mct";

		mct_map: mct-map {
			#interrupt-cells = <1>;
			#address-cells = <0>;
			#size-cells = <0>;
			interrupt-map = <0 &gic 0 IRQ_MCT_G0_MISC IRQ_TYPE_LEVEL_HIGH>,
					<1 &gic 0 IRQ_MCT_G1_MISC IRQ_TYPE_LEVEL_HIGH>,
					<2 &gic 0 IRQ_MCT_G2_MISC IRQ_TYPE_LEVEL_HIGH>,
					<3 &gic 0 IRQ_MCT_G3_MISC IRQ_TYPE_LEVEL_HIGH>,
					<4 &gic 0 IRQ_MCT_L0_MISC IRQ_TYPE_LEVEL_HIGH>,
					<5 &gic 0 IRQ_MCT_L1_MISC IRQ_TYPE_LEVEL_HIGH>,
					<6 &gic 0 IRQ_MCT_L2_MISC IRQ_TYPE_LEVEL_HIGH>,
					<7 &gic 0 IRQ_MCT_L3_MISC IRQ_TYPE_LEVEL_HIGH>,
					<8 &gic 0 IRQ_MCT_L4_MISC IRQ_TYPE_LEVEL_HIGH>,
					<9 &gic 0 IRQ_MCT_L5_MISC IRQ_TYPE_LEVEL_HIGH>,
					<10 &gic 0 IRQ_MCT_L6_MISC IRQ_TYPE_LEVEL_HIGH>,
					<11 &gic 0 IRQ_MCT_L7_MISC IRQ_TYPE_LEVEL_HIGH>;
		};
	};

	eh: eh@17100000 {
		compatible = "google,eh";
		reg = <0x0 0x17100000 0x1000>;
		interrupts = <GIC_SPI IRQ_EH_0_EH IRQ_TYPE_LEVEL_HIGH>;
		clocks = <&clock DOUT_CLK_EH_BUSP>;
		clock-names = "eh-clock";
		power-domains = <&pd_eh>;
		google,eh,ignore-gctrl-reset;
	};

	serial_0: uart@10A00000 {
		compatible = "samsung,exynos-uart";
		samsung,separate-uart-clk;
		samsung,usi-serial-v2;
		samsung,dbg-uart-ch;
		samsung,dbg-uart-baud = <115200>;
		samsung,dbg-word-len = <8>;
		reg-io-width = <4>;
		reg = <0x0 0x10A00000 0x100>;
		samsung,fifo-size = <256>;
		interrupts = <GIC_SPI IRQ_USI0_UART_PERIC0 IRQ_TYPE_LEVEL_HIGH>;
		clocks = <&clock GATE_PERIC0_TOP1_USI0_UART>, <&clock VDOUT_CLK_PERIC0_USI0_UART>;
		clock-names = "gate_uart_clk0", "ipclk_uart0";
		status = "disabled";
	};

	/* GPIO_ALIVE */
	pinctrl_0: pinctrl@174D0000 {
		compatible = "google,gs101-pinctrl";
		reg = <0x00000000 0x174d0000 0x00001000>;
		interrupts = <GIC_SPI IRQ_ALIVE_EINT0 IRQ_TYPE_LEVEL_HIGH>,
			     <GIC_SPI IRQ_ALIVE_EINT1 IRQ_TYPE_LEVEL_HIGH>,
			     <GIC_SPI IRQ_ALIVE_EINT2 IRQ_TYPE_LEVEL_HIGH>,
			     <GIC_SPI IRQ_ALIVE_EINT3 IRQ_TYPE_LEVEL_HIGH>,
			     <GIC_SPI IRQ_ALIVE_EINT4 IRQ_TYPE_LEVEL_HIGH>,
			     <GIC_SPI IRQ_ALIVE_EINT5 IRQ_TYPE_LEVEL_HIGH>,
			     <GIC_SPI IRQ_ALIVE_EINT6 IRQ_TYPE_LEVEL_HIGH>,
			     <GIC_SPI IRQ_ALIVE_EINT7 IRQ_TYPE_LEVEL_HIGH>,
			     <GIC_SPI IRQ_ALIVE_EINT8 IRQ_TYPE_LEVEL_HIGH>,
			     <GIC_SPI IRQ_ALIVE_EINT9 IRQ_TYPE_LEVEL_HIGH>,
			     <GIC_SPI IRQ_ALIVE_EINT10 IRQ_TYPE_LEVEL_HIGH>,
			     <GIC_SPI IRQ_ALIVE_EINT11 IRQ_TYPE_LEVEL_HIGH>,
			     <GIC_SPI IRQ_ALIVE_EINT12 IRQ_TYPE_LEVEL_HIGH>,
			     <GIC_SPI IRQ_ALIVE_EINT13 IRQ_TYPE_LEVEL_HIGH>,
			     <GIC_SPI IRQ_ALIVE_EINT14 IRQ_TYPE_LEVEL_HIGH>,
			     <GIC_SPI IRQ_ALIVE_EINT15 IRQ_TYPE_LEVEL_HIGH>,
			     <GIC_SPI IRQ_ALIVE_EINT16 IRQ_TYPE_LEVEL_HIGH>,
			     <GIC_SPI IRQ_ALIVE_EINT17 IRQ_TYPE_LEVEL_HIGH>,
			     <GIC_SPI IRQ_ALIVE_EINT18 IRQ_TYPE_LEVEL_HIGH>,
			     <GIC_SPI IRQ_ALIVE_EINT19 IRQ_TYPE_LEVEL_HIGH>,
			     <GIC_SPI IRQ_ALIVE_EINT20 IRQ_TYPE_LEVEL_HIGH>,
			     <GIC_SPI IRQ_ALIVE_EINT21 IRQ_TYPE_LEVEL_HIGH>,
			     <GIC_SPI IRQ_ALIVE_EINT22 IRQ_TYPE_LEVEL_HIGH>,
			     <GIC_SPI IRQ_ALIVE_EINT23 IRQ_TYPE_LEVEL_HIGH>,
			     <GIC_SPI IRQ_ALIVE_EINT24 IRQ_TYPE_LEVEL_HIGH>,
			     <GIC_SPI IRQ_ALIVE_EINT25 IRQ_TYPE_LEVEL_HIGH>,
			     <GIC_SPI IRQ_ALIVE_EINT26 IRQ_TYPE_LEVEL_HIGH>,
			     <GIC_SPI IRQ_ALIVE_EINT27 IRQ_TYPE_LEVEL_HIGH>,
			     <GIC_SPI IRQ_ALIVE_EINT28 IRQ_TYPE_LEVEL_HIGH>,
			     <GIC_SPI IRQ_ALIVE_EINT29 IRQ_TYPE_LEVEL_HIGH>,
			     <GIC_SPI IRQ_ALIVE_EINT30 IRQ_TYPE_LEVEL_HIGH>,
			     <GIC_SPI IRQ_ALIVE_EINT31 IRQ_TYPE_LEVEL_HIGH>,
			     <GIC_SPI IRQ_ALIVE_EINT32 IRQ_TYPE_LEVEL_HIGH>,
			     <GIC_SPI IRQ_ALIVE_EINT33 IRQ_TYPE_LEVEL_HIGH>,
			     <GIC_SPI IRQ_ALIVE_EINT34 IRQ_TYPE_LEVEL_HIGH>,
			     <GIC_SPI IRQ_ALIVE_EINT35 IRQ_TYPE_LEVEL_HIGH>,
			     <GIC_SPI IRQ_ALIVE_EINT36 IRQ_TYPE_LEVEL_HIGH>,
			     <GIC_SPI IRQ_ALIVE_EINT37 IRQ_TYPE_LEVEL_HIGH>,
			     <GIC_SPI IRQ_ALIVE_EINT38 IRQ_TYPE_LEVEL_HIGH>,
			     <GIC_SPI IRQ_ALIVE_EINT39 IRQ_TYPE_LEVEL_HIGH>,
			     <GIC_SPI IRQ_ALIVE_EINT40 IRQ_TYPE_LEVEL_HIGH>,
			     <GIC_SPI IRQ_ALIVE_EINT41 IRQ_TYPE_LEVEL_HIGH>,
			     <GIC_SPI IRQ_ALIVE_EINT42 IRQ_TYPE_LEVEL_HIGH>,
			     <GIC_SPI IRQ_ALIVE_EINT43 IRQ_TYPE_LEVEL_HIGH>,
			     <GIC_SPI IRQ_ALIVE_EINT44 IRQ_TYPE_LEVEL_HIGH>;

		wakeup-interrupt-controller {
			compatible = "samsung,exynos7-wakeup-eint";
		};
	};

	/* DMA */
	amba {
		#address-cells = <2>;
		#size-cells = <1>;
		compatible = "arm,amba-bus";
		interrupt-parent = <&gic>;
		ranges;
		pdma0: pdma0@10110000 {
			compatible = "arm,pl330", "arm,primecell";
			reg = <0x0 0x10110000 0x1000>;
			interrupts = <GIC_SPI IRQ_PDMA_MISC IRQ_TYPE_LEVEL_HIGH>;
			clocks = <&clock GATE_PDMA>;
			clock-names = "apb_pclk";
			#dma-cells = <1>;
			#dma-channels = <8>;
			#dma-requests = <32>;
			#dma-multi-irq = <1>;
			dma-arwrapper = <0x10114400>,
					<0x10114420>,
					<0x10114440>,
					<0x10114460>,
					<0x10114480>,
					<0x101144A0>,
					<0x101144C0>,
					<0x101144E0>;
			dma-awwrapper = <0x10114404>,
					<0x10114424>,
					<0x10114444>,
					<0x10114464>,
					<0x10114484>,
					<0x101144A4>,
					<0x101144C4>,
					<0x101144E4>;
			dma-instwrapper = <0x10114500>;
			dma-mask-bit = <36>;
			coherent-mask-bit = <36>;
		};
	};

	/* GPIO_FAR_ALIVE */
	pinctrl_1: pinctrl@174E0000 {
		compatible = "google,gs101-pinctrl";
		reg = <0x00000000 0x174e0000 0x00001000>;
		interrupts = <GIC_SPI IRQ_ALIVE_EINT45 IRQ_TYPE_LEVEL_HIGH>,
			     <GIC_SPI IRQ_ALIVE_EINT46 IRQ_TYPE_LEVEL_HIGH>,
			     <GIC_SPI IRQ_ALIVE_EINT47 IRQ_TYPE_LEVEL_HIGH>,
			     <GIC_SPI IRQ_ALIVE_EINT48 IRQ_TYPE_LEVEL_HIGH>,
			     <GIC_SPI IRQ_ALIVE_EINT49 IRQ_TYPE_LEVEL_HIGH>,
			     <GIC_SPI IRQ_ALIVE_EINT50 IRQ_TYPE_LEVEL_HIGH>,
			     <GIC_SPI IRQ_ALIVE_EINT51 IRQ_TYPE_LEVEL_HIGH>,
			     <GIC_SPI IRQ_ALIVE_EINT52 IRQ_TYPE_LEVEL_HIGH>,
			     <GIC_SPI IRQ_ALIVE_EINT53 IRQ_TYPE_LEVEL_HIGH>,
			     <GIC_SPI IRQ_ALIVE_EINT54 IRQ_TYPE_LEVEL_HIGH>,
			     <GIC_SPI IRQ_ALIVE_EINT55 IRQ_TYPE_LEVEL_HIGH>,
			     <GIC_SPI IRQ_ALIVE_EINT56 IRQ_TYPE_LEVEL_HIGH>,
			     <GIC_SPI IRQ_ALIVE_EINT57 IRQ_TYPE_LEVEL_HIGH>,
			     <GIC_SPI IRQ_ALIVE_EINT58 IRQ_TYPE_LEVEL_HIGH>,
			     <GIC_SPI IRQ_ALIVE_EINT59 IRQ_TYPE_LEVEL_HIGH>,
			     <GIC_SPI IRQ_ALIVE_EINT60 IRQ_TYPE_LEVEL_HIGH>,
			     <GIC_SPI IRQ_ALIVE_EINT61 IRQ_TYPE_LEVEL_HIGH>,
			     <GIC_SPI IRQ_ALIVE_EINT62 IRQ_TYPE_LEVEL_HIGH>,
			     <GIC_SPI IRQ_ALIVE_EINT63 IRQ_TYPE_LEVEL_HIGH>,
			     <GIC_SPI IRQ_ALIVE_EINT64 IRQ_TYPE_LEVEL_HIGH>,
			     <GIC_SPI IRQ_ALIVE_EINT65 IRQ_TYPE_LEVEL_HIGH>,
			     <GIC_SPI IRQ_ALIVE_EINT66 IRQ_TYPE_LEVEL_HIGH>;

		wakeup-interrupt-controller {
			compatible = "samsung,exynos7-wakeup-eint";
		};
	};

	/* GPIO_GSACORE */
	pinctrl_2: pinctrl@17A80000 {
		compatible = "google,gs101-pinctrl";
		reg = <0x00000000 0x17a80000 0x00001000>;
	};
	/* GPIO_GSACTRL */
	pinctrl_3: pinctrl@17940000 {
		compatible = "google,gs101-pinctrl";
		reg = <0x00000000 0x17940000 0x00001000>;
	};
	/* GPIO_PERIC0 */
	pinctrl_4: pinctrl@10840000 {
		compatible = "google,gs101-pinctrl";
		reg = <0x00000000 0x10840000 0x00001000>;
		interrupts = <GIC_SPI IRQ_GPIO_PERIC0_PERIC0 IRQ_TYPE_LEVEL_HIGH>;
	};
	/* GPIO_PERIC1 */
	pinctrl_5: pinctrl@10C40000 {
		compatible = "google,gs101-pinctrl";
		reg = <0x00000000 0x10C40000 0x00001000>;
		interrupts = <GIC_SPI IRQ_GPIO_PERIC1_PERIC1 IRQ_TYPE_LEVEL_HIGH>;
	};
	/* GPIO_HSI1 */
	pinctrl_6: pinctrl@11840000 {
		compatible = "google,gs101-pinctrl";
		reg = <0x00000000 0x11840000 0x00001000>;
		interrupts = <GIC_SPI IRQ_GPIO_HSI1_HSI1 IRQ_TYPE_LEVEL_HIGH>;
	};
	/* GPIO_HSI2 */
	pinctrl_7: pinctrl@14440000 {
		compatible = "google,gs101-pinctrl";
		reg = <0x00000000 0x14440000 0x00001000>;
		interrupts = <GIC_SPI IRQ_GPIO_HSI2_HSI2 IRQ_TYPE_LEVEL_HIGH>;
	};

	arm-pmu {
		compatible = "arm,armv8-pmuv3";
		interrupts = <GIC_PPI 7 (GIC_CPU_MASK_SIMPLE(8) | IRQ_TYPE_LEVEL_HIGH)>;
	};

	exynos-pm {
		compatible = "samsung,exynos-pm";
		reg = <0x0 0x174D0000 0x1000>,
			<0x0 0x174E0000 0x1000>,
			<0x0 0x10400204 0x100>,
			<0x0 0x176A0000 0x100>;
		reg-names = "gpio_alive_base", "gpio_far_alive_base",
			"gicd_ispendrn_base", "mailbox_ap_aoc_host";
		num-eint = <64>;	/* EINT_0 ~ 44 */
		num-eint-far = <32>;	/* EINT_45 ~ 66 */
		gpa-use = <8>, <7>, <5>, <4>, <4>, <7>, <8>, <2>, <8>, <4>, <8>, <2>;
		num-gic = <30>;
		suspend_mode_idx = <8>;

		pcieon_suspend_available = <1>;
		pcieon_suspend_mode_idx = <13>;

					/* WAKEUP_STAT,		WAKEUP2_STAT */
		wakeup_stat_offset =	<0x3950>,		<0x3954>;
		wakeup_int_en_offset =	<0x3944>,		<0x3964>;
		wakeup_int_en =		<0x100BF>,		<0x0>;

		eint_wakeup_mask_offset = <0x3a80>, <0x3a84>, <0x3a88>;
		wakeup-stat-eint = <0x30>;
		wakeup-stat-rtc = <0>;

		wake_lock = <0>;		/* 1: held wake_lock */

		wakeup_stats {
			wakeup_stat {
				ws-name =
					"RTC_ALARM",		/* [ 0] */
					"RTC_TICK",		/* [ 1] */
					"TRTC_ALARM",		/* [ 2] */
					"TRTC_TICK",		/* [ 3] */
					"EINT",			/* [ 4] */
					"EINT_FAR",		/* [ 5] */
					"MAILBOX_APM2AP",	/* [ 6] */
					"MAILBOX_AOC2AP",	/* [ 7] */
					"L1SUB_PCIE_GEN4A_0",	/* [ 8] */
					"L1SUB_PCIE_GEN4B_0",	/* [ 9] */
					"L1SUB_PCIE_GEN4A_1",	/* [10] */
					"L1SUB_PCIE_GEN4B_1",	/* [11] */
					"EXT_PCIE_GEN4A_0",	/* [12] */
					"EXT_PCIE_GEN4B_0",	/* [13] */
					"EXT_PCIE_GEN4A_1",	/* [14] */
					"EXT_PCIE_GEN4B_1",	/* [15] */
					"USB_REWA",		/* [16] */
					"USBDP",		/* [17] */
					"MMC_CARD",		/* [18] */
					"TIMER",		/* [19] */
					"RESERVED",		/* [20] */
					"RESERVED",		/* [21] */
					"RESERVED",		/* [22] */
					"CLUSTER0_CPU0_nIRQOUT",/* [23] */
					"CLUSTER0_CPU1_nIRQOUT",/* [24] */
					"CLUSTER0_CPU2_nIRQOUT",/* [25] */
					"CLUSTER0_CPU3_nIRQOUT",/* [26] */
					"CLUSTER1_CPU0_nIRQOUT",/* [27] */
					"CLUSTER1_CPU1_nIRQOUT",/* [28] */
					"CLUSTER2_CPU0_nIRQOUT",/* [29] */
					"CLUSTER2_CPU1_nIRQOUT",/* [30] */
					"RESERVED";		/* [31] */
			};

			wakeup_stat2 {
				ws-name =
					"RESERVED",		/* [ 0] */
					"RESERVED",		/* [ 1] */
					"USB20_PHY_FS_VMINUS",	/* [ 2] */
					"USB20_PHY_FS_VPLUS";	/* [ 3] */
			};
		};
	};

	exynos-pmu {
		compatible = "samsung,exynos-pmu";
		samsung,syscon-phandle = <&pmu_system_controller>;
		reg = <0x0 0x17460000 0x10000>;
		reg-names = "pmu_alive";
	};

	pmu_system_controller: system-controller@17460000 {
		compatible = "samsung,gs101-pmu", "syscon";
		reg = <0x0 0x17460000 0x10000>;
	};

	dsu-pmu-0 {
		compatible = "arm,dsu-pmu";
		interrupts = <GIC_SPI IRQ_CPUCL0_CLUSTERPMUIRQ_CPUCL0 IRQ_TYPE_LEVEL_HIGH>;
		cpus = <&cpu0>, <&cpu1>, <&cpu2>, <&cpu3>, <&cpu4>, <&cpu5>, <&cpu6>, <&cpu7>;
	};

	exynos-reboot {
		compatible = "samsung,exynos-reboot";
		syscon = <&pmu_system_controller>;
		pshold-control-offset = <0x3E9C>;
		pshold-control-trigger = <0x100>;
		swreset-system-offset = <0x3A00>;
		swreset-system-trigger = <0x2>;
		reboot-cmd-offset = <0x0810>;
		dump-gpr-offset = <0x0808>;
		force-warm-reboot-on-thermal-shutdown;
	};

	gpio_keys: gpio_keys {
		compatible = "gpio-keys";
	};

	cal_if: cal_if {
		compatible = "samsung,exynos_cal_if";
		reg = <0x0 0x1e080000 0x8000>;
		acpm-ipc-channel = <0>;
	};

	clock: clock-controller@0x1e080000 {
		compatible = "samsung,gs101-clock";
		reg = <0x0 0x1e080000 0x8000>;
		#clock-cells = <1>;
		acpm-ipc-channel = <0>;
	};

	acpm_flexpmu_dbg {
		compatible = "google,acpm-flexpmu-dbg";
	};

	acpm_mbox_test: mbox {
		compatible = "google,acpm-mbox-test";
		mfd-regulator-list-main =
			<0x119 0x11C 0x11F 0x122
			0x125 0x128 0x12B 0x134
			0x14C 0x14E 0x151>;
		mfd-regulator-list-sub =
			<0x113 0x116 0x119 0x11C
			0x11E 0x126 0x129 0x143>;
	};

	acpm {
		compatible = "google,gs-acpm";
		#address-cells = <2>;
		#size-cells = <1>;
		acpm-ipc-channel = <4>;
		reg = <0x0 0x17440000 0x1000>;          /* TIMER_APM */
		reg-names = "timer_apm";
		peritimer-cnt = <0xFFFF>;
	};

	acpm_ipc {
		compatible = "google,gs-acpm-ipc";
		#address-cells = <2>;
		#size-cells = <1>;
		interrupts = <GIC_SPI IRQ_MAILBOX_APM2AP_ALIVE IRQ_TYPE_LEVEL_HIGH>;
		reg = <0x0 0x17610000 0x1000>,	/* AP2APM MAILBOX */
		    <0x0 0x2039000 0x40000>,	/* APM SRAM */
		    <0x0 0x1742048c 0x14>;	/* ALIVE_FRC_CTRL */
		initdata-base = <0xA000>;
		debug-log-level = <0>;
		logging-period = <500>;
		dump-base = <0x203E000>;
		dump-size = <0x3B000>;                  /* 236KB */
		acpm-ipc-channel = <12>;
		fvmap_addr = <0x31000>;
		panic-action = <GO_PANIC_ID>;
	};

	acpm_stats {
		compatible = "google,power-stats";
		timer-frequency-hz = <49152000>;
	};

	slc-dummy {
		compatible = "google,pt";
		dummy {
			id_size_priority = < 0x5 0x1001 0x1000 0x8002>;
		};
	};

	slc-acpm {
		compatible = "google,slc-acpm";
		acpm-ipc-channel = <10>;
		pt_id = "AoC_Sleep"; /* for testing */
		async {
			acpm-ipc-channel = <11>;
		};
		BYPASS {
			/* vptid 0, size 0, priority 15 (lowest), pbha 0 */
			id_size_priority = < 0x0 0x1 0xf 0x0 >;
		};
		LEFTOVER {
			/* vptid 1, all size, priority 15 (lowest), pbha 1 */
			id_size_priority = < 0x1 0xffffffff 0xf 0x1 >;
		};
		AoC_Sleep {
			/* vptid 2, size 0, priority 0 (highest), pbha 2 */
			id_size_priority = < 0x2 0xffffffff 0x0 0x2 >;
		};
		/* vptid 40 breakdown:
		 *     bit[0-2] default                            (0)
		 *     bit[3]   force write allocate               (1)
		 *     bit[4]   prevent read allocate              (0)
		 *     bit[5]   special vptid                      (1)
		 *     bit[6]   don't force optimal fetch on read  (0)
		 *     bit[7]   don't force optimal fetch on write (0)
		 */
		gpu_g0_p0 {
			/* vptid 40, max size 256KB, priority 0, pbha 5 */
			id_size_priority = <0x28 0x00001001 0x0 0x5>;
		};
		gpu_g0_p1 {
			/* vptid 40, max size 512KB, priority 0, pbha 5 */
			id_size_priority = <0x28 0x00005001 0x0 0x5>;
		};
		gpu_g0_p2 {
			/* vptid 40, max size 768KB, priority 0, pbha 5 */
			id_size_priority = <0x28 0x0000d001 0x0 0x5>;
		};
		gpu_g0_p3 {
			/* vptid 40, max size 1024KB, priority 0, pbha 5 */
			id_size_priority = <0x28 0x0001d001 0x0 0x5>;
		};
		gpu_g0_p4 {
			/* vptid 40, max size 1536KB, priority 0, pbha 5 */
			id_size_priority = <0x28 0x0003d001 0x0 0x5>;
		};
		gpu_g0_p5 {
			/* vptid 40, max size 2048KB, priority 0, pbha 5 */
			id_size_priority = <0x28 0x0007d001 0x0 0x5>;
		};
		gpu_g0_p6 {
			/* vptid 40, max size 3072KB, priority 0, pbha 5 */
			id_size_priority = <0x28 0x000fd001 0x0 0x5>;
		};
		gpu_g0_p7 {
			/* vptid 40, max size 4096KB, priority 0, pbha 5 */
			id_size_priority = <0x28 0x001fd001 0x0 0x5>;
		};
		gpu_g0_p8 {
			/* vptid 40, max size 6144KB, priority 0, pbha 5 */
			id_size_priority = <0x28 0x003fd001 0x0 0x5>;
		};
		gpu_g0_p9 {
			/* vptid 40, max size 8192KB, priority 0, pbha 5 */
			id_size_priority = <0x28 0x007fd001 0x0 0x5>;
		};
		gpu_g1_p0 {
			/* vptid 2, max size 8192KB, priority 0, pbha 6 */
			id_size_priority = <0x2 0xffffffff 0x0 0x6>;
		};
		CAMERA2WAY {
			/* vptid 3, size 512KB, priority 0 (highest), pbha 0 */
			id_size_priority = < 0x3 0x00002001 0x0 0x0 >;
		};
		CAMERA4WAY0 {
			/* vptid 3, size 1024KB, priority 0 (highest), pbha 0 */
			id_size_priority = < 0x3 0x00010001 0x0 0x0 >;
		};
		CAMERA4WAY1 {
			/* vptid 3, size 1024KB, priority 0 (highest), pbha 0 */
			id_size_priority = < 0x3 0x00010001 0x0 0x0 >;
		};
		CAMERA4WAY2 {
			/* vptid 3, size 1024KB, priority 0 (highest), pbha 0 */
			id_size_priority = < 0x3 0x00010001 0x0 0x0 >;
		};
		CAMERA6WAY0 {
			/* vptid 3, size 1536KB, priority 0 (highest), pbha 0 */
			id_size_priority = < 0x3 0x00020001 0x0 0x0 >;
		};
		CAMERA6WAY1 {
			/* vptid 3, size 1536KB, priority 0 (highest), pbha 0 */
			id_size_priority = < 0x3 0x00020001 0x0 0x0 >;
		};
		CAMERA6WAY2 {
			/* vptid 3, size 1536KB, priority 0 (highest), pbha 0 */
			id_size_priority = < 0x3 0x00020001 0x0 0x0 >;
		};
		CAMERA8WAY0 {
			/* vptid 4, size 2048KB, priority 0 (highest), pbha 0 */
			id_size_priority = < 0x4 0x00040001 0x0 0x0 >;
		};
		CAMERA8WAY1 {
			/* vptid 4, size 2048KB, priority 0 (highest), pbha 0 */
			id_size_priority = < 0x4 0x00040001 0x0 0x0 >;
		};
		bigocean {
			/* vptid 3, 512KB-8MB size, priority 0, pbha 0 */
			id_size_priority = < 0x3 0x007fe001 0x0 0x0 >;
		};
		MFC {
			/* vptid 9, 2*256KB, priority 0 (highest), pbha ? */
			id_size_priority = < 0x9 0x00002001 0x0 0x0>;
		};
	};

	acpm_mfd_bus0: acpm_mfd_bus@17500000 {
		compatible = "google,i2c-acpm";
		status = "okay";
	};

	acpm_mfd_bus1: acpm_mfd_bus@17510000 {
		compatible = "google,i2c-acpm";
		status = "okay";
	};

	smfc: smfc@1C700000 {
		compatible = "samsung,exynos8890-jpeg";
		reg = <0x0 0x1C700000 0x1000>;
		interrupts = <0 IRQ_JPEG_G2D IRQ_TYPE_LEVEL_HIGH>;
		clocks = <&clock GATE_JPEG>;
		clock-names = "gate";
		power-domains = <&pd_g2d>;
		samsung,iommu-group = <&iommu_group_smfc>;
		iommus = <&sysmmu_g2d2>;
		dma-coherent;
		smfc,int_qos_minlock = <533000>;
	};

	udc: usb@11110000 {
		compatible = "samsung,exynos9-dwusb";
		clocks = <&clock GATE_USB31DRD_SLV_LINK>,
			<&clock MUX_HSI0_USB20_REF>,
			<&clock VDOUT_CLK_TOP_HSI0_BUS>;
		clock-names = "aclk", "sclk", "bus";
		reg = <0x0 0x11110000 0x10000>;
		#address-cells = <2>;
		#size-cells = <1>;
		ranges;
		power-domains = <&pd_hsi0>;
		status = "okay";

		interrupts = <GIC_SPI IRQ_USB31DRD_GIC_0_HSI0 IRQ_TYPE_LEVEL_HIGH>;
		tx-fifo-resize = <0>;
		adj-sof-accuracy = <0>;
		is_not_vbus_pad = <1>;
		enable_sprs_transfer = <1>;
		phys = <&usbdrd_phy0 0>, <&usbdrd_phy0 1>;
		phy-names = "usb2-phy", "usb3-phy";
		/* check susphy support */
		suspend_clk_freq = <19200000>;
		/* INT min lock support */
		usb-pm-qos-int = <200000>;

		usbdrd_dwc3: dwc3 {
			compatible = "synopsys,dwc3";
			reg = <0x0 0x11110000 0x10000>;
			interrupts = <GIC_SPI IRQ_USB31DRD_GIC_0_HSI0 IRQ_TYPE_LEVEL_HIGH>;
			memory-region = <&xhci_dma>;
			dr_mode = "peripheral";
			phys = <&usbdrd_phy0 0>, <&usbdrd_phy0 1>;
			phy-names = "usb2-phy", "usb3-phy";
			/* support usb offloading, 0: disabled, 1: audio */
			offload = <1>;
			direct-usb-access;
		};
	};

	usbdrd_phy0: phy@11100000 {
		compatible = "samsung,exynos-usbdrd-phy";
		reg = <0x0 0x11100000 0x200>,
				<0x0 0x110E0000 0x2800>,
				<0x0 0x110F0000 0x800>,
				<0x0 0x11110000 0x10000>;
		power-domains = <&pd_hsi0>;
		interrupts = <GIC_SPI IRQ_USB2_REMOTE_WAKEUP_GIC_HSI0 IRQ_TYPE_LEVEL_HIGH>,
			     <GIC_SPI IRQ_USB2_REMOTE_CONNECT_GIC_HSI0 IRQ_TYPE_LEVEL_HIGH>;
		clocks = <&clock MUX_HSI0_USB20_REF>,
			<&clock GATE_USB31DRD_SLV_LINK>;
		clock-names = "phy_ref", "aclk";
		samsung,pmu-syscon = <&pmu_system_controller>;
		pmu_mask = <0x0>;
		/*pmu_mask_pll = <0x1>;*/
		pmu_offset = <0x3EB0>;
		pmu_offset_dp = <0x3EB4>;
		/* USBDP combo phy version	- 0x200 */
		phy_version = <0x301>;
		/* if it doesn't need phy user mux, */
		/*	you should write "none" */
		/*	but refclk shouldn't be omitted */
		phyclk_mux = "none";
		phy_refclk = "phy_ref";
		phy_ref_clock = <26000000>;

		/*
		 * if Main phy has the other phy,
		 * it must be set to 1 just for usbphy_info
		 */
		has_other_phy = <0>;
		/*
		 * if combo phy is used, it must be set to 1.
		 * usbphy_sub_info is enabled
		 */
		has_combo_phy = <1>;
		sub_phy_version = <0x404>;

		/* ip type */
		/* USB3DRD = 0 */
		/*	USB3HOST = 1 */
		/*	USB2DRD = 2 */
		/*	USB2HOST = 3 */
		ip_type = <0x0>;

		/* for PHY CAL */
		/* choice only one item */
		phy_refsel_clockcore = <1>;
		phy_refsel_ext_osc = <0>;
		phy_refsel_xtal = <0>;
		phy_refsel_diff_pad = <0>;
		phy_refsel_diff_internal = <0>;
		phy_refsel_diff_single = <0>;

		/* true : 1 , false : 0 */
		use_io_for_ovc = <0>;
		common_block_disable = <1>;
		is_not_vbus_pad = <1>;
		used_phy_port = <0>;

		status = "okay";

		#phy-cells = <1>;
		ranges;
	};

	exynos_dm: exynos-dm@17000000 {
		compatible = "samsung,exynos-dvfs-manager";
		reg = <0x0 0x17000000 0x0>;
		acpm-ipc-channel = <1>;
		dm_domains {
			cpufreq_cl0 {
				dm-index = <DM_CPU_CL0>;
				available = "true";
				cal_id = <ACPM_DVFS_CPUCL0>;
				dm_type_name = "dm_cpu_cl0";
			};
			cpufreq_cl1 {
				dm-index = <DM_CPU_CL1>;
				available = "true";
				cal_id = <ACPM_DVFS_CPUCL1>;
				dm_type_name = "dm_cpu_cl1";
			};
			cpufreq_cl2 {
				dm-index = <DM_CPU_CL2>;
				available = "true";
				cal_id = <ACPM_DVFS_CPUCL2>;
				dm_type_name = "dm_cpu_cl2";
			};
			devfreq_mif {
				dm-index = <DM_MIF>;
				available = "true";
				policy_use = "true";
				cal_id = <ACPM_DVFS_MIF>;
				dm_type_name = "dm_mif";
			};
			devfreq_int {
				dm-index = <DM_INT>;
				available = "true";
				policy_use = "true";
				cal_id = <ACPM_DVFS_INT>;
				dm_type_name = "dm_int";
			};
			devfreq_intcam {
				dm-index = <DM_INTCAM>;
				available = "true";
				cal_id = <ACPM_DVFS_INTCAM>;
				dm_type_name = "dm_intcam";
			};
			devfreq_cam {
				dm-index = <DM_CAM>;
				available = "true";
				cal_id = <ACPM_DVFS_CAM>;
				dm_type_name = "dm_cam";
			};
			devfreq_tpu {
				dm-index = <DM_TPU>;
				available = "true";
				cal_id = <ACPM_DVFS_TPU>;
				dm_type_name = "dm_tpu";
			};
			devfreq_tnr {
				dm-index = <DM_TNR>;
				available = "true";
				cal_id = <ACPM_DVFS_TNR>;
				dm_type_name = "dm_tnr";
			};
			devfreq_disp {
				dm-index = <DM_DISP>;
				available = "true";
				cal_id = <ACPM_DVFS_DISP>;
				dm_type_name = "dm_disp";
			};
			devfreq_mfc {
				dm-index = <DM_MFC>;
				available = "true";
				cal_id = <ACPM_DVFS_MFC>;
				dm_type_name = "dm_mfc";
			};
			devfreq_bo {
				dm-index = <DM_BO>;
				available = "true";
				cal_id = <ACPM_DVFS_BO>;
				dm_type_name = "dm_BO";
			};
		};
	};

	exynos_devfreq {
		compatible = "samsung,exynos-devfreq-root";
		#address-cells = <2>;
		#size-cells = <1>;
		ranges;
		devfreq_0: devfreq_mif@17000010 {
			compatible = "samsung,exynos-devfreq";
			reg = <0x0 0x17000010 0x0>;
			devfreq_type = <DEVFREQ_MIF>;
			devfreq_domain_name = "MIF";
			pm_qos_class = <PM_QOS_BUS_THROUGHPUT>;
			pm_qos_class_max = <PM_QOS_BUS_THROUGHPUT_MAX>;
			ess_flag = <ESS_FLAG_MIF>;
			dm-index = <DM_MIF>;
			clocks = <&clock UMUX_MIF_DDRPHY2X>;
			clock-names = "DEVFREQ";

			/* Delay time */
			use_delay_time = "false";

			freq_info = <421000 421000 421000 421000 3172000 1014000>;
			/* initial_freq, default_qos, suspend_freq, min_freq, max_freq reboot_freq */

			/* governor data */
			governor = <SIMPLE_INTERACTIVE>;

			/* boot_info */
			boot_info = <60 2730000>;

			dfs_id = <ACPM_DVFS_MIF>;
			acpm-ipc-channel = <1>;
			use_acpm = "true";

			/* ALT-DVFS */
			use_get_dev = "true";
			um_count = <2 4 4>;
			um_list = <
				/* PPC_CPUCL0_D0_EVENT PPC_CPUCL0_D1_EVENT */
				0x1E110000 0x1E120000
				/* PPC_CCI_M0_EVENT PPC_CCI_M1_EVENT */
				0x1E130000 0x1E140000
				/* PPC_CCI_M2_EVENT PPC_CCI_M3_EVENT */
				0x1E150000 0x1E160000
				/* PPC_BUS2_M0_EVENT PPC_BUS2_M1_EVENT */
				0x1E170000 0x1E180000
				/* PPC_BUS2_M2_EVENT PPC_BUS2_M3_EVENT */
				0x1E190000 0x1E1A0000
			>;

			use_alt_dvfs;
			polling_ms = <0>;
			target_load = <20 10 80>;
			min_sample_time = <20>;
			hold_sample_time = <60>;
			hispeed_load = <100>;
			hispeed_freq = <1352000>;

			/* MIF to INT mapping table used in ALT DVFS */
			mif_int_map = <
				/*
				 * mif_clk  int_clk
				 *-----------------
				 */
				   3172000   465000
				   2730000   465000
				   2535000   465000
				   2288000   465000
				   2028000   332000
				   1716000   332000
				   1539000   267000
				   1352000   200000
				   1014000   155000
				    845000   155000
				    676000   155000
				    546000   100000
				    421000   100000
			>;
		};

		devfreq_1: devfreq_int@17000020 {
			compatible = "samsung,exynos-devfreq";
			reg = <0x0 0x17000020 0x0>;
			devfreq_type = <DEVFREQ_INT>;
			devfreq_domain_name = "INT";
			pm_qos_class = <PM_QOS_DEVICE_THROUGHPUT>;
			pm_qos_class_max = <PM_QOS_DEVICE_THROUGHPUT_MAX>;
			ess_flag = <ESS_FLAG_INT>;
			dm-index = <DM_INT>;

			/* Delay time */
			use_delay_time = "false";

			/* freq_info is set in gs101-a0.dts and gs101-b0.dts */

			/* governor data */
			governor = <SIMPLE_INTERACTIVE>;

			/* boot_info */
			boot_info = <60 465000>;

			bts_update = "false";
			dfs_id = <ACPM_DVFS_INT>;
			acpm-ipc-channel = <1>;
			use_acpm = "true";
		};

		devfreq_2: devfreq_intcam@17000030 {
			compatible = "samsung,exynos-devfreq";
			reg = <0x0 0x17000030 0x0>;
			devfreq_type = <DEVFREQ_INTCAM>;
			devfreq_domain_name = "INTCAM";
			pm_qos_class = <PM_QOS_INTCAM_THROUGHPUT>;
			pm_qos_class_max = <PM_QOS_INTCAM_THROUGHPUT_MAX>;
			ess_flag = <ESS_FLAG_INTCAM>;
			dm-index = <DM_INTCAM>;

			/* Delay time */
			use_delay_time = "false";

			freq_info = <67000 67000 67000 67000 664000 664000>;
			/* <initial_freq, default_qos, suspend_freq, min, max, reboot_freq> */

			/* governor data */
			governor = <SIMPLE_INTERACTIVE>;

			bts_update = "false";
			dfs_id = <ACPM_DVFS_INTCAM>;
		};

		devfreq_3: devfreq_disp@17000040 {
			compatible = "samsung,exynos-devfreq";
			reg = <0x0 0x17000040 0x0>;
			devfreq_type = <DEVFREQ_DISP>;
			devfreq_domain_name = "DISP";
			pm_qos_class = <PM_QOS_DISPLAY_THROUGHPUT>;
			pm_qos_class_max = <PM_QOS_DISPLAY_THROUGHPUT_MAX>;
			ess_flag = <ESS_FLAG_DISP>;
			dm-index = <DM_DISP>;

			/* Delay time */
			use_delay_time = "false";

			freq_info = <134000 134000 134000 134000 664000 664000>;
			/* <initial_freq, default_qos, suspend_freq, min, max, reboot_freq> */

			/* governor data */
			governor = <SIMPLE_INTERACTIVE>;

			bts_update = "false";
			dfs_id = <ACPM_DVFS_DISP>;
		};

		devfreq_4: devfreq_cam@17000050 {
			compatible = "samsung,exynos-devfreq";
			reg = <0x0 0x17000050 0x0>;
			devfreq_type = <DEVFREQ_CAM>;
			devfreq_domain_name = "CAM";
			pm_qos_class = <PM_QOS_CAM_THROUGHPUT>;
			pm_qos_class_max = <PM_QOS_CAM_THROUGHPUT_MAX>;
			ess_flag = <ESS_FLAG_ISP>;
			dm-index = <DM_CAM>;

			/* Delay time */
			use_delay_time = "false";

			freq_info = <67000 67000 67000 67000 664000 664000>;
			/* <initial, default_qos, suspend_freq, min, max, reboot_freq> */

			/* governor data */
			governor = <SIMPLE_INTERACTIVE>;

			bts_update = "false";

			dfs_id = <ACPM_DVFS_CAM>;
		};

		devfreq_5: devfreq_tnr@17000060 {
			compatible = "samsung,exynos-devfreq";
			reg = <0x0 0x17000060 0x0>;
			devfreq_type = <DEVFREQ_TNR>;
			devfreq_domain_name = "TNR";
			pm_qos_class = <PM_QOS_TNR_THROUGHPUT>;
			pm_qos_class_max = <PM_QOS_TNR_THROUGHPUT_MAX>;
			ess_flag = <ESS_FLAG_TNR>;
			dm-index = <DM_TNR>;

			/* Delay time */
			use_delay_time = "false";

			freq_info = <67000 67000 67000 67000 664000 664000>;
			/* <initial_freq, default_qos, suspend_freq, min, max, reboot_freq> */

			/* governor data */
			governor = <SIMPLE_INTERACTIVE>;

			bts_update = "false";
			dfs_id = <ACPM_DVFS_TNR>;
		};

		devfreq_6: devfreq_mfc@17000070 {
			compatible = "samsung,exynos-devfreq";
			reg = <0x0 0x17000070 0x0>;
			devfreq_type = <DEVFREQ_MFC>;
			devfreq_domain_name = "MFC";
			pm_qos_class = <PM_QOS_MFC_THROUGHPUT>;
			pm_qos_class_max = <PM_QOS_MFC_THROUGHPUT_MAX>;
			ess_flag = <ESS_FLAG_MFC>;
			dm-index = <DM_MFC>;

			/* Delay time */
			use_delay_time = "false";

			freq_info = <100000 100000 100000 100000 711000 711000>;
			/* <initial_freq, default_qos, suspend_freq, min, max, reboot_freq> */

			/* governor data */
			governor = <SIMPLE_INTERACTIVE>;

			bts_update = "false";
			dfs_id = <ACPM_DVFS_MFC>;
		};

		devfreq_7: devfreq_bo@17000080 {
			compatible = "samsung,exynos-devfreq";
			reg = <0x0 0x17000080 0x0>;
			devfreq_type = <DEVFREQ_BO>;
			devfreq_domain_name = "BO";
			pm_qos_class = <PM_QOS_BO_THROUGHPUT>;
			pm_qos_class_max = <PM_QOS_BO_THROUGHPUT_MAX>;
			ess_flag = <ESS_FLAG_BO>;
			dm-index = <DM_BO>;

			/* Delay time */
			use_delay_time = "false";

			freq_info = <95000 95000 95000 95000 620000 620000>;
			/* <initial_freq, default_qos, suspend_freq, min, max, reboot_freq> */

			/* governor data */
			governor = <SIMPLE_INTERACTIVE>;

			bts_update = "false";
			dfs_id = <ACPM_DVFS_BO>;
		};

	};

	gs_memlat_devfreq {
		compatible = "memlat-devfreq-root";
		#address-cells = <2>;
		#size-cells = <1>;
		ranges;

		mif_cpu0_mem_lat: devfreq_mif_cpu0_memlat@17000010 {
			compatible = "memlat-devfreq";
			cpu = <0>;
			devfreq_type = <DEVFREQ_MIF>;
			devfreq_domain_name = "MIF";
			pm_qos_class = <PM_QOS_BUS_THROUGHPUT>;
			pm_qos_class_max = <PM_QOS_BUS_THROUGHPUT_MAX>;
			dm-index = <DM_MIF>;
			clock-names = "DEVFREQ";
			polling_ms = <10>;

			/* governor data */
			governor = <MEM_LATENCY>;
			dfs_id = <ACPM_DVFS_MIF>;

		 };

		mif_cpu1_mem_lat: devfreq_mif_cpu1_memlat@17000010 {
			compatible = "memlat-devfreq";
			cpu = <1>;
			devfreq_type = <DEVFREQ_MIF>;
			devfreq_domain_name = "MIF";
			pm_qos_class = <PM_QOS_BUS_THROUGHPUT>;
			pm_qos_class_max = <PM_QOS_BUS_THROUGHPUT_MAX>;
			dm-index = <DM_MIF>;
			clock-names = "DEVFREQ";
			polling_ms = <10>;

			/* governor data */
			governor = <MEM_LATENCY>;
			dfs_id = <ACPM_DVFS_MIF>;

		 };

		mif_cpu2_mem_lat: devfreq_mif_cpu2_memlat@17000010 {
			compatible = "memlat-devfreq";
			cpu = <2>;
			devfreq_type = <DEVFREQ_MIF>;
			devfreq_domain_name = "MIF";
			pm_qos_class = <PM_QOS_BUS_THROUGHPUT>;
			pm_qos_class_max = <PM_QOS_BUS_THROUGHPUT_MAX>;
			dm-index = <DM_MIF>;
			clock-names = "DEVFREQ";
			polling_ms = <10>;

			/* governor data */
			governor = <MEM_LATENCY>;
			dfs_id = <ACPM_DVFS_MIF>;

		 };

		mif_cpu3_mem_lat: devfreq_mif_cpu3_memlat@17000010 {
			compatible = "memlat-devfreq";
			cpu = <3>;
			devfreq_type = <DEVFREQ_MIF>;
			devfreq_domain_name = "MIF";
			pm_qos_class = <PM_QOS_BUS_THROUGHPUT>;
			pm_qos_class_max = <PM_QOS_BUS_THROUGHPUT_MAX>;
			dm-index = <DM_MIF>;
			clock-names = "DEVFREQ";
			polling_ms = <10>;

			/* governor data */
			governor = <MEM_LATENCY>;
			dfs_id = <ACPM_DVFS_MIF>;

		 };


		mif_cpu4_mem_lat: devfreq_mif_cpu4_memlat@17000010 {
			compatible = "memlat-devfreq";
			cpu = <4>;
			devfreq_type = <DEVFREQ_MIF>;
			devfreq_domain_name = "MIF";
			pm_qos_class = <PM_QOS_BUS_THROUGHPUT>;
			pm_qos_class_max = <PM_QOS_BUS_THROUGHPUT_MAX>;
			dm-index = <DM_MIF>;
			clock-names = "DEVFREQ";
			polling_ms = <10>;

			/* governor data */
			governor = <MEM_LATENCY>;
			dfs_id = <ACPM_DVFS_MIF>;

		 };

		mif_cpu5_mem_lat: devfreq_mif_cpu5_memlat@17000010 {
			compatible = "memlat-devfreq";
			cpu = <5>;
			devfreq_type = <DEVFREQ_MIF>;
			devfreq_domain_name = "MIF";
			pm_qos_class = <PM_QOS_BUS_THROUGHPUT>;
			pm_qos_class_max = <PM_QOS_BUS_THROUGHPUT_MAX>;
			dm-index = <DM_MIF>;
			clock-names = "DEVFREQ";
			polling_ms = <10>;

			/* governor data */
			governor = <MEM_LATENCY>;
			dfs_id = <ACPM_DVFS_MIF>;

		 };

		mif_cpu6_mem_lat: devfreq_mif_cpu6_memlat@17000010 {
			compatible = "memlat-devfreq";
			cpu = <6>;
			devfreq_type = <DEVFREQ_MIF>;
			devfreq_domain_name = "MIF";
			pm_qos_class = <PM_QOS_BUS_THROUGHPUT>;
			pm_qos_class_max = <PM_QOS_BUS_THROUGHPUT_MAX>;
			dm-index = <DM_MIF>;
			clock-names = "DEVFREQ";
			polling_ms = <10>;

			/* governor data */
			governor = <MEM_LATENCY>;
			dfs_id = <ACPM_DVFS_MIF>;

		 };

		mif_cpu7_mem_lat: devfreq_mif_cpu7_memlat@17000010 {
			compatible = "memlat-devfreq";
			cpu = <7>;
			devfreq_type = <DEVFREQ_MIF>;
			devfreq_domain_name = "MIF";
			pm_qos_class = <PM_QOS_BUS_THROUGHPUT>;
			pm_qos_class_max = <PM_QOS_BUS_THROUGHPUT_MAX>;
			dm-index = <DM_MIF>;
			clock-names = "DEVFREQ";
			polling_ms = <10>;

			/* governor data */
			governor = <MEM_LATENCY>;
			dfs_id = <ACPM_DVFS_MIF>;

		 };
	 };

	cpu0_memlat_cpugrp: cpu0-cpugrp {
		compatible = "arm-memlat-cpugrp";
		cpulist = <&cpu0>;

		cpu0_cpu_mif_latmon: cpu0-cpu-mif-latmon {
			compatible = "arm-memlat-mon";
			cpulist = <&cpu0>;
			target-dev = <&mif_cpu0_mem_lat>;
			cachemiss-ev = <0x2A>;
			core-dev-table =
				<  300000  421000 >,
				<  574000  546000 >,
				<  738000  676000 >,
				<  930000  845000 >,
				< 1098000 1014000 >,
				< 1197000 1352000 >,
				< 1328000 1539000 >,
				< 1598000 1716000 >,
				< 1803000 2028000 >,
				< 2024000 2535000 >;
		};
	};

	cpu1_memlat_cpugrp: cpu1-cpugrp {
		compatible = "arm-memlat-cpugrp";
		cpulist = <&cpu1>;

		cpu1_cpu_mif_latmon: cpu1-cpu-mif-latmon {
			compatible = "arm-memlat-mon";
			cpulist = <&cpu1>;
			target-dev = <&mif_cpu1_mem_lat>;
			cachemiss-ev = <0x2A>;
			core-dev-table =
				<  300000  421000 >,
				<  574000  546000 >,
				<  738000  676000 >,
				<  930000  845000 >,
				< 1098000 1014000 >,
				< 1197000 1352000 >,
				< 1328000 1539000 >,
				< 1598000 1716000 >,
				< 1803000 2028000 >,
				< 2024000 2535000 >;
		};
	};

	cpu2_memlat_cpugrp: cpu2-cpugrp {
		compatible = "arm-memlat-cpugrp";
		cpulist = <&cpu2>;

		cpu2_cpu_mif_latmon: cpu2-cpu-mif-latmon {
			compatible = "arm-memlat-mon";
			cpulist = <&cpu2>;
			target-dev = <&mif_cpu2_mem_lat>;
			cachemiss-ev = <0x2A>;
			core-dev-table =
				<  300000  421000 >,
				<  574000  546000 >,
				<  738000  676000 >,
				<  930000  845000 >,
				< 1098000 1014000 >,
				< 1197000 1352000 >,
				< 1328000 1539000 >,
				< 1598000 1716000 >,
				< 1803000 2028000 >,
				< 2024000 2535000 >;
		};
	};

	cpu3_memlat_cpugrp: cpu3-cpugrp {
		compatible = "arm-memlat-cpugrp";
		cpulist = <&cpu3>;

		cpu3_cpu_mif_latmon: cpu3-cpu-mif-latmon {
			compatible = "arm-memlat-mon";
			cpulist = <&cpu3>;
			target-dev = <&mif_cpu3_mem_lat>;
			cachemiss-ev = <0x2A>;
			core-dev-table =
				<  300000  421000 >,
				<  574000  546000 >,
				<  738000  676000 >,
				<  930000  845000 >,
				< 1098000 1014000 >,
				< 1197000 1352000 >,
				< 1328000 1539000 >,
				< 1598000 1716000 >,
				< 1803000 2028000 >,
				< 2024000 2535000 >;
		};
	};


	cpu4_memlat_cpugrp: cpu4-cpugrp {
		compatible = "arm-memlat-cpugrp";
		cpulist = <&cpu4>;

		cpu4_cpu_mif_latmon: cpu4-cpu-mif-latmon {
			compatible = "arm-memlat-mon";
			cpulist = <&cpu4>;
			target-dev = <&mif_cpu4_mem_lat>;
			cachemiss-ev = <0x2A>;
			core-dev-table =
				<  400000  421000 >,
				<  553000  845000 >,
				<  799000 1352000 >,
				< 1024000 1539000 >,
				< 1491000 1716000 >,
				< 1836000 2028000 >,
				< 2130000 2288000 >,
				< 2253000 2730000 >;
		};
	};

	cpu5_memlat_cpugrp: cpu5-cpugrp {
		compatible = "arm-memlat-cpugrp";
		cpulist = <&cpu5>;

		cpu5_cpu_mif_latmon: cpu5-cpu-mif-latmon {
			compatible = "arm-memlat-mon";
			cpulist = <&cpu5>;
			target-dev = <&mif_cpu5_mem_lat>;
			cachemiss-ev = <0x2A>;
			core-dev-table =
				<  400000  421000 >,
				<  553000  845000 >,
				<  799000 1352000 >,
				< 1024000 1539000 >,
				< 1491000 1716000 >,
				< 1836000 2028000 >,
				< 2130000 2288000 >,
				< 2253000 2730000 >;
		};
	};

	cpu6_memlat_cpugrp: cpu6-cpugrp {
		compatible = "arm-memlat-cpugrp";
		cpulist = <&cpu6>;

		cpu6_cpu_mif_latmon: cpu6-cpu-mif-latmon {
			compatible = "arm-memlat-mon";
			cpulist = <&cpu6>;
			target-dev = <&mif_cpu6_mem_lat>;
			cachemiss-ev = <0x2A>;
			core-dev-table =
				<   10000  421000 >,
				<  100000  845000 >,
				<  851000 1014000 >,
				< 1106000 1352000 >,
				< 1277000 1539000 >,
				< 1582000 1716000 >,
				< 1826000 2028000 >,
				< 2048000 2288000 >,
				< 2252000 2730000 >,
				< 2507000 3172000 >;
		};
	};

	cpu7_memlat_cpugrp: cpu7-cpugrp {
		compatible = "arm-memlat-cpugrp";
		cpulist = <&cpu7>;

		cpu7_cpu_mif_latmon: cpu7-cpu-mif-latmon {
			compatible = "arm-memlat-mon";
			cpulist = <&cpu7>;
			target-dev = <&mif_cpu7_mem_lat>;
			cachemiss-ev = <0x2A>;
			core-dev-table =
				<   10000  421000 >,
				<  100000  845000 >,
				<  851000 1014000 >,
				< 1106000 1352000 >,
				< 1277000 1539000 >,
				< 1582000 1716000 >,
				< 1826000 2028000 >,
				< 2048000 2288000 >,
				< 2252000 2730000 >,
				< 2507000 3172000 >;
		};
	};

	g2d: g2d@1C640000 {
		compatible = "samsung,gs101-g2d";
		reg = <0x0 0x1C640000 0xA000>;
		interrupts = <0 IRQ_G2D_G2D IRQ_TYPE_LEVEL_HIGH>;
		samsung,iommu-group = <&iommu_group_g2d>;
		iommus = <&sysmmu_g2d0>, <&sysmmu_g2d1>;
		clocks = <&clock GATE_G2D>;
		clock-names = "gate";
		samsung,tzmp;

		hw_ppc =
			/* sc_up none x1 x1/4 x1/9 x1/16 */
			<3800 3200 2100 2600 3300 3600 /* rgb32 non-rotated */
			3500 3600 2100 2700 3300 3800 /* rgb32 rotated */
			3700 3500 3600 4300 4300 3500 /* yuv2p non-rotated */
			2600 2800 3200 3900 4300 3600 /* yuv2p rotated */
			3600 2600 1400 900 1000 1000 /* sbwc non-rotated */
			2600 2600 1400 900 1000 1000 /* sbwc rotated */
			1600 3400 300 500 800 700 /*rgb afbc non-rotated*/
			1400 3600 300 800 900 900 /*rgb afbc rotated*/
			2900 2000 800 300 300 400 /*yuv afbc non-rotated*/
			2600 2000 800 300 300 400 /*yuv afbc rotated*/
			2800>; /* colorfill */

		g2d_dvfs_table = <533000 711000
				465000 400000
				332000 332000
				200000 200000
				100000 100000
				>;

		itmon,port = "G2D0", "G2D1";
		itmon,dest = "G2D";
		dvfs_mif = <DEVFREQ_MIF>;
		dvfs_int = <DEVFREQ_INT>;
	};

	watchdog_cl0@10060000 {
		compatible = "google,gs101-cl0-wdt";
		reg = <0x0 0x10060000 0x100>;
		interrupts = <GIC_SPI IRQ_WDT_CLUSTER0_MISC IRQ_TYPE_LEVEL_HIGH>;
		clocks = <&clock OSCCLK>, <&clock GATE_WDT_CL0>;
		clock-names = "rate_watchdog", "gate_watchdog";
		timeout-sec = <30>;
		samsung,syscon-phandle = <&pmu_system_controller>;
		index = <0>; /* if little cluster then index is 0*/
	};

	watchdog_cl1@10070000 {
		compatible = "google,gs101-cl1-wdt";
		reg = <0x0 0x10070000 0x100>;
		interrupts = <GIC_SPI IRQ_WDT_CLUSTER1_MISC IRQ_TYPE_LEVEL_HIGH>;
		clocks = <&clock OSCCLK>, <&clock GATE_WDT_CL1>;
		clock-names = "rate_watchdog", "gate_watchdog";
		timeout-sec = <30>;
		samsung,syscon-phandle = <&pmu_system_controller>;
		index = <1>; /* if little cluster then index is 0*/
		use_multistage_wdt; /* Use FIQ debug watchdog */
	};

	acpm_tmu {
		acpm-ipc-channel = <9>;
	};

	tmuctrl_0: BIG@100A0000 {
		compatible = "samsung,gs101-tmu-v2";
		reg = <0x0 0x100A0000 0x800>;
		interrupts = <GIC_SPI IRQ_TMU_TMU_TOP_MISC IRQ_TYPE_LEVEL_HIGH>;
		tmu_name = "BIG";
		id = <0>;
		ect_nouse;
		#thermal-sensor-cells = <0>;

		use-pi-thermal;
		polling_delay_on = <50>;
		polling_delay_off = <0>;
		k_po = <60>;
		k_pu = <60>;
		k_i = <50>;
		i_max = <2>;
		integral_cutoff = <10>;
		sustainable_power = <2000>;
		control_temp_step = <25>;

		tmu_work_affinity = "0-7";
		hotplug_work_affinity = "0-3";
		has-dfs-support;
		dfs_throttled_cpus = "4-7";
	};

	tmuctrl_1: MID@100A0000 {
		compatible = "samsung,gs101-tmu-v2";
		reg = <0x0 0x100A0000 0x800>;
		interrupts = <GIC_SPI IRQ_TMU_TMU_TOP_MISC IRQ_TYPE_LEVEL_HIGH>;
		tmu_name = "MID";
		id = <1>;
		ect_nouse;
		#thermal-sensor-cells = <0>;

		use-pi-thermal;
		polling_delay_on = <50>;
		polling_delay_off = <0>;
		k_po = <60>;
		k_pu = <60>;
		k_i = <20>;
		i_max = <5>;
		integral_cutoff = <20>;
		sustainable_power = <1000>;
		control_temp_step = <25>;

		tmu_work_affinity = "0-7";
		hotplug_work_affinity = "0-3";
		has-dfs-support;
		dfs_throttled_cpus = "4-7";
	};

	tmuctrl_2: LITTLE@100A0000 {
		compatible = "samsung,gs101-tmu-v2";
		reg = <0x0 0x100A0000 0x800>;
		interrupts = <GIC_SPI IRQ_TMU_TMU_TOP_MISC IRQ_TYPE_LEVEL_HIGH>;
		tmu_name = "LITTLE";
		id = <2>;
		ect_nouse;
		#thermal-sensor-cells = <0>;

		use-pi-thermal;
		polling_delay_on = <50>;
		polling_delay_off = <0>;
		k_po = <40>;
		k_pu = <40>;
		k_i = <0>;
		i_max = <0>;
		sustainable_power = <350>;
		control_temp_step = <25>;

		tmu_work_affinity = "0-7";
	};

	tmuctrl_3: G3D@100B0000 {
		compatible = "samsung,gs101-tmu-v2";
		reg = <0x0 0x100B0000 0x800>;
		interrupts = <GIC_SPI IRQ_TMU_TMU_SUB_MISC IRQ_TYPE_LEVEL_HIGH>;
		tmu_name = "G3D";
		id = <3>;
		ect_nouse;
		#thermal-sensor-cells = <0>;

		use-pi-thermal;
		polling_delay_on = <50>;
		polling_delay_off = <0>;
		k_po = <60>;
		k_pu = <60>;
		k_i = <20>;
		i_max = <5>;
		integral_cutoff = <20>;
		sustainable_power = <200>;
		control_temp_step = <25>;

		tmu_work_affinity = "0-7";
		has-dfs-support;
	};

	tmuctrl_4: ISP@100B0000 {
		compatible = "samsung,gs101-tmu-v2";
		reg = <0x0 0x100B0000 0x800>;
		interrupts = <GIC_SPI IRQ_TMU_TMU_SUB_MISC IRQ_TYPE_LEVEL_HIGH>;
		tmu_name = "ISP";
		id = <4>;
		ect_nouse;
		#thermal-sensor-cells = <0>;

		tmu_work_affinity = "0-7";
	};

	tmuctrl_5: TPU@100B0000 {
		compatible = "samsung,gs101-tmu-v2";
		reg = <0x0 0x100B0000 0x800>;
		interrupts = <GIC_SPI IRQ_TMU_TMU_SUB_MISC IRQ_TYPE_LEVEL_HIGH>;
		tmu_name = "TPU";
		id = <5>;
		ect_nouse;
		#thermal-sensor-cells = <0>;

		use-pi-thermal;
		polling_delay_on = <50>;
		polling_delay_off = <0>;
		k_po = <60>;
		k_pu = <60>;
		k_i = <20>;
		i_max = <5>;
		integral_cutoff = <20>;
		sustainable_power = <200>;
		control_temp_step = <25>;

		tmu_work_affinity = "0-7";
		has-dfs-support;
	};

	thermal_zones: thermal-zones {
		big_thermal: BIG {
			zone_name  = "BIG_THERMAL";
			polling-delay-passive = <0>;
			polling-delay = <0>;
			thermal-sensors = <&tmuctrl_0>;

			trips {
				big_cold: big-cold {
					temperature = <20000>;
					hysteresis = <5000>; /* millicelsius */
					type = "active";
				};
				big_switch_on: big-switch-on {
					temperature = <70000>; /* millicelsius */
					hysteresis = <2000>; /* millicelsius */
					type = "active";
				};
				big_control_temp: big-control-temp {
					temperature = <90000>; /* millicelsius */
					hysteresis = <5000>; /* millicelsius */
					type = "passive";
				};
<<<<<<< HEAD
				big_alert1: big-alert1 {
					temperature = <92000>; /* millicelsius */
					hysteresis = <2000>; /* millicelsius */
					type = "passive";
=======
				big_pre_switch_on: big-pre-switch-on {
					temperature = <55000>; /* millicelsius */
					hysteresis = <2000>; /* millicelsius */
					type = "active";
>>>>>>> dd679e5c
				};
				big_alert2: big-alert2 {
					temperature = <94000>; /* millicelsius */
					hysteresis = <2000>; /* millicelsius */
					type = "active";
				};
				big_alert3: big-alert3 {
					temperature = <96000>; /* millicelsius */
					hysteresis = <2000>; /* millicelsius */
					type = "active";
				};
				big_dfs: big-dfs {
					temperature = <100000>; /* millicelsius */
					hysteresis = <5000>; /* millicelsius */
					type = "active";
				};
				big_hot: big-hot {
					temperature = <115000>; /* millicelsius */
					hysteresis = <3000>; /* millicelsius */
					type = "hot";
				};
			};
			cooling-maps {
				map0 {
					trip = <&big_control_temp>;
					cooling-device = <&cpufreq_domain2 0 0>;
				};
			};
		};
		mid_thermal: MID {
			zone_name  = "MID_THERMAL";
			polling-delay-passive = <0>;
			polling-delay = <0>;
			thermal-sensors = <&tmuctrl_1>;

			trips {
				mid_cold: mid-cold {
					temperature = <20000>;
					hysteresis = <5000>; /* millicelsius */
					type = "active";
				};
				mid_switch_on: mid-switch-on {
					temperature = <70000>; /* millicelsius */
					hysteresis = <2000>; /* millicelsius */
					type = "active";
				};
				mid_control_temp: mid-control-temp {
					temperature = <90000>; /* millicelsius */
					hysteresis = <5000>; /* millicelsius */
					type = "passive";
				};
<<<<<<< HEAD
				mid_alert1: mid-alert1 {
					temperature = <92000>; /* millicelsius */
					hysteresis = <2000>; /* millicelsius */
					type = "passive";
=======
				mid_pre_switch_on: mid-pre-switch-on {
					temperature = <55000>; /* millicelsius */
					hysteresis = <2000>; /* millicelsius */
					type = "active";
>>>>>>> dd679e5c
				};
				mid_alert2: mid-alert2 {
					temperature = <94000>; /* millicelsius */
					hysteresis = <2000>; /* millicelsius */
					type = "active";
				};
				mid_alert3: mid-alert3 {
					temperature = <96000>; /* millicelsius */
					hysteresis = <2000>; /* millicelsius */
					type = "active";
				};
				mid_dfs: mid-dfs {
					temperature = <100000>; /* millicelsius */
					hysteresis = <5000>; /* millicelsius */
					type = "active";
				};
				mid_hot: mid-hot {
					temperature = <115000>; /* millicelsius */
					hysteresis = <3000>; /* millicelsius */
					type = "hot";
				};
			};
			cooling-maps {
				map0 {
				     trip = <&mid_control_temp>;
				     cooling-device = <&cpufreq_domain1 0 0>;
			       };
			};
		};
		little_thermal: LITTLE {
			zone_name  = "LITTLE_THERMAL";
			polling-delay-passive = <0>;
			polling-delay = <0>;
			thermal-sensors = <&tmuctrl_2>;

			trips {
				little_cold: little-cold {
					temperature = <20000>;
					hysteresis = <5000>; /* millicelsius */
					type = "active";
				};
				little_switch_on: little-switch-on {
					temperature = <70000>; /* millicelsius */
					hysteresis = <2000>; /* millicelsius */
					type = "active";
				};
				little_control_temp: little-control-temp {
					temperature = <95000>; /* millicelsius */
					hysteresis = <5000>; /* millicelsius */
					type = "passive";
				};
				little_pre_switch_on: little-pre-switch-on {
					temperature = <55000>; /* millicelsius */
					hysteresis = <2000>; /* millicelsius */
					type = "active";
				};
				little_alert2: little-alert2 {
					temperature = <100000>; /* millicelsius */
					hysteresis = <5000>; /* millicelsius */
					type = "active";
				};
				little_alert5: little-alert5 {
					temperature = <103000>; /* millicelsius */
					hysteresis = <5000>; /* millicelsius */
					type = "active";
				};
				little_alert6: little-alert6 {
					temperature = <110000>; /* millicelsius */
					hysteresis = <5000>; /* millicelsius */
					type = "active";
				};
				little_hot: little-hot {
					temperature = <115000>; /* millicelsius */
					hysteresis = <3000>; /* millicelsius */
					type = "hot";
				};
			};
			cooling-maps {
				map0 {
				     trip = <&little_control_temp>;
				     cooling-device = <&cpufreq_domain0 0 0>;
				};
			};
		};
		gpu_thermal: G3D {
			zone_name  = "G3D_THERMAL";
			polling-delay-passive = <0>;
			polling-delay = <0>;
			thermal-sensors = <&tmuctrl_3>;

			trips {
				gpu_cold: gpu-cold {
					temperature = <20000>;
					hysteresis = <5000>; /* millicelsius */
					type = "active";
				};
				gpu_switch_on: gpu-switch-on {
					temperature = <70000>; /* millicelsius */
					hysteresis = <2000>; /* millicelsius */
					type = "active";
				};
				gpu_control_temp: gpu-control-temp {
					temperature = <90000>; /* millicelsius */
					hysteresis = <5000>; /* millicelsius */
					type = "passive";
				};
				gpu_alert0: gpu-alert0 {
					temperature = <92000>; /* millicelsius */
					hysteresis = <2000>; /* millicelsius */
					type = "passive";
				};
				gpu_alert1: gpu-alert1 {
					temperature = <94000>; /* millicelsius */
					hysteresis = <2000>; /* millicelsius */
					type = "active";
				};
				gpu_alert2: gpu-alert2 {
					temperature = <96000>; /* millicelsius */
					hysteresis = <2000>; /* millicelsius */
					type = "active";
				};
				gpu_dfs: gpu-dfs {
					temperature = <100000>; /* millicelsius */
					hysteresis = <5000>; /* millicelsius */
					type = "active";
				};
				gpu_hot: gpu-hot {
					temperature = <115000>; /* millicelsius */
					hysteresis = <3000>; /* millicelsius */
					type = "hot";
				};
			};
			cooling-maps {
				map0 {
					trip = <&gpu_control_temp>;
					cooling-device = <&mali
						THERMAL_NO_LIMIT
						THERMAL_NO_LIMIT>;
				};
			};
		};
		isp_thermal: ISP {
			zone_name  = "ISP_THERMAL";
			polling-delay-passive = <0>;
			polling-delay = <0>;
			thermal-sensors = <&tmuctrl_4>;

			trips {
				isp_alert0: isp-alert0 {
					temperature = <20000>; /* millicelsius */
					hysteresis = <5000>; /* millicelsius */
					type = "active";
				};
				isp_alert1: isp-alert1 {
					temperature = <70000>; /* millicelsius */
					hysteresis = <2000>; /* millicelsius */
					type = "passive";
				};
				isp_alert2: isp-alert2 {
					temperature = <90000>; /* millicelsius */
					hysteresis = <5000>; /* millicelsius */
					type = "passive";
				};
				isp_alert3: isp-alert3 {
					temperature = <92000>; /* millicelsius */
					hysteresis = <2000>; /* millicelsius */
					type = "passive";
				};
				isp_alert4: isp-alert4 {
					temperature = <94000>; /* millicelsius */
					hysteresis = <2000>; /* millicelsius */
					type = "passive";
				};
				isp_alert5: isp-alert5 {
					temperature = <96000>; /* millicelsius */
					hysteresis = <2000>; /* millicelsius */
					type = "passive";
				};
				isp_alert6: isp-alert6 {
					temperature = <100000>; /* millicelsius */
					hysteresis = <5000>; /* millicelsius */
					type = "passive";
				};
				isp_hot: isp-hot {
					temperature = <115000>; /* millicelsius */
					hysteresis = <3000>; /* millicelsius */
					type = "hot";
				};
			};
		};
		tpu_thermal: TPU {
			zone_name  = "TPU_THERMAL";
			polling-delay-passive = <0>;
			polling-delay = <0>;
			thermal-sensors = <&tmuctrl_5>;

			trips {
				tpu_cold: tpu-cold {
					temperature = <20000>;
					hysteresis = <5000>; /* millicelsius */
					type = "active";
				};
				tpu_switch_on: tpu-switch-on {
					temperature = <70000>; /* millicelsius */
					hysteresis = <2000>; /* millicelsius */
					type = "active";
				};
				tpu_control_temp: tpu-control-temp {
					temperature = <90000>; /* millicelsius */
					hysteresis = <5000>; /* millicelsius */
					type = "passive";
				};
				tpu_alert0: tpu-alert0 {
					temperature = <92000>; /* millicelsius */
					hysteresis = <2000>; /* millicelsius */
					type = "passive";
				};
				tpu_alert1: tpu-alert1 {
					temperature = <94000>; /* millicelsius */
					hysteresis = <2000>; /* millicelsius */
					type = "active";
				};
				tpu_alert2: tpu-alert2 {
					temperature = <96000>; /* millicelsius */
					hysteresis = <2000>; /* millicelsius */
					type = "active";
				};
				tpu_dfs: tpu-dfs {
					temperature = <100000>; /* millicelsius */
					hysteresis = <5000>; /* millicelsius */
					type = "active";
				};
				tpu_hot: tpu-hot {
					temperature = <115000>; /* millicelsius */
					hysteresis = <3000>; /* millicelsius */
					type = "hot";
				};
			};
			cooling-maps {
				map0 {
					trip = <&tpu_control_temp>;
					cooling-device = <&tpu_cooling 0 0>;
				};
			};
		};
	};

	/* Secure Log */
	seclog {
		compatible = "samsung,exynos-seclog";
		interrupts = <GIC_SPI INTREQ__SECURE_LOG IRQ_TYPE_LEVEL_HIGH>;
		memory-region = <&seclog_mem>;
	};
	pps {
		compatible = "pps-gpio";
		gpios = <&gpp17 1 GPIO_ACTIVE_HIGH>;
		assert-falling-edge = <0>;
	};

};<|MERGE_RESOLUTION|>--- conflicted
+++ resolved
@@ -1641,17 +1641,10 @@
 					hysteresis = <5000>; /* millicelsius */
 					type = "passive";
 				};
-<<<<<<< HEAD
-				big_alert1: big-alert1 {
-					temperature = <92000>; /* millicelsius */
-					hysteresis = <2000>; /* millicelsius */
-					type = "passive";
-=======
 				big_pre_switch_on: big-pre-switch-on {
 					temperature = <55000>; /* millicelsius */
 					hysteresis = <2000>; /* millicelsius */
 					type = "active";
->>>>>>> dd679e5c
 				};
 				big_alert2: big-alert2 {
 					temperature = <94000>; /* millicelsius */
@@ -1703,17 +1696,10 @@
 					hysteresis = <5000>; /* millicelsius */
 					type = "passive";
 				};
-<<<<<<< HEAD
-				mid_alert1: mid-alert1 {
-					temperature = <92000>; /* millicelsius */
-					hysteresis = <2000>; /* millicelsius */
-					type = "passive";
-=======
 				mid_pre_switch_on: mid-pre-switch-on {
 					temperature = <55000>; /* millicelsius */
 					hysteresis = <2000>; /* millicelsius */
 					type = "active";
->>>>>>> dd679e5c
 				};
 				mid_alert2: mid-alert2 {
 					temperature = <94000>; /* millicelsius */
