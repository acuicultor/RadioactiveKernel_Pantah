--- conflicted
+++ resolved
@@ -6,13 +6,8 @@
 
 #include <asm/cachectl.h>
 #include <asm/proc-fns.h>
-<<<<<<< HEAD
-#include <asm/udftrap.h>
-#include <asm/fpu.h>
-=======
 #include <asm/fpu.h>
 #include <asm/fp_udfiex_crtl.h>
->>>>>>> 0ecfebd2
 
 SYSCALL_DEFINE6(mmap2, unsigned long, addr, unsigned long, len,
 	       unsigned long, prot, unsigned long, flags,
@@ -56,28 +51,6 @@
 	return 0;
 }
 
-<<<<<<< HEAD
-SYSCALL_DEFINE1(udftrap, int, option)
-{
-#if IS_ENABLED(CONFIG_SUPPORT_DENORMAL_ARITHMETIC)
-	int old_udftrap;
-
-	if (!used_math()) {
-		load_fpu(&init_fpuregs);
-		current->thread.fpu.UDF_trap = init_fpuregs.UDF_trap;
-		set_used_math();
-	}
-
-	old_udftrap = current->thread.fpu.UDF_trap;
-	switch (option) {
-	case DISABLE_UDFTRAP:
-		current->thread.fpu.UDF_trap = 0;
-		break;
-	case ENABLE_UDFTRAP:
-		current->thread.fpu.UDF_trap = FPCSR_mskUDFE;
-		break;
-	case GET_UDFTRAP:
-=======
 SYSCALL_DEFINE2(fp_udfiex_crtl, unsigned int, cmd, unsigned int, act)
 {
 #if IS_ENABLED(CONFIG_SUPPORT_DENORMAL_ARITHMETIC)
@@ -100,16 +73,11 @@
 		current->thread.fpu.UDF_IEX_trap |= act;
 		break;
 	case GET_UDF_IEX_TRAP:
->>>>>>> 0ecfebd2
 		break;
 	default:
 		return -EINVAL;
 	}
-<<<<<<< HEAD
-	return old_udftrap;
-=======
 	return old_udf_iex;
->>>>>>> 0ecfebd2
 #else
 	return -ENOTSUPP;
 #endif
