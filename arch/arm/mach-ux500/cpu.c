--- conflicted
+++ resolved
@@ -39,14 +39,7 @@
 	void __iomem *dist_base;
 	void __iomem *cpu_base;
 
-<<<<<<< HEAD
-	if (cpu_is_u5500()) {
-		dist_base = __io_address(U5500_GIC_DIST_BASE);
-		cpu_base = __io_address(U5500_GIC_CPU_BASE);
-	} else if (cpu_is_u8500_family()) {
-=======
-	if (cpu_is_u8500()) {
->>>>>>> 72fb9220
+	if (cpu_is_u8500_family()) {
 		dist_base = __io_address(U8500_GIC_DIST_BASE);
 		cpu_base = __io_address(U8500_GIC_CPU_BASE);
 	} else
@@ -63,13 +56,7 @@
 	 * Init clocks here so that they are available for system timer
 	 * initialization.
 	 */
-<<<<<<< HEAD
-	if (cpu_is_u5500())
-		db5500_prcmu_early_init();
 	if (cpu_is_u8500_family())
-=======
-	if (cpu_is_u8500())
->>>>>>> 72fb9220
 		db8500_prcmu_early_init();
 	clk_init();
 }
