/* SPDX-License-Identifier: GPL-2.0 */
#ifndef _ASM_X86_CPUFEATURES_H
#define _ASM_X86_CPUFEATURES_H

#ifndef _ASM_X86_REQUIRED_FEATURES_H
#include <asm/required-features.h>
#endif

#ifndef _ASM_X86_DISABLED_FEATURES_H
#include <asm/disabled-features.h>
#endif

/*
 * Defines x86 CPU feature bits
 */
#define NCAPINTS			21	   /* N 32-bit words worth of info */
#define NBUGINTS			2	   /* N 32-bit bug flags */

/*
 * Note: If the comment begins with a quoted string, that string is used
 * in /proc/cpuinfo instead of the macro name.  If the string is "",
 * this feature bit is not displayed in /proc/cpuinfo at all.
 *
 * When adding new features here that depend on other features,
 * please update the table in kernel/cpu/cpuid-deps.c as well.
 */

/* Intel-defined CPU features, CPUID level 0x00000001 (EDX), word 0 */
#define X86_FEATURE_FPU			( 0*32+ 0) /* Onboard FPU */
#define X86_FEATURE_VME			( 0*32+ 1) /* Virtual Mode Extensions */
#define X86_FEATURE_DE			( 0*32+ 2) /* Debugging Extensions */
#define X86_FEATURE_PSE			( 0*32+ 3) /* Page Size Extensions */
#define X86_FEATURE_TSC			( 0*32+ 4) /* Time Stamp Counter */
#define X86_FEATURE_MSR			( 0*32+ 5) /* Model-Specific Registers */
#define X86_FEATURE_PAE			( 0*32+ 6) /* Physical Address Extensions */
#define X86_FEATURE_MCE			( 0*32+ 7) /* Machine Check Exception */
#define X86_FEATURE_CX8			( 0*32+ 8) /* CMPXCHG8 instruction */
#define X86_FEATURE_APIC		( 0*32+ 9) /* Onboard APIC */
#define X86_FEATURE_SEP			( 0*32+11) /* SYSENTER/SYSEXIT */
#define X86_FEATURE_MTRR		( 0*32+12) /* Memory Type Range Registers */
#define X86_FEATURE_PGE			( 0*32+13) /* Page Global Enable */
#define X86_FEATURE_MCA			( 0*32+14) /* Machine Check Architecture */
#define X86_FEATURE_CMOV		( 0*32+15) /* CMOV instructions (plus FCMOVcc, FCOMI with FPU) */
#define X86_FEATURE_PAT			( 0*32+16) /* Page Attribute Table */
#define X86_FEATURE_PSE36		( 0*32+17) /* 36-bit PSEs */
#define X86_FEATURE_PN			( 0*32+18) /* Processor serial number */
#define X86_FEATURE_CLFLUSH		( 0*32+19) /* CLFLUSH instruction */
#define X86_FEATURE_DS			( 0*32+21) /* "dts" Debug Store */
#define X86_FEATURE_ACPI		( 0*32+22) /* ACPI via MSR */
#define X86_FEATURE_MMX			( 0*32+23) /* Multimedia Extensions */
#define X86_FEATURE_FXSR		( 0*32+24) /* FXSAVE/FXRSTOR, CR4.OSFXSR */
#define X86_FEATURE_XMM			( 0*32+25) /* "sse" */
#define X86_FEATURE_XMM2		( 0*32+26) /* "sse2" */
#define X86_FEATURE_SELFSNOOP		( 0*32+27) /* "ss" CPU self snoop */
#define X86_FEATURE_HT			( 0*32+28) /* Hyper-Threading */
#define X86_FEATURE_ACC			( 0*32+29) /* "tm" Automatic clock control */
#define X86_FEATURE_IA64		( 0*32+30) /* IA-64 processor */
#define X86_FEATURE_PBE			( 0*32+31) /* Pending Break Enable */

/* AMD-defined CPU features, CPUID level 0x80000001, word 1 */
/* Don't duplicate feature flags which are redundant with Intel! */
#define X86_FEATURE_SYSCALL		( 1*32+11) /* SYSCALL/SYSRET */
#define X86_FEATURE_MP			( 1*32+19) /* MP Capable */
#define X86_FEATURE_NX			( 1*32+20) /* Execute Disable */
#define X86_FEATURE_MMXEXT		( 1*32+22) /* AMD MMX extensions */
#define X86_FEATURE_FXSR_OPT		( 1*32+25) /* FXSAVE/FXRSTOR optimizations */
#define X86_FEATURE_GBPAGES		( 1*32+26) /* "pdpe1gb" GB pages */
#define X86_FEATURE_RDTSCP		( 1*32+27) /* RDTSCP */
#define X86_FEATURE_LM			( 1*32+29) /* Long Mode (x86-64, 64-bit support) */
#define X86_FEATURE_3DNOWEXT		( 1*32+30) /* AMD 3DNow extensions */
#define X86_FEATURE_3DNOW		( 1*32+31) /* 3DNow */

/* Transmeta-defined CPU features, CPUID level 0x80860001, word 2 */
#define X86_FEATURE_RECOVERY		( 2*32+ 0) /* CPU in recovery mode */
#define X86_FEATURE_LONGRUN		( 2*32+ 1) /* Longrun power control */
#define X86_FEATURE_LRTI		( 2*32+ 3) /* LongRun table interface */

/* Other features, Linux-defined mapping, word 3 */
/* This range is used for feature bits which conflict or are synthesized */
#define X86_FEATURE_CXMMX		( 3*32+ 0) /* Cyrix MMX extensions */
#define X86_FEATURE_K6_MTRR		( 3*32+ 1) /* AMD K6 nonstandard MTRRs */
#define X86_FEATURE_CYRIX_ARR		( 3*32+ 2) /* Cyrix ARRs (= MTRRs) */
#define X86_FEATURE_CENTAUR_MCR		( 3*32+ 3) /* Centaur MCRs (= MTRRs) */

/* CPU types for specific tunings: */
#define X86_FEATURE_K8			( 3*32+ 4) /* "" Opteron, Athlon64 */
#define X86_FEATURE_K7			( 3*32+ 5) /* "" Athlon */
#define X86_FEATURE_P3			( 3*32+ 6) /* "" P3 */
#define X86_FEATURE_P4			( 3*32+ 7) /* "" P4 */
#define X86_FEATURE_CONSTANT_TSC	( 3*32+ 8) /* TSC ticks at a constant rate */
#define X86_FEATURE_UP			( 3*32+ 9) /* SMP kernel running on UP */
#define X86_FEATURE_ART			( 3*32+10) /* Always running timer (ART) */
#define X86_FEATURE_ARCH_PERFMON	( 3*32+11) /* Intel Architectural PerfMon */
#define X86_FEATURE_PEBS		( 3*32+12) /* Precise-Event Based Sampling */
#define X86_FEATURE_BTS			( 3*32+13) /* Branch Trace Store */
#define X86_FEATURE_SYSCALL32		( 3*32+14) /* "" syscall in IA32 userspace */
#define X86_FEATURE_SYSENTER32		( 3*32+15) /* "" sysenter in IA32 userspace */
#define X86_FEATURE_REP_GOOD		( 3*32+16) /* REP microcode works well */
/* FREE!                                ( 3*32+17) */
#define X86_FEATURE_LFENCE_RDTSC	( 3*32+18) /* "" LFENCE synchronizes RDTSC */
#define X86_FEATURE_ACC_POWER		( 3*32+19) /* AMD Accumulated Power Mechanism */
#define X86_FEATURE_NOPL		( 3*32+20) /* The NOPL (0F 1F) instructions */
#define X86_FEATURE_ALWAYS		( 3*32+21) /* "" Always-present feature */
#define X86_FEATURE_XTOPOLOGY		( 3*32+22) /* CPU topology enum extensions */
#define X86_FEATURE_TSC_RELIABLE	( 3*32+23) /* TSC is known to be reliable */
#define X86_FEATURE_NONSTOP_TSC		( 3*32+24) /* TSC does not stop in C states */
#define X86_FEATURE_CPUID		( 3*32+25) /* CPU has CPUID instruction itself */
#define X86_FEATURE_EXTD_APICID		( 3*32+26) /* Extended APICID (8 bits) */
#define X86_FEATURE_AMD_DCM		( 3*32+27) /* AMD multi-node processor */
#define X86_FEATURE_APERFMPERF		( 3*32+28) /* P-State hardware coordination feedback capability (APERF/MPERF MSRs) */
/* free					( 3*32+29) */
#define X86_FEATURE_NONSTOP_TSC_S3	( 3*32+30) /* TSC doesn't stop in S3 state */
#define X86_FEATURE_TSC_KNOWN_FREQ	( 3*32+31) /* TSC has known frequency */

/* Intel-defined CPU features, CPUID level 0x00000001 (ECX), word 4 */
#define X86_FEATURE_XMM3		( 4*32+ 0) /* "pni" SSE-3 */
#define X86_FEATURE_PCLMULQDQ		( 4*32+ 1) /* PCLMULQDQ instruction */
#define X86_FEATURE_DTES64		( 4*32+ 2) /* 64-bit Debug Store */
#define X86_FEATURE_MWAIT		( 4*32+ 3) /* "monitor" MONITOR/MWAIT support */
#define X86_FEATURE_DSCPL		( 4*32+ 4) /* "ds_cpl" CPL-qualified (filtered) Debug Store */
#define X86_FEATURE_VMX			( 4*32+ 5) /* Hardware virtualization */
#define X86_FEATURE_SMX			( 4*32+ 6) /* Safer Mode eXtensions */
#define X86_FEATURE_EST			( 4*32+ 7) /* Enhanced SpeedStep */
#define X86_FEATURE_TM2			( 4*32+ 8) /* Thermal Monitor 2 */
#define X86_FEATURE_SSSE3		( 4*32+ 9) /* Supplemental SSE-3 */
#define X86_FEATURE_CID			( 4*32+10) /* Context ID */
#define X86_FEATURE_SDBG		( 4*32+11) /* Silicon Debug */
#define X86_FEATURE_FMA			( 4*32+12) /* Fused multiply-add */
#define X86_FEATURE_CX16		( 4*32+13) /* CMPXCHG16B instruction */
#define X86_FEATURE_XTPR		( 4*32+14) /* Send Task Priority Messages */
#define X86_FEATURE_PDCM		( 4*32+15) /* Perf/Debug Capabilities MSR */
#define X86_FEATURE_PCID		( 4*32+17) /* Process Context Identifiers */
#define X86_FEATURE_DCA			( 4*32+18) /* Direct Cache Access */
#define X86_FEATURE_XMM4_1		( 4*32+19) /* "sse4_1" SSE-4.1 */
#define X86_FEATURE_XMM4_2		( 4*32+20) /* "sse4_2" SSE-4.2 */
#define X86_FEATURE_X2APIC		( 4*32+21) /* X2APIC */
#define X86_FEATURE_MOVBE		( 4*32+22) /* MOVBE instruction */
#define X86_FEATURE_POPCNT		( 4*32+23) /* POPCNT instruction */
#define X86_FEATURE_TSC_DEADLINE_TIMER	( 4*32+24) /* TSC deadline timer */
#define X86_FEATURE_AES			( 4*32+25) /* AES instructions */
#define X86_FEATURE_XSAVE		( 4*32+26) /* XSAVE/XRSTOR/XSETBV/XGETBV instructions */
#define X86_FEATURE_OSXSAVE		( 4*32+27) /* "" XSAVE instruction enabled in the OS */
#define X86_FEATURE_AVX			( 4*32+28) /* Advanced Vector Extensions */
#define X86_FEATURE_F16C		( 4*32+29) /* 16-bit FP conversions */
#define X86_FEATURE_RDRAND		( 4*32+30) /* RDRAND instruction */
#define X86_FEATURE_HYPERVISOR		( 4*32+31) /* Running on a hypervisor */

/* VIA/Cyrix/Centaur-defined CPU features, CPUID level 0xC0000001, word 5 */
#define X86_FEATURE_XSTORE		( 5*32+ 2) /* "rng" RNG present (xstore) */
#define X86_FEATURE_XSTORE_EN		( 5*32+ 3) /* "rng_en" RNG enabled */
#define X86_FEATURE_XCRYPT		( 5*32+ 6) /* "ace" on-CPU crypto (xcrypt) */
#define X86_FEATURE_XCRYPT_EN		( 5*32+ 7) /* "ace_en" on-CPU crypto enabled */
#define X86_FEATURE_ACE2		( 5*32+ 8) /* Advanced Cryptography Engine v2 */
#define X86_FEATURE_ACE2_EN		( 5*32+ 9) /* ACE v2 enabled */
#define X86_FEATURE_PHE			( 5*32+10) /* PadLock Hash Engine */
#define X86_FEATURE_PHE_EN		( 5*32+11) /* PHE enabled */
#define X86_FEATURE_PMM			( 5*32+12) /* PadLock Montgomery Multiplier */
#define X86_FEATURE_PMM_EN		( 5*32+13) /* PMM enabled */

/* More extended AMD flags: CPUID level 0x80000001, ECX, word 6 */
#define X86_FEATURE_LAHF_LM		( 6*32+ 0) /* LAHF/SAHF in long mode */
#define X86_FEATURE_CMP_LEGACY		( 6*32+ 1) /* If yes HyperThreading not valid */
#define X86_FEATURE_SVM			( 6*32+ 2) /* Secure Virtual Machine */
#define X86_FEATURE_EXTAPIC		( 6*32+ 3) /* Extended APIC space */
#define X86_FEATURE_CR8_LEGACY		( 6*32+ 4) /* CR8 in 32-bit mode */
#define X86_FEATURE_ABM			( 6*32+ 5) /* Advanced bit manipulation */
#define X86_FEATURE_SSE4A		( 6*32+ 6) /* SSE-4A */
#define X86_FEATURE_MISALIGNSSE		( 6*32+ 7) /* Misaligned SSE mode */
#define X86_FEATURE_3DNOWPREFETCH	( 6*32+ 8) /* 3DNow prefetch instructions */
#define X86_FEATURE_OSVW		( 6*32+ 9) /* OS Visible Workaround */
#define X86_FEATURE_IBS			( 6*32+10) /* Instruction Based Sampling */
#define X86_FEATURE_XOP			( 6*32+11) /* extended AVX instructions */
#define X86_FEATURE_SKINIT		( 6*32+12) /* SKINIT/STGI instructions */
#define X86_FEATURE_WDT			( 6*32+13) /* Watchdog timer */
#define X86_FEATURE_LWP			( 6*32+15) /* Light Weight Profiling */
#define X86_FEATURE_FMA4		( 6*32+16) /* 4 operands MAC instructions */
#define X86_FEATURE_TCE			( 6*32+17) /* Translation Cache Extension */
#define X86_FEATURE_NODEID_MSR		( 6*32+19) /* NodeId MSR */
#define X86_FEATURE_TBM			( 6*32+21) /* Trailing Bit Manipulations */
#define X86_FEATURE_TOPOEXT		( 6*32+22) /* Topology extensions CPUID leafs */
#define X86_FEATURE_PERFCTR_CORE	( 6*32+23) /* Core performance counter extensions */
#define X86_FEATURE_PERFCTR_NB		( 6*32+24) /* NB performance counter extensions */
#define X86_FEATURE_BPEXT		( 6*32+26) /* Data breakpoint extension */
#define X86_FEATURE_PTSC		( 6*32+27) /* Performance time-stamp counter */
#define X86_FEATURE_PERFCTR_LLC		( 6*32+28) /* Last Level Cache performance counter extensions */
#define X86_FEATURE_MWAITX		( 6*32+29) /* MWAIT extension (MONITORX/MWAITX instructions) */

/*
 * Auxiliary flags: Linux defined - For features scattered in various
 * CPUID levels like 0x6, 0xA etc, word 7.
 *
 * Reuse free bits when adding new feature flags!
 */
#define X86_FEATURE_RING3MWAIT		( 7*32+ 0) /* Ring 3 MONITOR/MWAIT instructions */
#define X86_FEATURE_CPUID_FAULT		( 7*32+ 1) /* Intel CPUID faulting */
#define X86_FEATURE_CPB			( 7*32+ 2) /* AMD Core Performance Boost */
#define X86_FEATURE_EPB			( 7*32+ 3) /* IA32_ENERGY_PERF_BIAS support */
#define X86_FEATURE_CAT_L3		( 7*32+ 4) /* Cache Allocation Technology L3 */
#define X86_FEATURE_CAT_L2		( 7*32+ 5) /* Cache Allocation Technology L2 */
#define X86_FEATURE_CDP_L3		( 7*32+ 6) /* Code and Data Prioritization L3 */
#define X86_FEATURE_INVPCID_SINGLE	( 7*32+ 7) /* Effectively INVPCID && CR4.PCIDE=1 */
#define X86_FEATURE_HW_PSTATE		( 7*32+ 8) /* AMD HW-PState */
#define X86_FEATURE_PROC_FEEDBACK	( 7*32+ 9) /* AMD ProcFeedbackInterface */
/* FREE!                                ( 7*32+10) */
#define X86_FEATURE_PTI			( 7*32+11) /* Kernel Page Table Isolation enabled */
#define X86_FEATURE_KERNEL_IBRS		( 7*32+12) /* "" Set/clear IBRS on kernel entry/exit */
#define X86_FEATURE_RSB_VMEXIT		( 7*32+13) /* "" Fill RSB on VM-Exit */
#define X86_FEATURE_INTEL_PPIN		( 7*32+14) /* Intel Processor Inventory Number */
#define X86_FEATURE_CDP_L2		( 7*32+15) /* Code and Data Prioritization L2 */
#define X86_FEATURE_MSR_SPEC_CTRL	( 7*32+16) /* "" MSR SPEC_CTRL is implemented */
#define X86_FEATURE_SSBD		( 7*32+17) /* Speculative Store Bypass Disable */
#define X86_FEATURE_MBA			( 7*32+18) /* Memory Bandwidth Allocation */
#define X86_FEATURE_RSB_CTXSW		( 7*32+19) /* "" Fill RSB on context switches */
/* FREE!                                ( 7*32+20) */
#define X86_FEATURE_USE_IBPB		( 7*32+21) /* "" Indirect Branch Prediction Barrier enabled */
#define X86_FEATURE_USE_IBRS_FW		( 7*32+22) /* "" Use IBRS during runtime firmware calls */
#define X86_FEATURE_SPEC_STORE_BYPASS_DISABLE	( 7*32+23) /* "" Disable Speculative Store Bypass. */
#define X86_FEATURE_LS_CFG_SSBD		( 7*32+24)  /* "" AMD SSBD implementation via LS_CFG MSR */
#define X86_FEATURE_IBRS		( 7*32+25) /* Indirect Branch Restricted Speculation */
#define X86_FEATURE_IBPB		( 7*32+26) /* Indirect Branch Prediction Barrier */
#define X86_FEATURE_STIBP		( 7*32+27) /* Single Thread Indirect Branch Predictors */
#define X86_FEATURE_ZEN			( 7*32+28) /* "" CPU is AMD family 0x17 or above (Zen) */
#define X86_FEATURE_L1TF_PTEINV		( 7*32+29) /* "" L1TF workaround PTE inversion */
#define X86_FEATURE_IBRS_ENHANCED	( 7*32+30) /* Enhanced IBRS */
#define X86_FEATURE_MSR_IA32_FEAT_CTL	( 7*32+31) /* "" MSR IA32_FEAT_CTL configured */

/* Virtualization flags: Linux defined, word 8 */
#define X86_FEATURE_TPR_SHADOW		( 8*32+ 0) /* Intel TPR Shadow */
#define X86_FEATURE_VNMI		( 8*32+ 1) /* Intel Virtual NMI */
#define X86_FEATURE_FLEXPRIORITY	( 8*32+ 2) /* Intel FlexPriority */
#define X86_FEATURE_EPT			( 8*32+ 3) /* Intel Extended Page Table */
#define X86_FEATURE_VPID		( 8*32+ 4) /* Intel Virtual Processor ID */

#define X86_FEATURE_VMMCALL		( 8*32+15) /* Prefer VMMCALL to VMCALL */
#define X86_FEATURE_XENPV		( 8*32+16) /* "" Xen paravirtual guest */
#define X86_FEATURE_EPT_AD		( 8*32+17) /* Intel Extended Page Table access-dirty bit */
#define X86_FEATURE_VMCALL		( 8*32+18) /* "" Hypervisor supports the VMCALL instruction */
#define X86_FEATURE_VMW_VMMCALL		( 8*32+19) /* "" VMware prefers VMMCALL hypercall instruction */

/* Intel-defined CPU features, CPUID level 0x00000007:0 (EBX), word 9 */
#define X86_FEATURE_FSGSBASE		( 9*32+ 0) /* RDFSBASE, WRFSBASE, RDGSBASE, WRGSBASE instructions*/
#define X86_FEATURE_TSC_ADJUST		( 9*32+ 1) /* TSC adjustment MSR 0x3B */
#define X86_FEATURE_BMI1		( 9*32+ 3) /* 1st group bit manipulation extensions */
#define X86_FEATURE_HLE			( 9*32+ 4) /* Hardware Lock Elision */
#define X86_FEATURE_AVX2		( 9*32+ 5) /* AVX2 instructions */
#define X86_FEATURE_FDP_EXCPTN_ONLY	( 9*32+ 6) /* "" FPU data pointer updated only on x87 exceptions */
#define X86_FEATURE_SMEP		( 9*32+ 7) /* Supervisor Mode Execution Protection */
#define X86_FEATURE_BMI2		( 9*32+ 8) /* 2nd group bit manipulation extensions */
#define X86_FEATURE_ERMS		( 9*32+ 9) /* Enhanced REP MOVSB/STOSB instructions */
#define X86_FEATURE_INVPCID		( 9*32+10) /* Invalidate Processor Context ID */
#define X86_FEATURE_RTM			( 9*32+11) /* Restricted Transactional Memory */
#define X86_FEATURE_CQM			( 9*32+12) /* Cache QoS Monitoring */
#define X86_FEATURE_ZERO_FCS_FDS	( 9*32+13) /* "" Zero out FPU CS and FPU DS */
#define X86_FEATURE_MPX			( 9*32+14) /* Memory Protection Extension */
#define X86_FEATURE_RDT_A		( 9*32+15) /* Resource Director Technology Allocation */
#define X86_FEATURE_AVX512F		( 9*32+16) /* AVX-512 Foundation */
#define X86_FEATURE_AVX512DQ		( 9*32+17) /* AVX-512 DQ (Double/Quad granular) Instructions */
#define X86_FEATURE_RDSEED		( 9*32+18) /* RDSEED instruction */
#define X86_FEATURE_ADX			( 9*32+19) /* ADCX and ADOX instructions */
#define X86_FEATURE_SMAP		( 9*32+20) /* Supervisor Mode Access Prevention */
#define X86_FEATURE_AVX512IFMA		( 9*32+21) /* AVX-512 Integer Fused Multiply-Add instructions */
#define X86_FEATURE_CLFLUSHOPT		( 9*32+23) /* CLFLUSHOPT instruction */
#define X86_FEATURE_CLWB		( 9*32+24) /* CLWB instruction */
#define X86_FEATURE_INTEL_PT		( 9*32+25) /* Intel Processor Trace */
#define X86_FEATURE_AVX512PF		( 9*32+26) /* AVX-512 Prefetch */
#define X86_FEATURE_AVX512ER		( 9*32+27) /* AVX-512 Exponential and Reciprocal */
#define X86_FEATURE_AVX512CD		( 9*32+28) /* AVX-512 Conflict Detection */
#define X86_FEATURE_SHA_NI		( 9*32+29) /* SHA1/SHA256 Instruction Extensions */
#define X86_FEATURE_AVX512BW		( 9*32+30) /* AVX-512 BW (Byte/Word granular) Instructions */
#define X86_FEATURE_AVX512VL		( 9*32+31) /* AVX-512 VL (128/256 Vector Length) Extensions */

/* Extended state features, CPUID level 0x0000000d:1 (EAX), word 10 */
#define X86_FEATURE_XSAVEOPT		(10*32+ 0) /* XSAVEOPT instruction */
#define X86_FEATURE_XSAVEC		(10*32+ 1) /* XSAVEC instruction */
#define X86_FEATURE_XGETBV1		(10*32+ 2) /* XGETBV with ECX = 1 instruction */
#define X86_FEATURE_XSAVES		(10*32+ 3) /* XSAVES/XRSTORS instructions */

/*
 * Extended auxiliary flags: Linux defined - for features scattered in various
 * CPUID levels like 0xf, etc.
 *
 * Reuse free bits when adding new feature flags!
 */
#define X86_FEATURE_CQM_LLC		(11*32+ 0) /* LLC QoS if 1 */
#define X86_FEATURE_CQM_OCCUP_LLC	(11*32+ 1) /* LLC occupancy monitoring */
#define X86_FEATURE_CQM_MBM_TOTAL	(11*32+ 2) /* LLC Total MBM monitoring */
#define X86_FEATURE_CQM_MBM_LOCAL	(11*32+ 3) /* LLC Local MBM monitoring */
#define X86_FEATURE_FENCE_SWAPGS_USER	(11*32+ 4) /* "" LFENCE in user entry SWAPGS path */
#define X86_FEATURE_FENCE_SWAPGS_KERNEL	(11*32+ 5) /* "" LFENCE in kernel entry SWAPGS path */
#define X86_FEATURE_SPLIT_LOCK_DETECT	(11*32+ 6) /* #AC for split lock */
#define X86_FEATURE_PER_THREAD_MBA	(11*32+ 7) /* "" Per-thread Memory Bandwidth Allocation */
/* FREE!				(11*32+ 8) */
/* FREE!				(11*32+ 9) */
#define X86_FEATURE_ENTRY_IBPB		(11*32+10) /* "" Issue an IBPB on kernel entry */
#define X86_FEATURE_RRSBA_CTRL		(11*32+11) /* "" RET prediction control */
#define X86_FEATURE_RETPOLINE		(11*32+12) /* "" Generic Retpoline mitigation for Spectre variant 2 */
#define X86_FEATURE_RETPOLINE_LFENCE	(11*32+13) /* "" Use LFENCE for Spectre variant 2 */
#define X86_FEATURE_RETHUNK		(11*32+14) /* "" Use REturn THUNK */
#define X86_FEATURE_UNRET		(11*32+15) /* "" AMD BTB untrain return */
#define X86_FEATURE_USE_IBPB_FW		(11*32+16) /* "" Use IBPB during runtime firmware calls */
#define X86_FEATURE_RSB_VMEXIT_LITE	(11*32+17) /* "" Fill RSB on VM exit when EIBRS is enabled */
#define X86_FEATURE_MSR_TSX_CTRL	(11*32+18) /* "" MSR IA32_TSX_CTRL (Intel) implemented */
<<<<<<< HEAD
=======

#define X86_FEATURE_SRSO		(11*32+24) /* "" AMD BTB untrain RETs */
#define X86_FEATURE_SRSO_ALIAS		(11*32+25) /* "" AMD BTB untrain RETs through aliasing */
#define X86_FEATURE_IBPB_ON_VMEXIT	(11*32+26) /* "" Issue an IBPB only on VMEXIT */
>>>>>>> dd679e5c

/* Intel-defined CPU features, CPUID level 0x00000007:1 (EAX), word 12 */
#define X86_FEATURE_AVX512_BF16		(12*32+ 5) /* AVX512 BFLOAT16 instructions */

/* AMD-defined CPU features, CPUID level 0x80000008 (EBX), word 13 */
#define X86_FEATURE_CLZERO		(13*32+ 0) /* CLZERO instruction */
#define X86_FEATURE_IRPERF		(13*32+ 1) /* Instructions Retired Count */
#define X86_FEATURE_XSAVEERPTR		(13*32+ 2) /* Always save/restore FP error pointers */
#define X86_FEATURE_RDPRU		(13*32+ 4) /* Read processor register at user level */
#define X86_FEATURE_WBNOINVD		(13*32+ 9) /* WBNOINVD instruction */
#define X86_FEATURE_AMD_IBPB		(13*32+12) /* "" Indirect Branch Prediction Barrier */
#define X86_FEATURE_AMD_IBRS		(13*32+14) /* "" Indirect Branch Restricted Speculation */
#define X86_FEATURE_AMD_STIBP		(13*32+15) /* "" Single Thread Indirect Branch Predictors */
#define X86_FEATURE_AMD_STIBP_ALWAYS_ON	(13*32+17) /* "" Single Thread Indirect Branch Predictors always-on preferred */
#define X86_FEATURE_AMD_PPIN		(13*32+23) /* Protected Processor Inventory Number */
#define X86_FEATURE_AMD_SSBD		(13*32+24) /* "" Speculative Store Bypass Disable */
#define X86_FEATURE_VIRT_SSBD		(13*32+25) /* Virtualized Speculative Store Bypass Disable */
#define X86_FEATURE_AMD_SSB_NO		(13*32+26) /* "" Speculative Store Bypass is fixed in hardware. */
#define X86_FEATURE_BTC_NO		(13*32+29) /* "" Not vulnerable to Branch Type Confusion */

/* Thermal and Power Management Leaf, CPUID level 0x00000006 (EAX), word 14 */
#define X86_FEATURE_DTHERM		(14*32+ 0) /* Digital Thermal Sensor */
#define X86_FEATURE_IDA			(14*32+ 1) /* Intel Dynamic Acceleration */
#define X86_FEATURE_ARAT		(14*32+ 2) /* Always Running APIC Timer */
#define X86_FEATURE_PLN			(14*32+ 4) /* Intel Power Limit Notification */
#define X86_FEATURE_PTS			(14*32+ 6) /* Intel Package Thermal Status */
#define X86_FEATURE_HWP			(14*32+ 7) /* Intel Hardware P-states */
#define X86_FEATURE_HWP_NOTIFY		(14*32+ 8) /* HWP Notification */
#define X86_FEATURE_HWP_ACT_WINDOW	(14*32+ 9) /* HWP Activity Window */
#define X86_FEATURE_HWP_EPP		(14*32+10) /* HWP Energy Perf. Preference */
#define X86_FEATURE_HWP_PKG_REQ		(14*32+11) /* HWP Package Level Request */

/* AMD SVM Feature Identification, CPUID level 0x8000000a (EDX), word 15 */
#define X86_FEATURE_NPT			(15*32+ 0) /* Nested Page Table support */
#define X86_FEATURE_LBRV		(15*32+ 1) /* LBR Virtualization support */
#define X86_FEATURE_SVML		(15*32+ 2) /* "svm_lock" SVM locking MSR */
#define X86_FEATURE_NRIPS		(15*32+ 3) /* "nrip_save" SVM next_rip save */
#define X86_FEATURE_TSCRATEMSR		(15*32+ 4) /* "tsc_scale" TSC scaling support */
#define X86_FEATURE_VMCBCLEAN		(15*32+ 5) /* "vmcb_clean" VMCB clean bits support */
#define X86_FEATURE_FLUSHBYASID		(15*32+ 6) /* flush-by-ASID support */
#define X86_FEATURE_DECODEASSISTS	(15*32+ 7) /* Decode Assists support */
#define X86_FEATURE_PAUSEFILTER		(15*32+10) /* filtered pause intercept */
#define X86_FEATURE_PFTHRESHOLD		(15*32+12) /* pause filter threshold */
#define X86_FEATURE_AVIC		(15*32+13) /* Virtual Interrupt Controller */
#define X86_FEATURE_V_VMSAVE_VMLOAD	(15*32+15) /* Virtual VMSAVE VMLOAD */
#define X86_FEATURE_VGIF		(15*32+16) /* Virtual GIF */

/* Intel-defined CPU features, CPUID level 0x00000007:0 (ECX), word 16 */
#define X86_FEATURE_AVX512VBMI		(16*32+ 1) /* AVX512 Vector Bit Manipulation instructions*/
#define X86_FEATURE_UMIP		(16*32+ 2) /* User Mode Instruction Protection */
#define X86_FEATURE_PKU			(16*32+ 3) /* Protection Keys for Userspace */
#define X86_FEATURE_OSPKE		(16*32+ 4) /* OS Protection Keys Enable */
#define X86_FEATURE_WAITPKG		(16*32+ 5) /* UMONITOR/UMWAIT/TPAUSE Instructions */
#define X86_FEATURE_AVX512_VBMI2	(16*32+ 6) /* Additional AVX512 Vector Bit Manipulation Instructions */
#define X86_FEATURE_GFNI		(16*32+ 8) /* Galois Field New Instructions */
#define X86_FEATURE_VAES		(16*32+ 9) /* Vector AES */
#define X86_FEATURE_VPCLMULQDQ		(16*32+10) /* Carry-Less Multiplication Double Quadword */
#define X86_FEATURE_AVX512_VNNI		(16*32+11) /* Vector Neural Network Instructions */
#define X86_FEATURE_AVX512_BITALG	(16*32+12) /* Support for VPOPCNT[B,W] and VPSHUF-BITQMB instructions */
#define X86_FEATURE_TME			(16*32+13) /* Intel Total Memory Encryption */
#define X86_FEATURE_AVX512_VPOPCNTDQ	(16*32+14) /* POPCNT for vectors of DW/QW */
#define X86_FEATURE_LA57		(16*32+16) /* 5-level page tables */
#define X86_FEATURE_RDPID		(16*32+22) /* RDPID instruction */
#define X86_FEATURE_CLDEMOTE		(16*32+25) /* CLDEMOTE instruction */
#define X86_FEATURE_MOVDIRI		(16*32+27) /* MOVDIRI instruction */
#define X86_FEATURE_MOVDIR64B		(16*32+28) /* MOVDIR64B instruction */
#define X86_FEATURE_ENQCMD		(16*32+29) /* ENQCMD and ENQCMDS instructions */

/* AMD-defined CPU features, CPUID level 0x80000007 (EBX), word 17 */
#define X86_FEATURE_OVERFLOW_RECOV	(17*32+ 0) /* MCA overflow recovery support */
#define X86_FEATURE_SUCCOR		(17*32+ 1) /* Uncorrectable error containment and recovery */
#define X86_FEATURE_SMCA		(17*32+ 3) /* Scalable MCA */

/* Intel-defined CPU features, CPUID level 0x00000007:0 (EDX), word 18 */
#define X86_FEATURE_AVX512_4VNNIW	(18*32+ 2) /* AVX-512 Neural Network Instructions */
#define X86_FEATURE_AVX512_4FMAPS	(18*32+ 3) /* AVX-512 Multiply Accumulation Single precision */
#define X86_FEATURE_FSRM		(18*32+ 4) /* Fast Short Rep Mov */
#define X86_FEATURE_AVX512_VP2INTERSECT (18*32+ 8) /* AVX-512 Intersect for D/Q */
#define X86_FEATURE_SRBDS_CTRL		(18*32+ 9) /* "" SRBDS mitigation MSR available */
#define X86_FEATURE_MD_CLEAR		(18*32+10) /* VERW clears CPU buffers */
#define X86_FEATURE_TSX_FORCE_ABORT	(18*32+13) /* "" TSX_FORCE_ABORT */
#define X86_FEATURE_SERIALIZE		(18*32+14) /* SERIALIZE instruction */
#define X86_FEATURE_TSXLDTRK		(18*32+16) /* TSX Suspend Load Address Tracking */
#define X86_FEATURE_PCONFIG		(18*32+18) /* Intel PCONFIG */
#define X86_FEATURE_ARCH_LBR		(18*32+19) /* Intel ARCH LBR */
#define X86_FEATURE_SPEC_CTRL		(18*32+26) /* "" Speculation Control (IBRS + IBPB) */
#define X86_FEATURE_INTEL_STIBP		(18*32+27) /* "" Single Thread Indirect Branch Predictors */
#define X86_FEATURE_FLUSH_L1D		(18*32+28) /* Flush L1D cache */
#define X86_FEATURE_ARCH_CAPABILITIES	(18*32+29) /* IA32_ARCH_CAPABILITIES MSR (Intel) */
#define X86_FEATURE_CORE_CAPABILITIES	(18*32+30) /* "" IA32_CORE_CAPABILITIES MSR */
#define X86_FEATURE_SPEC_CTRL_SSBD	(18*32+31) /* "" Speculative Store Bypass Disable */

/* AMD-defined memory encryption features, CPUID level 0x8000001f (EAX), word 19 */
#define X86_FEATURE_SME			(19*32+ 0) /* AMD Secure Memory Encryption */
#define X86_FEATURE_SEV			(19*32+ 1) /* AMD Secure Encrypted Virtualization */
#define X86_FEATURE_VM_PAGE_FLUSH	(19*32+ 2) /* "" VM Page Flush MSR is supported */
#define X86_FEATURE_SEV_ES		(19*32+ 3) /* AMD Secure Encrypted Virtualization - Encrypted State */
#define X86_FEATURE_SME_COHERENT	(19*32+10) /* "" AMD hardware-enforced cache coherency */

#define X86_FEATURE_SBPB		(20*32+27) /* "" Selective Branch Prediction Barrier */
#define X86_FEATURE_IBPB_BRTYPE		(20*32+28) /* "" MSR_PRED_CMD[IBPB] flushes all branch type predictions */
#define X86_FEATURE_SRSO_NO		(20*32+29) /* "" CPU is not affected by SRSO */

/*
 * BUG word(s)
 */
#define X86_BUG(x)			(NCAPINTS*32 + (x))

#define X86_BUG_F00F			X86_BUG(0) /* Intel F00F */
#define X86_BUG_FDIV			X86_BUG(1) /* FPU FDIV */
#define X86_BUG_COMA			X86_BUG(2) /* Cyrix 6x86 coma */
#define X86_BUG_AMD_TLB_MMATCH		X86_BUG(3) /* "tlb_mmatch" AMD Erratum 383 */
#define X86_BUG_AMD_APIC_C1E		X86_BUG(4) /* "apic_c1e" AMD Erratum 400 */
#define X86_BUG_11AP			X86_BUG(5) /* Bad local APIC aka 11AP */
#define X86_BUG_FXSAVE_LEAK		X86_BUG(6) /* FXSAVE leaks FOP/FIP/FOP */
#define X86_BUG_CLFLUSH_MONITOR		X86_BUG(7) /* AAI65, CLFLUSH required before MONITOR */
#define X86_BUG_SYSRET_SS_ATTRS		X86_BUG(8) /* SYSRET doesn't fix up SS attrs */
#ifdef CONFIG_X86_32
/*
 * 64-bit kernels don't use X86_BUG_ESPFIX.  Make the define conditional
 * to avoid confusion.
 */
#define X86_BUG_ESPFIX			X86_BUG(9) /* "" IRET to 16-bit SS corrupts ESP/RSP high bits */
#endif
#define X86_BUG_NULL_SEG		X86_BUG(10) /* Nulling a selector preserves the base */
#define X86_BUG_SWAPGS_FENCE		X86_BUG(11) /* SWAPGS without input dep on GS */
#define X86_BUG_MONITOR			X86_BUG(12) /* IPI required to wake up remote CPU */
#define X86_BUG_AMD_E400		X86_BUG(13) /* CPU is among the affected by Erratum 400 */
#define X86_BUG_CPU_MELTDOWN		X86_BUG(14) /* CPU is affected by meltdown attack and needs kernel page table isolation */
#define X86_BUG_SPECTRE_V1		X86_BUG(15) /* CPU is affected by Spectre variant 1 attack with conditional branches */
#define X86_BUG_SPECTRE_V2		X86_BUG(16) /* CPU is affected by Spectre variant 2 attack with indirect branches */
#define X86_BUG_SPEC_STORE_BYPASS	X86_BUG(17) /* CPU is affected by speculative store bypass attack */
#define X86_BUG_L1TF			X86_BUG(18) /* CPU is affected by L1 Terminal Fault */
#define X86_BUG_MDS			X86_BUG(19) /* CPU is affected by Microarchitectural data sampling */
#define X86_BUG_MSBDS_ONLY		X86_BUG(20) /* CPU is only affected by the  MSDBS variant of BUG_MDS */
#define X86_BUG_SWAPGS			X86_BUG(21) /* CPU is affected by speculation through SWAPGS */
#define X86_BUG_TAA			X86_BUG(22) /* CPU is affected by TSX Async Abort(TAA) */
#define X86_BUG_ITLB_MULTIHIT		X86_BUG(23) /* CPU may incur MCE during certain page attribute changes */
#define X86_BUG_SRBDS			X86_BUG(24) /* CPU may leak RNG bits if not mitigated */
#define X86_BUG_MMIO_STALE_DATA		X86_BUG(25) /* CPU is affected by Processor MMIO Stale Data vulnerabilities */
#define X86_BUG_MMIO_UNKNOWN		X86_BUG(26) /* CPU is too old and its MMIO Stale Data status is unknown */
#define X86_BUG_RETBLEED		X86_BUG(27) /* CPU is affected by RETBleed */
#define X86_BUG_EIBRS_PBRSB		X86_BUG(28) /* EIBRS is vulnerable to Post Barrier RSB Predictions */
#define X86_BUG_GDS			X86_BUG(29) /* CPU is affected by Gather Data Sampling */

/* BUG word 2 */
#define X86_BUG_SRSO			X86_BUG(1*32 + 0) /* AMD SRSO bug */
#endif /* _ASM_X86_CPUFEATURES_H */<|MERGE_RESOLUTION|>--- conflicted
+++ resolved
@@ -300,13 +300,10 @@
 #define X86_FEATURE_USE_IBPB_FW		(11*32+16) /* "" Use IBPB during runtime firmware calls */
 #define X86_FEATURE_RSB_VMEXIT_LITE	(11*32+17) /* "" Fill RSB on VM exit when EIBRS is enabled */
 #define X86_FEATURE_MSR_TSX_CTRL	(11*32+18) /* "" MSR IA32_TSX_CTRL (Intel) implemented */
-<<<<<<< HEAD
-=======
 
 #define X86_FEATURE_SRSO		(11*32+24) /* "" AMD BTB untrain RETs */
 #define X86_FEATURE_SRSO_ALIAS		(11*32+25) /* "" AMD BTB untrain RETs through aliasing */
 #define X86_FEATURE_IBPB_ON_VMEXIT	(11*32+26) /* "" Issue an IBPB only on VMEXIT */
->>>>>>> dd679e5c
 
 /* Intel-defined CPU features, CPUID level 0x00000007:1 (EAX), word 12 */
 #define X86_FEATURE_AVX512_BF16		(12*32+ 5) /* AVX512 BFLOAT16 instructions */
