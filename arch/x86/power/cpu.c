// SPDX-License-Identifier: GPL-2.0-only
/*
 * Suspend support specific for i386/x86-64.
 *
 * Copyright (c) 2007 Rafael J. Wysocki <rjw@sisk.pl>
 * Copyright (c) 2002 Pavel Machek <pavel@ucw.cz>
 * Copyright (c) 2001 Patrick Mochel <mochel@osdl.org>
 */

#include <linux/suspend.h>
#include <linux/export.h>
#include <linux/smp.h>
#include <linux/perf_event.h>
#include <linux/tboot.h>
#include <linux/dmi.h>
#include <linux/pgtable.h>

#include <asm/proto.h>
#include <asm/mtrr.h>
#include <asm/page.h>
#include <asm/mce.h>
#include <asm/suspend.h>
#include <asm/fpu/internal.h>
#include <asm/debugreg.h>
#include <asm/cpu.h>
#include <asm/mmu_context.h>
#include <asm/cpu_device_id.h>
#include <asm/microcode.h>

#ifdef CONFIG_X86_32
__visible unsigned long saved_context_ebx;
__visible unsigned long saved_context_esp, saved_context_ebp;
__visible unsigned long saved_context_esi, saved_context_edi;
__visible unsigned long saved_context_eflags;
#endif
struct saved_context saved_context;

static void msr_save_context(struct saved_context *ctxt)
{
	struct saved_msr *msr = ctxt->saved_msrs.array;
	struct saved_msr *end = msr + ctxt->saved_msrs.num;

	while (msr < end) {
		if (msr->valid)
			rdmsrl(msr->info.msr_no, msr->info.reg.q);
		msr++;
	}
}

static void msr_restore_context(struct saved_context *ctxt)
{
	struct saved_msr *msr = ctxt->saved_msrs.array;
	struct saved_msr *end = msr + ctxt->saved_msrs.num;

	while (msr < end) {
		if (msr->valid)
			wrmsrl(msr->info.msr_no, msr->info.reg.q);
		msr++;
	}
}

/**
 *	__save_processor_state - save CPU registers before creating a
 *		hibernation image and before restoring the memory state from it
 *	@ctxt - structure to store the registers contents in
 *
 *	NOTE: If there is a CPU register the modification of which by the
 *	boot kernel (ie. the kernel used for loading the hibernation image)
 *	might affect the operations of the restored target kernel (ie. the one
 *	saved in the hibernation image), then its contents must be saved by this
 *	function.  In other words, if kernel A is hibernated and different
 *	kernel B is used for loading the hibernation image into memory, the
 *	kernel A's __save_processor_state() function must save all registers
 *	needed by kernel A, so that it can operate correctly after the resume
 *	regardless of what kernel B does in the meantime.
 */
static void __save_processor_state(struct saved_context *ctxt)
{
#ifdef CONFIG_X86_32
	mtrr_save_fixed_ranges(NULL);
#endif
	kernel_fpu_begin();

	/*
	 * descriptor tables
	 */
	store_idt(&ctxt->idt);

	/*
	 * We save it here, but restore it only in the hibernate case.
	 * For ACPI S3 resume, this is loaded via 'early_gdt_desc' in 64-bit
	 * mode in "secondary_startup_64". In 32-bit mode it is done via
	 * 'pmode_gdt' in wakeup_start.
	 */
	ctxt->gdt_desc.size = GDT_SIZE - 1;
	ctxt->gdt_desc.address = (unsigned long)get_cpu_gdt_rw(smp_processor_id());

	store_tr(ctxt->tr);

	/* XMM0..XMM15 should be handled by kernel_fpu_begin(). */
	/*
	 * segment registers
	 */
#ifdef CONFIG_X86_32_LAZY_GS
	savesegment(gs, ctxt->gs);
#endif
#ifdef CONFIG_X86_64
	savesegment(gs, ctxt->gs);
	savesegment(fs, ctxt->fs);
	savesegment(ds, ctxt->ds);
	savesegment(es, ctxt->es);

	rdmsrl(MSR_FS_BASE, ctxt->fs_base);
	rdmsrl(MSR_GS_BASE, ctxt->kernelmode_gs_base);
	rdmsrl(MSR_KERNEL_GS_BASE, ctxt->usermode_gs_base);
	mtrr_save_fixed_ranges(NULL);

	rdmsrl(MSR_EFER, ctxt->efer);
#endif

	/*
	 * control registers
	 */
	ctxt->cr0 = read_cr0();
	ctxt->cr2 = read_cr2();
	ctxt->cr3 = __read_cr3();
	ctxt->cr4 = __read_cr4();
	ctxt->misc_enable_saved = !rdmsrl_safe(MSR_IA32_MISC_ENABLE,
					       &ctxt->misc_enable);
	msr_save_context(ctxt);
}

/* Needed by apm.c */
void save_processor_state(void)
{
	__save_processor_state(&saved_context);
	x86_platform.save_sched_clock_state();
}
#ifdef CONFIG_X86_32
EXPORT_SYMBOL(save_processor_state);
#endif

static void do_fpu_end(void)
{
	/*
	 * Restore FPU regs if necessary.
	 */
	kernel_fpu_end();
}

static void fix_processor_context(void)
{
	int cpu = smp_processor_id();
#ifdef CONFIG_X86_64
	struct desc_struct *desc = get_cpu_gdt_rw(cpu);
	tss_desc tss;
#endif

	/*
	 * We need to reload TR, which requires that we change the
	 * GDT entry to indicate "available" first.
	 *
	 * XXX: This could probably all be replaced by a call to
	 * force_reload_TR().
	 */
	set_tss_desc(cpu, &get_cpu_entry_area(cpu)->tss.x86_tss);

#ifdef CONFIG_X86_64
	memcpy(&tss, &desc[GDT_ENTRY_TSS], sizeof(tss_desc));
	tss.type = 0x9; /* The available 64-bit TSS (see AMD vol 2, pg 91 */
	write_gdt_entry(desc, GDT_ENTRY_TSS, &tss, DESC_TSS);

	syscall_init();				/* This sets MSR_*STAR and related */
#else
	if (boot_cpu_has(X86_FEATURE_SEP))
		enable_sep_cpu();
#endif
	load_TR_desc();				/* This does ltr */
	load_mm_ldt(current->active_mm);	/* This does lldt */
	initialize_tlbstate_and_flush();

	fpu__resume_cpu();

	/* The processor is back on the direct GDT, load back the fixmap */
	load_fixmap_gdt(cpu);
}

/**
 * __restore_processor_state - restore the contents of CPU registers saved
 *                             by __save_processor_state()
 * @ctxt - structure to load the registers contents from
 *
 * The asm code that gets us here will have restored a usable GDT, although
 * it will be pointing to the wrong alias.
 */
static void notrace __restore_processor_state(struct saved_context *ctxt)
{
	struct cpuinfo_x86 *c;

	if (ctxt->misc_enable_saved)
		wrmsrl(MSR_IA32_MISC_ENABLE, ctxt->misc_enable);
	/*
	 * control registers
	 */
	/* cr4 was introduced in the Pentium CPU */
#ifdef CONFIG_X86_32
	if (ctxt->cr4)
		__write_cr4(ctxt->cr4);
#else
/* CONFIG X86_64 */
	wrmsrl(MSR_EFER, ctxt->efer);
	__write_cr4(ctxt->cr4);
#endif
	write_cr3(ctxt->cr3);
	write_cr2(ctxt->cr2);
	write_cr0(ctxt->cr0);

	/* Restore the IDT. */
	load_idt(&ctxt->idt);

	/*
	 * Just in case the asm code got us here with the SS, DS, or ES
	 * out of sync with the GDT, update them.
	 */
	loadsegment(ss, __KERNEL_DS);
	loadsegment(ds, __USER_DS);
	loadsegment(es, __USER_DS);

	/*
	 * Restore percpu access.  Percpu access can happen in exception
	 * handlers or in complicated helpers like load_gs_index().
	 */
#ifdef CONFIG_X86_64
	wrmsrl(MSR_GS_BASE, ctxt->kernelmode_gs_base);
#else
	loadsegment(fs, __KERNEL_PERCPU);
	loadsegment(gs, __KERNEL_STACK_CANARY);
#endif

	/* Restore the TSS, RO GDT, LDT, and usermode-relevant MSRs. */
	fix_processor_context();

	/*
	 * Now that we have descriptor tables fully restored and working
	 * exception handling, restore the usermode segments.
	 */
#ifdef CONFIG_X86_64
	loadsegment(ds, ctxt->es);
	loadsegment(es, ctxt->es);
	loadsegment(fs, ctxt->fs);
	load_gs_index(ctxt->gs);

	/*
	 * Restore FSBASE and GSBASE after restoring the selectors, since
	 * restoring the selectors clobbers the bases.  Keep in mind
	 * that MSR_KERNEL_GS_BASE is horribly misnamed.
	 */
	wrmsrl(MSR_FS_BASE, ctxt->fs_base);
	wrmsrl(MSR_KERNEL_GS_BASE, ctxt->usermode_gs_base);
#elif defined(CONFIG_X86_32_LAZY_GS)
	loadsegment(gs, ctxt->gs);
#endif

	do_fpu_end();
	tsc_verify_tsc_adjust(true);
	x86_platform.restore_sched_clock_state();
	mtrr_bp_restore();
	perf_restore_debug_store();

	c = &cpu_data(smp_processor_id());
	if (cpu_has(c, X86_FEATURE_MSR_IA32_FEAT_CTL))
		init_ia32_feat_ctl(c);

	microcode_bsp_resume();

	/*
	 * This needs to happen after the microcode has been updated upon resume
	 * because some of the MSRs are "emulated" in microcode.
	 */
	msr_restore_context(ctxt);
}

/* Needed by apm.c */
void notrace restore_processor_state(void)
{
#ifdef __clang__
	// The following code snippet is copied from __restore_processor_state.
	// Its purpose is to prepare GS segment before the function is called.
	// Since the function is compiled with SCS on, it will use GS at its
	// entry.
	// TODO: Hack to be removed later when compiler bug is fixed.
#ifdef CONFIG_X86_64
	wrmsrl(MSR_GS_BASE, saved_context.kernelmode_gs_base);
#else
	loadsegment(fs, __KERNEL_PERCPU);
	loadsegment(gs, __KERNEL_STACK_CANARY);
#endif
#endif
	__restore_processor_state(&saved_context);
}
#ifdef CONFIG_X86_32
EXPORT_SYMBOL(restore_processor_state);
#endif

#if defined(CONFIG_HIBERNATION) && defined(CONFIG_HOTPLUG_CPU)
static void resume_play_dead(void)
{
	play_dead_common();
	tboot_shutdown(TB_SHUTDOWN_WFS);
	hlt_play_dead();
}

int hibernate_resume_nonboot_cpu_disable(void)
{
	void (*play_dead)(void) = smp_ops.play_dead;
	int ret;

	/*
	 * Ensure that MONITOR/MWAIT will not be used in the "play dead" loop
	 * during hibernate image restoration, because it is likely that the
	 * monitored address will be actually written to at that time and then
	 * the "dead" CPU will attempt to execute instructions again, but the
	 * address in its instruction pointer may not be possible to resolve
	 * any more at that point (the page tables used by it previously may
	 * have been overwritten by hibernate image data).
	 *
	 * First, make sure that we wake up all the potentially disabled SMT
	 * threads which have been initially brought up and then put into
	 * mwait/cpuidle sleep.
	 * Those will be put to proper (not interfering with hibernation
	 * resume) sleep afterwards, and the resumed kernel will decide itself
	 * what to do with them.
	 */
	ret = cpuhp_smt_enable();
	if (ret)
		return ret;
	smp_ops.play_dead = resume_play_dead;
	ret = freeze_secondary_cpus(0);
	smp_ops.play_dead = play_dead;
	return ret;
}
#endif

/*
 * When bsp_check() is called in hibernate and suspend, cpu hotplug
 * is disabled already. So it's unnessary to handle race condition between
 * cpumask query and cpu hotplug.
 */
static int bsp_check(void)
{
	if (cpumask_first(cpu_online_mask) != 0) {
		pr_warn("CPU0 is offline.\n");
		return -ENODEV;
	}

	return 0;
}

static int bsp_pm_callback(struct notifier_block *nb, unsigned long action,
			   void *ptr)
{
	int ret = 0;

	switch (action) {
	case PM_SUSPEND_PREPARE:
	case PM_HIBERNATION_PREPARE:
		ret = bsp_check();
		break;
#ifdef CONFIG_DEBUG_HOTPLUG_CPU0
	case PM_RESTORE_PREPARE:
		/*
		 * When system resumes from hibernation, online CPU0 because
		 * 1. it's required for resume and
		 * 2. the CPU was online before hibernation
		 */
		if (!cpu_online(0))
			_debug_hotplug_cpu(0, 1);
		break;
	case PM_POST_RESTORE:
		/*
		 * When a resume really happens, this code won't be called.
		 *
		 * This code is called only when user space hibernation software
		 * prepares for snapshot device during boot time. So we just
		 * call _debug_hotplug_cpu() to restore to CPU0's state prior to
		 * preparing the snapshot device.
		 *
		 * This works for normal boot case in our CPU0 hotplug debug
		 * mode, i.e. CPU0 is offline and user mode hibernation
		 * software initializes during boot time.
		 *
		 * If CPU0 is online and user application accesses snapshot
		 * device after boot time, this will offline CPU0 and user may
		 * see different CPU0 state before and after accessing
		 * the snapshot device. But hopefully this is not a case when
		 * user debugging CPU0 hotplug. Even if users hit this case,
		 * they can easily online CPU0 back.
		 *
		 * To simplify this debug code, we only consider normal boot
		 * case. Otherwise we need to remember CPU0's state and restore
		 * to that state and resolve racy conditions etc.
		 */
		_debug_hotplug_cpu(0, 0);
		break;
#endif
	default:
		break;
	}
	return notifier_from_errno(ret);
}

static int __init bsp_pm_check_init(void)
{
	/*
	 * Set this bsp_pm_callback as lower priority than
	 * cpu_hotplug_pm_callback. So cpu_hotplug_pm_callback will be called
	 * earlier to disable cpu hotplug before bsp online check.
	 */
	pm_notifier(bsp_pm_callback, -INT_MAX);
	return 0;
}

core_initcall(bsp_pm_check_init);

static int msr_build_context(const u32 *msr_id, const int num)
{
	struct saved_msrs *saved_msrs = &saved_context.saved_msrs;
	struct saved_msr *msr_array;
	int total_num;
	int i, j;

	total_num = saved_msrs->num + num;

	msr_array = kmalloc_array(total_num, sizeof(struct saved_msr), GFP_KERNEL);
	if (!msr_array) {
		pr_err("x86/pm: Can not allocate memory to save/restore MSRs during suspend.\n");
		return -ENOMEM;
	}

	if (saved_msrs->array) {
		/*
		 * Multiple callbacks can invoke this function, so copy any
		 * MSR save requests from previous invocations.
		 */
		memcpy(msr_array, saved_msrs->array,
		       sizeof(struct saved_msr) * saved_msrs->num);

		kfree(saved_msrs->array);
	}

	for (i = saved_msrs->num, j = 0; i < total_num; i++, j++) {
		u64 dummy;

		msr_array[i].info.msr_no	= msr_id[j];
		msr_array[i].valid		= !rdmsrl_safe(msr_id[j], &dummy);
		msr_array[i].info.reg.q		= 0;
	}
	saved_msrs->num   = total_num;
	saved_msrs->array = msr_array;

	return 0;
}

/*
 * The following sections are a quirk framework for problematic BIOSen:
 * Sometimes MSRs are modified by the BIOSen after suspended to
 * RAM, this might cause unexpected behavior after wakeup.
 * Thus we save/restore these specified MSRs across suspend/resume
 * in order to work around it.
 *
 * For any further problematic BIOSen/platforms,
 * please add your own function similar to msr_initialize_bdw.
 */
static int msr_initialize_bdw(const struct dmi_system_id *d)
{
	/* Add any extra MSR ids into this array. */
	u32 bdw_msr_id[] = { MSR_IA32_THERM_CONTROL };

	pr_info("x86/pm: %s detected, MSR saving is needed during suspending.\n", d->ident);
	return msr_build_context(bdw_msr_id, ARRAY_SIZE(bdw_msr_id));
}

static const struct dmi_system_id msr_save_dmi_table[] = {
	{
	 .callback = msr_initialize_bdw,
	 .ident = "BROADWELL BDX_EP",
	 .matches = {
		DMI_MATCH(DMI_PRODUCT_NAME, "GRANTLEY"),
		DMI_MATCH(DMI_PRODUCT_VERSION, "E63448-400"),
		},
	},
	{}
};

static int msr_save_cpuid_features(const struct x86_cpu_id *c)
{
	u32 cpuid_msr_id[] = {
		MSR_AMD64_CPUID_FN_1,
	};

	pr_info("x86/pm: family %#hx cpu detected, MSR saving is needed during suspending.\n",
		c->family);

	return msr_build_context(cpuid_msr_id, ARRAY_SIZE(cpuid_msr_id));
}

static const struct x86_cpu_id msr_save_cpu_table[] = {
	X86_MATCH_VENDOR_FAM(AMD, 0x15, &msr_save_cpuid_features),
	X86_MATCH_VENDOR_FAM(AMD, 0x16, &msr_save_cpuid_features),
	{}
};

typedef int (*pm_cpu_match_t)(const struct x86_cpu_id *);
static int pm_cpu_check(const struct x86_cpu_id *c)
{
	const struct x86_cpu_id *m;
	int ret = 0;

	m = x86_match_cpu(msr_save_cpu_table);
	if (m) {
		pm_cpu_match_t fn;

		fn = (pm_cpu_match_t)m->driver_data;
		ret = fn(m);
	}

	return ret;
}

static void pm_save_spec_msr(void)
{
<<<<<<< HEAD
	u32 spec_msr_id[] = {
		MSR_IA32_SPEC_CTRL,
		MSR_IA32_TSX_CTRL,
		MSR_TSX_FORCE_ABORT,
		MSR_IA32_MCU_OPT_CTRL,
		MSR_AMD64_LS_CFG,
		MSR_AMD64_DE_CFG,
=======
	struct msr_enumeration {
		u32 msr_no;
		u32 feature;
	} msr_enum[] = {
		{ MSR_IA32_SPEC_CTRL,	 X86_FEATURE_MSR_SPEC_CTRL },
		{ MSR_IA32_TSX_CTRL,	 X86_FEATURE_MSR_TSX_CTRL },
		{ MSR_TSX_FORCE_ABORT,	 X86_FEATURE_TSX_FORCE_ABORT },
		{ MSR_IA32_MCU_OPT_CTRL, X86_FEATURE_SRBDS_CTRL },
		{ MSR_AMD64_LS_CFG,	 X86_FEATURE_LS_CFG_SSBD },
		{ MSR_AMD64_DE_CFG,	 X86_FEATURE_LFENCE_RDTSC },
>>>>>>> d773f581
	};
	int i;

	for (i = 0; i < ARRAY_SIZE(msr_enum); i++) {
		if (boot_cpu_has(msr_enum[i].feature))
			msr_build_context(&msr_enum[i].msr_no, 1);
	}
}

static int pm_check_save_msr(void)
{
	dmi_check_system(msr_save_dmi_table);
	pm_cpu_check(msr_save_cpu_table);
	pm_save_spec_msr();

	return 0;
}

device_initcall(pm_check_save_msr);<|MERGE_RESOLUTION|>--- conflicted
+++ resolved
@@ -529,15 +529,6 @@
 
 static void pm_save_spec_msr(void)
 {
-<<<<<<< HEAD
-	u32 spec_msr_id[] = {
-		MSR_IA32_SPEC_CTRL,
-		MSR_IA32_TSX_CTRL,
-		MSR_TSX_FORCE_ABORT,
-		MSR_IA32_MCU_OPT_CTRL,
-		MSR_AMD64_LS_CFG,
-		MSR_AMD64_DE_CFG,
-=======
 	struct msr_enumeration {
 		u32 msr_no;
 		u32 feature;
@@ -548,7 +539,6 @@
 		{ MSR_IA32_MCU_OPT_CTRL, X86_FEATURE_SRBDS_CTRL },
 		{ MSR_AMD64_LS_CFG,	 X86_FEATURE_LS_CFG_SSBD },
 		{ MSR_AMD64_DE_CFG,	 X86_FEATURE_LFENCE_RDTSC },
->>>>>>> d773f581
 	};
 	int i;
 
