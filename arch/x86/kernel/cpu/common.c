// SPDX-License-Identifier: GPL-2.0-only
/* cpu_feature_enabled() cannot be used this early */
#define USE_EARLY_PGTABLE_L5

#include <linux/memblock.h>
#include <linux/linkage.h>
#include <linux/bitops.h>
#include <linux/kernel.h>
#include <linux/export.h>
#include <linux/percpu.h>
#include <linux/string.h>
#include <linux/ctype.h>
#include <linux/delay.h>
#include <linux/sched/mm.h>
#include <linux/sched/clock.h>
#include <linux/sched/task.h>
#include <linux/sched/smt.h>
#include <linux/init.h>
#include <linux/kprobes.h>
#include <linux/kgdb.h>
#include <linux/mem_encrypt.h>
#include <linux/smp.h>
#include <linux/cpu.h>
#include <linux/io.h>
#include <linux/syscore_ops.h>
#include <linux/pgtable.h>
#include <linux/utsname.h>

#include <asm/alternative.h>
#include <asm/cmdline.h>
#include <asm/stackprotector.h>
#include <asm/perf_event.h>
#include <asm/mmu_context.h>
#include <asm/doublefault.h>
#include <asm/archrandom.h>
#include <asm/hypervisor.h>
#include <asm/processor.h>
#include <asm/tlbflush.h>
#include <asm/debugreg.h>
#include <asm/sections.h>
#include <asm/vsyscall.h>
#include <linux/topology.h>
#include <linux/cpumask.h>
#include <linux/atomic.h>
#include <asm/proto.h>
#include <asm/setup.h>
#include <asm/apic.h>
#include <asm/desc.h>
#include <asm/fpu/internal.h>
#include <asm/mtrr.h>
#include <asm/hwcap2.h>
#include <linux/numa.h>
#include <asm/numa.h>
#include <asm/asm.h>
#include <asm/bugs.h>
#include <asm/cpu.h>
#include <asm/mce.h>
#include <asm/msr.h>
#include <asm/memtype.h>
#include <asm/microcode.h>
#include <asm/microcode_intel.h>
#include <asm/intel-family.h>
#include <asm/cpu_device_id.h>
#include <asm/uv/uv.h>
#include <asm/set_memory.h>

#include "cpu.h"

u32 elf_hwcap2 __read_mostly;

/* all of these masks are initialized in setup_cpu_local_masks() */
cpumask_var_t cpu_initialized_mask;
cpumask_var_t cpu_callout_mask;
cpumask_var_t cpu_callin_mask;

/* representing cpus for which sibling maps can be computed */
cpumask_var_t cpu_sibling_setup_mask;

/* Number of siblings per CPU package */
int smp_num_siblings = 1;
EXPORT_SYMBOL(smp_num_siblings);

/* Last level cache ID of each logical CPU */
DEFINE_PER_CPU_READ_MOSTLY(u16, cpu_llc_id) = BAD_APICID;

/* correctly size the local cpu masks */
void __init setup_cpu_local_masks(void)
{
	alloc_bootmem_cpumask_var(&cpu_initialized_mask);
	alloc_bootmem_cpumask_var(&cpu_callin_mask);
	alloc_bootmem_cpumask_var(&cpu_callout_mask);
	alloc_bootmem_cpumask_var(&cpu_sibling_setup_mask);
}

static void default_init(struct cpuinfo_x86 *c)
{
#ifdef CONFIG_X86_64
	cpu_detect_cache_sizes(c);
#else
	/* Not much we can do here... */
	/* Check if at least it has cpuid */
	if (c->cpuid_level == -1) {
		/* No cpuid. It must be an ancient CPU */
		if (c->x86 == 4)
			strcpy(c->x86_model_id, "486");
		else if (c->x86 == 3)
			strcpy(c->x86_model_id, "386");
	}
#endif
}

static const struct cpu_dev default_cpu = {
	.c_init		= default_init,
	.c_vendor	= "Unknown",
	.c_x86_vendor	= X86_VENDOR_UNKNOWN,
};

static const struct cpu_dev *this_cpu = &default_cpu;

DEFINE_PER_CPU_PAGE_ALIGNED(struct gdt_page, gdt_page) = { .gdt = {
#ifdef CONFIG_X86_64
	/*
	 * We need valid kernel segments for data and code in long mode too
	 * IRET will check the segment types  kkeil 2000/10/28
	 * Also sysret mandates a special GDT layout
	 *
	 * TLS descriptors are currently at a different place compared to i386.
	 * Hopefully nobody expects them at a fixed place (Wine?)
	 */
	[GDT_ENTRY_KERNEL32_CS]		= GDT_ENTRY_INIT(0xc09b, 0, 0xfffff),
	[GDT_ENTRY_KERNEL_CS]		= GDT_ENTRY_INIT(0xa09b, 0, 0xfffff),
	[GDT_ENTRY_KERNEL_DS]		= GDT_ENTRY_INIT(0xc093, 0, 0xfffff),
	[GDT_ENTRY_DEFAULT_USER32_CS]	= GDT_ENTRY_INIT(0xc0fb, 0, 0xfffff),
	[GDT_ENTRY_DEFAULT_USER_DS]	= GDT_ENTRY_INIT(0xc0f3, 0, 0xfffff),
	[GDT_ENTRY_DEFAULT_USER_CS]	= GDT_ENTRY_INIT(0xa0fb, 0, 0xfffff),
#else
	[GDT_ENTRY_KERNEL_CS]		= GDT_ENTRY_INIT(0xc09a, 0, 0xfffff),
	[GDT_ENTRY_KERNEL_DS]		= GDT_ENTRY_INIT(0xc092, 0, 0xfffff),
	[GDT_ENTRY_DEFAULT_USER_CS]	= GDT_ENTRY_INIT(0xc0fa, 0, 0xfffff),
	[GDT_ENTRY_DEFAULT_USER_DS]	= GDT_ENTRY_INIT(0xc0f2, 0, 0xfffff),
	/*
	 * Segments used for calling PnP BIOS have byte granularity.
	 * They code segments and data segments have fixed 64k limits,
	 * the transfer segment sizes are set at run time.
	 */
	/* 32-bit code */
	[GDT_ENTRY_PNPBIOS_CS32]	= GDT_ENTRY_INIT(0x409a, 0, 0xffff),
	/* 16-bit code */
	[GDT_ENTRY_PNPBIOS_CS16]	= GDT_ENTRY_INIT(0x009a, 0, 0xffff),
	/* 16-bit data */
	[GDT_ENTRY_PNPBIOS_DS]		= GDT_ENTRY_INIT(0x0092, 0, 0xffff),
	/* 16-bit data */
	[GDT_ENTRY_PNPBIOS_TS1]		= GDT_ENTRY_INIT(0x0092, 0, 0),
	/* 16-bit data */
	[GDT_ENTRY_PNPBIOS_TS2]		= GDT_ENTRY_INIT(0x0092, 0, 0),
	/*
	 * The APM segments have byte granularity and their bases
	 * are set at run time.  All have 64k limits.
	 */
	/* 32-bit code */
	[GDT_ENTRY_APMBIOS_BASE]	= GDT_ENTRY_INIT(0x409a, 0, 0xffff),
	/* 16-bit code */
	[GDT_ENTRY_APMBIOS_BASE+1]	= GDT_ENTRY_INIT(0x009a, 0, 0xffff),
	/* data */
	[GDT_ENTRY_APMBIOS_BASE+2]	= GDT_ENTRY_INIT(0x4092, 0, 0xffff),

	[GDT_ENTRY_ESPFIX_SS]		= GDT_ENTRY_INIT(0xc092, 0, 0xfffff),
	[GDT_ENTRY_PERCPU]		= GDT_ENTRY_INIT(0xc092, 0, 0xfffff),
	GDT_STACK_CANARY_INIT
#endif
} };
EXPORT_PER_CPU_SYMBOL_GPL(gdt_page);

#ifdef CONFIG_X86_64
static int __init x86_nopcid_setup(char *s)
{
	/* nopcid doesn't accept parameters */
	if (s)
		return -EINVAL;

	/* do not emit a message if the feature is not present */
	if (!boot_cpu_has(X86_FEATURE_PCID))
		return 0;

	setup_clear_cpu_cap(X86_FEATURE_PCID);
	pr_info("nopcid: PCID feature disabled\n");
	return 0;
}
early_param("nopcid", x86_nopcid_setup);
#endif

static int __init x86_noinvpcid_setup(char *s)
{
	/* noinvpcid doesn't accept parameters */
	if (s)
		return -EINVAL;

	/* do not emit a message if the feature is not present */
	if (!boot_cpu_has(X86_FEATURE_INVPCID))
		return 0;

	setup_clear_cpu_cap(X86_FEATURE_INVPCID);
	pr_info("noinvpcid: INVPCID feature disabled\n");
	return 0;
}
early_param("noinvpcid", x86_noinvpcid_setup);

#ifdef CONFIG_X86_32
static int cachesize_override = -1;
static int disable_x86_serial_nr = 1;

static int __init cachesize_setup(char *str)
{
	get_option(&str, &cachesize_override);
	return 1;
}
__setup("cachesize=", cachesize_setup);

static int __init x86_sep_setup(char *s)
{
	setup_clear_cpu_cap(X86_FEATURE_SEP);
	return 1;
}
__setup("nosep", x86_sep_setup);

/* Standard macro to see if a specific flag is changeable */
static inline int flag_is_changeable_p(u32 flag)
{
	u32 f1, f2;

	/*
	 * Cyrix and IDT cpus allow disabling of CPUID
	 * so the code below may return different results
	 * when it is executed before and after enabling
	 * the CPUID. Add "volatile" to not allow gcc to
	 * optimize the subsequent calls to this function.
	 */
	asm volatile ("pushfl		\n\t"
		      "pushfl		\n\t"
		      "popl %0		\n\t"
		      "movl %0, %1	\n\t"
		      "xorl %2, %0	\n\t"
		      "pushl %0		\n\t"
		      "popfl		\n\t"
		      "pushfl		\n\t"
		      "popl %0		\n\t"
		      "popfl		\n\t"

		      : "=&r" (f1), "=&r" (f2)
		      : "ir" (flag));

	return ((f1^f2) & flag) != 0;
}

/* Probe for the CPUID instruction */
int have_cpuid_p(void)
{
	return flag_is_changeable_p(X86_EFLAGS_ID);
}

static void squash_the_stupid_serial_number(struct cpuinfo_x86 *c)
{
	unsigned long lo, hi;

	if (!cpu_has(c, X86_FEATURE_PN) || !disable_x86_serial_nr)
		return;

	/* Disable processor serial number: */

	rdmsr(MSR_IA32_BBL_CR_CTL, lo, hi);
	lo |= 0x200000;
	wrmsr(MSR_IA32_BBL_CR_CTL, lo, hi);

	pr_notice("CPU serial number disabled.\n");
	clear_cpu_cap(c, X86_FEATURE_PN);

	/* Disabling the serial number may affect the cpuid level */
	c->cpuid_level = cpuid_eax(0);
}

static int __init x86_serial_nr_setup(char *s)
{
	disable_x86_serial_nr = 0;
	return 1;
}
__setup("serialnumber", x86_serial_nr_setup);
#else
static inline int flag_is_changeable_p(u32 flag)
{
	return 1;
}
static inline void squash_the_stupid_serial_number(struct cpuinfo_x86 *c)
{
}
#endif

static __init int setup_disable_smep(char *arg)
{
	setup_clear_cpu_cap(X86_FEATURE_SMEP);
	return 1;
}
__setup("nosmep", setup_disable_smep);

static __always_inline void setup_smep(struct cpuinfo_x86 *c)
{
	if (cpu_has(c, X86_FEATURE_SMEP))
		cr4_set_bits(X86_CR4_SMEP);
}

static __init int setup_disable_smap(char *arg)
{
	setup_clear_cpu_cap(X86_FEATURE_SMAP);
	return 1;
}
__setup("nosmap", setup_disable_smap);

static __always_inline void setup_smap(struct cpuinfo_x86 *c)
{
	unsigned long eflags = native_save_fl();

	/* This should have been cleared long ago */
	BUG_ON(eflags & X86_EFLAGS_AC);

	if (cpu_has(c, X86_FEATURE_SMAP)) {
#ifdef CONFIG_X86_SMAP
		cr4_set_bits(X86_CR4_SMAP);
#else
		clear_cpu_cap(c, X86_FEATURE_SMAP);
		cr4_clear_bits(X86_CR4_SMAP);
#endif
	}
}

static __always_inline void setup_umip(struct cpuinfo_x86 *c)
{
	/* Check the boot processor, plus build option for UMIP. */
	if (!cpu_feature_enabled(X86_FEATURE_UMIP))
		goto out;

	/* Check the current processor's cpuid bits. */
	if (!cpu_has(c, X86_FEATURE_UMIP))
		goto out;

	cr4_set_bits(X86_CR4_UMIP);

	pr_info_once("x86/cpu: User Mode Instruction Prevention (UMIP) activated\n");

	return;

out:
	/*
	 * Make sure UMIP is disabled in case it was enabled in a
	 * previous boot (e.g., via kexec).
	 */
	cr4_clear_bits(X86_CR4_UMIP);
}

/* These bits should not change their value after CPU init is finished. */
static const unsigned long cr4_pinned_mask =
	X86_CR4_SMEP | X86_CR4_SMAP | X86_CR4_UMIP | X86_CR4_FSGSBASE;
static DEFINE_STATIC_KEY_FALSE_RO(cr_pinning);
static unsigned long cr4_pinned_bits __ro_after_init;

void native_write_cr0(unsigned long val)
{
	unsigned long bits_missing = 0;

set_register:
	asm volatile("mov %0,%%cr0": "+r" (val) : : "memory");

	if (static_branch_likely(&cr_pinning)) {
		if (unlikely((val & X86_CR0_WP) != X86_CR0_WP)) {
			bits_missing = X86_CR0_WP;
			val |= bits_missing;
			goto set_register;
		}
		/* Warn after we've set the missing bits. */
		WARN_ONCE(bits_missing, "CR0 WP bit went missing!?\n");
	}
}
EXPORT_SYMBOL(native_write_cr0);

void native_write_cr4(unsigned long val)
{
	unsigned long bits_changed = 0;

set_register:
	asm volatile("mov %0,%%cr4": "+r" (val) : : "memory");

	if (static_branch_likely(&cr_pinning)) {
		if (unlikely((val & cr4_pinned_mask) != cr4_pinned_bits)) {
			bits_changed = (val & cr4_pinned_mask) ^ cr4_pinned_bits;
			val = (val & ~cr4_pinned_mask) | cr4_pinned_bits;
			goto set_register;
		}
		/* Warn after we've corrected the changed bits. */
		WARN_ONCE(bits_changed, "pinned CR4 bits changed: 0x%lx!?\n",
			  bits_changed);
	}
}
#if IS_MODULE(CONFIG_LKDTM)
EXPORT_SYMBOL_GPL(native_write_cr4);
#endif

void cr4_update_irqsoff(unsigned long set, unsigned long clear)
{
	unsigned long newval, cr4 = this_cpu_read(cpu_tlbstate.cr4);

	lockdep_assert_irqs_disabled();

	newval = (cr4 & ~clear) | set;
	if (newval != cr4) {
		this_cpu_write(cpu_tlbstate.cr4, newval);
		__write_cr4(newval);
	}
}
EXPORT_SYMBOL(cr4_update_irqsoff);

/* Read the CR4 shadow. */
unsigned long cr4_read_shadow(void)
{
	return this_cpu_read(cpu_tlbstate.cr4);
}
EXPORT_SYMBOL_GPL(cr4_read_shadow);

void cr4_init(void)
{
	unsigned long cr4 = __read_cr4();

	if (boot_cpu_has(X86_FEATURE_PCID))
		cr4 |= X86_CR4_PCIDE;
	if (static_branch_likely(&cr_pinning))
		cr4 = (cr4 & ~cr4_pinned_mask) | cr4_pinned_bits;

	__write_cr4(cr4);

	/* Initialize cr4 shadow for this CPU. */
	this_cpu_write(cpu_tlbstate.cr4, cr4);
}

/*
 * Once CPU feature detection is finished (and boot params have been
 * parsed), record any of the sensitive CR bits that are set, and
 * enable CR pinning.
 */
static void __init setup_cr_pinning(void)
{
	cr4_pinned_bits = this_cpu_read(cpu_tlbstate.cr4) & cr4_pinned_mask;
	static_key_enable(&cr_pinning.key);
}

static __init int x86_nofsgsbase_setup(char *arg)
{
	/* Require an exact match without trailing characters. */
	if (strlen(arg))
		return 0;

	/* Do not emit a message if the feature is not present. */
	if (!boot_cpu_has(X86_FEATURE_FSGSBASE))
		return 1;

	setup_clear_cpu_cap(X86_FEATURE_FSGSBASE);
	pr_info("FSGSBASE disabled via kernel command line\n");
	return 1;
}
__setup("nofsgsbase", x86_nofsgsbase_setup);

/*
 * Protection Keys are not available in 32-bit mode.
 */
static bool pku_disabled;

static __always_inline void setup_pku(struct cpuinfo_x86 *c)
{
	struct pkru_state *pk;

	/* check the boot processor, plus compile options for PKU: */
	if (!cpu_feature_enabled(X86_FEATURE_PKU))
		return;
	/* checks the actual processor's cpuid bits: */
	if (!cpu_has(c, X86_FEATURE_PKU))
		return;
	if (pku_disabled)
		return;

	cr4_set_bits(X86_CR4_PKE);
	pk = get_xsave_addr(&init_fpstate.xsave, XFEATURE_PKRU);
	if (pk)
		pk->pkru = init_pkru_value;
	/*
	 * Seting X86_CR4_PKE will cause the X86_FEATURE_OSPKE
	 * cpuid bit to be set.  We need to ensure that we
	 * update that bit in this CPU's "cpu_info".
	 */
	set_cpu_cap(c, X86_FEATURE_OSPKE);
}

#ifdef CONFIG_X86_INTEL_MEMORY_PROTECTION_KEYS
static __init int setup_disable_pku(char *arg)
{
	/*
	 * Do not clear the X86_FEATURE_PKU bit.  All of the
	 * runtime checks are against OSPKE so clearing the
	 * bit does nothing.
	 *
	 * This way, we will see "pku" in cpuinfo, but not
	 * "ospke", which is exactly what we want.  It shows
	 * that the CPU has PKU, but the OS has not enabled it.
	 * This happens to be exactly how a system would look
	 * if we disabled the config option.
	 */
	pr_info("x86: 'nopku' specified, disabling Memory Protection Keys\n");
	pku_disabled = true;
	return 1;
}
__setup("nopku", setup_disable_pku);
#endif /* CONFIG_X86_64 */

/*
 * Some CPU features depend on higher CPUID levels, which may not always
 * be available due to CPUID level capping or broken virtualization
 * software.  Add those features to this table to auto-disable them.
 */
struct cpuid_dependent_feature {
	u32 feature;
	u32 level;
};

static const struct cpuid_dependent_feature
cpuid_dependent_features[] = {
	{ X86_FEATURE_MWAIT,		0x00000005 },
	{ X86_FEATURE_DCA,		0x00000009 },
	{ X86_FEATURE_XSAVE,		0x0000000d },
	{ 0, 0 }
};

static void filter_cpuid_features(struct cpuinfo_x86 *c, bool warn)
{
	const struct cpuid_dependent_feature *df;

	for (df = cpuid_dependent_features; df->feature; df++) {

		if (!cpu_has(c, df->feature))
			continue;
		/*
		 * Note: cpuid_level is set to -1 if unavailable, but
		 * extended_extended_level is set to 0 if unavailable
		 * and the legitimate extended levels are all negative
		 * when signed; hence the weird messing around with
		 * signs here...
		 */
		if (!((s32)df->level < 0 ?
		     (u32)df->level > (u32)c->extended_cpuid_level :
		     (s32)df->level > (s32)c->cpuid_level))
			continue;

		clear_cpu_cap(c, df->feature);
		if (!warn)
			continue;

		pr_warn("CPU: CPU feature " X86_CAP_FMT " disabled, no CPUID level 0x%x\n",
			x86_cap_flag(df->feature), df->level);
	}
}

/*
 * Naming convention should be: <Name> [(<Codename>)]
 * This table only is used unless init_<vendor>() below doesn't set it;
 * in particular, if CPUID levels 0x80000002..4 are supported, this
 * isn't used
 */

/* Look up CPU names by table lookup. */
static const char *table_lookup_model(struct cpuinfo_x86 *c)
{
#ifdef CONFIG_X86_32
	const struct legacy_cpu_model_info *info;

	if (c->x86_model >= 16)
		return NULL;	/* Range check */

	if (!this_cpu)
		return NULL;

	info = this_cpu->legacy_models;

	while (info->family) {
		if (info->family == c->x86)
			return info->model_names[c->x86_model];
		info++;
	}
#endif
	return NULL;		/* Not found */
}

/* Aligned to unsigned long to avoid split lock in atomic bitmap ops */
__u32 cpu_caps_cleared[NCAPINTS + NBUGINTS] __aligned(sizeof(unsigned long));
__u32 cpu_caps_set[NCAPINTS + NBUGINTS] __aligned(sizeof(unsigned long));

void load_percpu_segment(int cpu)
{
#ifdef CONFIG_X86_32
	loadsegment(fs, __KERNEL_PERCPU);
#else
	__loadsegment_simple(gs, 0);
	wrmsrl(MSR_GS_BASE, cpu_kernelmode_gs_base(cpu));
#endif
	load_stack_canary_segment();
}

#ifdef CONFIG_X86_32
/* The 32-bit entry code needs to find cpu_entry_area. */
DEFINE_PER_CPU(struct cpu_entry_area *, cpu_entry_area);
#endif

/* Load the original GDT from the per-cpu structure */
void load_direct_gdt(int cpu)
{
	struct desc_ptr gdt_descr;

	gdt_descr.address = (long)get_cpu_gdt_rw(cpu);
	gdt_descr.size = GDT_SIZE - 1;
	load_gdt(&gdt_descr);
}
EXPORT_SYMBOL_GPL(load_direct_gdt);

/* Load a fixmap remapping of the per-cpu GDT */
void load_fixmap_gdt(int cpu)
{
	struct desc_ptr gdt_descr;

	gdt_descr.address = (long)get_cpu_gdt_ro(cpu);
	gdt_descr.size = GDT_SIZE - 1;
	load_gdt(&gdt_descr);
}
EXPORT_SYMBOL_GPL(load_fixmap_gdt);

/*
 * Current gdt points %fs at the "master" per-cpu area: after this,
 * it's on the real one.
 */
void switch_to_new_gdt(int cpu)
{
	/* Load the original GDT */
	load_direct_gdt(cpu);
	/* Reload the per-cpu base */
	load_percpu_segment(cpu);
}

static const struct cpu_dev *cpu_devs[X86_VENDOR_NUM] = {};

static void get_model_name(struct cpuinfo_x86 *c)
{
	unsigned int *v;
	char *p, *q, *s;

	if (c->extended_cpuid_level < 0x80000004)
		return;

	v = (unsigned int *)c->x86_model_id;
	cpuid(0x80000002, &v[0], &v[1], &v[2], &v[3]);
	cpuid(0x80000003, &v[4], &v[5], &v[6], &v[7]);
	cpuid(0x80000004, &v[8], &v[9], &v[10], &v[11]);
	c->x86_model_id[48] = 0;

	/* Trim whitespace */
	p = q = s = &c->x86_model_id[0];

	while (*p == ' ')
		p++;

	while (*p) {
		/* Note the last non-whitespace index */
		if (!isspace(*p))
			s = q;

		*q++ = *p++;
	}

	*(s + 1) = '\0';
}

void detect_num_cpu_cores(struct cpuinfo_x86 *c)
{
	unsigned int eax, ebx, ecx, edx;

	c->x86_max_cores = 1;
	if (!IS_ENABLED(CONFIG_SMP) || c->cpuid_level < 4)
		return;

	cpuid_count(4, 0, &eax, &ebx, &ecx, &edx);
	if (eax & 0x1f)
		c->x86_max_cores = (eax >> 26) + 1;
}

void cpu_detect_cache_sizes(struct cpuinfo_x86 *c)
{
	unsigned int n, dummy, ebx, ecx, edx, l2size;

	n = c->extended_cpuid_level;

	if (n >= 0x80000005) {
		cpuid(0x80000005, &dummy, &ebx, &ecx, &edx);
		c->x86_cache_size = (ecx>>24) + (edx>>24);
#ifdef CONFIG_X86_64
		/* On K8 L1 TLB is inclusive, so don't count it */
		c->x86_tlbsize = 0;
#endif
	}

	if (n < 0x80000006)	/* Some chips just has a large L1. */
		return;

	cpuid(0x80000006, &dummy, &ebx, &ecx, &edx);
	l2size = ecx >> 16;

#ifdef CONFIG_X86_64
	c->x86_tlbsize += ((ebx >> 16) & 0xfff) + (ebx & 0xfff);
#else
	/* do processor-specific cache resizing */
	if (this_cpu->legacy_cache_size)
		l2size = this_cpu->legacy_cache_size(c, l2size);

	/* Allow user to override all this if necessary. */
	if (cachesize_override != -1)
		l2size = cachesize_override;

	if (l2size == 0)
		return;		/* Again, no L2 cache is possible */
#endif

	c->x86_cache_size = l2size;
}

u16 __read_mostly tlb_lli_4k[NR_INFO];
u16 __read_mostly tlb_lli_2m[NR_INFO];
u16 __read_mostly tlb_lli_4m[NR_INFO];
u16 __read_mostly tlb_lld_4k[NR_INFO];
u16 __read_mostly tlb_lld_2m[NR_INFO];
u16 __read_mostly tlb_lld_4m[NR_INFO];
u16 __read_mostly tlb_lld_1g[NR_INFO];

static void cpu_detect_tlb(struct cpuinfo_x86 *c)
{
	if (this_cpu->c_detect_tlb)
		this_cpu->c_detect_tlb(c);

	pr_info("Last level iTLB entries: 4KB %d, 2MB %d, 4MB %d\n",
		tlb_lli_4k[ENTRIES], tlb_lli_2m[ENTRIES],
		tlb_lli_4m[ENTRIES]);

	pr_info("Last level dTLB entries: 4KB %d, 2MB %d, 4MB %d, 1GB %d\n",
		tlb_lld_4k[ENTRIES], tlb_lld_2m[ENTRIES],
		tlb_lld_4m[ENTRIES], tlb_lld_1g[ENTRIES]);
}

int detect_ht_early(struct cpuinfo_x86 *c)
{
#ifdef CONFIG_SMP
	u32 eax, ebx, ecx, edx;

	if (!cpu_has(c, X86_FEATURE_HT))
		return -1;

	if (cpu_has(c, X86_FEATURE_CMP_LEGACY))
		return -1;

	if (cpu_has(c, X86_FEATURE_XTOPOLOGY))
		return -1;

	cpuid(1, &eax, &ebx, &ecx, &edx);

	smp_num_siblings = (ebx & 0xff0000) >> 16;
	if (smp_num_siblings == 1)
		pr_info_once("CPU0: Hyper-Threading is disabled\n");
#endif
	return 0;
}

void detect_ht(struct cpuinfo_x86 *c)
{
#ifdef CONFIG_SMP
	int index_msb, core_bits;

	if (detect_ht_early(c) < 0)
		return;

	index_msb = get_count_order(smp_num_siblings);
	c->phys_proc_id = apic->phys_pkg_id(c->initial_apicid, index_msb);

	smp_num_siblings = smp_num_siblings / c->x86_max_cores;

	index_msb = get_count_order(smp_num_siblings);

	core_bits = get_count_order(c->x86_max_cores);

	c->cpu_core_id = apic->phys_pkg_id(c->initial_apicid, index_msb) &
				       ((1 << core_bits) - 1);
#endif
}

static void get_cpu_vendor(struct cpuinfo_x86 *c)
{
	char *v = c->x86_vendor_id;
	int i;

	for (i = 0; i < X86_VENDOR_NUM; i++) {
		if (!cpu_devs[i])
			break;

		if (!strcmp(v, cpu_devs[i]->c_ident[0]) ||
		    (cpu_devs[i]->c_ident[1] &&
		     !strcmp(v, cpu_devs[i]->c_ident[1]))) {

			this_cpu = cpu_devs[i];
			c->x86_vendor = this_cpu->c_x86_vendor;
			return;
		}
	}

	pr_err_once("CPU: vendor_id '%s' unknown, using generic init.\n" \
		    "CPU: Your system may be unstable.\n", v);

	c->x86_vendor = X86_VENDOR_UNKNOWN;
	this_cpu = &default_cpu;
}

void cpu_detect(struct cpuinfo_x86 *c)
{
	/* Get vendor name */
	cpuid(0x00000000, (unsigned int *)&c->cpuid_level,
	      (unsigned int *)&c->x86_vendor_id[0],
	      (unsigned int *)&c->x86_vendor_id[8],
	      (unsigned int *)&c->x86_vendor_id[4]);

	c->x86 = 4;
	/* Intel-defined flags: level 0x00000001 */
	if (c->cpuid_level >= 0x00000001) {
		u32 junk, tfms, cap0, misc;

		cpuid(0x00000001, &tfms, &misc, &junk, &cap0);
		c->x86		= x86_family(tfms);
		c->x86_model	= x86_model(tfms);
		c->x86_stepping	= x86_stepping(tfms);

		if (cap0 & (1<<19)) {
			c->x86_clflush_size = ((misc >> 8) & 0xff) * 8;
			c->x86_cache_alignment = c->x86_clflush_size;
		}
	}
}

static void apply_forced_caps(struct cpuinfo_x86 *c)
{
	int i;

	for (i = 0; i < NCAPINTS + NBUGINTS; i++) {
		c->x86_capability[i] &= ~cpu_caps_cleared[i];
		c->x86_capability[i] |= cpu_caps_set[i];
	}
}

static void init_speculation_control(struct cpuinfo_x86 *c)
{
	/*
	 * The Intel SPEC_CTRL CPUID bit implies IBRS and IBPB support,
	 * and they also have a different bit for STIBP support. Also,
	 * a hypervisor might have set the individual AMD bits even on
	 * Intel CPUs, for finer-grained selection of what's available.
	 */
	if (cpu_has(c, X86_FEATURE_SPEC_CTRL)) {
		set_cpu_cap(c, X86_FEATURE_IBRS);
		set_cpu_cap(c, X86_FEATURE_IBPB);
		set_cpu_cap(c, X86_FEATURE_MSR_SPEC_CTRL);
	}

	if (cpu_has(c, X86_FEATURE_INTEL_STIBP))
		set_cpu_cap(c, X86_FEATURE_STIBP);

	if (cpu_has(c, X86_FEATURE_SPEC_CTRL_SSBD) ||
	    cpu_has(c, X86_FEATURE_VIRT_SSBD))
		set_cpu_cap(c, X86_FEATURE_SSBD);

	if (cpu_has(c, X86_FEATURE_AMD_IBRS)) {
		set_cpu_cap(c, X86_FEATURE_IBRS);
		set_cpu_cap(c, X86_FEATURE_MSR_SPEC_CTRL);
	}

	if (cpu_has(c, X86_FEATURE_AMD_IBPB))
		set_cpu_cap(c, X86_FEATURE_IBPB);

	if (cpu_has(c, X86_FEATURE_AMD_STIBP)) {
		set_cpu_cap(c, X86_FEATURE_STIBP);
		set_cpu_cap(c, X86_FEATURE_MSR_SPEC_CTRL);
	}

	if (cpu_has(c, X86_FEATURE_AMD_SSBD)) {
		set_cpu_cap(c, X86_FEATURE_SSBD);
		set_cpu_cap(c, X86_FEATURE_MSR_SPEC_CTRL);
		clear_cpu_cap(c, X86_FEATURE_VIRT_SSBD);
	}
}

void get_cpu_cap(struct cpuinfo_x86 *c)
{
	u32 eax, ebx, ecx, edx;

	/* Intel-defined flags: level 0x00000001 */
	if (c->cpuid_level >= 0x00000001) {
		cpuid(0x00000001, &eax, &ebx, &ecx, &edx);

		c->x86_capability[CPUID_1_ECX] = ecx;
		c->x86_capability[CPUID_1_EDX] = edx;
	}

	/* Thermal and Power Management Leaf: level 0x00000006 (eax) */
	if (c->cpuid_level >= 0x00000006)
		c->x86_capability[CPUID_6_EAX] = cpuid_eax(0x00000006);

	/* Additional Intel-defined flags: level 0x00000007 */
	if (c->cpuid_level >= 0x00000007) {
		cpuid_count(0x00000007, 0, &eax, &ebx, &ecx, &edx);
		c->x86_capability[CPUID_7_0_EBX] = ebx;
		c->x86_capability[CPUID_7_ECX] = ecx;
		c->x86_capability[CPUID_7_EDX] = edx;

		/* Check valid sub-leaf index before accessing it */
		if (eax >= 1) {
			cpuid_count(0x00000007, 1, &eax, &ebx, &ecx, &edx);
			c->x86_capability[CPUID_7_1_EAX] = eax;
		}
	}

	/* Extended state features: level 0x0000000d */
	if (c->cpuid_level >= 0x0000000d) {
		cpuid_count(0x0000000d, 1, &eax, &ebx, &ecx, &edx);

		c->x86_capability[CPUID_D_1_EAX] = eax;
	}

	/* AMD-defined flags: level 0x80000001 */
	eax = cpuid_eax(0x80000000);
	c->extended_cpuid_level = eax;

	if ((eax & 0xffff0000) == 0x80000000) {
		if (eax >= 0x80000001) {
			cpuid(0x80000001, &eax, &ebx, &ecx, &edx);

			c->x86_capability[CPUID_8000_0001_ECX] = ecx;
			c->x86_capability[CPUID_8000_0001_EDX] = edx;
		}
	}

	if (c->extended_cpuid_level >= 0x80000007) {
		cpuid(0x80000007, &eax, &ebx, &ecx, &edx);

		c->x86_capability[CPUID_8000_0007_EBX] = ebx;
		c->x86_power = edx;
	}

	if (c->extended_cpuid_level >= 0x80000008) {
		cpuid(0x80000008, &eax, &ebx, &ecx, &edx);
		c->x86_capability[CPUID_8000_0008_EBX] = ebx;
	}

	if (c->extended_cpuid_level >= 0x8000000a)
		c->x86_capability[CPUID_8000_000A_EDX] = cpuid_edx(0x8000000a);

	if (c->extended_cpuid_level >= 0x8000001f)
		c->x86_capability[CPUID_8000_001F_EAX] = cpuid_eax(0x8000001f);

	if (c->extended_cpuid_level >= 0x80000021)
		c->x86_capability[CPUID_8000_0021_EAX] = cpuid_eax(0x80000021);

	init_scattered_cpuid_features(c);
	init_speculation_control(c);

	/*
	 * Clear/Set all flags overridden by options, after probe.
	 * This needs to happen each time we re-probe, which may happen
	 * several times during CPU initialization.
	 */
	apply_forced_caps(c);
}

void get_cpu_address_sizes(struct cpuinfo_x86 *c)
{
	u32 eax, ebx, ecx, edx;

	if (c->extended_cpuid_level >= 0x80000008) {
		cpuid(0x80000008, &eax, &ebx, &ecx, &edx);

		c->x86_virt_bits = (eax >> 8) & 0xff;
		c->x86_phys_bits = eax & 0xff;
	}
#ifdef CONFIG_X86_32
	else if (cpu_has(c, X86_FEATURE_PAE) || cpu_has(c, X86_FEATURE_PSE36))
		c->x86_phys_bits = 36;
#endif
	c->x86_cache_bits = c->x86_phys_bits;
}

static void identify_cpu_without_cpuid(struct cpuinfo_x86 *c)
{
#ifdef CONFIG_X86_32
	int i;

	/*
	 * First of all, decide if this is a 486 or higher
	 * It's a 486 if we can modify the AC flag
	 */
	if (flag_is_changeable_p(X86_EFLAGS_AC))
		c->x86 = 4;
	else
		c->x86 = 3;

	for (i = 0; i < X86_VENDOR_NUM; i++)
		if (cpu_devs[i] && cpu_devs[i]->c_identify) {
			c->x86_vendor_id[0] = 0;
			cpu_devs[i]->c_identify(c);
			if (c->x86_vendor_id[0]) {
				get_cpu_vendor(c);
				break;
			}
		}
#endif
}

#define NO_SPECULATION		BIT(0)
#define NO_MELTDOWN		BIT(1)
#define NO_SSB			BIT(2)
#define NO_L1TF			BIT(3)
#define NO_MDS			BIT(4)
#define MSBDS_ONLY		BIT(5)
#define NO_SWAPGS		BIT(6)
#define NO_ITLB_MULTIHIT	BIT(7)
#define NO_SPECTRE_V2		BIT(8)
#define NO_MMIO			BIT(9)
#define NO_EIBRS_PBRSB		BIT(10)

#define VULNWL(vendor, family, model, whitelist)	\
	X86_MATCH_VENDOR_FAM_MODEL(vendor, family, model, whitelist)

#define VULNWL_INTEL(model, whitelist)		\
	VULNWL(INTEL, 6, INTEL_FAM6_##model, whitelist)

#define VULNWL_AMD(family, whitelist)		\
	VULNWL(AMD, family, X86_MODEL_ANY, whitelist)

#define VULNWL_HYGON(family, whitelist)		\
	VULNWL(HYGON, family, X86_MODEL_ANY, whitelist)

static const __initconst struct x86_cpu_id cpu_vuln_whitelist[] = {
	VULNWL(ANY,	4, X86_MODEL_ANY,	NO_SPECULATION),
	VULNWL(CENTAUR,	5, X86_MODEL_ANY,	NO_SPECULATION),
	VULNWL(INTEL,	5, X86_MODEL_ANY,	NO_SPECULATION),
	VULNWL(NSC,	5, X86_MODEL_ANY,	NO_SPECULATION),

	/* Intel Family 6 */
	VULNWL_INTEL(TIGERLAKE,			NO_MMIO),
	VULNWL_INTEL(TIGERLAKE_L,		NO_MMIO),
	VULNWL_INTEL(ALDERLAKE,			NO_MMIO),
	VULNWL_INTEL(ALDERLAKE_L,		NO_MMIO),

	VULNWL_INTEL(ATOM_SALTWELL,		NO_SPECULATION | NO_ITLB_MULTIHIT),
	VULNWL_INTEL(ATOM_SALTWELL_TABLET,	NO_SPECULATION | NO_ITLB_MULTIHIT),
	VULNWL_INTEL(ATOM_SALTWELL_MID,		NO_SPECULATION | NO_ITLB_MULTIHIT),
	VULNWL_INTEL(ATOM_BONNELL,		NO_SPECULATION | NO_ITLB_MULTIHIT),
	VULNWL_INTEL(ATOM_BONNELL_MID,		NO_SPECULATION | NO_ITLB_MULTIHIT),

	VULNWL_INTEL(ATOM_SILVERMONT,		NO_SSB | NO_L1TF | MSBDS_ONLY | NO_SWAPGS | NO_ITLB_MULTIHIT),
	VULNWL_INTEL(ATOM_SILVERMONT_D,		NO_SSB | NO_L1TF | MSBDS_ONLY | NO_SWAPGS | NO_ITLB_MULTIHIT),
	VULNWL_INTEL(ATOM_SILVERMONT_MID,	NO_SSB | NO_L1TF | MSBDS_ONLY | NO_SWAPGS | NO_ITLB_MULTIHIT),
	VULNWL_INTEL(ATOM_AIRMONT,		NO_SSB | NO_L1TF | MSBDS_ONLY | NO_SWAPGS | NO_ITLB_MULTIHIT),
	VULNWL_INTEL(XEON_PHI_KNL,		NO_SSB | NO_L1TF | MSBDS_ONLY | NO_SWAPGS | NO_ITLB_MULTIHIT),
	VULNWL_INTEL(XEON_PHI_KNM,		NO_SSB | NO_L1TF | MSBDS_ONLY | NO_SWAPGS | NO_ITLB_MULTIHIT),

	VULNWL_INTEL(CORE_YONAH,		NO_SSB),

	VULNWL_INTEL(ATOM_AIRMONT_MID,		NO_L1TF | MSBDS_ONLY | NO_SWAPGS | NO_ITLB_MULTIHIT),
	VULNWL_INTEL(ATOM_AIRMONT_NP,		NO_L1TF | NO_SWAPGS | NO_ITLB_MULTIHIT),

	VULNWL_INTEL(ATOM_GOLDMONT,		NO_MDS | NO_L1TF | NO_SWAPGS | NO_ITLB_MULTIHIT | NO_MMIO),
	VULNWL_INTEL(ATOM_GOLDMONT_D,		NO_MDS | NO_L1TF | NO_SWAPGS | NO_ITLB_MULTIHIT | NO_MMIO),
	VULNWL_INTEL(ATOM_GOLDMONT_PLUS,	NO_MDS | NO_L1TF | NO_SWAPGS | NO_ITLB_MULTIHIT | NO_MMIO | NO_EIBRS_PBRSB),

	/*
	 * Technically, swapgs isn't serializing on AMD (despite it previously
	 * being documented as such in the APM).  But according to AMD, %gs is
	 * updated non-speculatively, and the issuing of %gs-relative memory
	 * operands will be blocked until the %gs update completes, which is
	 * good enough for our purposes.
	 */

	VULNWL_INTEL(ATOM_TREMONT,		NO_EIBRS_PBRSB),
	VULNWL_INTEL(ATOM_TREMONT_L,		NO_EIBRS_PBRSB),
	VULNWL_INTEL(ATOM_TREMONT_D,		NO_ITLB_MULTIHIT | NO_EIBRS_PBRSB),

	/* AMD Family 0xf - 0x12 */
	VULNWL_AMD(0x0f,	NO_MELTDOWN | NO_SSB | NO_L1TF | NO_MDS | NO_SWAPGS | NO_ITLB_MULTIHIT | NO_MMIO),
	VULNWL_AMD(0x10,	NO_MELTDOWN | NO_SSB | NO_L1TF | NO_MDS | NO_SWAPGS | NO_ITLB_MULTIHIT | NO_MMIO),
	VULNWL_AMD(0x11,	NO_MELTDOWN | NO_SSB | NO_L1TF | NO_MDS | NO_SWAPGS | NO_ITLB_MULTIHIT | NO_MMIO),
	VULNWL_AMD(0x12,	NO_MELTDOWN | NO_SSB | NO_L1TF | NO_MDS | NO_SWAPGS | NO_ITLB_MULTIHIT | NO_MMIO),

	/* FAMILY_ANY must be last, otherwise 0x0f - 0x12 matches won't work */
	VULNWL_AMD(X86_FAMILY_ANY,	NO_MELTDOWN | NO_L1TF | NO_MDS | NO_SWAPGS | NO_ITLB_MULTIHIT | NO_MMIO),
	VULNWL_HYGON(X86_FAMILY_ANY,	NO_MELTDOWN | NO_L1TF | NO_MDS | NO_SWAPGS | NO_ITLB_MULTIHIT | NO_MMIO),

	/* Zhaoxin Family 7 */
	VULNWL(CENTAUR,	7, X86_MODEL_ANY,	NO_SPECTRE_V2 | NO_SWAPGS | NO_MMIO),
	VULNWL(ZHAOXIN,	7, X86_MODEL_ANY,	NO_SPECTRE_V2 | NO_SWAPGS | NO_MMIO),
	{}
};

#define VULNBL(vendor, family, model, blacklist)	\
	X86_MATCH_VENDOR_FAM_MODEL(vendor, family, model, blacklist)

#define VULNBL_INTEL_STEPPINGS(model, steppings, issues)		   \
	X86_MATCH_VENDOR_FAM_MODEL_STEPPINGS_FEATURE(INTEL, 6,		   \
					    INTEL_FAM6_##model, steppings, \
					    X86_FEATURE_ANY, issues)

#define VULNBL_AMD(family, blacklist)		\
	VULNBL(AMD, family, X86_MODEL_ANY, blacklist)

#define VULNBL_HYGON(family, blacklist)		\
	VULNBL(HYGON, family, X86_MODEL_ANY, blacklist)

#define SRBDS		BIT(0)
/* CPU is affected by X86_BUG_MMIO_STALE_DATA */
#define MMIO		BIT(1)
/* CPU is affected by Shared Buffers Data Sampling (SBDS), a variant of X86_BUG_MMIO_STALE_DATA */
#define MMIO_SBDS	BIT(2)
/* CPU is affected by RETbleed, speculating where you would not expect it */
#define RETBLEED	BIT(3)
/* CPU is affected by SMT (cross-thread) return predictions */
#define SMT_RSB		BIT(4)
/* CPU is affected by SRSO */
#define SRSO		BIT(5)
/* CPU is affected by GDS */
#define GDS		BIT(6)

static const struct x86_cpu_id cpu_vuln_blacklist[] __initconst = {
	VULNBL_INTEL_STEPPINGS(IVYBRIDGE,	X86_STEPPING_ANY,		SRBDS),
	VULNBL_INTEL_STEPPINGS(HASWELL,		X86_STEPPING_ANY,		SRBDS),
	VULNBL_INTEL_STEPPINGS(HASWELL_L,	X86_STEPPING_ANY,		SRBDS),
	VULNBL_INTEL_STEPPINGS(HASWELL_G,	X86_STEPPING_ANY,		SRBDS),
	VULNBL_INTEL_STEPPINGS(HASWELL_X,	X86_STEPPING_ANY,		MMIO),
	VULNBL_INTEL_STEPPINGS(BROADWELL_D,	X86_STEPPING_ANY,		MMIO),
	VULNBL_INTEL_STEPPINGS(BROADWELL_G,	X86_STEPPING_ANY,		SRBDS),
	VULNBL_INTEL_STEPPINGS(BROADWELL_X,	X86_STEPPING_ANY,		MMIO),
	VULNBL_INTEL_STEPPINGS(BROADWELL,	X86_STEPPING_ANY,		SRBDS),
	VULNBL_INTEL_STEPPINGS(SKYLAKE_L,	X86_STEPPING_ANY,		SRBDS | MMIO | RETBLEED),
	VULNBL_INTEL_STEPPINGS(SKYLAKE_X,	X86_STEPPING_ANY,		MMIO | RETBLEED | GDS),
	VULNBL_INTEL_STEPPINGS(SKYLAKE,		X86_STEPPING_ANY,		SRBDS | MMIO | RETBLEED),
	VULNBL_INTEL_STEPPINGS(KABYLAKE_L,	X86_STEPPING_ANY,		SRBDS | MMIO | RETBLEED | GDS),
	VULNBL_INTEL_STEPPINGS(KABYLAKE,	X86_STEPPING_ANY,		SRBDS | MMIO | RETBLEED | GDS),
	VULNBL_INTEL_STEPPINGS(CANNONLAKE_L,	X86_STEPPING_ANY,		RETBLEED),
	VULNBL_INTEL_STEPPINGS(ICELAKE_L,	X86_STEPPING_ANY,		MMIO | MMIO_SBDS | RETBLEED | GDS),
	VULNBL_INTEL_STEPPINGS(ICELAKE_D,	X86_STEPPING_ANY,		MMIO | GDS),
	VULNBL_INTEL_STEPPINGS(ICELAKE_X,	X86_STEPPING_ANY,		MMIO | GDS),
	VULNBL_INTEL_STEPPINGS(COMETLAKE,	X86_STEPPING_ANY,		MMIO | MMIO_SBDS | RETBLEED | GDS),
	VULNBL_INTEL_STEPPINGS(COMETLAKE_L,	X86_STEPPINGS(0x0, 0x0),	MMIO | RETBLEED),
	VULNBL_INTEL_STEPPINGS(COMETLAKE_L,	X86_STEPPING_ANY,		MMIO | MMIO_SBDS | RETBLEED | GDS),
	VULNBL_INTEL_STEPPINGS(TIGERLAKE_L,	X86_STEPPING_ANY,		GDS),
	VULNBL_INTEL_STEPPINGS(TIGERLAKE,	X86_STEPPING_ANY,		GDS),
	VULNBL_INTEL_STEPPINGS(LAKEFIELD,	X86_STEPPING_ANY,		MMIO | MMIO_SBDS | RETBLEED),
	VULNBL_INTEL_STEPPINGS(ROCKETLAKE,	X86_STEPPING_ANY,		MMIO | RETBLEED | GDS),
	VULNBL_INTEL_STEPPINGS(ATOM_TREMONT,	X86_STEPPING_ANY,		MMIO | MMIO_SBDS),
	VULNBL_INTEL_STEPPINGS(ATOM_TREMONT_D,	X86_STEPPING_ANY,		MMIO),
	VULNBL_INTEL_STEPPINGS(ATOM_TREMONT_L,	X86_STEPPING_ANY,		MMIO | MMIO_SBDS),

	VULNBL_AMD(0x15, RETBLEED),
	VULNBL_AMD(0x16, RETBLEED),
	VULNBL_AMD(0x17, RETBLEED | SRSO),
	VULNBL_HYGON(0x18, RETBLEED),
	VULNBL_AMD(0x19, SRSO),
	{}
};

static bool __init cpu_matches(const struct x86_cpu_id *table, unsigned long which)
{
	const struct x86_cpu_id *m = x86_match_cpu(table);

	return m && !!(m->driver_data & which);
}

u64 x86_read_arch_cap_msr(void)
{
	u64 ia32_cap = 0;

	if (boot_cpu_has(X86_FEATURE_ARCH_CAPABILITIES))
		rdmsrl(MSR_IA32_ARCH_CAPABILITIES, ia32_cap);

	return ia32_cap;
}

static bool arch_cap_mmio_immune(u64 ia32_cap)
{
	return (ia32_cap & ARCH_CAP_FBSDP_NO &&
		ia32_cap & ARCH_CAP_PSDP_NO &&
		ia32_cap & ARCH_CAP_SBDR_SSDP_NO);
}

static void __init cpu_set_bug_bits(struct cpuinfo_x86 *c)
{
	u64 ia32_cap = x86_read_arch_cap_msr();

	/* Set ITLB_MULTIHIT bug if cpu is not in the whitelist and not mitigated */
	if (!cpu_matches(cpu_vuln_whitelist, NO_ITLB_MULTIHIT) &&
	    !(ia32_cap & ARCH_CAP_PSCHANGE_MC_NO))
		setup_force_cpu_bug(X86_BUG_ITLB_MULTIHIT);

	if (cpu_matches(cpu_vuln_whitelist, NO_SPECULATION))
		return;

	setup_force_cpu_bug(X86_BUG_SPECTRE_V1);

	if (!cpu_matches(cpu_vuln_whitelist, NO_SPECTRE_V2))
		setup_force_cpu_bug(X86_BUG_SPECTRE_V2);

	if (!cpu_matches(cpu_vuln_whitelist, NO_SSB) &&
	    !(ia32_cap & ARCH_CAP_SSB_NO) &&
	   !cpu_has(c, X86_FEATURE_AMD_SSB_NO))
		setup_force_cpu_bug(X86_BUG_SPEC_STORE_BYPASS);

	if (ia32_cap & ARCH_CAP_IBRS_ALL)
		setup_force_cpu_cap(X86_FEATURE_IBRS_ENHANCED);

	if (!cpu_matches(cpu_vuln_whitelist, NO_MDS) &&
	    !(ia32_cap & ARCH_CAP_MDS_NO)) {
		setup_force_cpu_bug(X86_BUG_MDS);
		if (cpu_matches(cpu_vuln_whitelist, MSBDS_ONLY))
			setup_force_cpu_bug(X86_BUG_MSBDS_ONLY);
	}

	if (!cpu_matches(cpu_vuln_whitelist, NO_SWAPGS))
		setup_force_cpu_bug(X86_BUG_SWAPGS);

	/*
	 * When the CPU is not mitigated for TAA (TAA_NO=0) set TAA bug when:
	 *	- TSX is supported or
	 *	- TSX_CTRL is present
	 *
	 * TSX_CTRL check is needed for cases when TSX could be disabled before
	 * the kernel boot e.g. kexec.
	 * TSX_CTRL check alone is not sufficient for cases when the microcode
	 * update is not present or running as guest that don't get TSX_CTRL.
	 */
	if (!(ia32_cap & ARCH_CAP_TAA_NO) &&
	    (cpu_has(c, X86_FEATURE_RTM) ||
	     (ia32_cap & ARCH_CAP_TSX_CTRL_MSR)))
		setup_force_cpu_bug(X86_BUG_TAA);

	/*
	 * SRBDS affects CPUs which support RDRAND or RDSEED and are listed
	 * in the vulnerability blacklist.
	 *
	 * Some of the implications and mitigation of Shared Buffers Data
	 * Sampling (SBDS) are similar to SRBDS. Give SBDS same treatment as
	 * SRBDS.
	 */
	if ((cpu_has(c, X86_FEATURE_RDRAND) ||
	     cpu_has(c, X86_FEATURE_RDSEED)) &&
	    cpu_matches(cpu_vuln_blacklist, SRBDS | MMIO_SBDS))
		    setup_force_cpu_bug(X86_BUG_SRBDS);

	/*
	 * Processor MMIO Stale Data bug enumeration
	 *
	 * Affected CPU list is generally enough to enumerate the vulnerability,
	 * but for virtualization case check for ARCH_CAP MSR bits also, VMM may
	 * not want the guest to enumerate the bug.
	 *
	 * Set X86_BUG_MMIO_UNKNOWN for CPUs that are neither in the blacklist,
	 * nor in the whitelist and also don't enumerate MSR ARCH_CAP MMIO bits.
	 */
	if (!arch_cap_mmio_immune(ia32_cap)) {
		if (cpu_matches(cpu_vuln_blacklist, MMIO))
			setup_force_cpu_bug(X86_BUG_MMIO_STALE_DATA);
		else if (!cpu_matches(cpu_vuln_whitelist, NO_MMIO))
			setup_force_cpu_bug(X86_BUG_MMIO_UNKNOWN);
	}

	if (!cpu_has(c, X86_FEATURE_BTC_NO)) {
		if (cpu_matches(cpu_vuln_blacklist, RETBLEED) || (ia32_cap & ARCH_CAP_RSBA))
			setup_force_cpu_bug(X86_BUG_RETBLEED);
	}

	if (cpu_has(c, X86_FEATURE_IBRS_ENHANCED) &&
	    !cpu_matches(cpu_vuln_whitelist, NO_EIBRS_PBRSB) &&
	    !(ia32_cap & ARCH_CAP_PBRSB_NO))
		setup_force_cpu_bug(X86_BUG_EIBRS_PBRSB);

	/*
	 * Check if CPU is vulnerable to GDS. If running in a virtual machine on
	 * an affected processor, the VMM may have disabled the use of GATHER by
	 * disabling AVX2. The only way to do this in HW is to clear XCR0[2],
	 * which means that AVX will be disabled.
	 */
	if (cpu_matches(cpu_vuln_blacklist, GDS) && !(ia32_cap & ARCH_CAP_GDS_NO) &&
	    boot_cpu_has(X86_FEATURE_AVX))
		setup_force_cpu_bug(X86_BUG_GDS);

	if (!cpu_has(c, X86_FEATURE_SRSO_NO)) {
		if (cpu_matches(cpu_vuln_blacklist, SRSO))
			setup_force_cpu_bug(X86_BUG_SRSO);
	}

	if (cpu_matches(cpu_vuln_whitelist, NO_MELTDOWN))
		return;

	/* Rogue Data Cache Load? No! */
	if (ia32_cap & ARCH_CAP_RDCL_NO)
		return;

	setup_force_cpu_bug(X86_BUG_CPU_MELTDOWN);

	if (cpu_matches(cpu_vuln_whitelist, NO_L1TF))
		return;

	setup_force_cpu_bug(X86_BUG_L1TF);
}

/*
 * The NOPL instruction is supposed to exist on all CPUs of family >= 6;
 * unfortunately, that's not true in practice because of early VIA
 * chips and (more importantly) broken virtualizers that are not easy
 * to detect. In the latter case it doesn't even *fail* reliably, so
 * probing for it doesn't even work. Disable it completely on 32-bit
 * unless we can find a reliable way to detect all the broken cases.
 * Enable it explicitly on 64-bit for non-constant inputs of cpu_has().
 */
static void detect_nopl(void)
{
#ifdef CONFIG_X86_32
	setup_clear_cpu_cap(X86_FEATURE_NOPL);
#else
	setup_force_cpu_cap(X86_FEATURE_NOPL);
#endif
}

/*
 * We parse cpu parameters early because fpu__init_system() is executed
 * before parse_early_param().
 */
static void __init cpu_parse_early_param(void)
{
	char arg[128];
	char *argptr = arg;
	int arglen, res, bit;

#ifdef CONFIG_X86_32
	if (cmdline_find_option_bool(boot_command_line, "no387"))
#ifdef CONFIG_MATH_EMULATION
		setup_clear_cpu_cap(X86_FEATURE_FPU);
#else
		pr_err("Option 'no387' required CONFIG_MATH_EMULATION enabled.\n");
#endif

	if (cmdline_find_option_bool(boot_command_line, "nofxsr"))
		setup_clear_cpu_cap(X86_FEATURE_FXSR);
#endif

	if (cmdline_find_option_bool(boot_command_line, "noxsave"))
		setup_clear_cpu_cap(X86_FEATURE_XSAVE);

	if (cmdline_find_option_bool(boot_command_line, "noxsaveopt"))
		setup_clear_cpu_cap(X86_FEATURE_XSAVEOPT);

	if (cmdline_find_option_bool(boot_command_line, "noxsaves"))
		setup_clear_cpu_cap(X86_FEATURE_XSAVES);

	arglen = cmdline_find_option(boot_command_line, "clearcpuid", arg, sizeof(arg));
	if (arglen <= 0)
		return;

	pr_info("Clearing CPUID bits:");
	do {
		res = get_option(&argptr, &bit);
		if (res == 0 || res == 3)
			break;

		/* If the argument was too long, the last bit may be cut off */
		if (res == 1 && arglen >= sizeof(arg))
			break;

		if (bit >= 0 && bit < NCAPINTS * 32) {
			pr_cont(" " X86_CAP_FMT, x86_cap_flag(bit));
			setup_clear_cpu_cap(bit);
		}
	} while (res == 2);
	pr_cont("\n");
}

/*
 * Do minimum CPU detection early.
 * Fields really needed: vendor, cpuid_level, family, model, mask,
 * cache alignment.
 * The others are not touched to avoid unwanted side effects.
 *
 * WARNING: this function is only called on the boot CPU.  Don't add code
 * here that is supposed to run on all CPUs.
 */
static void __init early_identify_cpu(struct cpuinfo_x86 *c)
{
#ifdef CONFIG_X86_64
	c->x86_clflush_size = 64;
	c->x86_phys_bits = 36;
	c->x86_virt_bits = 48;
#else
	c->x86_clflush_size = 32;
	c->x86_phys_bits = 32;
	c->x86_virt_bits = 32;
#endif
	c->x86_cache_alignment = c->x86_clflush_size;

	memset(&c->x86_capability, 0, sizeof(c->x86_capability));
	c->extended_cpuid_level = 0;

	if (!have_cpuid_p())
		identify_cpu_without_cpuid(c);

	/* cyrix could have cpuid enabled via c_identify()*/
	if (have_cpuid_p()) {
		cpu_detect(c);
		get_cpu_vendor(c);
		get_cpu_cap(c);
		get_cpu_address_sizes(c);
		setup_force_cpu_cap(X86_FEATURE_CPUID);
		cpu_parse_early_param();

		if (this_cpu->c_early_init)
			this_cpu->c_early_init(c);

		c->cpu_index = 0;
		filter_cpuid_features(c, false);

		if (this_cpu->c_bsp_init)
			this_cpu->c_bsp_init(c);
	} else {
		setup_clear_cpu_cap(X86_FEATURE_CPUID);
	}

	setup_force_cpu_cap(X86_FEATURE_ALWAYS);

	cpu_set_bug_bits(c);

	cpu_set_core_cap_bits(c);

#ifdef CONFIG_X86_32
	/*
	 * Regardless of whether PCID is enumerated, the SDM says
	 * that it can't be enabled in 32-bit mode.
	 */
	setup_clear_cpu_cap(X86_FEATURE_PCID);
#endif

	/*
	 * Later in the boot process pgtable_l5_enabled() relies on
	 * cpu_feature_enabled(X86_FEATURE_LA57). If 5-level paging is not
	 * enabled by this point we need to clear the feature bit to avoid
	 * false-positives at the later stage.
	 *
	 * pgtable_l5_enabled() can be false here for several reasons:
	 *  - 5-level paging is disabled compile-time;
	 *  - it's 32-bit kernel;
	 *  - machine doesn't support 5-level paging;
	 *  - user specified 'no5lvl' in kernel command line.
	 */
	if (!pgtable_l5_enabled())
		setup_clear_cpu_cap(X86_FEATURE_LA57);

	detect_nopl();
}

void __init early_cpu_init(void)
{
	const struct cpu_dev *const *cdev;
	int count = 0;

#ifdef CONFIG_PROCESSOR_SELECT
	pr_info("KERNEL supported cpus:\n");
#endif

	for (cdev = __x86_cpu_dev_start; cdev < __x86_cpu_dev_end; cdev++) {
		const struct cpu_dev *cpudev = *cdev;

		if (count >= X86_VENDOR_NUM)
			break;
		cpu_devs[count] = cpudev;
		count++;

#ifdef CONFIG_PROCESSOR_SELECT
		{
			unsigned int j;

			for (j = 0; j < 2; j++) {
				if (!cpudev->c_ident[j])
					continue;
				pr_info("  %s %s\n", cpudev->c_vendor,
					cpudev->c_ident[j]);
			}
		}
#endif
	}
	early_identify_cpu(&boot_cpu_data);
}

static bool detect_null_seg_behavior(void)
{
	/*
	 * Empirically, writing zero to a segment selector on AMD does
	 * not clear the base, whereas writing zero to a segment
	 * selector on Intel does clear the base.  Intel's behavior
	 * allows slightly faster context switches in the common case
	 * where GS is unused by the prev and next threads.
	 *
	 * Since neither vendor documents this anywhere that I can see,
	 * detect it directly instead of hardcoding the choice by
	 * vendor.
	 *
	 * I've designated AMD's behavior as the "bug" because it's
	 * counterintuitive and less friendly.
	 */

	unsigned long old_base, tmp;
	rdmsrl(MSR_FS_BASE, old_base);
	wrmsrl(MSR_FS_BASE, 1);
	loadsegment(fs, 0);
	rdmsrl(MSR_FS_BASE, tmp);
	wrmsrl(MSR_FS_BASE, old_base);
	return tmp == 0;
}

void check_null_seg_clears_base(struct cpuinfo_x86 *c)
{
	/* BUG_NULL_SEG is only relevant with 64bit userspace */
	if (!IS_ENABLED(CONFIG_X86_64))
		return;

	/* Zen3 CPUs advertise Null Selector Clears Base in CPUID. */
	if (c->extended_cpuid_level >= 0x80000021 &&
	    cpuid_eax(0x80000021) & BIT(6))
		return;

	/*
	 * CPUID bit above wasn't set. If this kernel is still running
	 * as a HV guest, then the HV has decided not to advertize
	 * that CPUID bit for whatever reason.	For example, one
	 * member of the migration pool might be vulnerable.  Which
	 * means, the bug is present: set the BUG flag and return.
	 */
	if (cpu_has(c, X86_FEATURE_HYPERVISOR)) {
		set_cpu_bug(c, X86_BUG_NULL_SEG);
		return;
	}

	/*
	 * Zen2 CPUs also have this behaviour, but no CPUID bit.
	 * 0x18 is the respective family for Hygon.
	 */
	if ((c->x86 == 0x17 || c->x86 == 0x18) &&
	    detect_null_seg_behavior())
		return;

	/* All the remaining ones are affected */
	set_cpu_bug(c, X86_BUG_NULL_SEG);
}

static void generic_identify(struct cpuinfo_x86 *c)
{
	c->extended_cpuid_level = 0;

	if (!have_cpuid_p())
		identify_cpu_without_cpuid(c);

	/* cyrix could have cpuid enabled via c_identify()*/
	if (!have_cpuid_p())
		return;

	cpu_detect(c);

	get_cpu_vendor(c);

	get_cpu_cap(c);

	get_cpu_address_sizes(c);

	if (c->cpuid_level >= 0x00000001) {
		c->initial_apicid = (cpuid_ebx(1) >> 24) & 0xFF;
#ifdef CONFIG_X86_32
# ifdef CONFIG_SMP
		c->apicid = apic->phys_pkg_id(c->initial_apicid, 0);
# else
		c->apicid = c->initial_apicid;
# endif
#endif
		c->phys_proc_id = c->initial_apicid;
	}

	get_model_name(c); /* Default name */

	/*
	 * ESPFIX is a strange bug.  All real CPUs have it.  Paravirt
	 * systems that run Linux at CPL > 0 may or may not have the
	 * issue, but, even if they have the issue, there's absolutely
	 * nothing we can do about it because we can't use the real IRET
	 * instruction.
	 *
	 * NB: For the time being, only 32-bit kernels support
	 * X86_BUG_ESPFIX as such.  64-bit kernels directly choose
	 * whether to apply espfix using paravirt hooks.  If any
	 * non-paravirt system ever shows up that does *not* have the
	 * ESPFIX issue, we can change this.
	 */
#ifdef CONFIG_X86_32
	set_cpu_bug(c, X86_BUG_ESPFIX);
#endif
}

/*
 * Validate that ACPI/mptables have the same information about the
 * effective APIC id and update the package map.
 */
static void validate_apic_and_package_id(struct cpuinfo_x86 *c)
{
#ifdef CONFIG_SMP
	unsigned int apicid, cpu = smp_processor_id();

	apicid = apic->cpu_present_to_apicid(cpu);

	if (apicid != c->apicid) {
		pr_err(FW_BUG "CPU%u: APIC id mismatch. Firmware: %x APIC: %x\n",
		       cpu, apicid, c->initial_apicid);
	}
	BUG_ON(topology_update_package_map(c->phys_proc_id, cpu));
	BUG_ON(topology_update_die_map(c->cpu_die_id, cpu));
#else
	c->logical_proc_id = 0;
#endif
}

/*
 * This does the hard work of actually picking apart the CPU stuff...
 */
static void identify_cpu(struct cpuinfo_x86 *c)
{
	int i;

	c->loops_per_jiffy = loops_per_jiffy;
	c->x86_cache_size = 0;
	c->x86_vendor = X86_VENDOR_UNKNOWN;
	c->x86_model = c->x86_stepping = 0;	/* So far unknown... */
	c->x86_vendor_id[0] = '\0'; /* Unset */
	c->x86_model_id[0] = '\0';  /* Unset */
	c->x86_max_cores = 1;
	c->x86_coreid_bits = 0;
	c->cu_id = 0xff;
#ifdef CONFIG_X86_64
	c->x86_clflush_size = 64;
	c->x86_phys_bits = 36;
	c->x86_virt_bits = 48;
#else
	c->cpuid_level = -1;	/* CPUID not detected */
	c->x86_clflush_size = 32;
	c->x86_phys_bits = 32;
	c->x86_virt_bits = 32;
#endif
	c->x86_cache_alignment = c->x86_clflush_size;
	memset(&c->x86_capability, 0, sizeof(c->x86_capability));
#ifdef CONFIG_X86_VMX_FEATURE_NAMES
	memset(&c->vmx_capability, 0, sizeof(c->vmx_capability));
#endif

	generic_identify(c);

	if (this_cpu->c_identify)
		this_cpu->c_identify(c);

	/* Clear/Set all flags overridden by options, after probe */
	apply_forced_caps(c);

#ifdef CONFIG_X86_64
	c->apicid = apic->phys_pkg_id(c->initial_apicid, 0);
#endif

	/*
	 * Vendor-specific initialization.  In this section we
	 * canonicalize the feature flags, meaning if there are
	 * features a certain CPU supports which CPUID doesn't
	 * tell us, CPUID claiming incorrect flags, or other bugs,
	 * we handle them here.
	 *
	 * At the end of this section, c->x86_capability better
	 * indicate the features this CPU genuinely supports!
	 */
	if (this_cpu->c_init)
		this_cpu->c_init(c);

	/* Disable the PN if appropriate */
	squash_the_stupid_serial_number(c);

	/* Set up SMEP/SMAP/UMIP */
	setup_smep(c);
	setup_smap(c);
	setup_umip(c);

	/* Enable FSGSBASE instructions if available. */
	if (cpu_has(c, X86_FEATURE_FSGSBASE)) {
		cr4_set_bits(X86_CR4_FSGSBASE);
		elf_hwcap2 |= HWCAP2_FSGSBASE;
	}

	/*
	 * The vendor-specific functions might have changed features.
	 * Now we do "generic changes."
	 */

	/* Filter out anything that depends on CPUID levels we don't have */
	filter_cpuid_features(c, true);

	/* If the model name is still unset, do table lookup. */
	if (!c->x86_model_id[0]) {
		const char *p;
		p = table_lookup_model(c);
		if (p)
			strcpy(c->x86_model_id, p);
		else
			/* Last resort... */
			sprintf(c->x86_model_id, "%02x/%02x",
				c->x86, c->x86_model);
	}

#ifdef CONFIG_X86_64
	detect_ht(c);
#endif

	x86_init_rdrand(c);
	setup_pku(c);

	/*
	 * Clear/Set all flags overridden by options, need do it
	 * before following smp all cpus cap AND.
	 */
	apply_forced_caps(c);

	/*
	 * On SMP, boot_cpu_data holds the common feature set between
	 * all CPUs; so make sure that we indicate which features are
	 * common between the CPUs.  The first time this routine gets
	 * executed, c == &boot_cpu_data.
	 */
	if (c != &boot_cpu_data) {
		/* AND the already accumulated flags with these */
		for (i = 0; i < NCAPINTS; i++)
			boot_cpu_data.x86_capability[i] &= c->x86_capability[i];

		/* OR, i.e. replicate the bug flags */
		for (i = NCAPINTS; i < NCAPINTS + NBUGINTS; i++)
			c->x86_capability[i] |= boot_cpu_data.x86_capability[i];
	}

	/* Init Machine Check Exception if available. */
	mcheck_cpu_init(c);

	select_idle_routine(c);

#ifdef CONFIG_NUMA
	numa_add_cpu(smp_processor_id());
#endif
}

/*
 * Set up the CPU state needed to execute SYSENTER/SYSEXIT instructions
 * on 32-bit kernels:
 */
#ifdef CONFIG_X86_32
void enable_sep_cpu(void)
{
	struct tss_struct *tss;
	int cpu;

	if (!boot_cpu_has(X86_FEATURE_SEP))
		return;

	cpu = get_cpu();
	tss = &per_cpu(cpu_tss_rw, cpu);

	/*
	 * We cache MSR_IA32_SYSENTER_CS's value in the TSS's ss1 field --
	 * see the big comment in struct x86_hw_tss's definition.
	 */

	tss->x86_tss.ss1 = __KERNEL_CS;
	wrmsr(MSR_IA32_SYSENTER_CS, tss->x86_tss.ss1, 0);
	wrmsr(MSR_IA32_SYSENTER_ESP, (unsigned long)(cpu_entry_stack(cpu) + 1), 0);
	wrmsr(MSR_IA32_SYSENTER_EIP, (unsigned long)entry_SYSENTER_32, 0);

	put_cpu();
}
#endif

void __init identify_boot_cpu(void)
{
	identify_cpu(&boot_cpu_data);
#ifdef CONFIG_X86_32
	sysenter_setup();
	enable_sep_cpu();
#endif
	cpu_detect_tlb(&boot_cpu_data);
	setup_cr_pinning();

	tsx_init();
}

void identify_secondary_cpu(struct cpuinfo_x86 *c)
{
	BUG_ON(c == &boot_cpu_data);
	identify_cpu(c);
#ifdef CONFIG_X86_32
	enable_sep_cpu();
#endif
	mtrr_ap_init();
	validate_apic_and_package_id(c);
	x86_spec_ctrl_setup_ap();
	update_srbds_msr();
	if (boot_cpu_has_bug(X86_BUG_GDS))
		update_gds_msr();
}

static __init int setup_noclflush(char *arg)
{
	setup_clear_cpu_cap(X86_FEATURE_CLFLUSH);
	setup_clear_cpu_cap(X86_FEATURE_CLFLUSHOPT);
	return 1;
}
__setup("noclflush", setup_noclflush);

void print_cpu_info(struct cpuinfo_x86 *c)
{
	const char *vendor = NULL;

	if (c->x86_vendor < X86_VENDOR_NUM) {
		vendor = this_cpu->c_vendor;
	} else {
		if (c->cpuid_level >= 0)
			vendor = c->x86_vendor_id;
	}

	if (vendor && !strstr(c->x86_model_id, vendor))
		pr_cont("%s ", vendor);

	if (c->x86_model_id[0])
		pr_cont("%s", c->x86_model_id);
	else
		pr_cont("%d86", c->x86);

	pr_cont(" (family: 0x%x, model: 0x%x", c->x86, c->x86_model);

	if (c->x86_stepping || c->cpuid_level >= 0)
		pr_cont(", stepping: 0x%x)\n", c->x86_stepping);
	else
		pr_cont(")\n");
}

/*
 * clearcpuid= was already parsed in fpu__init_parse_early_param.
 * But we need to keep a dummy __setup around otherwise it would
 * show up as an environment variable for init.
 */
static __init int setup_clearcpuid(char *arg)
{
	return 1;
}
__setup("clearcpuid=", setup_clearcpuid);

#ifdef CONFIG_X86_64
DEFINE_PER_CPU_FIRST(struct fixed_percpu_data,
		     fixed_percpu_data) __aligned(PAGE_SIZE) __visible;
EXPORT_PER_CPU_SYMBOL_GPL(fixed_percpu_data);

/*
 * The following percpu variables are hot.  Align current_task to
 * cacheline size such that they fall in the same cacheline.
 */
DEFINE_PER_CPU(struct task_struct *, current_task) ____cacheline_aligned =
	&init_task;
EXPORT_PER_CPU_SYMBOL(current_task);

DEFINE_PER_CPU(struct irq_stack *, hardirq_stack_ptr);
DEFINE_PER_CPU(unsigned int, irq_count) __visible = -1;

DEFINE_PER_CPU(int, __preempt_count) = INIT_PREEMPT_COUNT;
EXPORT_PER_CPU_SYMBOL(__preempt_count);

/* May not be marked __init: used by software suspend */
void syscall_init(void)
{
	wrmsr(MSR_STAR, 0, (__USER32_CS << 16) | __KERNEL_CS);
	wrmsrl(MSR_LSTAR, (unsigned long)entry_SYSCALL_64);

#ifdef CONFIG_IA32_EMULATION
	wrmsrl(MSR_CSTAR, (unsigned long)entry_SYSCALL_compat);
	/*
	 * This only works on Intel CPUs.
	 * On AMD CPUs these MSRs are 32-bit, CPU truncates MSR_IA32_SYSENTER_EIP.
	 * This does not cause SYSENTER to jump to the wrong location, because
	 * AMD doesn't allow SYSENTER in long mode (either 32- or 64-bit).
	 */
	wrmsrl_safe(MSR_IA32_SYSENTER_CS, (u64)__KERNEL_CS);
	wrmsrl_safe(MSR_IA32_SYSENTER_ESP,
		    (unsigned long)(cpu_entry_stack(smp_processor_id()) + 1));
	wrmsrl_safe(MSR_IA32_SYSENTER_EIP, (u64)entry_SYSENTER_compat);
#else
	wrmsrl(MSR_CSTAR, (unsigned long)ignore_sysret);
	wrmsrl_safe(MSR_IA32_SYSENTER_CS, (u64)GDT_ENTRY_INVALID_SEG);
	wrmsrl_safe(MSR_IA32_SYSENTER_ESP, 0ULL);
	wrmsrl_safe(MSR_IA32_SYSENTER_EIP, 0ULL);
#endif

	/* Flags to clear on syscall */
	wrmsrl(MSR_SYSCALL_MASK,
	       X86_EFLAGS_TF|X86_EFLAGS_DF|X86_EFLAGS_IF|
	       X86_EFLAGS_IOPL|X86_EFLAGS_AC|X86_EFLAGS_NT);
}

#else	/* CONFIG_X86_64 */

DEFINE_PER_CPU(struct task_struct *, current_task) = &init_task;
EXPORT_PER_CPU_SYMBOL(current_task);
DEFINE_PER_CPU(int, __preempt_count) = INIT_PREEMPT_COUNT;
EXPORT_PER_CPU_SYMBOL(__preempt_count);

/*
 * On x86_32, vm86 modifies tss.sp0, so sp0 isn't a reliable way to find
 * the top of the kernel stack.  Use an extra percpu variable to track the
 * top of the kernel stack directly.
 */
DEFINE_PER_CPU(unsigned long, cpu_current_top_of_stack) =
	(unsigned long)&init_thread_union + THREAD_SIZE;
EXPORT_PER_CPU_SYMBOL(cpu_current_top_of_stack);

#ifdef CONFIG_STACKPROTECTOR
DEFINE_PER_CPU_ALIGNED(struct stack_canary, stack_canary);
#endif

#endif	/* CONFIG_X86_64 */

/*
 * Clear all 6 debug registers:
 */
static void clear_all_debug_regs(void)
{
	int i;

	for (i = 0; i < 8; i++) {
		/* Ignore db4, db5 */
		if ((i == 4) || (i == 5))
			continue;

		set_debugreg(0, i);
	}
}

#ifdef CONFIG_KGDB
/*
 * Restore debug regs if using kgdbwait and you have a kernel debugger
 * connection established.
 */
static void dbg_restore_debug_regs(void)
{
	if (unlikely(kgdb_connected && arch_kgdb_ops.correct_hw_break))
		arch_kgdb_ops.correct_hw_break();
}
#else /* ! CONFIG_KGDB */
#define dbg_restore_debug_regs()
#endif /* ! CONFIG_KGDB */

static void wait_for_master_cpu(int cpu)
{
#ifdef CONFIG_SMP
	/*
	 * wait for ACK from master CPU before continuing
	 * with AP initialization
	 */
	WARN_ON(cpumask_test_and_set_cpu(cpu, cpu_initialized_mask));
	while (!cpumask_test_cpu(cpu, cpu_callout_mask))
		cpu_relax();
#endif
}

#ifdef CONFIG_X86_64
static inline void setup_getcpu(int cpu)
{
	unsigned long cpudata = vdso_encode_cpunode(cpu, early_cpu_to_node(cpu));
	struct desc_struct d = { };

	if (boot_cpu_has(X86_FEATURE_RDTSCP) || boot_cpu_has(X86_FEATURE_RDPID))
		write_rdtscp_aux(cpudata);

	/* Store CPU and node number in limit. */
	d.limit0 = cpudata;
	d.limit1 = cpudata >> 16;

	d.type = 5;		/* RO data, expand down, accessed */
	d.dpl = 3;		/* Visible to user code */
	d.s = 1;		/* Not a system segment */
	d.p = 1;		/* Present */
	d.d = 1;		/* 32-bit */

	write_gdt_entry(get_cpu_gdt_rw(cpu), GDT_ENTRY_CPUNODE, &d, DESCTYPE_S);
}

static inline void ucode_cpu_init(int cpu)
{
	if (cpu)
		load_ucode_ap();
}

static inline void tss_setup_ist(struct tss_struct *tss)
{
	/* Set up the per-CPU TSS IST stacks */
	tss->x86_tss.ist[IST_INDEX_DF] = __this_cpu_ist_top_va(DF);
	tss->x86_tss.ist[IST_INDEX_NMI] = __this_cpu_ist_top_va(NMI);
	tss->x86_tss.ist[IST_INDEX_DB] = __this_cpu_ist_top_va(DB);
	tss->x86_tss.ist[IST_INDEX_MCE] = __this_cpu_ist_top_va(MCE);
	/* Only mapped when SEV-ES is active */
	tss->x86_tss.ist[IST_INDEX_VC] = __this_cpu_ist_top_va(VC);
}

#else /* CONFIG_X86_64 */

static inline void setup_getcpu(int cpu) { }

static inline void ucode_cpu_init(int cpu)
{
	show_ucode_info_early();
}

static inline void tss_setup_ist(struct tss_struct *tss) { }

#endif /* !CONFIG_X86_64 */

static inline void tss_setup_io_bitmap(struct tss_struct *tss)
{
	tss->x86_tss.io_bitmap_base = IO_BITMAP_OFFSET_INVALID;

#ifdef CONFIG_X86_IOPL_IOPERM
	tss->io_bitmap.prev_max = 0;
	tss->io_bitmap.prev_sequence = 0;
	memset(tss->io_bitmap.bitmap, 0xff, sizeof(tss->io_bitmap.bitmap));
	/*
	 * Invalidate the extra array entry past the end of the all
	 * permission bitmap as required by the hardware.
	 */
	tss->io_bitmap.mapall[IO_BITMAP_LONGS] = ~0UL;
#endif
}

/*
 * Setup everything needed to handle exceptions from the IDT, including the IST
 * exceptions which use paranoid_entry().
 */
void cpu_init_exception_handling(void)
{
	struct tss_struct *tss = this_cpu_ptr(&cpu_tss_rw);
	int cpu = raw_smp_processor_id();

	/* paranoid_entry() gets the CPU number from the GDT */
	setup_getcpu(cpu);

	/* IST vectors need TSS to be set up. */
	tss_setup_ist(tss);
	tss_setup_io_bitmap(tss);
	set_tss_desc(cpu, &get_cpu_entry_area(cpu)->tss.x86_tss);

	load_TR_desc();

	/* Finally load the IDT */
	load_current_idt();
}

/*
 * cpu_init() initializes state that is per-CPU. Some data is already
 * initialized (naturally) in the bootstrap process, such as the GDT.  We
 * reload it nevertheless, this function acts as a 'CPU state barrier',
 * nothing should get across.
 */
void cpu_init(void)
{
	struct task_struct *cur = current;
	int cpu = raw_smp_processor_id();

	wait_for_master_cpu(cpu);

	ucode_cpu_init(cpu);

#ifdef CONFIG_NUMA
	if (this_cpu_read(numa_node) == 0 &&
	    early_cpu_to_node(cpu) != NUMA_NO_NODE)
		set_numa_node(early_cpu_to_node(cpu));
#endif
	pr_debug("Initializing CPU#%d\n", cpu);

	if (IS_ENABLED(CONFIG_X86_64) || cpu_feature_enabled(X86_FEATURE_VME) ||
	    boot_cpu_has(X86_FEATURE_TSC) || boot_cpu_has(X86_FEATURE_DE))
		cr4_clear_bits(X86_CR4_VME|X86_CR4_PVI|X86_CR4_TSD|X86_CR4_DE);

	/*
	 * Initialize the per-CPU GDT with the boot GDT,
	 * and set up the GDT descriptor:
	 */
	switch_to_new_gdt(cpu);

	if (IS_ENABLED(CONFIG_X86_64)) {
		loadsegment(fs, 0);
		memset(cur->thread.tls_array, 0, GDT_ENTRY_TLS_ENTRIES * 8);
		syscall_init();

		wrmsrl(MSR_FS_BASE, 0);
		wrmsrl(MSR_KERNEL_GS_BASE, 0);
		barrier();

		x2apic_setup();
	}

	mmgrab(&init_mm);
	cur->active_mm = &init_mm;
	BUG_ON(cur->mm);
	initialize_tlbstate_and_flush();
	enter_lazy_tlb(&init_mm, cur);

	/*
	 * sp0 points to the entry trampoline stack regardless of what task
	 * is running.
	 */
	load_sp0((unsigned long)(cpu_entry_stack(cpu) + 1));

	load_mm_ldt(&init_mm);

	clear_all_debug_regs();
	dbg_restore_debug_regs();

	doublefault_init_cpu_tss();

	if (is_uv_system())
		uv_cpu_init();

	load_fixmap_gdt(cpu);
}

#ifdef CONFIG_SMP
void cpu_init_secondary(void)
{
	/*
	 * Relies on the BP having set-up the IDT tables, which are loaded
	 * on this CPU in cpu_init_exception_handling().
	 */
	cpu_init_exception_handling();
	cpu_init();
<<<<<<< HEAD
=======
	fpu__init_cpu();
>>>>>>> dd679e5c
}
#endif

#ifdef CONFIG_MICROCODE_LATE_LOADING
/**
 * store_cpu_caps() - Store a snapshot of CPU capabilities
 * @curr_info: Pointer where to store it
 *
 * Returns: None
 */
void store_cpu_caps(struct cpuinfo_x86 *curr_info)
{
	/* Reload CPUID max function as it might've changed. */
	curr_info->cpuid_level = cpuid_eax(0);

	/* Copy all capability leafs and pick up the synthetic ones. */
	memcpy(&curr_info->x86_capability, &boot_cpu_data.x86_capability,
	       sizeof(curr_info->x86_capability));

	/* Get the hardware CPUID leafs */
	get_cpu_cap(curr_info);
}

/**
 * microcode_check() - Check if any CPU capabilities changed after an update.
 * @prev_info:	CPU capabilities stored before an update.
 *
 * The microcode loader calls this upon late microcode load to recheck features,
 * only when microcode has been updated. Caller holds microcode_mutex and CPU
 * hotplug lock.
 *
 * Return: None
 */
void microcode_check(struct cpuinfo_x86 *prev_info)
{
	struct cpuinfo_x86 curr_info;

	perf_check_microcode();

<<<<<<< HEAD
=======
	amd_check_microcode();

>>>>>>> dd679e5c
	store_cpu_caps(&curr_info);

	if (!memcmp(&prev_info->x86_capability, &curr_info.x86_capability,
		    sizeof(prev_info->x86_capability)))
		return;

	pr_warn("x86/CPU: CPU features have changed after loading microcode, but might not take effect.\n");
	pr_warn("x86/CPU: Please consider either early loading through initrd/built-in or a potential BIOS update.\n");
}
#endif

/*
 * Invoked from core CPU hotplug code after hotplug operations
 */
void arch_smt_update(void)
{
	/* Handle the speculative execution misfeatures */
	cpu_bugs_smt_update();
	/* Check whether IPI broadcasting can be enabled */
	apic_smt_update();
}

void __init arch_cpu_finalize_init(void)
{
	identify_boot_cpu();

	/*
	 * identify_boot_cpu() initialized SMT support information, let the
	 * core code know.
	 */
	cpu_smt_check_topology();

	if (!IS_ENABLED(CONFIG_SMP)) {
		pr_info("CPU: ");
		print_cpu_info(&boot_cpu_data);
	}

	cpu_select_mitigations();

	arch_smt_update();

	if (IS_ENABLED(CONFIG_X86_32)) {
		/*
		 * Check whether this is a real i386 which is not longer
		 * supported and fixup the utsname.
		 */
		if (boot_cpu_data.x86 < 4)
			panic("Kernel requires i486+ for 'invlpg' and other features");

		init_utsname()->machine[1] =
			'0' + (boot_cpu_data.x86 > 6 ? 6 : boot_cpu_data.x86);
	}

	/*
	 * Must be before alternatives because it might set or clear
	 * feature bits.
	 */
	fpu__init_system();
	fpu__init_cpu();

	alternative_instructions();

	if (IS_ENABLED(CONFIG_X86_64)) {
		/*
		 * Make sure the first 2MB area is not mapped by huge pages
		 * There are typically fixed size MTRRs in there and overlapping
		 * MTRRs into large pages causes slow downs.
		 *
		 * Right now we don't do that with gbpages because there seems
		 * very little benefit for that case.
		 */
		if (!direct_gbpages)
			set_memory_4k((unsigned long)__va(0), 1);
	} else {
		fpu__init_check_bugs();
	}

	/*
	 * This needs to be called before any devices perform DMA
	 * operations that might use the SWIOTLB bounce buffers. It will
	 * mark the bounce buffers as decrypted so that their usage will
	 * not cause "plain-text" data to be decrypted when accessed. It
	 * must be called after late_time_init() so that Hyper-V x86/x64
	 * hypercalls work when the SWIOTLB bounce buffers are decrypted.
	 */
	mem_encrypt_init();
}<|MERGE_RESOLUTION|>--- conflicted
+++ resolved
@@ -2159,10 +2159,7 @@
 	 */
 	cpu_init_exception_handling();
 	cpu_init();
-<<<<<<< HEAD
-=======
 	fpu__init_cpu();
->>>>>>> dd679e5c
 }
 #endif
 
@@ -2202,11 +2199,8 @@
 
 	perf_check_microcode();
 
-<<<<<<< HEAD
-=======
 	amd_check_microcode();
 
->>>>>>> dd679e5c
 	store_cpu_caps(&curr_info);
 
 	if (!memcmp(&prev_info->x86_capability, &curr_info.x86_capability,
