/*
 * cpuidle.h - a generic framework for CPU idle power management
 *
 * (C) 2007 Venkatesh Pallipadi <venkatesh.pallipadi@intel.com>
 *          Shaohua Li <shaohua.li@intel.com>
 *          Adam Belay <abelay@novell.com>
 *
 * This code is licenced under the GPL.
 */

#ifndef _LINUX_CPUIDLE_H
#define _LINUX_CPUIDLE_H

#include <linux/percpu.h>
#include <linux/list.h>
#include <linux/hrtimer.h>
#include <linux/android_kabi.h>

#define CPUIDLE_STATE_MAX	10
#define CPUIDLE_NAME_LEN	16
#define CPUIDLE_DESC_LEN	32

struct module;

struct cpuidle_device;
struct cpuidle_driver;


/****************************
 * CPUIDLE DEVICE INTERFACE *
 ****************************/

#define CPUIDLE_STATE_DISABLED_BY_USER		BIT(0)
#define CPUIDLE_STATE_DISABLED_BY_DRIVER	BIT(1)

struct cpuidle_state_usage {
	unsigned long long	disable;
	unsigned long long	usage;
	u64			time_ns;
	unsigned long long	above; /* Number of times it's been too deep */
	unsigned long long	below; /* Number of times it's been too shallow */
	unsigned long long	rejected; /* Number of times idle entry was rejected */
#ifdef CONFIG_SUSPEND
	unsigned long long	s2idle_usage;
	unsigned long long	s2idle_time; /* in US */
#endif
};

struct cpuidle_state {
	char		name[CPUIDLE_NAME_LEN];
	char		desc[CPUIDLE_DESC_LEN];

	u64		exit_latency_ns;
	u64		target_residency_ns;
	unsigned int	flags;
	unsigned int	exit_latency; /* in US */
	int		power_usage; /* in mW */
	unsigned int	target_residency; /* in US */

	int (*enter)	(struct cpuidle_device *dev,
			struct cpuidle_driver *drv,
			int index);

	int (*enter_dead) (struct cpuidle_device *dev, int index);

	/*
	 * CPUs execute ->enter_s2idle with the local tick or entire timekeeping
	 * suspended, so it must not re-enable interrupts at any point (even
	 * temporarily) or attempt to change states of clock event devices.
	 *
	 * This callback may point to the same function as ->enter if all of
	 * the above requirements are met by it.
	 */
	int (*enter_s2idle)(struct cpuidle_device *dev,
			    struct cpuidle_driver *drv,
			    int index);
};

/* Idle State Flags */
#define CPUIDLE_FLAG_NONE       	(0x00)
#define CPUIDLE_FLAG_POLLING		BIT(0) /* polling state */
#define CPUIDLE_FLAG_COUPLED		BIT(1) /* state applies to multiple cpus */
#define CPUIDLE_FLAG_TIMER_STOP 	BIT(2) /* timer is stopped on this state */
#define CPUIDLE_FLAG_UNUSABLE		BIT(3) /* avoid using this state */
#define CPUIDLE_FLAG_OFF		BIT(4) /* disable this state by default */
#define CPUIDLE_FLAG_TLB_FLUSHED	BIT(5) /* idle-state flushes TLBs */
#define CPUIDLE_FLAG_RCU_IDLE		BIT(6) /* idle-state takes care of RCU */

struct cpuidle_device_kobj;
struct cpuidle_state_kobj;
struct cpuidle_driver_kobj;

struct cpuidle_device {
	unsigned int		registered:1;
	unsigned int		enabled:1;
	unsigned int		poll_time_limit:1;
	unsigned int		cpu;
	ktime_t			next_hrtimer;

	int			last_state_idx;
	u64			last_residency_ns;
	u64			poll_limit_ns;
	u64			forced_idle_latency_limit_ns;
	struct cpuidle_state_usage	states_usage[CPUIDLE_STATE_MAX];
	struct cpuidle_state_kobj *kobjs[CPUIDLE_STATE_MAX];
	struct cpuidle_driver_kobj *kobj_driver;
	struct cpuidle_device_kobj *kobj_dev;
	struct list_head 	device_list;

#ifdef CONFIG_ARCH_NEEDS_CPU_IDLE_COUPLED
	cpumask_t		coupled_cpus;
	struct cpuidle_coupled	*coupled;
#endif

	ANDROID_KABI_RESERVE(1);
};

DECLARE_PER_CPU(struct cpuidle_device *, cpuidle_devices);
DECLARE_PER_CPU(struct cpuidle_device, cpuidle_dev);

/****************************
 * CPUIDLE DRIVER INTERFACE *
 ****************************/

struct cpuidle_driver {
	const char		*name;
	struct module 		*owner;

        /* used by the cpuidle framework to setup the broadcast timer */
	unsigned int            bctimer:1;
	/* states array must be ordered in decreasing power consumption */
	struct cpuidle_state	states[CPUIDLE_STATE_MAX];
	int			state_count;
	int			safe_state_index;

	/* the driver handles the cpus in cpumask */
	struct cpumask		*cpumask;

	/* preferred governor to switch at register time */
	const char		*governor;

	ANDROID_KABI_RESERVE(1);
};

#ifdef CONFIG_CPU_IDLE
extern void disable_cpuidle(void);
extern bool cpuidle_not_available(struct cpuidle_driver *drv,
				  struct cpuidle_device *dev);

extern int cpuidle_select(struct cpuidle_driver *drv,
			  struct cpuidle_device *dev,
			  bool *stop_tick);
extern int cpuidle_enter(struct cpuidle_driver *drv,
			 struct cpuidle_device *dev, int index);
extern void cpuidle_reflect(struct cpuidle_device *dev, int index);
extern u64 cpuidle_poll_time(struct cpuidle_driver *drv,
			     struct cpuidle_device *dev);

extern int cpuidle_register_driver(struct cpuidle_driver *drv);
extern struct cpuidle_driver *cpuidle_get_driver(void);
extern void cpuidle_driver_state_disabled(struct cpuidle_driver *drv, int idx,
					bool disable);
extern void cpuidle_unregister_driver(struct cpuidle_driver *drv);
extern int cpuidle_register_device(struct cpuidle_device *dev);
extern void cpuidle_unregister_device(struct cpuidle_device *dev);
extern int cpuidle_register(struct cpuidle_driver *drv,
			    const struct cpumask *const coupled_cpus);
extern void cpuidle_unregister(struct cpuidle_driver *drv);
extern void cpuidle_pause_and_lock(void);
extern void cpuidle_resume_and_unlock(void);
extern void cpuidle_pause(void);
extern void cpuidle_resume(void);
extern int cpuidle_enable_device(struct cpuidle_device *dev);
extern void cpuidle_disable_device(struct cpuidle_device *dev);
extern int cpuidle_play_dead(void);

extern struct cpuidle_driver *cpuidle_get_cpu_driver(struct cpuidle_device *dev);
static inline struct cpuidle_device *cpuidle_get_device(void)
{return __this_cpu_read(cpuidle_devices); }
#else
static inline void disable_cpuidle(void) { }
static inline bool cpuidle_not_available(struct cpuidle_driver *drv,
					 struct cpuidle_device *dev)
{return true; }
static inline int cpuidle_select(struct cpuidle_driver *drv,
				 struct cpuidle_device *dev, bool *stop_tick)
{return -ENODEV; }
static inline int cpuidle_enter(struct cpuidle_driver *drv,
				struct cpuidle_device *dev, int index)
{return -ENODEV; }
static inline void cpuidle_reflect(struct cpuidle_device *dev, int index) { }
static inline u64 cpuidle_poll_time(struct cpuidle_driver *drv,
			     struct cpuidle_device *dev)
{return 0; }
static inline int cpuidle_register_driver(struct cpuidle_driver *drv)
{return -ENODEV; }
static inline struct cpuidle_driver *cpuidle_get_driver(void) {return NULL; }
static inline void cpuidle_driver_state_disabled(struct cpuidle_driver *drv,
					       int idx, bool disable) { }
static inline void cpuidle_unregister_driver(struct cpuidle_driver *drv) { }
static inline int cpuidle_register_device(struct cpuidle_device *dev)
{return -ENODEV; }
static inline void cpuidle_unregister_device(struct cpuidle_device *dev) { }
static inline int cpuidle_register(struct cpuidle_driver *drv,
				   const struct cpumask *const coupled_cpus)
{return -ENODEV; }
static inline void cpuidle_unregister(struct cpuidle_driver *drv) { }
static inline void cpuidle_pause_and_lock(void) { }
static inline void cpuidle_resume_and_unlock(void) { }
static inline void cpuidle_pause(void) { }
static inline void cpuidle_resume(void) { }
static inline int cpuidle_enable_device(struct cpuidle_device *dev)
{return -ENODEV; }
static inline void cpuidle_disable_device(struct cpuidle_device *dev) { }
static inline int cpuidle_play_dead(void) {return -ENODEV; }
static inline struct cpuidle_driver *cpuidle_get_cpu_driver(
	struct cpuidle_device *dev) {return NULL; }
static inline struct cpuidle_device *cpuidle_get_device(void) {return NULL; }
#endif

#ifdef CONFIG_CPU_IDLE
extern int cpuidle_find_deepest_state(struct cpuidle_driver *drv,
				      struct cpuidle_device *dev,
				      u64 latency_limit_ns);
extern int cpuidle_enter_s2idle(struct cpuidle_driver *drv,
				struct cpuidle_device *dev);
extern void cpuidle_use_deepest_state(u64 latency_limit_ns);
#else
static inline int cpuidle_find_deepest_state(struct cpuidle_driver *drv,
					     struct cpuidle_device *dev,
					     u64 latency_limit_ns)
{return -ENODEV; }
static inline int cpuidle_enter_s2idle(struct cpuidle_driver *drv,
				       struct cpuidle_device *dev)
{return -ENODEV; }
static inline void cpuidle_use_deepest_state(u64 latency_limit_ns)
{
}
#endif

/* kernel/sched/idle.c */
extern void sched_idle_set_state(struct cpuidle_state *idle_state);
extern void default_idle_call(void);

#ifdef CONFIG_ARCH_NEEDS_CPU_IDLE_COUPLED
void cpuidle_coupled_parallel_barrier(struct cpuidle_device *dev, atomic_t *a);
#else
static inline void cpuidle_coupled_parallel_barrier(struct cpuidle_device *dev, atomic_t *a)
{
}
#endif

#if defined(CONFIG_CPU_IDLE) && defined(CONFIG_ARCH_HAS_CPU_RELAX)
void cpuidle_poll_state_init(struct cpuidle_driver *drv);
#else
static inline void cpuidle_poll_state_init(struct cpuidle_driver *drv) {}
#endif

/******************************
 * CPUIDLE GOVERNOR INTERFACE *
 ******************************/

struct cpuidle_governor {
	char			name[CPUIDLE_NAME_LEN];
	struct list_head 	governor_list;
	unsigned int		rating;

	int  (*enable)		(struct cpuidle_driver *drv,
					struct cpuidle_device *dev);
	void (*disable)		(struct cpuidle_driver *drv,
					struct cpuidle_device *dev);

	int  (*select)		(struct cpuidle_driver *drv,
					struct cpuidle_device *dev,
					bool *stop_tick);
	void (*reflect)		(struct cpuidle_device *dev, int index);
};

extern int cpuidle_register_governor(struct cpuidle_governor *gov);
extern s64 cpuidle_governor_latency_req(unsigned int cpu);

#define __CPU_PM_CPU_IDLE_ENTER(low_level_idle_enter,			\
				idx,					\
				state,					\
				is_retention)				\
({									\
	int __ret = 0;							\
									\
	if (!idx) {							\
		cpu_do_idle();						\
		return idx;						\
	}								\
									\
	if (!is_retention)						\
		__ret =  cpu_pm_enter();				\
	if (!__ret) {							\
		__ret = low_level_idle_enter(state);			\
		if (!is_retention)					\
			cpu_pm_exit();					\
	}								\
									\
	__ret ? -1 : idx;						\
})

#define CPU_PM_CPU_IDLE_ENTER(low_level_idle_enter, idx)	\
	__CPU_PM_CPU_IDLE_ENTER(low_level_idle_enter, idx, idx, 0)

#define CPU_PM_CPU_IDLE_ENTER_RETENTION(low_level_idle_enter, idx)	\
	__CPU_PM_CPU_IDLE_ENTER(low_level_idle_enter, idx, idx, 1)

#define CPU_PM_CPU_IDLE_ENTER_PARAM(low_level_idle_enter, idx, state)	\
	__CPU_PM_CPU_IDLE_ENTER(low_level_idle_enter, idx, state, 0)

#define CPU_PM_CPU_IDLE_ENTER_RETENTION_PARAM(low_level_idle_enter, idx, state)	\
	__CPU_PM_CPU_IDLE_ENTER(low_level_idle_enter, idx, state, 1)

<<<<<<< HEAD
#ifdef CONFIG_SMP
void cpuidle_set_idle_cpu(unsigned int cpu);
void cpuidle_clear_idle_cpu(unsigned int cpu);
void wake_idle_cpus_in_mask(const struct cpumask *mask);
#else
static inline void cpuidle_set_idle_cpu(unsigned int cpu) { }
static inline void cpuidle_clear_idle_cpu(unsigned int cpu) { }
static inline void wake_idle_cpus_in_mask(const struct cpumask *mask) { }
=======
#ifdef CONFIG_CPU_IDLE_GOV_TEO
unsigned long teo_cpu_get_util_threshold(int cpu);
void teo_cpu_set_util_threshold(int cpu, unsigned long util);
#else
static inline unsigned long teo_cpu_get_util_threshold(int cpu) {return -1;}
static inline void teo_cpu_set_util_threshold(int cpu, unsigned long util) {}
>>>>>>> 9c2ce76d
#endif

#endif /* _LINUX_CPUIDLE_H */<|MERGE_RESOLUTION|>--- conflicted
+++ resolved
@@ -314,7 +314,6 @@
 #define CPU_PM_CPU_IDLE_ENTER_RETENTION_PARAM(low_level_idle_enter, idx, state)	\
 	__CPU_PM_CPU_IDLE_ENTER(low_level_idle_enter, idx, state, 1)
 
-<<<<<<< HEAD
 #ifdef CONFIG_SMP
 void cpuidle_set_idle_cpu(unsigned int cpu);
 void cpuidle_clear_idle_cpu(unsigned int cpu);
@@ -323,14 +322,14 @@
 static inline void cpuidle_set_idle_cpu(unsigned int cpu) { }
 static inline void cpuidle_clear_idle_cpu(unsigned int cpu) { }
 static inline void wake_idle_cpus_in_mask(const struct cpumask *mask) { }
-=======
+#endif
+
 #ifdef CONFIG_CPU_IDLE_GOV_TEO
 unsigned long teo_cpu_get_util_threshold(int cpu);
 void teo_cpu_set_util_threshold(int cpu, unsigned long util);
 #else
 static inline unsigned long teo_cpu_get_util_threshold(int cpu) {return -1;}
 static inline void teo_cpu_set_util_threshold(int cpu, unsigned long util) {}
->>>>>>> 9c2ce76d
 #endif
 
 #endif /* _LINUX_CPUIDLE_H */