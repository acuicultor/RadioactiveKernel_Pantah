--- conflicted
+++ resolved
@@ -53,10 +53,7 @@
 	struct lockdep_map	dep_map;
 #endif
 	ANDROID_VENDOR_DATA(1);
-<<<<<<< HEAD
-=======
 	ANDROID_OEM_DATA_ARRAY(1, 2);
->>>>>>> 76081a5f
 };
 
 enum rwsem_waiter_type {
