/* SPDX-License-Identifier: ((GPL-2.0 WITH Linux-syscall-note) OR BSD-2-Clause) */
/*
    This file defines the kernel interface of FUSE
    Copyright (C) 2001-2008  Miklos Szeredi <miklos@szeredi.hu>

    This program can be distributed under the terms of the GNU GPL.
    See the file COPYING.

    This -- and only this -- header file may also be distributed under
    the terms of the BSD Licence as follows:

    Copyright (C) 2001-2007 Miklos Szeredi. All rights reserved.

    Redistribution and use in source and binary forms, with or without
    modification, are permitted provided that the following conditions
    are met:
    1. Redistributions of source code must retain the above copyright
       notice, this list of conditions and the following disclaimer.
    2. Redistributions in binary form must reproduce the above copyright
       notice, this list of conditions and the following disclaimer in the
       documentation and/or other materials provided with the distribution.

    THIS SOFTWARE IS PROVIDED BY AUTHOR AND CONTRIBUTORS ``AS IS'' AND
    ANY EXPRESS OR IMPLIED WARRANTIES, INCLUDING, BUT NOT LIMITED TO, THE
    IMPLIED WARRANTIES OF MERCHANTABILITY AND FITNESS FOR A PARTICULAR PURPOSE
    ARE DISCLAIMED.  IN NO EVENT SHALL AUTHOR OR CONTRIBUTORS BE LIABLE
    FOR ANY DIRECT, INDIRECT, INCIDENTAL, SPECIAL, EXEMPLARY, OR CONSEQUENTIAL
    DAMAGES (INCLUDING, BUT NOT LIMITED TO, PROCUREMENT OF SUBSTITUTE GOODS
    OR SERVICES; LOSS OF USE, DATA, OR PROFITS; OR BUSINESS INTERRUPTION)
    HOWEVER CAUSED AND ON ANY THEORY OF LIABILITY, WHETHER IN CONTRACT, STRICT
    LIABILITY, OR TORT (INCLUDING NEGLIGENCE OR OTHERWISE) ARISING IN ANY WAY
    OUT OF THE USE OF THIS SOFTWARE, EVEN IF ADVISED OF THE POSSIBILITY OF
    SUCH DAMAGE.
*/

/*
 * This file defines the kernel interface of FUSE
 *
 * Protocol changelog:
 *
 * 7.1:
 *  - add the following messages:
 *      FUSE_SETATTR, FUSE_SYMLINK, FUSE_MKNOD, FUSE_MKDIR, FUSE_UNLINK,
 *      FUSE_RMDIR, FUSE_RENAME, FUSE_LINK, FUSE_OPEN, FUSE_READ, FUSE_WRITE,
 *      FUSE_RELEASE, FUSE_FSYNC, FUSE_FLUSH, FUSE_SETXATTR, FUSE_GETXATTR,
 *      FUSE_LISTXATTR, FUSE_REMOVEXATTR, FUSE_OPENDIR, FUSE_READDIR,
 *      FUSE_RELEASEDIR
 *  - add padding to messages to accommodate 32-bit servers on 64-bit kernels
 *
 * 7.2:
 *  - add FOPEN_DIRECT_IO and FOPEN_KEEP_CACHE flags
 *  - add FUSE_FSYNCDIR message
 *
 * 7.3:
 *  - add FUSE_ACCESS message
 *  - add FUSE_CREATE message
 *  - add filehandle to fuse_setattr_in
 *
 * 7.4:
 *  - add frsize to fuse_kstatfs
 *  - clean up request size limit checking
 *
 * 7.5:
 *  - add flags and max_write to fuse_init_out
 *
 * 7.6:
 *  - add max_readahead to fuse_init_in and fuse_init_out
 *
 * 7.7:
 *  - add FUSE_INTERRUPT message
 *  - add POSIX file lock support
 *
 * 7.8:
 *  - add lock_owner and flags fields to fuse_release_in
 *  - add FUSE_BMAP message
 *  - add FUSE_DESTROY message
 *
 * 7.9:
 *  - new fuse_getattr_in input argument of GETATTR
 *  - add lk_flags in fuse_lk_in
 *  - add lock_owner field to fuse_setattr_in, fuse_read_in and fuse_write_in
 *  - add blksize field to fuse_attr
 *  - add file flags field to fuse_read_in and fuse_write_in
 *  - Add ATIME_NOW and MTIME_NOW flags to fuse_setattr_in
 *
 * 7.10
 *  - add nonseekable open flag
 *
 * 7.11
 *  - add IOCTL message
 *  - add unsolicited notification support
 *  - add POLL message and NOTIFY_POLL notification
 *
 * 7.12
 *  - add umask flag to input argument of create, mknod and mkdir
 *  - add notification messages for invalidation of inodes and
 *    directory entries
 *
 * 7.13
 *  - make max number of background requests and congestion threshold
 *    tunables
 *
 * 7.14
 *  - add splice support to fuse device
 *
 * 7.15
 *  - add store notify
 *  - add retrieve notify
 *
 * 7.16
 *  - add BATCH_FORGET request
 *  - FUSE_IOCTL_UNRESTRICTED shall now return with array of 'struct
 *    fuse_ioctl_iovec' instead of ambiguous 'struct iovec'
 *  - add FUSE_IOCTL_32BIT flag
 *
 * 7.17
 *  - add FUSE_FLOCK_LOCKS and FUSE_RELEASE_FLOCK_UNLOCK
 *
 * 7.18
 *  - add FUSE_IOCTL_DIR flag
 *  - add FUSE_NOTIFY_DELETE
 *
 * 7.19
 *  - add FUSE_FALLOCATE
 *
 * 7.20
 *  - add FUSE_AUTO_INVAL_DATA
 *
 * 7.21
 *  - add FUSE_READDIRPLUS
 *  - send the requested events in POLL request
 *
 * 7.22
 *  - add FUSE_ASYNC_DIO
 *
 * 7.23
 *  - add FUSE_WRITEBACK_CACHE
 *  - add time_gran to fuse_init_out
 *  - add reserved space to fuse_init_out
 *  - add FATTR_CTIME
 *  - add ctime and ctimensec to fuse_setattr_in
 *  - add FUSE_RENAME2 request
 *  - add FUSE_NO_OPEN_SUPPORT flag
 *
 *  7.24
 *  - add FUSE_LSEEK for SEEK_HOLE and SEEK_DATA support
 *
 *  7.25
 *  - add FUSE_PARALLEL_DIROPS
 *
 *  7.26
 *  - add FUSE_HANDLE_KILLPRIV
 *  - add FUSE_POSIX_ACL
 *
 *  7.27
 *  - add FUSE_ABORT_ERROR
 *
 *  7.28
 *  - add FUSE_COPY_FILE_RANGE
 *  - add FOPEN_CACHE_DIR
 *  - add FUSE_MAX_PAGES, add max_pages to init_out
 *  - add FUSE_CACHE_SYMLINKS
 *
 *  7.29
 *  - add FUSE_NO_OPENDIR_SUPPORT flag
 *
 *  7.30
 *  - add FUSE_EXPLICIT_INVAL_DATA
 *  - add FUSE_IOCTL_COMPAT_X32
 *
 *  7.31
 *  - add FUSE_WRITE_KILL_PRIV flag
 *  - add FUSE_SETUPMAPPING and FUSE_REMOVEMAPPING
 *  - add map_alignment to fuse_init_out, add FUSE_MAP_ALIGNMENT flag
 *
 *  7.32
 *  - add flags to fuse_attr, add FUSE_ATTR_SUBMOUNT, add FUSE_SUBMOUNTS
 */

#ifndef _LINUX_FUSE_H
#define _LINUX_FUSE_H

#ifdef __KERNEL__
#include <linux/types.h>
#else
#include <stdint.h>
#endif

/*
 * Version negotiation:
 *
 * Both the kernel and userspace send the version they support in the
 * INIT request and reply respectively.
 *
 * If the major versions match then both shall use the smallest
 * of the two minor versions for communication.
 *
 * If the kernel supports a larger major version, then userspace shall
 * reply with the major version it supports, ignore the rest of the
 * INIT message and expect a new INIT message from the kernel with a
 * matching major version.
 *
 * If the library supports a larger major version, then it shall fall
 * back to the major protocol version sent by the kernel for
 * communication and reply with that major version (and an arbitrary
 * supported minor version).
 */

/** Version number of this interface */
#define FUSE_KERNEL_VERSION 7

/** Minor version number of this interface */
#define FUSE_KERNEL_MINOR_VERSION 32

/** The node ID of the root inode */
#define FUSE_ROOT_ID 1

/* Make sure all structures are padded to 64bit boundary, so 32bit
   userspace works under 64bit kernels */

struct fuse_attr {
	uint64_t	ino;
	uint64_t	size;
	uint64_t	blocks;
	uint64_t	atime;
	uint64_t	mtime;
	uint64_t	ctime;
	uint32_t	atimensec;
	uint32_t	mtimensec;
	uint32_t	ctimensec;
	uint32_t	mode;
	uint32_t	nlink;
	uint32_t	uid;
	uint32_t	gid;
	uint32_t	rdev;
	uint32_t	blksize;
	uint32_t	flags;
};

struct fuse_kstatfs {
	uint64_t	blocks;
	uint64_t	bfree;
	uint64_t	bavail;
	uint64_t	files;
	uint64_t	ffree;
	uint32_t	bsize;
	uint32_t	namelen;
	uint32_t	frsize;
	uint32_t	padding;
	uint32_t	spare[6];
};

struct fuse_file_lock {
	uint64_t	start;
	uint64_t	end;
	uint32_t	type;
	uint32_t	pid; /* tgid */
};

/**
 * Bitmasks for fuse_setattr_in.valid
 */
#define FATTR_MODE	(1 << 0)
#define FATTR_UID	(1 << 1)
#define FATTR_GID	(1 << 2)
#define FATTR_SIZE	(1 << 3)
#define FATTR_ATIME	(1 << 4)
#define FATTR_MTIME	(1 << 5)
#define FATTR_FH	(1 << 6)
#define FATTR_ATIME_NOW	(1 << 7)
#define FATTR_MTIME_NOW	(1 << 8)
#define FATTR_LOCKOWNER	(1 << 9)
#define FATTR_CTIME	(1 << 10)

/**
 * Flags returned by the OPEN request
 *
 * FOPEN_DIRECT_IO: bypass page cache for this open file
 * FOPEN_KEEP_CACHE: don't invalidate the data cache on open
 * FOPEN_NONSEEKABLE: the file is not seekable
 * FOPEN_CACHE_DIR: allow caching this directory
 * FOPEN_STREAM: the file is stream-like (no file position at all)
 */
#define FOPEN_DIRECT_IO		(1 << 0)
#define FOPEN_KEEP_CACHE	(1 << 1)
#define FOPEN_NONSEEKABLE	(1 << 2)
#define FOPEN_CACHE_DIR		(1 << 3)
#define FOPEN_STREAM		(1 << 4)

/**
 * INIT request/reply flags
 *
 * FUSE_ASYNC_READ: asynchronous read requests
 * FUSE_POSIX_LOCKS: remote locking for POSIX file locks
 * FUSE_FILE_OPS: kernel sends file handle for fstat, etc... (not yet supported)
 * FUSE_ATOMIC_O_TRUNC: handles the O_TRUNC open flag in the filesystem
 * FUSE_EXPORT_SUPPORT: filesystem handles lookups of "." and ".."
 * FUSE_BIG_WRITES: filesystem can handle write size larger than 4kB
 * FUSE_DONT_MASK: don't apply umask to file mode on create operations
 * FUSE_SPLICE_WRITE: kernel supports splice write on the device
 * FUSE_SPLICE_MOVE: kernel supports splice move on the device
 * FUSE_SPLICE_READ: kernel supports splice read on the device
 * FUSE_FLOCK_LOCKS: remote locking for BSD style file locks
 * FUSE_HAS_IOCTL_DIR: kernel supports ioctl on directories
 * FUSE_AUTO_INVAL_DATA: automatically invalidate cached pages
 * FUSE_DO_READDIRPLUS: do READDIRPLUS (READDIR+LOOKUP in one)
 * FUSE_READDIRPLUS_AUTO: adaptive readdirplus
 * FUSE_ASYNC_DIO: asynchronous direct I/O submission
 * FUSE_WRITEBACK_CACHE: use writeback cache for buffered writes
 * FUSE_NO_OPEN_SUPPORT: kernel supports zero-message opens
 * FUSE_PARALLEL_DIROPS: allow parallel lookups and readdir
 * FUSE_HANDLE_KILLPRIV: fs handles killing suid/sgid/cap on write/chown/trunc
 * FUSE_POSIX_ACL: filesystem supports posix acls
 * FUSE_ABORT_ERROR: reading the device after abort returns ECONNABORTED
 * FUSE_MAX_PAGES: init_out.max_pages contains the max number of req pages
 * FUSE_CACHE_SYMLINKS: cache READLINK responses
 * FUSE_NO_OPENDIR_SUPPORT: kernel supports zero-message opendir
 * FUSE_EXPLICIT_INVAL_DATA: only invalidate cached pages on explicit request
 * FUSE_MAP_ALIGNMENT: init_out.map_alignment contains log2(byte alignment) for
 *		       foffset and moffset fields in struct
 *		       fuse_setupmapping_out and fuse_removemapping_one.
 * FUSE_SUBMOUNTS: kernel supports auto-mounting directory submounts
 */
#define FUSE_ASYNC_READ		(1 << 0)
#define FUSE_POSIX_LOCKS	(1 << 1)
#define FUSE_FILE_OPS		(1 << 2)
#define FUSE_ATOMIC_O_TRUNC	(1 << 3)
#define FUSE_EXPORT_SUPPORT	(1 << 4)
#define FUSE_BIG_WRITES		(1 << 5)
#define FUSE_DONT_MASK		(1 << 6)
#define FUSE_SPLICE_WRITE	(1 << 7)
#define FUSE_SPLICE_MOVE	(1 << 8)
#define FUSE_SPLICE_READ	(1 << 9)
#define FUSE_FLOCK_LOCKS	(1 << 10)
#define FUSE_HAS_IOCTL_DIR	(1 << 11)
#define FUSE_AUTO_INVAL_DATA	(1 << 12)
#define FUSE_DO_READDIRPLUS	(1 << 13)
#define FUSE_READDIRPLUS_AUTO	(1 << 14)
#define FUSE_ASYNC_DIO		(1 << 15)
#define FUSE_WRITEBACK_CACHE	(1 << 16)
#define FUSE_NO_OPEN_SUPPORT	(1 << 17)
#define FUSE_PARALLEL_DIROPS    (1 << 18)
#define FUSE_HANDLE_KILLPRIV	(1 << 19)
#define FUSE_POSIX_ACL		(1 << 20)
#define FUSE_ABORT_ERROR	(1 << 21)
#define FUSE_MAX_PAGES		(1 << 22)
#define FUSE_CACHE_SYMLINKS	(1 << 23)
#define FUSE_NO_OPENDIR_SUPPORT (1 << 24)
#define FUSE_EXPLICIT_INVAL_DATA (1 << 25)
#define FUSE_MAP_ALIGNMENT	(1 << 26)
#define FUSE_SUBMOUNTS		(1 << 27)
#define FUSE_PASSTHROUGH	(1 << 31)

/**
 * CUSE INIT request/reply flags
 *
 * CUSE_UNRESTRICTED_IOCTL:  use unrestricted ioctl
 */
#define CUSE_UNRESTRICTED_IOCTL	(1 << 0)

/**
 * Release flags
 */
#define FUSE_RELEASE_FLUSH	(1 << 0)
#define FUSE_RELEASE_FLOCK_UNLOCK	(1 << 1)

/**
 * Getattr flags
 */
#define FUSE_GETATTR_FH		(1 << 0)

/**
 * Lock flags
 */
#define FUSE_LK_FLOCK		(1 << 0)

/**
 * WRITE flags
 *
 * FUSE_WRITE_CACHE: delayed write from page cache, file handle is guessed
 * FUSE_WRITE_LOCKOWNER: lock_owner field is valid
 * FUSE_WRITE_KILL_PRIV: kill suid and sgid bits
 */
#define FUSE_WRITE_CACHE	(1 << 0)
#define FUSE_WRITE_LOCKOWNER	(1 << 1)
#define FUSE_WRITE_KILL_PRIV	(1 << 2)

/**
 * Read flags
 */
#define FUSE_READ_LOCKOWNER	(1 << 1)

/**
 * Ioctl flags
 *
 * FUSE_IOCTL_COMPAT: 32bit compat ioctl on 64bit machine
 * FUSE_IOCTL_UNRESTRICTED: not restricted to well-formed ioctls, retry allowed
 * FUSE_IOCTL_RETRY: retry with new iovecs
 * FUSE_IOCTL_32BIT: 32bit ioctl
 * FUSE_IOCTL_DIR: is a directory
 * FUSE_IOCTL_COMPAT_X32: x32 compat ioctl on 64bit machine (64bit time_t)
 *
 * FUSE_IOCTL_MAX_IOV: maximum of in_iovecs + out_iovecs
 */
#define FUSE_IOCTL_COMPAT	(1 << 0)
#define FUSE_IOCTL_UNRESTRICTED	(1 << 1)
#define FUSE_IOCTL_RETRY	(1 << 2)
#define FUSE_IOCTL_32BIT	(1 << 3)
#define FUSE_IOCTL_DIR		(1 << 4)
#define FUSE_IOCTL_COMPAT_X32	(1 << 5)

#define FUSE_IOCTL_MAX_IOV	256

/**
 * Poll flags
 *
 * FUSE_POLL_SCHEDULE_NOTIFY: request poll notify
 */
#define FUSE_POLL_SCHEDULE_NOTIFY (1 << 0)

/**
 * Fsync flags
 *
 * FUSE_FSYNC_FDATASYNC: Sync data only, not metadata
 */
#define FUSE_FSYNC_FDATASYNC	(1 << 0)

/**
 * fuse_attr flags
 *
 * FUSE_ATTR_SUBMOUNT: Object is a submount root
 */
#define FUSE_ATTR_SUBMOUNT      (1 << 0)

enum fuse_opcode {
	FUSE_LOOKUP		= 1,
	FUSE_FORGET		= 2,  /* no reply */
	FUSE_GETATTR		= 3,
	FUSE_SETATTR		= 4,
	FUSE_READLINK		= 5,
	FUSE_SYMLINK		= 6,
	FUSE_MKNOD		= 8,
	FUSE_MKDIR		= 9,
	FUSE_UNLINK		= 10,
	FUSE_RMDIR		= 11,
	FUSE_RENAME		= 12,
	FUSE_LINK		= 13,
	FUSE_OPEN		= 14,
	FUSE_READ		= 15,
	FUSE_WRITE		= 16,
	FUSE_STATFS		= 17,
	FUSE_RELEASE		= 18,
	FUSE_FSYNC		= 20,
	FUSE_SETXATTR		= 21,
	FUSE_GETXATTR		= 22,
	FUSE_LISTXATTR		= 23,
	FUSE_REMOVEXATTR	= 24,
	FUSE_FLUSH		= 25,
	FUSE_INIT		= 26,
	FUSE_OPENDIR		= 27,
	FUSE_READDIR		= 28,
	FUSE_RELEASEDIR		= 29,
	FUSE_FSYNCDIR		= 30,
	FUSE_GETLK		= 31,
	FUSE_SETLK		= 32,
	FUSE_SETLKW		= 33,
	FUSE_ACCESS		= 34,
	FUSE_CREATE		= 35,
	FUSE_INTERRUPT		= 36,
	FUSE_BMAP		= 37,
	FUSE_DESTROY		= 38,
	FUSE_IOCTL		= 39,
	FUSE_POLL		= 40,
	FUSE_NOTIFY_REPLY	= 41,
	FUSE_BATCH_FORGET	= 42,
	FUSE_FALLOCATE		= 43,
	FUSE_READDIRPLUS	= 44,
	FUSE_RENAME2		= 45,
	FUSE_LSEEK		= 46,
	FUSE_COPY_FILE_RANGE	= 47,
	FUSE_SETUPMAPPING	= 48,
	FUSE_REMOVEMAPPING	= 49,
	FUSE_CANONICAL_PATH	= 2016,

	/* CUSE specific operations */
	CUSE_INIT		= 4096,

	/* Reserved opcodes: helpful to detect structure endian-ness */
	CUSE_INIT_BSWAP_RESERVED	= 1048576,	/* CUSE_INIT << 8 */
	FUSE_INIT_BSWAP_RESERVED	= 436207616,	/* FUSE_INIT << 24 */
};

enum fuse_notify_code {
	FUSE_NOTIFY_POLL   = 1,
	FUSE_NOTIFY_INVAL_INODE = 2,
	FUSE_NOTIFY_INVAL_ENTRY = 3,
	FUSE_NOTIFY_STORE = 4,
	FUSE_NOTIFY_RETRIEVE = 5,
	FUSE_NOTIFY_DELETE = 6,
	FUSE_NOTIFY_CODE_MAX,
};

/* The read buffer is required to be at least 8k, but may be much larger */
#define FUSE_MIN_READ_BUFFER 8192

#define FUSE_COMPAT_ENTRY_OUT_SIZE 120

struct fuse_entry_out {
	uint64_t	nodeid;		/* Inode ID */
	uint64_t	generation;	/* Inode generation: nodeid:gen must
					   be unique for the fs's lifetime */
	uint64_t	entry_valid;	/* Cache timeout for the name */
	uint64_t	attr_valid;	/* Cache timeout for the attributes */
	uint32_t	entry_valid_nsec;
	uint32_t	attr_valid_nsec;
	struct fuse_attr attr;
};

struct fuse_forget_in {
	uint64_t	nlookup;
};

struct fuse_forget_one {
	uint64_t	nodeid;
	uint64_t	nlookup;
};

struct fuse_batch_forget_in {
	uint32_t	count;
	uint32_t	dummy;
};

struct fuse_getattr_in {
	uint32_t	getattr_flags;
	uint32_t	dummy;
	uint64_t	fh;
};

#define FUSE_COMPAT_ATTR_OUT_SIZE 96

struct fuse_attr_out {
	uint64_t	attr_valid;	/* Cache timeout for the attributes */
	uint32_t	attr_valid_nsec;
	uint32_t	dummy;
	struct fuse_attr attr;
};

#define FUSE_COMPAT_MKNOD_IN_SIZE 8

struct fuse_mknod_in {
	uint32_t	mode;
	uint32_t	rdev;
	uint32_t	umask;
	uint32_t	padding;
};

struct fuse_mkdir_in {
	uint32_t	mode;
	uint32_t	umask;
};

struct fuse_rename_in {
	uint64_t	newdir;
};

struct fuse_rename2_in {
	uint64_t	newdir;
	uint32_t	flags;
	uint32_t	padding;
};

struct fuse_link_in {
	uint64_t	oldnodeid;
};

struct fuse_setattr_in {
	uint32_t	valid;
	uint32_t	padding;
	uint64_t	fh;
	uint64_t	size;
	uint64_t	lock_owner;
	uint64_t	atime;
	uint64_t	mtime;
	uint64_t	ctime;
	uint32_t	atimensec;
	uint32_t	mtimensec;
	uint32_t	ctimensec;
	uint32_t	mode;
	uint32_t	unused4;
	uint32_t	uid;
	uint32_t	gid;
	uint32_t	unused5;
};

struct fuse_open_in {
	uint32_t	flags;
	uint32_t	unused;
};

struct fuse_create_in {
	uint32_t	flags;
	uint32_t	mode;
	uint32_t	umask;
	uint32_t	padding;
};

struct fuse_open_out {
	uint64_t	fh;
	uint32_t	open_flags;
	uint32_t	passthrough_fh;
};

struct fuse_release_in {
	uint64_t	fh;
	uint32_t	flags;
	uint32_t	release_flags;
	uint64_t	lock_owner;
};

struct fuse_flush_in {
	uint64_t	fh;
	uint32_t	unused;
	uint32_t	padding;
	uint64_t	lock_owner;
};

struct fuse_read_in {
	uint64_t	fh;
	uint64_t	offset;
	uint32_t	size;
	uint32_t	read_flags;
	uint64_t	lock_owner;
	uint32_t	flags;
	uint32_t	padding;
};

#define FUSE_COMPAT_WRITE_IN_SIZE 24

struct fuse_write_in {
	uint64_t	fh;
	uint64_t	offset;
	uint32_t	size;
	uint32_t	write_flags;
	uint64_t	lock_owner;
	uint32_t	flags;
	uint32_t	padding;
};

struct fuse_write_out {
	uint32_t	size;
	uint32_t	padding;
};

#define FUSE_COMPAT_STATFS_SIZE 48

struct fuse_statfs_out {
	struct fuse_kstatfs st;
};

struct fuse_fsync_in {
	uint64_t	fh;
	uint32_t	fsync_flags;
	uint32_t	padding;
};

struct fuse_setxattr_in {
	uint32_t	size;
	uint32_t	flags;
};

struct fuse_getxattr_in {
	uint32_t	size;
	uint32_t	padding;
};

struct fuse_getxattr_out {
	uint32_t	size;
	uint32_t	padding;
};

struct fuse_lk_in {
	uint64_t	fh;
	uint64_t	owner;
	struct fuse_file_lock lk;
	uint32_t	lk_flags;
	uint32_t	padding;
};

struct fuse_lk_out {
	struct fuse_file_lock lk;
};

struct fuse_access_in {
	uint32_t	mask;
	uint32_t	padding;
};

struct fuse_init_in {
	uint32_t	major;
	uint32_t	minor;
	uint32_t	max_readahead;
	uint32_t	flags;
};

#define FUSE_COMPAT_INIT_OUT_SIZE 8
#define FUSE_COMPAT_22_INIT_OUT_SIZE 24

struct fuse_init_out {
	uint32_t	major;
	uint32_t	minor;
	uint32_t	max_readahead;
	uint32_t	flags;
	uint16_t	max_background;
	uint16_t	congestion_threshold;
	uint32_t	max_write;
	uint32_t	time_gran;
	uint16_t	max_pages;
	uint16_t	map_alignment;
	uint32_t	unused[8];
};

#define CUSE_INIT_INFO_MAX 4096

struct cuse_init_in {
	uint32_t	major;
	uint32_t	minor;
	uint32_t	unused;
	uint32_t	flags;
};

struct cuse_init_out {
	uint32_t	major;
	uint32_t	minor;
	uint32_t	unused;
	uint32_t	flags;
	uint32_t	max_read;
	uint32_t	max_write;
	uint32_t	dev_major;		/* chardev major */
	uint32_t	dev_minor;		/* chardev minor */
	uint32_t	spare[10];
};

struct fuse_interrupt_in {
	uint64_t	unique;
};

struct fuse_bmap_in {
	uint64_t	block;
	uint32_t	blocksize;
	uint32_t	padding;
};

struct fuse_bmap_out {
	uint64_t	block;
};

struct fuse_ioctl_in {
	uint64_t	fh;
	uint32_t	flags;
	uint32_t	cmd;
	uint64_t	arg;
	uint32_t	in_size;
	uint32_t	out_size;
};

struct fuse_ioctl_iovec {
	uint64_t	base;
	uint64_t	len;
};

struct fuse_ioctl_out {
	int32_t		result;
	uint32_t	flags;
	uint32_t	in_iovs;
	uint32_t	out_iovs;
};

struct fuse_poll_in {
	uint64_t	fh;
	uint64_t	kh;
	uint32_t	flags;
	uint32_t	events;
};

struct fuse_poll_out {
	uint32_t	revents;
	uint32_t	padding;
};

struct fuse_notify_poll_wakeup_out {
	uint64_t	kh;
};

struct fuse_fallocate_in {
	uint64_t	fh;
	uint64_t	offset;
	uint64_t	length;
	uint32_t	mode;
	uint32_t	padding;
};

struct fuse_in_header {
	uint32_t	len;
	uint32_t	opcode;
	uint64_t	unique;
	uint64_t	nodeid;
	uint32_t	uid;
	uint32_t	gid;
	uint32_t	pid;
	uint32_t	padding;
};

/* fuse_passthrough_out for passthrough V1 */
struct fuse_passthrough_out {
	uint32_t	fd;
	/* For future implementation */
	uint32_t	len;
	void		*vec;
};

struct fuse_out_header {
	uint32_t	len;
	int32_t		error;
	uint64_t	unique;
};

struct fuse_dirent {
	uint64_t	ino;
	uint64_t	off;
	uint32_t	namelen;
	uint32_t	type;
	char name[];
};

#define FUSE_NAME_OFFSET offsetof(struct fuse_dirent, name)
#define FUSE_DIRENT_ALIGN(x) \
	(((x) + sizeof(uint64_t) - 1) & ~(sizeof(uint64_t) - 1))
#define FUSE_DIRENT_SIZE(d) \
	FUSE_DIRENT_ALIGN(FUSE_NAME_OFFSET + (d)->namelen)

struct fuse_direntplus {
	struct fuse_entry_out entry_out;
	struct fuse_dirent dirent;
};

#define FUSE_NAME_OFFSET_DIRENTPLUS \
	offsetof(struct fuse_direntplus, dirent.name)
#define FUSE_DIRENTPLUS_SIZE(d) \
	FUSE_DIRENT_ALIGN(FUSE_NAME_OFFSET_DIRENTPLUS + (d)->dirent.namelen)

struct fuse_notify_inval_inode_out {
	uint64_t	ino;
	int64_t		off;
	int64_t		len;
};

struct fuse_notify_inval_entry_out {
	uint64_t	parent;
	uint32_t	namelen;
	uint32_t	padding;
};

struct fuse_notify_delete_out {
	uint64_t	parent;
	uint64_t	child;
	uint32_t	namelen;
	uint32_t	padding;
};

struct fuse_notify_store_out {
	uint64_t	nodeid;
	uint64_t	offset;
	uint32_t	size;
	uint32_t	padding;
};

struct fuse_notify_retrieve_out {
	uint64_t	notify_unique;
	uint64_t	nodeid;
	uint64_t	offset;
	uint32_t	size;
	uint32_t	padding;
};

/* Matches the size of fuse_write_in */
struct fuse_notify_retrieve_in {
	uint64_t	dummy1;
	uint64_t	offset;
	uint32_t	size;
	uint32_t	dummy2;
	uint64_t	dummy3;
	uint64_t	dummy4;
};

/* Device ioctls: */
#define FUSE_DEV_IOC_MAGIC		229
#define FUSE_DEV_IOC_CLONE		_IOR(FUSE_DEV_IOC_MAGIC, 0, uint32_t)
<<<<<<< HEAD
/* 127 is reserved for the V1 interface implementation in Android */
#define FUSE_DEV_IOC_PASSTHROUGH_OPEN	_IOW(FUSE_DEV_IOC_MAGIC, 127, struct fuse_passthrough_out)
=======
/* 127 is reserved for the V1 interface implementation in Android (deprecated) */
/* 126 is reserved for the V2 interface implementation in Android */
#define FUSE_DEV_IOC_PASSTHROUGH_OPEN	_IOW(FUSE_DEV_IOC_MAGIC, 126, __u32)
>>>>>>> 76081a5f

struct fuse_lseek_in {
	uint64_t	fh;
	uint64_t	offset;
	uint32_t	whence;
	uint32_t	padding;
};

struct fuse_lseek_out {
	uint64_t	offset;
};

struct fuse_copy_file_range_in {
	uint64_t	fh_in;
	uint64_t	off_in;
	uint64_t	nodeid_out;
	uint64_t	fh_out;
	uint64_t	off_out;
	uint64_t	len;
	uint64_t	flags;
};

#define FUSE_SETUPMAPPING_FLAG_WRITE (1ull << 0)
#define FUSE_SETUPMAPPING_FLAG_READ (1ull << 1)
struct fuse_setupmapping_in {
	/* An already open handle */
	uint64_t	fh;
	/* Offset into the file to start the mapping */
	uint64_t	foffset;
	/* Length of mapping required */
	uint64_t	len;
	/* Flags, FUSE_SETUPMAPPING_FLAG_* */
	uint64_t	flags;
	/* Offset in Memory Window */
	uint64_t	moffset;
};

struct fuse_removemapping_in {
	/* number of fuse_removemapping_one follows */
	uint32_t        count;
};

struct fuse_removemapping_one {
	/* Offset into the dax window start the unmapping */
	uint64_t        moffset;
	/* Length of mapping required */
	uint64_t	len;
};

#define FUSE_REMOVEMAPPING_MAX_ENTRY   \
		(PAGE_SIZE / sizeof(struct fuse_removemapping_one))

#endif /* _LINUX_FUSE_H */<|MERGE_RESOLUTION|>--- conflicted
+++ resolved
@@ -810,14 +810,6 @@
 	uint32_t	padding;
 };
 
-/* fuse_passthrough_out for passthrough V1 */
-struct fuse_passthrough_out {
-	uint32_t	fd;
-	/* For future implementation */
-	uint32_t	len;
-	void		*vec;
-};
-
 struct fuse_out_header {
 	uint32_t	len;
 	int32_t		error;
@@ -895,14 +887,9 @@
 /* Device ioctls: */
 #define FUSE_DEV_IOC_MAGIC		229
 #define FUSE_DEV_IOC_CLONE		_IOR(FUSE_DEV_IOC_MAGIC, 0, uint32_t)
-<<<<<<< HEAD
-/* 127 is reserved for the V1 interface implementation in Android */
-#define FUSE_DEV_IOC_PASSTHROUGH_OPEN	_IOW(FUSE_DEV_IOC_MAGIC, 127, struct fuse_passthrough_out)
-=======
 /* 127 is reserved for the V1 interface implementation in Android (deprecated) */
 /* 126 is reserved for the V2 interface implementation in Android */
 #define FUSE_DEV_IOC_PASSTHROUGH_OPEN	_IOW(FUSE_DEV_IOC_MAGIC, 126, __u32)
->>>>>>> 76081a5f
 
 struct fuse_lseek_in {
 	uint64_t	fh;
