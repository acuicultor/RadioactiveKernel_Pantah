--- conflicted
+++ resolved
@@ -457,13 +457,7 @@
 {
 	struct snd_soc_acpi_mach *mach = driver_data;
 	struct hdac_bus *bus = ebus_to_hbus(&skl->ebus);
-<<<<<<< HEAD
-	struct platform_device *pdev;
-	struct snd_soc_acpi_mach *mach = driver_data;
-	int ret;
-=======
 	struct skl_machine_pdata *pdata;
->>>>>>> 5fa4ec9c
 
 	mach = snd_soc_acpi_find_machine(mach);
 	if (mach == NULL) {
@@ -501,11 +495,8 @@
 		return -EIO;
 	}
 
-	if (mach->pdata) {
-		skl->use_tplg_pcm =
-			((struct skl_machine_pdata *)mach->pdata)->use_tplg_pcm;
+	if (mach->pdata)
 		dev_set_drvdata(&pdev->dev, mach->pdata);
-	}
 
 	skl->i2s_dev = pdev;
 
