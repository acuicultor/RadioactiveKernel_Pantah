/*
 * wm8994.c  --  WM8994 ALSA SoC Audio driver
 *
 * Copyright 2009 Wolfson Microelectronics plc
 *
 * Author: Mark Brown <broonie@opensource.wolfsonmicro.com>
 *
 *
 * This program is free software; you can redistribute it and/or modify
 * it under the terms of the GNU General Public License version 2 as
 * published by the Free Software Foundation.
 */

#include <linux/module.h>
#include <linux/moduleparam.h>
#include <linux/init.h>
#include <linux/delay.h>
#include <linux/pm.h>
#include <linux/i2c.h>
#include <linux/platform_device.h>
#include <linux/pm_runtime.h>
#include <linux/regulator/consumer.h>
#include <linux/slab.h>
#include <sound/core.h>
#include <sound/jack.h>
#include <sound/pcm.h>
#include <sound/pcm_params.h>
#include <sound/soc.h>
#include <sound/initval.h>
#include <sound/tlv.h>
#include <trace/events/asoc.h>

#include <linux/mfd/wm8994/core.h>
#include <linux/mfd/wm8994/registers.h>
#include <linux/mfd/wm8994/pdata.h>
#include <linux/mfd/wm8994/gpio.h>

#include "wm8994.h"
#include "wm_hubs.h"

struct fll_config {
	int src;
	int in;
	int out;
};

#define WM8994_NUM_DRC 3
#define WM8994_NUM_EQ  3

static int wm8994_drc_base[] = {
	WM8994_AIF1_DRC1_1,
	WM8994_AIF1_DRC2_1,
	WM8994_AIF2_DRC_1,
};

static int wm8994_retune_mobile_base[] = {
	WM8994_AIF1_DAC1_EQ_GAINS_1,
	WM8994_AIF1_DAC2_EQ_GAINS_1,
	WM8994_AIF2_EQ_GAINS_1,
};

struct wm8994_micdet {
	struct snd_soc_jack *jack;
	int det;
	int shrt;
};

/* codec private data */
struct wm8994_priv {
	struct wm_hubs_data hubs;
	enum snd_soc_control_type control_type;
	void *control_data;
	struct snd_soc_codec *codec;
	int sysclk[2];
	int sysclk_rate[2];
	int mclk[2];
	int aifclk[2];
	struct fll_config fll[2], fll_suspend[2];

	int dac_rates[2];
	int lrclk_shared[2];

	int mbc_ena[3];

	/* Platform dependant DRC configuration */
	const char **drc_texts;
	int drc_cfg[WM8994_NUM_DRC];
	struct soc_enum drc_enum;

	/* Platform dependant ReTune mobile configuration */
	int num_retune_mobile_texts;
	const char **retune_mobile_texts;
	int retune_mobile_cfg[WM8994_NUM_EQ];
	struct soc_enum retune_mobile_enum;

	/* Platform dependant MBC configuration */
	int mbc_cfg;
	const char **mbc_texts;
	struct soc_enum mbc_enum;

	struct wm8994_micdet micdet[2];

	wm8958_micdet_cb jack_cb;
	void *jack_cb_data;
	bool jack_is_mic;
	bool jack_is_video;

	int revision;
	struct wm8994_pdata *pdata;

<<<<<<< HEAD
=======
	unsigned int aif1clk_enable:1;
	unsigned int aif2clk_enable:1;
};

>>>>>>> 47ae63e0
static int wm8994_readable(unsigned int reg)
{
	switch (reg) {
	case WM8994_GPIO_1:
	case WM8994_GPIO_2:
	case WM8994_GPIO_3:
	case WM8994_GPIO_4:
	case WM8994_GPIO_5:
	case WM8994_GPIO_6:
	case WM8994_GPIO_7:
	case WM8994_GPIO_8:
	case WM8994_GPIO_9:
	case WM8994_GPIO_10:
	case WM8994_GPIO_11:
	case WM8994_INTERRUPT_STATUS_1:
	case WM8994_INTERRUPT_STATUS_2:
	case WM8994_INTERRUPT_RAW_STATUS_2:
		return 1;
	default:
		break;
	}

	if (reg >= WM8994_CACHE_SIZE)
		return 0;
	return wm8994_access_masks[reg].readable != 0;
}

static int wm8994_volatile(unsigned int reg)
{
	if (reg >= WM8994_CACHE_SIZE)
		return 1;

	switch (reg) {
	case WM8994_SOFTWARE_RESET:
	case WM8994_CHIP_REVISION:
	case WM8994_DC_SERVO_1:
	case WM8994_DC_SERVO_READBACK:
	case WM8994_RATE_STATUS:
	case WM8994_LDO_1:
	case WM8994_LDO_2:
	case WM8958_DSP2_EXECCONTROL:
	case WM8958_MIC_DETECT_3:
		return 1;
	default:
		return 0;
	}
}

static int wm8994_write(struct snd_soc_codec *codec, unsigned int reg,
	unsigned int value)
{
	int ret;

	BUG_ON(reg > WM8994_MAX_REGISTER);

	if (!wm8994_volatile(reg)) {
		ret = snd_soc_cache_write(codec, reg, value);
		if (ret != 0)
			dev_err(codec->dev, "Cache write to %x failed: %d\n",
				reg, ret);
	}

	return wm8994_reg_write(codec->control_data, reg, value);
}

static unsigned int wm8994_read(struct snd_soc_codec *codec,
				unsigned int reg)
{
	unsigned int val;
	int ret;

	BUG_ON(reg > WM8994_MAX_REGISTER);

	if (!wm8994_volatile(reg) && wm8994_readable(reg) &&
	    reg < codec->driver->reg_cache_size) {
		ret = snd_soc_cache_read(codec, reg, &val);
		if (ret >= 0)
			return val;
		else
			dev_err(codec->dev, "Cache read from %x failed: %d\n",
				reg, ret);
	}

	return wm8994_reg_read(codec->control_data, reg);
}

static int configure_aif_clock(struct snd_soc_codec *codec, int aif)
{
	struct wm8994_priv *wm8994 = snd_soc_codec_get_drvdata(codec);
	int rate;
	int reg1 = 0;
	int offset;

	if (aif)
		offset = 4;
	else
		offset = 0;

	switch (wm8994->sysclk[aif]) {
	case WM8994_SYSCLK_MCLK1:
		rate = wm8994->mclk[0];
		break;

	case WM8994_SYSCLK_MCLK2:
		reg1 |= 0x8;
		rate = wm8994->mclk[1];
		break;

	case WM8994_SYSCLK_FLL1:
		reg1 |= 0x10;
		rate = wm8994->fll[0].out;
		break;

	case WM8994_SYSCLK_FLL2:
		reg1 |= 0x18;
		rate = wm8994->fll[1].out;
		break;

	default:
		return -EINVAL;
	}

	if (rate >= 13500000) {
		rate /= 2;
		reg1 |= WM8994_AIF1CLK_DIV;

		dev_dbg(codec->dev, "Dividing AIF%d clock to %dHz\n",
			aif + 1, rate);
	}

	if (rate && rate < 3000000)
		dev_warn(codec->dev, "AIF%dCLK is %dHz, should be >=3MHz for optimal performance\n",
			 aif + 1, rate);

	wm8994->aifclk[aif] = rate;

	snd_soc_update_bits(codec, WM8994_AIF1_CLOCKING_1 + offset,
			    WM8994_AIF1CLK_SRC_MASK | WM8994_AIF1CLK_DIV,
			    reg1);

	return 0;
}

static int configure_clock(struct snd_soc_codec *codec)
{
	struct wm8994_priv *wm8994 = snd_soc_codec_get_drvdata(codec);
	int old, new;

	/* Bring up the AIF clocks first */
	configure_aif_clock(codec, 0);
	configure_aif_clock(codec, 1);

	/* Then switch CLK_SYS over to the higher of them; a change
	 * can only happen as a result of a clocking change which can
	 * only be made outside of DAPM so we can safely redo the
	 * clocking.
	 */

	/* If they're equal it doesn't matter which is used */
	if (wm8994->aifclk[0] == wm8994->aifclk[1])
		return 0;

	if (wm8994->aifclk[0] < wm8994->aifclk[1])
		new = WM8994_SYSCLK_SRC;
	else
		new = 0;

	old = snd_soc_read(codec, WM8994_CLOCKING_1) & WM8994_SYSCLK_SRC;

	/* If there's no change then we're done. */
	if (old == new)
		return 0;

	snd_soc_update_bits(codec, WM8994_CLOCKING_1, WM8994_SYSCLK_SRC, new);

	snd_soc_dapm_sync(&codec->dapm);

	return 0;
}

static int check_clk_sys(struct snd_soc_dapm_widget *source,
			 struct snd_soc_dapm_widget *sink)
{
	int reg = snd_soc_read(source->codec, WM8994_CLOCKING_1);
	const char *clk;

	/* Check what we're currently using for CLK_SYS */
	if (reg & WM8994_SYSCLK_SRC)
		clk = "AIF2CLK";
	else
		clk = "AIF1CLK";

	return strcmp(source->name, clk) == 0;
}

static const char *sidetone_hpf_text[] = {
	"2.7kHz", "1.35kHz", "675Hz", "370Hz", "180Hz", "90Hz", "45Hz"
};

static const struct soc_enum sidetone_hpf =
	SOC_ENUM_SINGLE(WM8994_SIDETONE, 7, 7, sidetone_hpf_text);

static const char *adc_hpf_text[] = {
	"HiFi", "Voice 1", "Voice 2", "Voice 3"
};

static const struct soc_enum aif1adc1_hpf =
	SOC_ENUM_SINGLE(WM8994_AIF1_ADC1_FILTERS, 13, 4, adc_hpf_text);

static const struct soc_enum aif1adc2_hpf =
	SOC_ENUM_SINGLE(WM8994_AIF1_ADC2_FILTERS, 13, 4, adc_hpf_text);

static const struct soc_enum aif2adc_hpf =
	SOC_ENUM_SINGLE(WM8994_AIF2_ADC_FILTERS, 13, 4, adc_hpf_text);

static const DECLARE_TLV_DB_SCALE(aif_tlv, 0, 600, 0);
static const DECLARE_TLV_DB_SCALE(digital_tlv, -7200, 75, 1);
static const DECLARE_TLV_DB_SCALE(st_tlv, -3600, 300, 0);
static const DECLARE_TLV_DB_SCALE(wm8994_3d_tlv, -1600, 183, 0);
static const DECLARE_TLV_DB_SCALE(eq_tlv, -1200, 100, 0);

#define WM8994_DRC_SWITCH(xname, reg, shift) \
{	.iface = SNDRV_CTL_ELEM_IFACE_MIXER, .name = xname, \
	.info = snd_soc_info_volsw, .get = snd_soc_get_volsw,\
	.put = wm8994_put_drc_sw, \
	.private_value =  SOC_SINGLE_VALUE(reg, shift, 1, 0) }

static int wm8994_put_drc_sw(struct snd_kcontrol *kcontrol,
			     struct snd_ctl_elem_value *ucontrol)
{
	struct soc_mixer_control *mc =
		(struct soc_mixer_control *)kcontrol->private_value;
	struct snd_soc_codec *codec = snd_kcontrol_chip(kcontrol);
	int mask, ret;

	/* Can't enable both ADC and DAC paths simultaneously */
	if (mc->shift == WM8994_AIF1DAC1_DRC_ENA_SHIFT)
		mask = WM8994_AIF1ADC1L_DRC_ENA_MASK |
			WM8994_AIF1ADC1R_DRC_ENA_MASK;
	else
		mask = WM8994_AIF1DAC1_DRC_ENA_MASK;

	ret = snd_soc_read(codec, mc->reg);
	if (ret < 0)
		return ret;
	if (ret & mask)
		return -EINVAL;

	return snd_soc_put_volsw(kcontrol, ucontrol);
}

static void wm8994_set_drc(struct snd_soc_codec *codec, int drc)
{
	struct wm8994_priv *wm8994 = snd_soc_codec_get_drvdata(codec);
	struct wm8994_pdata *pdata = wm8994->pdata;
	int base = wm8994_drc_base[drc];
	int cfg = wm8994->drc_cfg[drc];
	int save, i;

	/* Save any enables; the configuration should clear them. */
	save = snd_soc_read(codec, base);
	save &= WM8994_AIF1DAC1_DRC_ENA | WM8994_AIF1ADC1L_DRC_ENA |
		WM8994_AIF1ADC1R_DRC_ENA;

	for (i = 0; i < WM8994_DRC_REGS; i++)
		snd_soc_update_bits(codec, base + i, 0xffff,
				    pdata->drc_cfgs[cfg].regs[i]);

	snd_soc_update_bits(codec, base, WM8994_AIF1DAC1_DRC_ENA |
			     WM8994_AIF1ADC1L_DRC_ENA |
			     WM8994_AIF1ADC1R_DRC_ENA, save);
}

/* Icky as hell but saves code duplication */
static int wm8994_get_drc(const char *name)
{
	if (strcmp(name, "AIF1DRC1 Mode") == 0)
		return 0;
	if (strcmp(name, "AIF1DRC2 Mode") == 0)
		return 1;
	if (strcmp(name, "AIF2DRC Mode") == 0)
		return 2;
	return -EINVAL;
}

static int wm8994_put_drc_enum(struct snd_kcontrol *kcontrol,
			       struct snd_ctl_elem_value *ucontrol)
{
	struct snd_soc_codec *codec = snd_kcontrol_chip(kcontrol);
	struct wm8994_priv *wm8994 = snd_soc_codec_get_drvdata(codec);
	struct wm8994_pdata *pdata = wm8994->pdata;
	int drc = wm8994_get_drc(kcontrol->id.name);
	int value = ucontrol->value.integer.value[0];

	if (drc < 0)
		return drc;

	if (value >= pdata->num_drc_cfgs)
		return -EINVAL;

	wm8994->drc_cfg[drc] = value;

	wm8994_set_drc(codec, drc);

	return 0;
}

static int wm8994_get_drc_enum(struct snd_kcontrol *kcontrol,
			       struct snd_ctl_elem_value *ucontrol)
{
	struct snd_soc_codec *codec = snd_kcontrol_chip(kcontrol);
	struct wm8994_priv *wm8994 = snd_soc_codec_get_drvdata(codec);
	int drc = wm8994_get_drc(kcontrol->id.name);

	ucontrol->value.enumerated.item[0] = wm8994->drc_cfg[drc];

	return 0;
}

static void wm8994_set_retune_mobile(struct snd_soc_codec *codec, int block)
{
	struct wm8994_priv *wm8994 = snd_soc_codec_get_drvdata(codec);
	struct wm8994_pdata *pdata = wm8994->pdata;
	int base = wm8994_retune_mobile_base[block];
	int iface, best, best_val, save, i, cfg;

	if (!pdata || !wm8994->num_retune_mobile_texts)
		return;

	switch (block) {
	case 0:
	case 1:
		iface = 0;
		break;
	case 2:
		iface = 1;
		break;
	default:
		return;
	}

	/* Find the version of the currently selected configuration
	 * with the nearest sample rate. */
	cfg = wm8994->retune_mobile_cfg[block];
	best = 0;
	best_val = INT_MAX;
	for (i = 0; i < pdata->num_retune_mobile_cfgs; i++) {
		if (strcmp(pdata->retune_mobile_cfgs[i].name,
			   wm8994->retune_mobile_texts[cfg]) == 0 &&
		    abs(pdata->retune_mobile_cfgs[i].rate
			- wm8994->dac_rates[iface]) < best_val) {
			best = i;
			best_val = abs(pdata->retune_mobile_cfgs[i].rate
				       - wm8994->dac_rates[iface]);
		}
	}

	dev_dbg(codec->dev, "ReTune Mobile %d %s/%dHz for %dHz sample rate\n",
		block,
		pdata->retune_mobile_cfgs[best].name,
		pdata->retune_mobile_cfgs[best].rate,
		wm8994->dac_rates[iface]);

	/* The EQ will be disabled while reconfiguring it, remember the
	 * current configuration. 
	 */
	save = snd_soc_read(codec, base);
	save &= WM8994_AIF1DAC1_EQ_ENA;

	for (i = 0; i < WM8994_EQ_REGS; i++)
		snd_soc_update_bits(codec, base + i, 0xffff,
				pdata->retune_mobile_cfgs[best].regs[i]);

	snd_soc_update_bits(codec, base, WM8994_AIF1DAC1_EQ_ENA, save);
}

/* Icky as hell but saves code duplication */
static int wm8994_get_retune_mobile_block(const char *name)
{
	if (strcmp(name, "AIF1.1 EQ Mode") == 0)
		return 0;
	if (strcmp(name, "AIF1.2 EQ Mode") == 0)
		return 1;
	if (strcmp(name, "AIF2 EQ Mode") == 0)
		return 2;
	return -EINVAL;
}

static int wm8994_put_retune_mobile_enum(struct snd_kcontrol *kcontrol,
					 struct snd_ctl_elem_value *ucontrol)
{
	struct snd_soc_codec *codec = snd_kcontrol_chip(kcontrol);
	struct wm8994_priv *wm8994 = snd_soc_codec_get_drvdata(codec);
	struct wm8994_pdata *pdata = wm8994->pdata;
	int block = wm8994_get_retune_mobile_block(kcontrol->id.name);
	int value = ucontrol->value.integer.value[0];

	if (block < 0)
		return block;

	if (value >= pdata->num_retune_mobile_cfgs)
		return -EINVAL;

	wm8994->retune_mobile_cfg[block] = value;

	wm8994_set_retune_mobile(codec, block);

	return 0;
}

static int wm8994_get_retune_mobile_enum(struct snd_kcontrol *kcontrol,
					 struct snd_ctl_elem_value *ucontrol)
{
	struct snd_soc_codec *codec = snd_kcontrol_chip(kcontrol);
	struct wm8994_priv *wm8994 =snd_soc_codec_get_drvdata(codec);
	int block = wm8994_get_retune_mobile_block(kcontrol->id.name);

	ucontrol->value.enumerated.item[0] = wm8994->retune_mobile_cfg[block];

	return 0;
}

static const char *aif_chan_src_text[] = {
	"Left", "Right"
};

static const struct soc_enum aif1adcl_src =
	SOC_ENUM_SINGLE(WM8994_AIF1_CONTROL_1, 15, 2, aif_chan_src_text);

static const struct soc_enum aif1adcr_src =
	SOC_ENUM_SINGLE(WM8994_AIF1_CONTROL_1, 14, 2, aif_chan_src_text);

static const struct soc_enum aif2adcl_src =
	SOC_ENUM_SINGLE(WM8994_AIF2_CONTROL_1, 15, 2, aif_chan_src_text);

static const struct soc_enum aif2adcr_src =
	SOC_ENUM_SINGLE(WM8994_AIF2_CONTROL_1, 14, 2, aif_chan_src_text);

static const struct soc_enum aif1dacl_src =
	SOC_ENUM_SINGLE(WM8994_AIF1_CONTROL_2, 15, 2, aif_chan_src_text);

static const struct soc_enum aif1dacr_src =
	SOC_ENUM_SINGLE(WM8994_AIF1_CONTROL_2, 14, 2, aif_chan_src_text);

static const struct soc_enum aif2dacl_src =
	SOC_ENUM_SINGLE(WM8994_AIF2_CONTROL_2, 15, 2, aif_chan_src_text);

static const struct soc_enum aif2dacr_src =
	SOC_ENUM_SINGLE(WM8994_AIF2_CONTROL_2, 14, 2, aif_chan_src_text);

static const char *osr_text[] = {
	"Low Power", "High Performance",
};

static const struct soc_enum dac_osr =
	SOC_ENUM_SINGLE(WM8994_OVERSAMPLING, 0, 2, osr_text);

static const struct soc_enum adc_osr =
	SOC_ENUM_SINGLE(WM8994_OVERSAMPLING, 1, 2, osr_text);

static void wm8958_mbc_apply(struct snd_soc_codec *codec, int mbc, int start)
{
	struct wm8994_priv *wm8994 = snd_soc_codec_get_drvdata(codec);
	struct wm8994_pdata *pdata = wm8994->pdata;
	int pwr_reg = snd_soc_read(codec, WM8994_POWER_MANAGEMENT_5);
	int ena, reg, aif, i;

	switch (mbc) {
	case 0:
		pwr_reg &= (WM8994_AIF1DAC1L_ENA | WM8994_AIF1DAC1R_ENA);
		aif = 0;
		break;
	case 1:
		pwr_reg &= (WM8994_AIF1DAC2L_ENA | WM8994_AIF1DAC2R_ENA);
		aif = 0;
		break;
	case 2:
		pwr_reg &= (WM8994_AIF2DACL_ENA | WM8994_AIF2DACR_ENA);
		aif = 1;
		break;
	default:
		BUG();
		return;
	}

	/* We can only enable the MBC if the AIF is enabled and we
	 * want it to be enabled. */
	ena = pwr_reg && wm8994->mbc_ena[mbc];

	reg = snd_soc_read(codec, WM8958_DSP2_PROGRAM);

	dev_dbg(codec->dev, "MBC %d startup: %d, power: %x, DSP: %x\n",
		mbc, start, pwr_reg, reg);

	if (start && ena) {
		/* If the DSP is already running then noop */
		if (reg & WM8958_DSP2_ENA)
			return;

		/* Switch the clock over to the appropriate AIF */
		snd_soc_update_bits(codec, WM8994_CLOCKING_1,
				    WM8958_DSP2CLK_SRC | WM8958_DSP2CLK_ENA,
				    aif << WM8958_DSP2CLK_SRC_SHIFT |
				    WM8958_DSP2CLK_ENA);

		snd_soc_update_bits(codec, WM8958_DSP2_PROGRAM,
				    WM8958_DSP2_ENA, WM8958_DSP2_ENA);

		/* If we've got user supplied MBC settings use them */
		if (pdata && pdata->num_mbc_cfgs) {
			struct wm8958_mbc_cfg *cfg
				= &pdata->mbc_cfgs[wm8994->mbc_cfg];

			for (i = 0; i < ARRAY_SIZE(cfg->coeff_regs); i++)
				snd_soc_write(codec, i + WM8958_MBC_BAND_1_K_1,
					      cfg->coeff_regs[i]);

			for (i = 0; i < ARRAY_SIZE(cfg->cutoff_regs); i++)
				snd_soc_write(codec,
					      i + WM8958_MBC_BAND_2_LOWER_CUTOFF_C1_1,
					      cfg->cutoff_regs[i]);
		}

		/* Run the DSP */
		snd_soc_write(codec, WM8958_DSP2_EXECCONTROL,
			      WM8958_DSP2_RUNR);

		/* And we're off! */
		snd_soc_update_bits(codec, WM8958_DSP2_CONFIG,
				    WM8958_MBC_ENA | WM8958_MBC_SEL_MASK,
				    mbc << WM8958_MBC_SEL_SHIFT |
				    WM8958_MBC_ENA);
	} else {
		/* If the DSP is already stopped then noop */
		if (!(reg & WM8958_DSP2_ENA))
			return;

		snd_soc_update_bits(codec, WM8958_DSP2_CONFIG,
				    WM8958_MBC_ENA, 0);	
		snd_soc_update_bits(codec, WM8958_DSP2_PROGRAM,
				    WM8958_DSP2_ENA, 0);
		snd_soc_update_bits(codec, WM8994_CLOCKING_1,
				    WM8958_DSP2CLK_ENA, 0);
	}
}

static int wm8958_aif_ev(struct snd_soc_dapm_widget *w,
		    struct snd_kcontrol *kcontrol, int event)
{
	struct snd_soc_codec *codec = w->codec;
	int mbc;

	switch (w->shift) {
	case 13:
	case 12:
		mbc = 2;
		break;
	case 11:
	case 10:
		mbc = 1;
		break;
	case 9:
	case 8:
		mbc = 0;
		break;
	default:
		BUG();
		return -EINVAL;
	}

	switch (event) {
	case SND_SOC_DAPM_POST_PMU:
		wm8958_mbc_apply(codec, mbc, 1);
		break;
	case SND_SOC_DAPM_POST_PMD:
		wm8958_mbc_apply(codec, mbc, 0);
		break;
	}

	return 0;
}

static int wm8958_put_mbc_enum(struct snd_kcontrol *kcontrol,
			       struct snd_ctl_elem_value *ucontrol)
{
	struct snd_soc_codec *codec = snd_kcontrol_chip(kcontrol);
	struct wm8994_priv *wm8994 = snd_soc_codec_get_drvdata(codec);
	struct wm8994_pdata *pdata = wm8994->pdata;
	int value = ucontrol->value.integer.value[0];
	int reg;

	/* Don't allow on the fly reconfiguration */
	reg = snd_soc_read(codec, WM8994_CLOCKING_1);
	if (reg < 0 || reg & WM8958_DSP2CLK_ENA)
		return -EBUSY;

	if (value >= pdata->num_mbc_cfgs)
		return -EINVAL;

	wm8994->mbc_cfg = value;

	return 0;
}

static int wm8958_get_mbc_enum(struct snd_kcontrol *kcontrol,
			       struct snd_ctl_elem_value *ucontrol)
{
	struct snd_soc_codec *codec = snd_kcontrol_chip(kcontrol);
	struct wm8994_priv *wm8994 = snd_soc_codec_get_drvdata(codec);

	ucontrol->value.enumerated.item[0] = wm8994->mbc_cfg;

	return 0;
}

static int wm8958_mbc_info(struct snd_kcontrol *kcontrol,
			   struct snd_ctl_elem_info *uinfo)
{
	uinfo->type = SNDRV_CTL_ELEM_TYPE_BOOLEAN;
	uinfo->count = 1;
	uinfo->value.integer.min = 0;
	uinfo->value.integer.max = 1;
	return 0;
}

static int wm8958_mbc_get(struct snd_kcontrol *kcontrol,
			  struct snd_ctl_elem_value *ucontrol)
{
	int mbc = kcontrol->private_value;
	struct snd_soc_codec *codec = snd_kcontrol_chip(kcontrol);
	struct wm8994_priv *wm8994 = snd_soc_codec_get_drvdata(codec);

	ucontrol->value.integer.value[0] = wm8994->mbc_ena[mbc];

	return 0;
}

static int wm8958_mbc_put(struct snd_kcontrol *kcontrol,
			  struct snd_ctl_elem_value *ucontrol)
{
	int mbc = kcontrol->private_value;
	int i;
	struct snd_soc_codec *codec = snd_kcontrol_chip(kcontrol);
	struct wm8994_priv *wm8994 = snd_soc_codec_get_drvdata(codec);

	if (ucontrol->value.integer.value[0] > 1)
		return -EINVAL;

	for (i = 0; i < ARRAY_SIZE(wm8994->mbc_ena); i++) {
		if (mbc != i && wm8994->mbc_ena[i]) {
			dev_dbg(codec->dev, "MBC %d active already\n", mbc);
			return -EBUSY;
		}
	}

	wm8994->mbc_ena[mbc] = ucontrol->value.integer.value[0];

	wm8958_mbc_apply(codec, mbc, wm8994->mbc_ena[mbc]);

	return 0;
}

#define WM8958_MBC_SWITCH(xname, xval) {\
	.iface = SNDRV_CTL_ELEM_IFACE_MIXER, .name = (xname), \
	.access = SNDRV_CTL_ELEM_ACCESS_READWRITE,\
	.info = wm8958_mbc_info, \
	.get = wm8958_mbc_get, .put = wm8958_mbc_put, \
	.private_value = xval }

static const struct snd_kcontrol_new wm8994_snd_controls[] = {
SOC_DOUBLE_R_TLV("AIF1ADC1 Volume", WM8994_AIF1_ADC1_LEFT_VOLUME,
		 WM8994_AIF1_ADC1_RIGHT_VOLUME,
		 1, 119, 0, digital_tlv),
SOC_DOUBLE_R_TLV("AIF1ADC2 Volume", WM8994_AIF1_ADC2_LEFT_VOLUME,
		 WM8994_AIF1_ADC2_RIGHT_VOLUME,
		 1, 119, 0, digital_tlv),
SOC_DOUBLE_R_TLV("AIF2ADC Volume", WM8994_AIF2_ADC_LEFT_VOLUME,
		 WM8994_AIF2_ADC_RIGHT_VOLUME,
		 1, 119, 0, digital_tlv),

SOC_ENUM("AIF1ADCL Source", aif1adcl_src),
SOC_ENUM("AIF1ADCR Source", aif1adcr_src),
SOC_ENUM("AIF2ADCL Source", aif2adcl_src),
SOC_ENUM("AIF2ADCR Source", aif2adcr_src),

SOC_ENUM("AIF1DACL Source", aif1dacl_src),
SOC_ENUM("AIF1DACR Source", aif1dacr_src),
SOC_ENUM("AIF2DACL Source", aif2dacl_src),
SOC_ENUM("AIF2DACR Source", aif2dacr_src),

SOC_DOUBLE_R_TLV("AIF1DAC1 Volume", WM8994_AIF1_DAC1_LEFT_VOLUME,
		 WM8994_AIF1_DAC1_RIGHT_VOLUME, 1, 96, 0, digital_tlv),
SOC_DOUBLE_R_TLV("AIF1DAC2 Volume", WM8994_AIF1_DAC2_LEFT_VOLUME,
		 WM8994_AIF1_DAC2_RIGHT_VOLUME, 1, 96, 0, digital_tlv),
SOC_DOUBLE_R_TLV("AIF2DAC Volume", WM8994_AIF2_DAC_LEFT_VOLUME,
		 WM8994_AIF2_DAC_RIGHT_VOLUME, 1, 96, 0, digital_tlv),

SOC_SINGLE_TLV("AIF1 Boost Volume", WM8994_AIF1_CONTROL_2, 10, 3, 0, aif_tlv),
SOC_SINGLE_TLV("AIF2 Boost Volume", WM8994_AIF2_CONTROL_2, 10, 3, 0, aif_tlv),

SOC_SINGLE("AIF1DAC1 EQ Switch", WM8994_AIF1_DAC1_EQ_GAINS_1, 0, 1, 0),
SOC_SINGLE("AIF1DAC2 EQ Switch", WM8994_AIF1_DAC2_EQ_GAINS_1, 0, 1, 0),
SOC_SINGLE("AIF2 EQ Switch", WM8994_AIF2_EQ_GAINS_1, 0, 1, 0),

WM8994_DRC_SWITCH("AIF1DAC1 DRC Switch", WM8994_AIF1_DRC1_1, 2),
WM8994_DRC_SWITCH("AIF1ADC1L DRC Switch", WM8994_AIF1_DRC1_1, 1),
WM8994_DRC_SWITCH("AIF1ADC1R DRC Switch", WM8994_AIF1_DRC1_1, 0),

WM8994_DRC_SWITCH("AIF1DAC2 DRC Switch", WM8994_AIF1_DRC2_1, 2),
WM8994_DRC_SWITCH("AIF1ADC2L DRC Switch", WM8994_AIF1_DRC2_1, 1),
WM8994_DRC_SWITCH("AIF1ADC2R DRC Switch", WM8994_AIF1_DRC2_1, 0),

WM8994_DRC_SWITCH("AIF2DAC DRC Switch", WM8994_AIF2_DRC_1, 2),
WM8994_DRC_SWITCH("AIF2ADCL DRC Switch", WM8994_AIF2_DRC_1, 1),
WM8994_DRC_SWITCH("AIF2ADCR DRC Switch", WM8994_AIF2_DRC_1, 0),

SOC_SINGLE_TLV("DAC1 Right Sidetone Volume", WM8994_DAC1_MIXER_VOLUMES,
	       5, 12, 0, st_tlv),
SOC_SINGLE_TLV("DAC1 Left Sidetone Volume", WM8994_DAC1_MIXER_VOLUMES,
	       0, 12, 0, st_tlv),
SOC_SINGLE_TLV("DAC2 Right Sidetone Volume", WM8994_DAC2_MIXER_VOLUMES,
	       5, 12, 0, st_tlv),
SOC_SINGLE_TLV("DAC2 Left Sidetone Volume", WM8994_DAC2_MIXER_VOLUMES,
	       0, 12, 0, st_tlv),
SOC_ENUM("Sidetone HPF Mux", sidetone_hpf),
SOC_SINGLE("Sidetone HPF Switch", WM8994_SIDETONE, 6, 1, 0),

SOC_ENUM("AIF1ADC1 HPF Mode", aif1adc1_hpf),
SOC_DOUBLE("AIF1ADC1 HPF Switch", WM8994_AIF1_ADC1_FILTERS, 12, 11, 1, 0),

SOC_ENUM("AIF1ADC2 HPF Mode", aif1adc2_hpf),
SOC_DOUBLE("AIF1ADC2 HPF Switch", WM8994_AIF1_ADC2_FILTERS, 12, 11, 1, 0),

SOC_ENUM("AIF2ADC HPF Mode", aif2adc_hpf),
SOC_DOUBLE("AIF2ADC HPF Switch", WM8994_AIF2_ADC_FILTERS, 12, 11, 1, 0),

SOC_ENUM("ADC OSR", adc_osr),
SOC_ENUM("DAC OSR", dac_osr),

SOC_DOUBLE_R_TLV("DAC1 Volume", WM8994_DAC1_LEFT_VOLUME,
		 WM8994_DAC1_RIGHT_VOLUME, 1, 96, 0, digital_tlv),
SOC_DOUBLE_R("DAC1 Switch", WM8994_DAC1_LEFT_VOLUME,
	     WM8994_DAC1_RIGHT_VOLUME, 9, 1, 1),

SOC_DOUBLE_R_TLV("DAC2 Volume", WM8994_DAC2_LEFT_VOLUME,
		 WM8994_DAC2_RIGHT_VOLUME, 1, 96, 0, digital_tlv),
SOC_DOUBLE_R("DAC2 Switch", WM8994_DAC2_LEFT_VOLUME,
	     WM8994_DAC2_RIGHT_VOLUME, 9, 1, 1),

SOC_SINGLE_TLV("SPKL DAC2 Volume", WM8994_SPKMIXL_ATTENUATION,
	       6, 1, 1, wm_hubs_spkmix_tlv),
SOC_SINGLE_TLV("SPKL DAC1 Volume", WM8994_SPKMIXL_ATTENUATION,
	       2, 1, 1, wm_hubs_spkmix_tlv),

SOC_SINGLE_TLV("SPKR DAC2 Volume", WM8994_SPKMIXR_ATTENUATION,
	       6, 1, 1, wm_hubs_spkmix_tlv),
SOC_SINGLE_TLV("SPKR DAC1 Volume", WM8994_SPKMIXR_ATTENUATION,
	       2, 1, 1, wm_hubs_spkmix_tlv),

SOC_SINGLE_TLV("AIF1DAC1 3D Stereo Volume", WM8994_AIF1_DAC1_FILTERS_2,
	       10, 15, 0, wm8994_3d_tlv),
SOC_SINGLE("AIF1DAC1 3D Stereo Switch", WM8994_AIF1_DAC1_FILTERS_2,
	   8, 1, 0),
SOC_SINGLE_TLV("AIF1DAC2 3D Stereo Volume", WM8994_AIF1_DAC2_FILTERS_2,
	       10, 15, 0, wm8994_3d_tlv),
SOC_SINGLE("AIF1DAC2 3D Stereo Switch", WM8994_AIF1_DAC2_FILTERS_2,
	   8, 1, 0),
SOC_SINGLE_TLV("AIF2DAC 3D Stereo Volume", WM8994_AIF2_DAC_FILTERS_2,
	       10, 15, 0, wm8994_3d_tlv),
SOC_SINGLE("AIF2DAC 3D Stereo Switch", WM8994_AIF2_DAC_FILTERS_2,
	   8, 1, 0),
};

static const struct snd_kcontrol_new wm8994_eq_controls[] = {
SOC_SINGLE_TLV("AIF1DAC1 EQ1 Volume", WM8994_AIF1_DAC1_EQ_GAINS_1, 11, 31, 0,
	       eq_tlv),
SOC_SINGLE_TLV("AIF1DAC1 EQ2 Volume", WM8994_AIF1_DAC1_EQ_GAINS_1, 6, 31, 0,
	       eq_tlv),
SOC_SINGLE_TLV("AIF1DAC1 EQ3 Volume", WM8994_AIF1_DAC1_EQ_GAINS_1, 1, 31, 0,
	       eq_tlv),
SOC_SINGLE_TLV("AIF1DAC1 EQ4 Volume", WM8994_AIF1_DAC1_EQ_GAINS_2, 11, 31, 0,
	       eq_tlv),
SOC_SINGLE_TLV("AIF1DAC1 EQ5 Volume", WM8994_AIF1_DAC1_EQ_GAINS_2, 6, 31, 0,
	       eq_tlv),

SOC_SINGLE_TLV("AIF1DAC2 EQ1 Volume", WM8994_AIF1_DAC2_EQ_GAINS_1, 11, 31, 0,
	       eq_tlv),
SOC_SINGLE_TLV("AIF1DAC2 EQ2 Volume", WM8994_AIF1_DAC2_EQ_GAINS_1, 6, 31, 0,
	       eq_tlv),
SOC_SINGLE_TLV("AIF1DAC2 EQ3 Volume", WM8994_AIF1_DAC2_EQ_GAINS_1, 1, 31, 0,
	       eq_tlv),
SOC_SINGLE_TLV("AIF1DAC2 EQ4 Volume", WM8994_AIF1_DAC2_EQ_GAINS_2, 11, 31, 0,
	       eq_tlv),
SOC_SINGLE_TLV("AIF1DAC2 EQ5 Volume", WM8994_AIF1_DAC2_EQ_GAINS_2, 6, 31, 0,
	       eq_tlv),

SOC_SINGLE_TLV("AIF2 EQ1 Volume", WM8994_AIF2_EQ_GAINS_1, 11, 31, 0,
	       eq_tlv),
SOC_SINGLE_TLV("AIF2 EQ2 Volume", WM8994_AIF2_EQ_GAINS_1, 6, 31, 0,
	       eq_tlv),
SOC_SINGLE_TLV("AIF2 EQ3 Volume", WM8994_AIF2_EQ_GAINS_1, 1, 31, 0,
	       eq_tlv),
SOC_SINGLE_TLV("AIF2 EQ4 Volume", WM8994_AIF2_EQ_GAINS_2, 11, 31, 0,
	       eq_tlv),
SOC_SINGLE_TLV("AIF2 EQ5 Volume", WM8994_AIF2_EQ_GAINS_2, 6, 31, 0,
	       eq_tlv),
};

static const struct snd_kcontrol_new wm8958_snd_controls[] = {
SOC_SINGLE_TLV("AIF3 Boost Volume", WM8958_AIF3_CONTROL_2, 10, 3, 0, aif_tlv),
WM8958_MBC_SWITCH("AIF1DAC1 MBC Switch", 0),
WM8958_MBC_SWITCH("AIF1DAC2 MBC Switch", 1),
WM8958_MBC_SWITCH("AIF2DAC MBC Switch", 2),
};

static int clk_sys_event(struct snd_soc_dapm_widget *w,
			 struct snd_kcontrol *kcontrol, int event)
{
	struct snd_soc_codec *codec = w->codec;

	switch (event) {
	case SND_SOC_DAPM_PRE_PMU:
		return configure_clock(codec);

	case SND_SOC_DAPM_POST_PMD:
		configure_clock(codec);
		break;
	}

	return 0;
}

static void wm8994_update_class_w(struct snd_soc_codec *codec)
{
	struct wm8994_priv *wm8994 = snd_soc_codec_get_drvdata(codec);
	int enable = 1;
	int source = 0;  /* GCC flow analysis can't track enable */
	int reg, reg_r;

	/* Only support direct DAC->headphone paths */
	reg = snd_soc_read(codec, WM8994_OUTPUT_MIXER_1);
	if (!(reg & WM8994_DAC1L_TO_HPOUT1L)) {
		dev_vdbg(codec->dev, "HPL connected to output mixer\n");
		enable = 0;
	}

	reg = snd_soc_read(codec, WM8994_OUTPUT_MIXER_2);
	if (!(reg & WM8994_DAC1R_TO_HPOUT1R)) {
		dev_vdbg(codec->dev, "HPR connected to output mixer\n");
		enable = 0;
	}

	/* We also need the same setting for L/R and only one path */
	reg = snd_soc_read(codec, WM8994_DAC1_LEFT_MIXER_ROUTING);
	switch (reg) {
	case WM8994_AIF2DACL_TO_DAC1L:
		dev_vdbg(codec->dev, "Class W source AIF2DAC\n");
		source = 2 << WM8994_CP_DYN_SRC_SEL_SHIFT;
		break;
	case WM8994_AIF1DAC2L_TO_DAC1L:
		dev_vdbg(codec->dev, "Class W source AIF1DAC2\n");
		source = 1 << WM8994_CP_DYN_SRC_SEL_SHIFT;
		break;
	case WM8994_AIF1DAC1L_TO_DAC1L:
		dev_vdbg(codec->dev, "Class W source AIF1DAC1\n");
		source = 0 << WM8994_CP_DYN_SRC_SEL_SHIFT;
		break;
	default:
		dev_vdbg(codec->dev, "DAC mixer setting: %x\n", reg);
		enable = 0;
		break;
	}

	reg_r = snd_soc_read(codec, WM8994_DAC1_RIGHT_MIXER_ROUTING);
	if (reg_r != reg) {
		dev_vdbg(codec->dev, "Left and right DAC mixers different\n");
		enable = 0;
	}

	if (enable) {
		dev_dbg(codec->dev, "Class W enabled\n");
		snd_soc_update_bits(codec, WM8994_CLASS_W_1,
				    WM8994_CP_DYN_PWR |
				    WM8994_CP_DYN_SRC_SEL_MASK,
				    source | WM8994_CP_DYN_PWR);
		wm8994->hubs.class_w = true;
		
	} else {
		dev_dbg(codec->dev, "Class W disabled\n");
		snd_soc_update_bits(codec, WM8994_CLASS_W_1,
				    WM8994_CP_DYN_PWR, 0);
		wm8994->hubs.class_w = false;
	}
}

static int late_enable_ev(struct snd_soc_dapm_widget *w,
			  struct snd_kcontrol *kcontrol, int event)
{
	struct snd_soc_codec *codec = w->codec;
	struct wm8994_priv *wm8994 = snd_soc_codec_get_drvdata(codec);

	switch (event) {
	case SND_SOC_DAPM_PRE_PMU:
		if (wm8994->aif1clk_enable)
			snd_soc_update_bits(codec, WM8994_AIF1_CLOCKING_1,
					    WM8994_AIF1CLK_ENA_MASK,
					    WM8994_AIF1CLK_ENA);
		if (wm8994->aif2clk_enable)
			snd_soc_update_bits(codec, WM8994_AIF2_CLOCKING_1,
					    WM8994_AIF2CLK_ENA_MASK,
					    WM8994_AIF2CLK_ENA);
		break;
	}

	return 0;
}

static int late_disable_ev(struct snd_soc_dapm_widget *w,
			   struct snd_kcontrol *kcontrol, int event)
{
	struct snd_soc_codec *codec = w->codec;
	struct wm8994_priv *wm8994 = snd_soc_codec_get_drvdata(codec);

	switch (event) {
	case SND_SOC_DAPM_POST_PMD:
		if (wm8994->aif1clk_enable) {
			snd_soc_update_bits(codec, WM8994_AIF1_CLOCKING_1,
					    WM8994_AIF1CLK_ENA_MASK, 0);
			wm8994->aif1clk_enable = 0;
		}
		if (wm8994->aif2clk_enable) {
			snd_soc_update_bits(codec, WM8994_AIF2_CLOCKING_1,
					    WM8994_AIF2CLK_ENA_MASK, 0);
			wm8994->aif2clk_enable = 0;
		}
		break;
	}

	return 0;
}

static int aif1clk_ev(struct snd_soc_dapm_widget *w,
		      struct snd_kcontrol *kcontrol, int event)
{
	struct snd_soc_codec *codec = w->codec;
	struct wm8994_priv *wm8994 = snd_soc_codec_get_drvdata(codec);

	switch (event) {
	case SND_SOC_DAPM_PRE_PMU:
		wm8994->aif1clk_enable = 1;
		break;
	}

	return 0;
}

static int aif2clk_ev(struct snd_soc_dapm_widget *w,
		      struct snd_kcontrol *kcontrol, int event)
{
	struct snd_soc_codec *codec = w->codec;
	struct wm8994_priv *wm8994 = snd_soc_codec_get_drvdata(codec);

	switch (event) {
	case SND_SOC_DAPM_PRE_PMU:
		wm8994->aif2clk_enable = 1;
		break;
	}

	return 0;
}

static int dac_ev(struct snd_soc_dapm_widget *w,
		  struct snd_kcontrol *kcontrol, int event)
{
	struct snd_soc_codec *codec = w->codec;
	unsigned int mask = 1 << w->shift;

	snd_soc_update_bits(codec, WM8994_POWER_MANAGEMENT_5,
			    mask, mask);
	return 0;
}

static const char *hp_mux_text[] = {
	"Mixer",
	"DAC",
};

#define WM8994_HP_ENUM(xname, xenum) \
{	.iface = SNDRV_CTL_ELEM_IFACE_MIXER, .name = xname, \
	.info = snd_soc_info_enum_double, \
 	.get = snd_soc_dapm_get_enum_double, \
 	.put = wm8994_put_hp_enum, \
  	.private_value = (unsigned long)&xenum }

static int wm8994_put_hp_enum(struct snd_kcontrol *kcontrol,
			      struct snd_ctl_elem_value *ucontrol)
{
	struct snd_soc_dapm_widget *w = snd_kcontrol_chip(kcontrol);
	struct snd_soc_codec *codec = w->codec;
	int ret;

	ret = snd_soc_dapm_put_enum_double(kcontrol, ucontrol);

	wm8994_update_class_w(codec);

	return ret;
}

static const struct soc_enum hpl_enum =
	SOC_ENUM_SINGLE(WM8994_OUTPUT_MIXER_1, 8, 2, hp_mux_text);

static const struct snd_kcontrol_new hpl_mux =
	WM8994_HP_ENUM("Left Headphone Mux", hpl_enum);

static const struct soc_enum hpr_enum =
	SOC_ENUM_SINGLE(WM8994_OUTPUT_MIXER_2, 8, 2, hp_mux_text);

static const struct snd_kcontrol_new hpr_mux =
	WM8994_HP_ENUM("Right Headphone Mux", hpr_enum);

static const char *adc_mux_text[] = {
	"ADC",
	"DMIC",
};

static const struct soc_enum adc_enum =
	SOC_ENUM_SINGLE(0, 0, 2, adc_mux_text);

static const struct snd_kcontrol_new adcl_mux =
	SOC_DAPM_ENUM_VIRT("ADCL Mux", adc_enum);

static const struct snd_kcontrol_new adcr_mux =
	SOC_DAPM_ENUM_VIRT("ADCR Mux", adc_enum);

static const struct snd_kcontrol_new left_speaker_mixer[] = {
SOC_DAPM_SINGLE("DAC2 Switch", WM8994_SPEAKER_MIXER, 9, 1, 0),
SOC_DAPM_SINGLE("Input Switch", WM8994_SPEAKER_MIXER, 7, 1, 0),
SOC_DAPM_SINGLE("IN1LP Switch", WM8994_SPEAKER_MIXER, 5, 1, 0),
SOC_DAPM_SINGLE("Output Switch", WM8994_SPEAKER_MIXER, 3, 1, 0),
SOC_DAPM_SINGLE("DAC1 Switch", WM8994_SPEAKER_MIXER, 1, 1, 0),
};

static const struct snd_kcontrol_new right_speaker_mixer[] = {
SOC_DAPM_SINGLE("DAC2 Switch", WM8994_SPEAKER_MIXER, 8, 1, 0),
SOC_DAPM_SINGLE("Input Switch", WM8994_SPEAKER_MIXER, 6, 1, 0),
SOC_DAPM_SINGLE("IN1RP Switch", WM8994_SPEAKER_MIXER, 4, 1, 0),
SOC_DAPM_SINGLE("Output Switch", WM8994_SPEAKER_MIXER, 2, 1, 0),
SOC_DAPM_SINGLE("DAC1 Switch", WM8994_SPEAKER_MIXER, 0, 1, 0),
};

/* Debugging; dump chip status after DAPM transitions */
static int post_ev(struct snd_soc_dapm_widget *w,
	    struct snd_kcontrol *kcontrol, int event)
{
	struct snd_soc_codec *codec = w->codec;
	dev_dbg(codec->dev, "SRC status: %x\n",
		snd_soc_read(codec,
			     WM8994_RATE_STATUS));
	return 0;
}

static const struct snd_kcontrol_new aif1adc1l_mix[] = {
SOC_DAPM_SINGLE("ADC/DMIC Switch", WM8994_AIF1_ADC1_LEFT_MIXER_ROUTING,
		1, 1, 0),
SOC_DAPM_SINGLE("AIF2 Switch", WM8994_AIF1_ADC1_LEFT_MIXER_ROUTING,
		0, 1, 0),
};

static const struct snd_kcontrol_new aif1adc1r_mix[] = {
SOC_DAPM_SINGLE("ADC/DMIC Switch", WM8994_AIF1_ADC1_RIGHT_MIXER_ROUTING,
		1, 1, 0),
SOC_DAPM_SINGLE("AIF2 Switch", WM8994_AIF1_ADC1_RIGHT_MIXER_ROUTING,
		0, 1, 0),
};

static const struct snd_kcontrol_new aif1adc2l_mix[] = {
SOC_DAPM_SINGLE("DMIC Switch", WM8994_AIF1_ADC2_LEFT_MIXER_ROUTING,
		1, 1, 0),
SOC_DAPM_SINGLE("AIF2 Switch", WM8994_AIF1_ADC2_LEFT_MIXER_ROUTING,
		0, 1, 0),
};

static const struct snd_kcontrol_new aif1adc2r_mix[] = {
SOC_DAPM_SINGLE("DMIC Switch", WM8994_AIF1_ADC2_RIGHT_MIXER_ROUTING,
		1, 1, 0),
SOC_DAPM_SINGLE("AIF2 Switch", WM8994_AIF1_ADC2_RIGHT_MIXER_ROUTING,
		0, 1, 0),
};

static const struct snd_kcontrol_new aif2dac2l_mix[] = {
SOC_DAPM_SINGLE("Right Sidetone Switch", WM8994_DAC2_LEFT_MIXER_ROUTING,
		5, 1, 0),
SOC_DAPM_SINGLE("Left Sidetone Switch", WM8994_DAC2_LEFT_MIXER_ROUTING,
		4, 1, 0),
SOC_DAPM_SINGLE("AIF2 Switch", WM8994_DAC2_LEFT_MIXER_ROUTING,
		2, 1, 0),
SOC_DAPM_SINGLE("AIF1.2 Switch", WM8994_DAC2_LEFT_MIXER_ROUTING,
		1, 1, 0),
SOC_DAPM_SINGLE("AIF1.1 Switch", WM8994_DAC2_LEFT_MIXER_ROUTING,
		0, 1, 0),
};

static const struct snd_kcontrol_new aif2dac2r_mix[] = {
SOC_DAPM_SINGLE("Right Sidetone Switch", WM8994_DAC2_RIGHT_MIXER_ROUTING,
		5, 1, 0),
SOC_DAPM_SINGLE("Left Sidetone Switch", WM8994_DAC2_RIGHT_MIXER_ROUTING,
		4, 1, 0),
SOC_DAPM_SINGLE("AIF2 Switch", WM8994_DAC2_RIGHT_MIXER_ROUTING,
		2, 1, 0),
SOC_DAPM_SINGLE("AIF1.2 Switch", WM8994_DAC2_RIGHT_MIXER_ROUTING,
		1, 1, 0),
SOC_DAPM_SINGLE("AIF1.1 Switch", WM8994_DAC2_RIGHT_MIXER_ROUTING,
		0, 1, 0),
};

#define WM8994_CLASS_W_SWITCH(xname, reg, shift, max, invert) \
{	.iface = SNDRV_CTL_ELEM_IFACE_MIXER, .name = xname, \
	.info = snd_soc_info_volsw, \
	.get = snd_soc_dapm_get_volsw, .put = wm8994_put_class_w, \
	.private_value =  SOC_SINGLE_VALUE(reg, shift, max, invert) }

static int wm8994_put_class_w(struct snd_kcontrol *kcontrol,
			      struct snd_ctl_elem_value *ucontrol)
{
	struct snd_soc_dapm_widget *w = snd_kcontrol_chip(kcontrol);
	struct snd_soc_codec *codec = w->codec;
	int ret;

	ret = snd_soc_dapm_put_volsw(kcontrol, ucontrol);

	wm8994_update_class_w(codec);

	return ret;
}

static const struct snd_kcontrol_new dac1l_mix[] = {
WM8994_CLASS_W_SWITCH("Right Sidetone Switch", WM8994_DAC1_LEFT_MIXER_ROUTING,
		      5, 1, 0),
WM8994_CLASS_W_SWITCH("Left Sidetone Switch", WM8994_DAC1_LEFT_MIXER_ROUTING,
		      4, 1, 0),
WM8994_CLASS_W_SWITCH("AIF2 Switch", WM8994_DAC1_LEFT_MIXER_ROUTING,
		      2, 1, 0),
WM8994_CLASS_W_SWITCH("AIF1.2 Switch", WM8994_DAC1_LEFT_MIXER_ROUTING,
		      1, 1, 0),
WM8994_CLASS_W_SWITCH("AIF1.1 Switch", WM8994_DAC1_LEFT_MIXER_ROUTING,
		      0, 1, 0),
};

static const struct snd_kcontrol_new dac1r_mix[] = {
WM8994_CLASS_W_SWITCH("Right Sidetone Switch", WM8994_DAC1_RIGHT_MIXER_ROUTING,
		      5, 1, 0),
WM8994_CLASS_W_SWITCH("Left Sidetone Switch", WM8994_DAC1_RIGHT_MIXER_ROUTING,
		      4, 1, 0),
WM8994_CLASS_W_SWITCH("AIF2 Switch", WM8994_DAC1_RIGHT_MIXER_ROUTING,
		      2, 1, 0),
WM8994_CLASS_W_SWITCH("AIF1.2 Switch", WM8994_DAC1_RIGHT_MIXER_ROUTING,
		      1, 1, 0),
WM8994_CLASS_W_SWITCH("AIF1.1 Switch", WM8994_DAC1_RIGHT_MIXER_ROUTING,
		      0, 1, 0),
};

static const char *sidetone_text[] = {
	"ADC/DMIC1", "DMIC2",
};

static const struct soc_enum sidetone1_enum =
	SOC_ENUM_SINGLE(WM8994_SIDETONE, 0, 2, sidetone_text);

static const struct snd_kcontrol_new sidetone1_mux =
	SOC_DAPM_ENUM("Left Sidetone Mux", sidetone1_enum);

static const struct soc_enum sidetone2_enum =
	SOC_ENUM_SINGLE(WM8994_SIDETONE, 1, 2, sidetone_text);

static const struct snd_kcontrol_new sidetone2_mux =
	SOC_DAPM_ENUM("Right Sidetone Mux", sidetone2_enum);

static const char *aif1dac_text[] = {
	"AIF1DACDAT", "AIF3DACDAT",
};

static const struct soc_enum aif1dac_enum =
	SOC_ENUM_SINGLE(WM8994_POWER_MANAGEMENT_6, 0, 2, aif1dac_text);

static const struct snd_kcontrol_new aif1dac_mux =
	SOC_DAPM_ENUM("AIF1DAC Mux", aif1dac_enum);

static const char *aif2dac_text[] = {
	"AIF2DACDAT", "AIF3DACDAT",
};

static const struct soc_enum aif2dac_enum =
	SOC_ENUM_SINGLE(WM8994_POWER_MANAGEMENT_6, 1, 2, aif2dac_text);

static const struct snd_kcontrol_new aif2dac_mux =
	SOC_DAPM_ENUM("AIF2DAC Mux", aif2dac_enum);

static const char *aif2adc_text[] = {
	"AIF2ADCDAT", "AIF3DACDAT",
};

static const struct soc_enum aif2adc_enum =
	SOC_ENUM_SINGLE(WM8994_POWER_MANAGEMENT_6, 2, 2, aif2adc_text);

static const struct snd_kcontrol_new aif2adc_mux =
	SOC_DAPM_ENUM("AIF2ADC Mux", aif2adc_enum);

static const char *aif3adc_text[] = {
	"AIF1ADCDAT", "AIF2ADCDAT", "AIF2DACDAT", "Mono PCM",
};

static const struct soc_enum wm8994_aif3adc_enum =
	SOC_ENUM_SINGLE(WM8994_POWER_MANAGEMENT_6, 3, 3, aif3adc_text);

static const struct snd_kcontrol_new wm8994_aif3adc_mux =
	SOC_DAPM_ENUM("AIF3ADC Mux", wm8994_aif3adc_enum);

static const struct soc_enum wm8958_aif3adc_enum =
	SOC_ENUM_SINGLE(WM8994_POWER_MANAGEMENT_6, 3, 4, aif3adc_text);

static const struct snd_kcontrol_new wm8958_aif3adc_mux =
	SOC_DAPM_ENUM("AIF3ADC Mux", wm8958_aif3adc_enum);

static const char *mono_pcm_out_text[] = {
	"None", "AIF2ADCL", "AIF2ADCR", 
};

static const struct soc_enum mono_pcm_out_enum =
	SOC_ENUM_SINGLE(WM8994_POWER_MANAGEMENT_6, 9, 3, mono_pcm_out_text);

static const struct snd_kcontrol_new mono_pcm_out_mux =
	SOC_DAPM_ENUM("Mono PCM Out Mux", mono_pcm_out_enum);

static const char *aif2dac_src_text[] = {
	"AIF2", "AIF3",
};

/* Note that these two control shouldn't be simultaneously switched to AIF3 */
static const struct soc_enum aif2dacl_src_enum =
	SOC_ENUM_SINGLE(WM8994_POWER_MANAGEMENT_6, 7, 2, aif2dac_src_text);

static const struct snd_kcontrol_new aif2dacl_src_mux =
	SOC_DAPM_ENUM("AIF2DACL Mux", aif2dacl_src_enum);

static const struct soc_enum aif2dacr_src_enum =
	SOC_ENUM_SINGLE(WM8994_POWER_MANAGEMENT_6, 8, 2, aif2dac_src_text);

static const struct snd_kcontrol_new aif2dacr_src_mux =
	SOC_DAPM_ENUM("AIF2DACR Mux", aif2dacr_src_enum);
<<<<<<< HEAD
=======

static const struct snd_soc_dapm_widget wm8994_lateclk_revd_widgets[] = {
SND_SOC_DAPM_SUPPLY("AIF1CLK", SND_SOC_NOPM, 0, 0, aif1clk_ev,
	SND_SOC_DAPM_PRE_PMU | SND_SOC_DAPM_POST_PMD),
SND_SOC_DAPM_SUPPLY("AIF2CLK", SND_SOC_NOPM, 0, 0, aif2clk_ev,
	SND_SOC_DAPM_PRE_PMU | SND_SOC_DAPM_POST_PMD),

SND_SOC_DAPM_PGA_E("Late DAC1L Enable PGA", SND_SOC_NOPM, 0, 0, NULL, 0,
	late_enable_ev, SND_SOC_DAPM_PRE_PMU),
SND_SOC_DAPM_PGA_E("Late DAC1R Enable PGA", SND_SOC_NOPM, 0, 0, NULL, 0,
	late_enable_ev, SND_SOC_DAPM_PRE_PMU),
SND_SOC_DAPM_PGA_E("Late DAC2L Enable PGA", SND_SOC_NOPM, 0, 0, NULL, 0,
	late_enable_ev, SND_SOC_DAPM_PRE_PMU),
SND_SOC_DAPM_PGA_E("Late DAC2R Enable PGA", SND_SOC_NOPM, 0, 0, NULL, 0,
	late_enable_ev, SND_SOC_DAPM_PRE_PMU),

SND_SOC_DAPM_POST("Late Disable PGA", late_disable_ev)
};

static const struct snd_soc_dapm_widget wm8994_lateclk_widgets[] = {
SND_SOC_DAPM_SUPPLY("AIF1CLK", WM8994_AIF1_CLOCKING_1, 0, 0, NULL, 0),
SND_SOC_DAPM_SUPPLY("AIF2CLK", WM8994_AIF2_CLOCKING_1, 0, 0, NULL, 0)
};

static const struct snd_soc_dapm_widget wm8994_dac_revd_widgets[] = {
SND_SOC_DAPM_DAC_E("DAC2L", NULL, SND_SOC_NOPM, 3, 0,
	dac_ev, SND_SOC_DAPM_PRE_PMU),
SND_SOC_DAPM_DAC_E("DAC2R", NULL, SND_SOC_NOPM, 2, 0,
	dac_ev, SND_SOC_DAPM_PRE_PMU),
SND_SOC_DAPM_DAC_E("DAC1L", NULL, SND_SOC_NOPM, 1, 0,
	dac_ev, SND_SOC_DAPM_PRE_PMU),
SND_SOC_DAPM_DAC_E("DAC1R", NULL, SND_SOC_NOPM, 0, 0,
	dac_ev, SND_SOC_DAPM_PRE_PMU),
};

static const struct snd_soc_dapm_widget wm8994_dac_widgets[] = {
SND_SOC_DAPM_DAC("DAC2L", NULL, WM8994_POWER_MANAGEMENT_5, 3, 0),
SND_SOC_DAPM_DAC("DAC1R", NULL, WM8994_POWER_MANAGEMENT_5, 2, 0),
SND_SOC_DAPM_DAC("DAC1L", NULL, WM8994_POWER_MANAGEMENT_5, 1, 0),
SND_SOC_DAPM_DAC("DAC1R", NULL, WM8994_POWER_MANAGEMENT_5, 0, 0),
};
>>>>>>> 47ae63e0

static const struct snd_soc_dapm_widget wm8994_dapm_widgets[] = {
SND_SOC_DAPM_INPUT("DMIC1DAT"),
SND_SOC_DAPM_INPUT("DMIC2DAT"),
SND_SOC_DAPM_INPUT("Clock"),

SND_SOC_DAPM_SUPPLY("CLK_SYS", SND_SOC_NOPM, 0, 0, clk_sys_event,
		    SND_SOC_DAPM_POST_PMU | SND_SOC_DAPM_PRE_PMD),

SND_SOC_DAPM_SUPPLY("DSP1CLK", WM8994_CLOCKING_1, 3, 0, NULL, 0),
SND_SOC_DAPM_SUPPLY("DSP2CLK", WM8994_CLOCKING_1, 2, 0, NULL, 0),
SND_SOC_DAPM_SUPPLY("DSPINTCLK", WM8994_CLOCKING_1, 1, 0, NULL, 0),

SND_SOC_DAPM_AIF_OUT("AIF1ADC1L", NULL,
		     0, WM8994_POWER_MANAGEMENT_4, 9, 0),
SND_SOC_DAPM_AIF_OUT("AIF1ADC1R", NULL,
		     0, WM8994_POWER_MANAGEMENT_4, 8, 0),
SND_SOC_DAPM_AIF_IN_E("AIF1DAC1L", NULL, 0,
		      WM8994_POWER_MANAGEMENT_5, 9, 0, wm8958_aif_ev,
		      SND_SOC_DAPM_POST_PMU | SND_SOC_DAPM_POST_PMD),
SND_SOC_DAPM_AIF_IN_E("AIF1DAC1R", NULL, 0,
		      WM8994_POWER_MANAGEMENT_5, 8, 0, wm8958_aif_ev,
		      SND_SOC_DAPM_POST_PMU | SND_SOC_DAPM_POST_PMD),

<<<<<<< HEAD
SND_SOC_DAPM_AIF_OUT("AIF1ADC2L", "AIF1 Capture",
=======
SND_SOC_DAPM_AIF_OUT("AIF1ADC2L", NULL,
>>>>>>> 47ae63e0
		     0, WM8994_POWER_MANAGEMENT_4, 11, 0),
SND_SOC_DAPM_AIF_OUT("AIF1ADC2R", NULL,
		     0, WM8994_POWER_MANAGEMENT_4, 10, 0),
SND_SOC_DAPM_AIF_IN_E("AIF1DAC2L", NULL, 0,
		      WM8994_POWER_MANAGEMENT_5, 11, 0, wm8958_aif_ev,
		      SND_SOC_DAPM_POST_PMU | SND_SOC_DAPM_POST_PMD),
SND_SOC_DAPM_AIF_IN_E("AIF1DAC2R", NULL, 0,
		      WM8994_POWER_MANAGEMENT_5, 10, 0, wm8958_aif_ev,
		      SND_SOC_DAPM_POST_PMU | SND_SOC_DAPM_POST_PMD),

SND_SOC_DAPM_MIXER("AIF1ADC1L Mixer", SND_SOC_NOPM, 0, 0,
		   aif1adc1l_mix, ARRAY_SIZE(aif1adc1l_mix)),
SND_SOC_DAPM_MIXER("AIF1ADC1R Mixer", SND_SOC_NOPM, 0, 0,
		   aif1adc1r_mix, ARRAY_SIZE(aif1adc1r_mix)),

SND_SOC_DAPM_MIXER("AIF1ADC2L Mixer", SND_SOC_NOPM, 0, 0,
		   aif1adc2l_mix, ARRAY_SIZE(aif1adc2l_mix)),
SND_SOC_DAPM_MIXER("AIF1ADC2R Mixer", SND_SOC_NOPM, 0, 0,
		   aif1adc2r_mix, ARRAY_SIZE(aif1adc2r_mix)),

SND_SOC_DAPM_MIXER("AIF2DAC2L Mixer", SND_SOC_NOPM, 0, 0,
		   aif2dac2l_mix, ARRAY_SIZE(aif2dac2l_mix)),
SND_SOC_DAPM_MIXER("AIF2DAC2R Mixer", SND_SOC_NOPM, 0, 0,
		   aif2dac2r_mix, ARRAY_SIZE(aif2dac2r_mix)),

SND_SOC_DAPM_MUX("Left Sidetone", SND_SOC_NOPM, 0, 0, &sidetone1_mux),
SND_SOC_DAPM_MUX("Right Sidetone", SND_SOC_NOPM, 0, 0, &sidetone2_mux),

SND_SOC_DAPM_MIXER("DAC1L Mixer", SND_SOC_NOPM, 0, 0,
		   dac1l_mix, ARRAY_SIZE(dac1l_mix)),
SND_SOC_DAPM_MIXER("DAC1R Mixer", SND_SOC_NOPM, 0, 0,
		   dac1r_mix, ARRAY_SIZE(dac1r_mix)),

SND_SOC_DAPM_AIF_OUT("AIF2ADCL", NULL, 0,
		     WM8994_POWER_MANAGEMENT_4, 13, 0),
SND_SOC_DAPM_AIF_OUT("AIF2ADCR", NULL, 0,
		     WM8994_POWER_MANAGEMENT_4, 12, 0),
SND_SOC_DAPM_AIF_IN_E("AIF2DACL", NULL, 0,
		      WM8994_POWER_MANAGEMENT_5, 13, 0, wm8958_aif_ev,
		      SND_SOC_DAPM_POST_PMU | SND_SOC_DAPM_PRE_PMD),
SND_SOC_DAPM_AIF_IN_E("AIF2DACR", NULL, 0,
		      WM8994_POWER_MANAGEMENT_5, 12, 0, wm8958_aif_ev,
		      SND_SOC_DAPM_POST_PMU | SND_SOC_DAPM_PRE_PMD),

SND_SOC_DAPM_AIF_IN("AIF1DACDAT", "AIF1 Playback", 0, SND_SOC_NOPM, 0, 0),
SND_SOC_DAPM_AIF_IN("AIF2DACDAT", "AIF2 Playback", 0, SND_SOC_NOPM, 0, 0),
SND_SOC_DAPM_AIF_OUT("AIF1ADCDAT", "AIF1 Capture", 0, SND_SOC_NOPM, 0, 0),
SND_SOC_DAPM_AIF_OUT("AIF2ADCDAT", "AIF2 Capture", 0, SND_SOC_NOPM, 0, 0),

SND_SOC_DAPM_MUX("AIF1DAC Mux", SND_SOC_NOPM, 0, 0, &aif1dac_mux),
SND_SOC_DAPM_MUX("AIF2DAC Mux", SND_SOC_NOPM, 0, 0, &aif2dac_mux),
SND_SOC_DAPM_MUX("AIF2ADC Mux", SND_SOC_NOPM, 0, 0, &aif2adc_mux),

SND_SOC_DAPM_AIF_IN("AIF3DACDAT", "AIF3 Playback", 0, SND_SOC_NOPM, 0, 0),
SND_SOC_DAPM_AIF_IN("AIF3ADCDAT", "AIF3 Capture", 0, SND_SOC_NOPM, 0, 0),

SND_SOC_DAPM_SUPPLY("TOCLK", WM8994_CLOCKING_1, 4, 0, NULL, 0),

SND_SOC_DAPM_ADC("DMIC2L", NULL, WM8994_POWER_MANAGEMENT_4, 5, 0),
SND_SOC_DAPM_ADC("DMIC2R", NULL, WM8994_POWER_MANAGEMENT_4, 4, 0),
SND_SOC_DAPM_ADC("DMIC1L", NULL, WM8994_POWER_MANAGEMENT_4, 3, 0),
SND_SOC_DAPM_ADC("DMIC1R", NULL, WM8994_POWER_MANAGEMENT_4, 2, 0),

/* Power is done with the muxes since the ADC power also controls the
 * downsampling chain, the chip will automatically manage the analogue
 * specific portions.
 */
SND_SOC_DAPM_ADC("ADCL", NULL, SND_SOC_NOPM, 1, 0),
SND_SOC_DAPM_ADC("ADCR", NULL, SND_SOC_NOPM, 0, 0),

SND_SOC_DAPM_MUX("ADCL Mux", WM8994_POWER_MANAGEMENT_4, 1, 0, &adcl_mux),
SND_SOC_DAPM_MUX("ADCR Mux", WM8994_POWER_MANAGEMENT_4, 0, 0, &adcr_mux),

SND_SOC_DAPM_MUX("Left Headphone Mux", SND_SOC_NOPM, 0, 0, &hpl_mux),
SND_SOC_DAPM_MUX("Right Headphone Mux", SND_SOC_NOPM, 0, 0, &hpr_mux),

SND_SOC_DAPM_MIXER("SPKL", WM8994_POWER_MANAGEMENT_3, 8, 0,
		   left_speaker_mixer, ARRAY_SIZE(left_speaker_mixer)),
SND_SOC_DAPM_MIXER("SPKR", WM8994_POWER_MANAGEMENT_3, 9, 0,
		   right_speaker_mixer, ARRAY_SIZE(right_speaker_mixer)),

SND_SOC_DAPM_POST("Debug log", post_ev),
};

static const struct snd_soc_dapm_widget wm8994_specific_dapm_widgets[] = {
SND_SOC_DAPM_MUX("AIF3ADC Mux", SND_SOC_NOPM, 0, 0, &wm8994_aif3adc_mux),
};
<<<<<<< HEAD

static const struct snd_soc_dapm_widget wm8958_dapm_widgets[] = {
SND_SOC_DAPM_MUX("Mono PCM Out Mux", SND_SOC_NOPM, 0, 0, &mono_pcm_out_mux),
SND_SOC_DAPM_MUX("AIF2DACL Mux", SND_SOC_NOPM, 0, 0, &aif2dacl_src_mux),
SND_SOC_DAPM_MUX("AIF2DACR Mux", SND_SOC_NOPM, 0, 0, &aif2dacr_src_mux),
SND_SOC_DAPM_MUX("AIF3ADC Mux", SND_SOC_NOPM, 0, 0, &wm8958_aif3adc_mux),
};

=======

static const struct snd_soc_dapm_widget wm8958_dapm_widgets[] = {
SND_SOC_DAPM_MUX("Mono PCM Out Mux", SND_SOC_NOPM, 0, 0, &mono_pcm_out_mux),
SND_SOC_DAPM_MUX("AIF2DACL Mux", SND_SOC_NOPM, 0, 0, &aif2dacl_src_mux),
SND_SOC_DAPM_MUX("AIF2DACR Mux", SND_SOC_NOPM, 0, 0, &aif2dacr_src_mux),
SND_SOC_DAPM_MUX("AIF3ADC Mux", SND_SOC_NOPM, 0, 0, &wm8958_aif3adc_mux),
};

>>>>>>> 47ae63e0
static const struct snd_soc_dapm_route intercon[] = {
	{ "CLK_SYS", NULL, "AIF1CLK", check_clk_sys },
	{ "CLK_SYS", NULL, "AIF2CLK", check_clk_sys },

	{ "DSP1CLK", NULL, "CLK_SYS" },
	{ "DSP2CLK", NULL, "CLK_SYS" },
	{ "DSPINTCLK", NULL, "CLK_SYS" },

	{ "AIF1ADC1L", NULL, "AIF1CLK" },
	{ "AIF1ADC1L", NULL, "DSP1CLK" },
	{ "AIF1ADC1R", NULL, "AIF1CLK" },
	{ "AIF1ADC1R", NULL, "DSP1CLK" },
	{ "AIF1ADC1R", NULL, "DSPINTCLK" },

	{ "AIF1DAC1L", NULL, "AIF1CLK" },
	{ "AIF1DAC1L", NULL, "DSP1CLK" },
	{ "AIF1DAC1R", NULL, "AIF1CLK" },
	{ "AIF1DAC1R", NULL, "DSP1CLK" },
	{ "AIF1DAC1R", NULL, "DSPINTCLK" },

	{ "AIF1ADC2L", NULL, "AIF1CLK" },
	{ "AIF1ADC2L", NULL, "DSP1CLK" },
	{ "AIF1ADC2R", NULL, "AIF1CLK" },
	{ "AIF1ADC2R", NULL, "DSP1CLK" },
	{ "AIF1ADC2R", NULL, "DSPINTCLK" },

	{ "AIF1DAC2L", NULL, "AIF1CLK" },
	{ "AIF1DAC2L", NULL, "DSP1CLK" },
	{ "AIF1DAC2R", NULL, "AIF1CLK" },
	{ "AIF1DAC2R", NULL, "DSP1CLK" },
	{ "AIF1DAC2R", NULL, "DSPINTCLK" },

	{ "AIF2ADCL", NULL, "AIF2CLK" },
	{ "AIF2ADCL", NULL, "DSP2CLK" },
	{ "AIF2ADCR", NULL, "AIF2CLK" },
	{ "AIF2ADCR", NULL, "DSP2CLK" },
	{ "AIF2ADCR", NULL, "DSPINTCLK" },

	{ "AIF2DACL", NULL, "AIF2CLK" },
	{ "AIF2DACL", NULL, "DSP2CLK" },
	{ "AIF2DACR", NULL, "AIF2CLK" },
	{ "AIF2DACR", NULL, "DSP2CLK" },
	{ "AIF2DACR", NULL, "DSPINTCLK" },

	{ "DMIC1L", NULL, "DMIC1DAT" },
	{ "DMIC1L", NULL, "CLK_SYS" },
	{ "DMIC1R", NULL, "DMIC1DAT" },
	{ "DMIC1R", NULL, "CLK_SYS" },
	{ "DMIC2L", NULL, "DMIC2DAT" },
	{ "DMIC2L", NULL, "CLK_SYS" },
	{ "DMIC2R", NULL, "DMIC2DAT" },
	{ "DMIC2R", NULL, "CLK_SYS" },

	{ "ADCL", NULL, "AIF1CLK" },
	{ "ADCL", NULL, "DSP1CLK" },
	{ "ADCL", NULL, "DSPINTCLK" },

	{ "ADCR", NULL, "AIF1CLK" },
	{ "ADCR", NULL, "DSP1CLK" },
	{ "ADCR", NULL, "DSPINTCLK" },

	{ "ADCL Mux", "ADC", "ADCL" },
	{ "ADCL Mux", "DMIC", "DMIC1L" },
	{ "ADCR Mux", "ADC", "ADCR" },
	{ "ADCR Mux", "DMIC", "DMIC1R" },

	{ "DAC1L", NULL, "AIF1CLK" },
	{ "DAC1L", NULL, "DSP1CLK" },
	{ "DAC1L", NULL, "DSPINTCLK" },

	{ "DAC1R", NULL, "AIF1CLK" },
	{ "DAC1R", NULL, "DSP1CLK" },
	{ "DAC1R", NULL, "DSPINTCLK" },

	{ "DAC2L", NULL, "AIF2CLK" },
	{ "DAC2L", NULL, "DSP2CLK" },
	{ "DAC2L", NULL, "DSPINTCLK" },

	{ "DAC2R", NULL, "AIF2DACR" },
	{ "DAC2R", NULL, "AIF2CLK" },
	{ "DAC2R", NULL, "DSP2CLK" },
	{ "DAC2R", NULL, "DSPINTCLK" },

	{ "TOCLK", NULL, "CLK_SYS" },

	/* AIF1 outputs */
	{ "AIF1ADC1L", NULL, "AIF1ADC1L Mixer" },
	{ "AIF1ADC1L Mixer", "ADC/DMIC Switch", "ADCL Mux" },
	{ "AIF1ADC1L Mixer", "AIF2 Switch", "AIF2DACL" },

	{ "AIF1ADC1R", NULL, "AIF1ADC1R Mixer" },
	{ "AIF1ADC1R Mixer", "ADC/DMIC Switch", "ADCR Mux" },
	{ "AIF1ADC1R Mixer", "AIF2 Switch", "AIF2DACR" },

	{ "AIF1ADC2L", NULL, "AIF1ADC2L Mixer" },
	{ "AIF1ADC2L Mixer", "DMIC Switch", "DMIC2L" },
	{ "AIF1ADC2L Mixer", "AIF2 Switch", "AIF2DACL" },

	{ "AIF1ADC2R", NULL, "AIF1ADC2R Mixer" },
	{ "AIF1ADC2R Mixer", "DMIC Switch", "DMIC2R" },
	{ "AIF1ADC2R Mixer", "AIF2 Switch", "AIF2DACR" },

	/* Pin level routing for AIF3 */
	{ "AIF1DAC1L", NULL, "AIF1DAC Mux" },
	{ "AIF1DAC1R", NULL, "AIF1DAC Mux" },
	{ "AIF1DAC2L", NULL, "AIF1DAC Mux" },
	{ "AIF1DAC2R", NULL, "AIF1DAC Mux" },

	{ "AIF1DAC Mux", "AIF1DACDAT", "AIF1DACDAT" },
	{ "AIF1DAC Mux", "AIF3DACDAT", "AIF3DACDAT" },
	{ "AIF2DAC Mux", "AIF2DACDAT", "AIF2DACDAT" },
	{ "AIF2DAC Mux", "AIF3DACDAT", "AIF3DACDAT" },
	{ "AIF2ADC Mux", "AIF2ADCDAT", "AIF2ADCL" },
	{ "AIF2ADC Mux", "AIF2ADCDAT", "AIF2ADCR" },
	{ "AIF2ADC Mux", "AIF3DACDAT", "AIF3ADCDAT" },

	/* DAC1 inputs */
	{ "DAC1L Mixer", "AIF2 Switch", "AIF2DACL" },
	{ "DAC1L Mixer", "AIF1.2 Switch", "AIF1DAC2L" },
	{ "DAC1L Mixer", "AIF1.1 Switch", "AIF1DAC1L" },
	{ "DAC1L Mixer", "Left Sidetone Switch", "Left Sidetone" },
	{ "DAC1L Mixer", "Right Sidetone Switch", "Right Sidetone" },

	{ "DAC1R Mixer", "AIF2 Switch", "AIF2DACR" },
	{ "DAC1R Mixer", "AIF1.2 Switch", "AIF1DAC2R" },
	{ "DAC1R Mixer", "AIF1.1 Switch", "AIF1DAC1R" },
	{ "DAC1R Mixer", "Left Sidetone Switch", "Left Sidetone" },
	{ "DAC1R Mixer", "Right Sidetone Switch", "Right Sidetone" },

	/* DAC2/AIF2 outputs  */
	{ "AIF2ADCL", NULL, "AIF2DAC2L Mixer" },
	{ "AIF2DAC2L Mixer", "AIF2 Switch", "AIF2DACL" },
	{ "AIF2DAC2L Mixer", "AIF1.2 Switch", "AIF1DAC2L" },
	{ "AIF2DAC2L Mixer", "AIF1.1 Switch", "AIF1DAC1L" },
	{ "AIF2DAC2L Mixer", "Left Sidetone Switch", "Left Sidetone" },
	{ "AIF2DAC2L Mixer", "Right Sidetone Switch", "Right Sidetone" },

	{ "AIF2ADCR", NULL, "AIF2DAC2R Mixer" },
	{ "AIF2DAC2R Mixer", "AIF2 Switch", "AIF2DACR" },
	{ "AIF2DAC2R Mixer", "AIF1.2 Switch", "AIF1DAC2R" },
	{ "AIF2DAC2R Mixer", "AIF1.1 Switch", "AIF1DAC1R" },
	{ "AIF2DAC2R Mixer", "Left Sidetone Switch", "Left Sidetone" },
	{ "AIF2DAC2R Mixer", "Right Sidetone Switch", "Right Sidetone" },

	{ "AIF1ADCDAT", NULL, "AIF1ADC1L" },
	{ "AIF1ADCDAT", NULL, "AIF1ADC1R" },
	{ "AIF1ADCDAT", NULL, "AIF1ADC2L" },
	{ "AIF1ADCDAT", NULL, "AIF1ADC2R" },

	{ "AIF2ADCDAT", NULL, "AIF2ADC Mux" },

	/* AIF3 output */
	{ "AIF3ADCDAT", "AIF1ADCDAT", "AIF1ADC1L" },
	{ "AIF3ADCDAT", "AIF1ADCDAT", "AIF1ADC1R" },
	{ "AIF3ADCDAT", "AIF1ADCDAT", "AIF1ADC2L" },
	{ "AIF3ADCDAT", "AIF1ADCDAT", "AIF1ADC2R" },
	{ "AIF3ADCDAT", "AIF2ADCDAT", "AIF2ADCL" },
	{ "AIF3ADCDAT", "AIF2ADCDAT", "AIF2ADCR" },
	{ "AIF3ADCDAT", "AIF2DACDAT", "AIF2DACL" },
	{ "AIF3ADCDAT", "AIF2DACDAT", "AIF2DACR" },

	/* Sidetone */
	{ "Left Sidetone", "ADC/DMIC1", "ADCL Mux" },
	{ "Left Sidetone", "DMIC2", "DMIC2L" },
	{ "Right Sidetone", "ADC/DMIC1", "ADCR Mux" },
	{ "Right Sidetone", "DMIC2", "DMIC2R" },

	/* Output stages */
	{ "Left Output Mixer", "DAC Switch", "DAC1L" },
	{ "Right Output Mixer", "DAC Switch", "DAC1R" },

	{ "SPKL", "DAC1 Switch", "DAC1L" },
	{ "SPKL", "DAC2 Switch", "DAC2L" },

	{ "SPKR", "DAC1 Switch", "DAC1R" },
	{ "SPKR", "DAC2 Switch", "DAC2R" },

	{ "Left Headphone Mux", "DAC", "DAC1L" },
	{ "Right Headphone Mux", "DAC", "DAC1R" },
};

<<<<<<< HEAD
=======
static const struct snd_soc_dapm_route wm8994_lateclk_revd_intercon[] = {
	{ "DAC1L", NULL, "Late DAC1L Enable PGA" },
	{ "Late DAC1L Enable PGA", NULL, "DAC1L Mixer" },
	{ "DAC1R", NULL, "Late DAC1R Enable PGA" },
	{ "Late DAC1R Enable PGA", NULL, "DAC1R Mixer" },
	{ "DAC2L", NULL, "Late DAC2L Enable PGA" },
	{ "Late DAC2L Enable PGA", NULL, "AIF2DAC2L Mixer" },
	{ "DAC2R", NULL, "Late DAC2R Enable PGA" },
	{ "Late DAC2R Enable PGA", NULL, "AIF2DAC2R Mixer" }
};

static const struct snd_soc_dapm_route wm8994_lateclk_intercon[] = {
	{ "DAC1L", NULL, "DAC1L Mixer" },
	{ "DAC1R", NULL, "DAC1R Mixer" },
	{ "DAC2L", NULL, "AIF2DAC2L Mixer" },
	{ "DAC2R", NULL, "AIF2DAC2R Mixer" },
};

static const struct snd_soc_dapm_route wm8994_revd_intercon[] = {
	{ "AIF1DACDAT", NULL, "AIF2DACDAT" },
	{ "AIF2DACDAT", NULL, "AIF1DACDAT" },
	{ "AIF1ADCDAT", NULL, "AIF2ADCDAT" },
	{ "AIF2ADCDAT", NULL, "AIF1ADCDAT" },
};

>>>>>>> 47ae63e0
static const struct snd_soc_dapm_route wm8994_intercon[] = {
	{ "AIF2DACL", NULL, "AIF2DAC Mux" },
	{ "AIF2DACR", NULL, "AIF2DAC Mux" },
};

static const struct snd_soc_dapm_route wm8958_intercon[] = {
	{ "AIF2DACL", NULL, "AIF2DACL Mux" },
	{ "AIF2DACR", NULL, "AIF2DACR Mux" },

	{ "AIF2DACL Mux", "AIF2", "AIF2DAC Mux" },
	{ "AIF2DACL Mux", "AIF3", "AIF3DACDAT" },
	{ "AIF2DACR Mux", "AIF2", "AIF2DAC Mux" },
	{ "AIF2DACR Mux", "AIF3", "AIF3DACDAT" },

	{ "Mono PCM Out Mux", "AIF2ADCL", "AIF2ADCL" },
	{ "Mono PCM Out Mux", "AIF2ADCR", "AIF2ADCR" },

	{ "AIF3ADC Mux", "Mono PCM", "Mono PCM Out Mux" },
};

/* The size in bits of the FLL divide multiplied by 10
 * to allow rounding later */
#define FIXED_FLL_SIZE ((1 << 16) * 10)

struct fll_div {
	u16 outdiv;
	u16 n;
	u16 k;
	u16 clk_ref_div;
	u16 fll_fratio;
};

static int wm8994_get_fll_config(struct fll_div *fll,
				 int freq_in, int freq_out)
{
	u64 Kpart;
	unsigned int K, Ndiv, Nmod;

	pr_debug("FLL input=%dHz, output=%dHz\n", freq_in, freq_out);

	/* Scale the input frequency down to <= 13.5MHz */
	fll->clk_ref_div = 0;
	while (freq_in > 13500000) {
		fll->clk_ref_div++;
		freq_in /= 2;

		if (fll->clk_ref_div > 3)
			return -EINVAL;
	}
	pr_debug("CLK_REF_DIV=%d, Fref=%dHz\n", fll->clk_ref_div, freq_in);

	/* Scale the output to give 90MHz<=Fvco<=100MHz */
	fll->outdiv = 3;
	while (freq_out * (fll->outdiv + 1) < 90000000) {
		fll->outdiv++;
		if (fll->outdiv > 63)
			return -EINVAL;
	}
	freq_out *= fll->outdiv + 1;
	pr_debug("OUTDIV=%d, Fvco=%dHz\n", fll->outdiv, freq_out);

	if (freq_in > 1000000) {
		fll->fll_fratio = 0;
	} else if (freq_in > 256000) {
		fll->fll_fratio = 1;
		freq_in *= 2;
	} else if (freq_in > 128000) {
		fll->fll_fratio = 2;
		freq_in *= 4;
	} else if (freq_in > 64000) {
		fll->fll_fratio = 3;
		freq_in *= 8;
	} else {
		fll->fll_fratio = 4;
		freq_in *= 16;
	}
	pr_debug("FLL_FRATIO=%d, Fref=%dHz\n", fll->fll_fratio, freq_in);

	/* Now, calculate N.K */
	Ndiv = freq_out / freq_in;

	fll->n = Ndiv;
	Nmod = freq_out % freq_in;
	pr_debug("Nmod=%d\n", Nmod);

	/* Calculate fractional part - scale up so we can round. */
	Kpart = FIXED_FLL_SIZE * (long long)Nmod;

	do_div(Kpart, freq_in);

	K = Kpart & 0xFFFFFFFF;

	if ((K % 10) >= 5)
		K += 5;

	/* Move down to proper range now rounding is done */
	fll->k = K / 10;

	pr_debug("N=%x K=%x\n", fll->n, fll->k);

	return 0;
}

static int _wm8994_set_fll(struct snd_soc_codec *codec, int id, int src,
			  unsigned int freq_in, unsigned int freq_out)
{
	struct wm8994_priv *wm8994 = snd_soc_codec_get_drvdata(codec);
	int reg_offset, ret;
	struct fll_div fll;
	u16 reg, aif1, aif2;

	aif1 = snd_soc_read(codec, WM8994_AIF1_CLOCKING_1)
		& WM8994_AIF1CLK_ENA;

	aif2 = snd_soc_read(codec, WM8994_AIF2_CLOCKING_1)
		& WM8994_AIF2CLK_ENA;

	switch (id) {
	case WM8994_FLL1:
		reg_offset = 0;
		id = 0;
		break;
	case WM8994_FLL2:
		reg_offset = 0x20;
		id = 1;
		break;
	default:
		return -EINVAL;
	}

	switch (src) {
	case 0:
		/* Allow no source specification when stopping */
		if (freq_out)
			return -EINVAL;
		src = wm8994->fll[id].src;
		break;
	case WM8994_FLL_SRC_MCLK1:
	case WM8994_FLL_SRC_MCLK2:
	case WM8994_FLL_SRC_LRCLK:
	case WM8994_FLL_SRC_BCLK:
		break;
	default:
		return -EINVAL;
	}

	/* Are we changing anything? */
	if (wm8994->fll[id].src == src &&
	    wm8994->fll[id].in == freq_in && wm8994->fll[id].out == freq_out)
		return 0;

	/* If we're stopping the FLL redo the old config - no
	 * registers will actually be written but we avoid GCC flow
	 * analysis bugs spewing warnings.
	 */
	if (freq_out)
		ret = wm8994_get_fll_config(&fll, freq_in, freq_out);
	else
		ret = wm8994_get_fll_config(&fll, wm8994->fll[id].in,
					    wm8994->fll[id].out);
	if (ret < 0)
		return ret;

	/* Gate the AIF clocks while we reclock */
	snd_soc_update_bits(codec, WM8994_AIF1_CLOCKING_1,
			    WM8994_AIF1CLK_ENA, 0);
	snd_soc_update_bits(codec, WM8994_AIF2_CLOCKING_1,
			    WM8994_AIF2CLK_ENA, 0);

	/* We always need to disable the FLL while reconfiguring */
	snd_soc_update_bits(codec, WM8994_FLL1_CONTROL_1 + reg_offset,
			    WM8994_FLL1_ENA, 0);

	reg = (fll.outdiv << WM8994_FLL1_OUTDIV_SHIFT) |
		(fll.fll_fratio << WM8994_FLL1_FRATIO_SHIFT);
	snd_soc_update_bits(codec, WM8994_FLL1_CONTROL_2 + reg_offset,
			    WM8994_FLL1_OUTDIV_MASK |
			    WM8994_FLL1_FRATIO_MASK, reg);

	snd_soc_write(codec, WM8994_FLL1_CONTROL_3 + reg_offset, fll.k);

	snd_soc_update_bits(codec, WM8994_FLL1_CONTROL_4 + reg_offset,
			    WM8994_FLL1_N_MASK,
				    fll.n << WM8994_FLL1_N_SHIFT);

	snd_soc_update_bits(codec, WM8994_FLL1_CONTROL_5 + reg_offset,
			    WM8994_FLL1_REFCLK_DIV_MASK |
			    WM8994_FLL1_REFCLK_SRC_MASK,
			    (fll.clk_ref_div << WM8994_FLL1_REFCLK_DIV_SHIFT) |
			    (src - 1));

	/* Enable (with fractional mode if required) */
	if (freq_out) {
		if (fll.k)
			reg = WM8994_FLL1_ENA | WM8994_FLL1_FRAC;
		else
			reg = WM8994_FLL1_ENA;
		snd_soc_update_bits(codec, WM8994_FLL1_CONTROL_1 + reg_offset,
				    WM8994_FLL1_ENA | WM8994_FLL1_FRAC,
				    reg);
	}

	wm8994->fll[id].in = freq_in;
	wm8994->fll[id].out = freq_out;
	wm8994->fll[id].src = src;

	/* Enable any gated AIF clocks */
	snd_soc_update_bits(codec, WM8994_AIF1_CLOCKING_1,
			    WM8994_AIF1CLK_ENA, aif1);
	snd_soc_update_bits(codec, WM8994_AIF2_CLOCKING_1,
			    WM8994_AIF2CLK_ENA, aif2);

	configure_clock(codec);

	return 0;
}


static int opclk_divs[] = { 10, 20, 30, 40, 55, 60, 80, 120, 160 };

static int wm8994_set_fll(struct snd_soc_dai *dai, int id, int src,
			  unsigned int freq_in, unsigned int freq_out)
{
	return _wm8994_set_fll(dai->codec, id, src, freq_in, freq_out);
}

static int wm8994_set_dai_sysclk(struct snd_soc_dai *dai,
		int clk_id, unsigned int freq, int dir)
{
	struct snd_soc_codec *codec = dai->codec;
	struct wm8994_priv *wm8994 = snd_soc_codec_get_drvdata(codec);
	int i;

	switch (dai->id) {
	case 1:
	case 2:
		break;

	default:
		/* AIF3 shares clocking with AIF1/2 */
		return -EINVAL;
	}

	switch (clk_id) {
	case WM8994_SYSCLK_MCLK1:
		wm8994->sysclk[dai->id - 1] = WM8994_SYSCLK_MCLK1;
		wm8994->mclk[0] = freq;
		dev_dbg(dai->dev, "AIF%d using MCLK1 at %uHz\n",
			dai->id, freq);
		break;

	case WM8994_SYSCLK_MCLK2:
		/* TODO: Set GPIO AF */
		wm8994->sysclk[dai->id - 1] = WM8994_SYSCLK_MCLK2;
		wm8994->mclk[1] = freq;
		dev_dbg(dai->dev, "AIF%d using MCLK2 at %uHz\n",
			dai->id, freq);
		break;

	case WM8994_SYSCLK_FLL1:
		wm8994->sysclk[dai->id - 1] = WM8994_SYSCLK_FLL1;
		dev_dbg(dai->dev, "AIF%d using FLL1\n", dai->id);
		break;

	case WM8994_SYSCLK_FLL2:
		wm8994->sysclk[dai->id - 1] = WM8994_SYSCLK_FLL2;
		dev_dbg(dai->dev, "AIF%d using FLL2\n", dai->id);
		break;

	case WM8994_SYSCLK_OPCLK:
		/* Special case - a division (times 10) is given and
		 * no effect on main clocking. 
		 */
		if (freq) {
			for (i = 0; i < ARRAY_SIZE(opclk_divs); i++)
				if (opclk_divs[i] == freq)
					break;
			if (i == ARRAY_SIZE(opclk_divs))
				return -EINVAL;
			snd_soc_update_bits(codec, WM8994_CLOCKING_2,
					    WM8994_OPCLK_DIV_MASK, i);
			snd_soc_update_bits(codec, WM8994_POWER_MANAGEMENT_2,
					    WM8994_OPCLK_ENA, WM8994_OPCLK_ENA);
		} else {
			snd_soc_update_bits(codec, WM8994_POWER_MANAGEMENT_2,
					    WM8994_OPCLK_ENA, 0);
		}

	default:
		return -EINVAL;
	}

	configure_clock(codec);

	return 0;
}

static int wm8994_set_bias_level(struct snd_soc_codec *codec,
				 enum snd_soc_bias_level level)
{
	struct wm8994 *control = codec->control_data;
	struct wm8994_priv *wm8994 = snd_soc_codec_get_drvdata(codec);

	switch (level) {
	case SND_SOC_BIAS_ON:
		break;

	case SND_SOC_BIAS_PREPARE:
		/* VMID=2x40k */
		snd_soc_update_bits(codec, WM8994_POWER_MANAGEMENT_1,
				    WM8994_VMID_SEL_MASK, 0x2);
		break;

	case SND_SOC_BIAS_STANDBY:
		if (codec->dapm.bias_level == SND_SOC_BIAS_OFF) {
			pm_runtime_get_sync(codec->dev);

			switch (control->type) {
			case WM8994:
				if (wm8994->revision < 4) {
					/* Tweak DC servo and DSP
					 * configuration for improved
					 * performance. */
					snd_soc_write(codec, 0x102, 0x3);
					snd_soc_write(codec, 0x56, 0x3);
					snd_soc_write(codec, 0x817, 0);
					snd_soc_write(codec, 0x102, 0);
				}
				break;

			case WM8958:
				if (wm8994->revision == 0) {
					/* Optimise performance for rev A */
					snd_soc_write(codec, 0x102, 0x3);
					snd_soc_write(codec, 0xcb, 0x81);
					snd_soc_write(codec, 0x817, 0);
					snd_soc_write(codec, 0x102, 0);

					snd_soc_update_bits(codec,
							    WM8958_CHARGE_PUMP_2,
							    WM8958_CP_DISCH,
							    WM8958_CP_DISCH);
				}
				break;
			}

			/* Discharge LINEOUT1 & 2 */
			snd_soc_update_bits(codec, WM8994_ANTIPOP_1,
					    WM8994_LINEOUT1_DISCH |
					    WM8994_LINEOUT2_DISCH,
					    WM8994_LINEOUT1_DISCH |
					    WM8994_LINEOUT2_DISCH);

			/* Startup bias, VMID ramp & buffer */
			snd_soc_update_bits(codec, WM8994_ANTIPOP_2,
					    WM8994_STARTUP_BIAS_ENA |
					    WM8994_VMID_BUF_ENA |
					    WM8994_VMID_RAMP_MASK,
					    WM8994_STARTUP_BIAS_ENA |
					    WM8994_VMID_BUF_ENA |
					    (0x11 << WM8994_VMID_RAMP_SHIFT));

			/* Main bias enable, VMID=2x40k */
			snd_soc_update_bits(codec, WM8994_POWER_MANAGEMENT_1,
					    WM8994_BIAS_ENA |
					    WM8994_VMID_SEL_MASK,
					    WM8994_BIAS_ENA | 0x2);

			msleep(20);
		}

		/* VMID=2x500k */
		snd_soc_update_bits(codec, WM8994_POWER_MANAGEMENT_1,
				    WM8994_VMID_SEL_MASK, 0x4);

		break;

	case SND_SOC_BIAS_OFF:
		if (codec->dapm.bias_level == SND_SOC_BIAS_STANDBY) {
			/* Switch over to startup biases */
			snd_soc_update_bits(codec, WM8994_ANTIPOP_2,
					    WM8994_BIAS_SRC |
					    WM8994_STARTUP_BIAS_ENA |
					    WM8994_VMID_BUF_ENA |
					    WM8994_VMID_RAMP_MASK,
					    WM8994_BIAS_SRC |
					    WM8994_STARTUP_BIAS_ENA |
					    WM8994_VMID_BUF_ENA |
					    (1 << WM8994_VMID_RAMP_SHIFT));

			/* Disable main biases */
			snd_soc_update_bits(codec, WM8994_POWER_MANAGEMENT_1,
					    WM8994_BIAS_ENA |
					    WM8994_VMID_SEL_MASK, 0);

			/* Discharge line */
			snd_soc_update_bits(codec, WM8994_ANTIPOP_1,
					    WM8994_LINEOUT1_DISCH |
					    WM8994_LINEOUT2_DISCH,
					    WM8994_LINEOUT1_DISCH |
					    WM8994_LINEOUT2_DISCH);

			msleep(5);

			/* Switch off startup biases */
			snd_soc_update_bits(codec, WM8994_ANTIPOP_2,
					    WM8994_BIAS_SRC |
					    WM8994_STARTUP_BIAS_ENA |
					    WM8994_VMID_BUF_ENA |
					    WM8994_VMID_RAMP_MASK, 0);

			pm_runtime_put(codec->dev);
		}
		break;
	}
	codec->dapm.bias_level = level;
	return 0;
}

static int wm8994_set_dai_fmt(struct snd_soc_dai *dai, unsigned int fmt)
{
	struct snd_soc_codec *codec = dai->codec;
	struct wm8994 *control = codec->control_data;
	int ms_reg;
	int aif1_reg;
	int ms = 0;
	int aif1 = 0;

	switch (dai->id) {
	case 1:
		ms_reg = WM8994_AIF1_MASTER_SLAVE;
		aif1_reg = WM8994_AIF1_CONTROL_1;
		break;
	case 2:
		ms_reg = WM8994_AIF2_MASTER_SLAVE;
		aif1_reg = WM8994_AIF2_CONTROL_1;
		break;
	default:
		return -EINVAL;
	}

	switch (fmt & SND_SOC_DAIFMT_MASTER_MASK) {
	case SND_SOC_DAIFMT_CBS_CFS:
		break;
	case SND_SOC_DAIFMT_CBM_CFM:
		ms = WM8994_AIF1_MSTR;
		break;
	default:
		return -EINVAL;
	}

	switch (fmt & SND_SOC_DAIFMT_FORMAT_MASK) {
	case SND_SOC_DAIFMT_DSP_B:
		aif1 |= WM8994_AIF1_LRCLK_INV;
	case SND_SOC_DAIFMT_DSP_A:
		aif1 |= 0x18;
		break;
	case SND_SOC_DAIFMT_I2S:
		aif1 |= 0x10;
		break;
	case SND_SOC_DAIFMT_RIGHT_J:
		break;
	case SND_SOC_DAIFMT_LEFT_J:
		aif1 |= 0x8;
		break;
	default:
		return -EINVAL;
	}

	switch (fmt & SND_SOC_DAIFMT_FORMAT_MASK) {
	case SND_SOC_DAIFMT_DSP_A:
	case SND_SOC_DAIFMT_DSP_B:
		/* frame inversion not valid for DSP modes */
		switch (fmt & SND_SOC_DAIFMT_INV_MASK) {
		case SND_SOC_DAIFMT_NB_NF:
			break;
		case SND_SOC_DAIFMT_IB_NF:
			aif1 |= WM8994_AIF1_BCLK_INV;
			break;
		default:
			return -EINVAL;
		}
		break;

	case SND_SOC_DAIFMT_I2S:
	case SND_SOC_DAIFMT_RIGHT_J:
	case SND_SOC_DAIFMT_LEFT_J:
		switch (fmt & SND_SOC_DAIFMT_INV_MASK) {
		case SND_SOC_DAIFMT_NB_NF:
			break;
		case SND_SOC_DAIFMT_IB_IF:
			aif1 |= WM8994_AIF1_BCLK_INV | WM8994_AIF1_LRCLK_INV;
			break;
		case SND_SOC_DAIFMT_IB_NF:
			aif1 |= WM8994_AIF1_BCLK_INV;
			break;
		case SND_SOC_DAIFMT_NB_IF:
			aif1 |= WM8994_AIF1_LRCLK_INV;
			break;
		default:
			return -EINVAL;
		}
		break;
	default:
		return -EINVAL;
	}

	/* The AIF2 format configuration needs to be mirrored to AIF3
	 * on WM8958 if it's in use so just do it all the time. */
	if (control->type == WM8958 && dai->id == 2)
		snd_soc_update_bits(codec, WM8958_AIF3_CONTROL_1,
				    WM8994_AIF1_LRCLK_INV |
				    WM8958_AIF3_FMT_MASK, aif1);

	snd_soc_update_bits(codec, aif1_reg,
			    WM8994_AIF1_BCLK_INV | WM8994_AIF1_LRCLK_INV |
			    WM8994_AIF1_FMT_MASK,
			    aif1);
	snd_soc_update_bits(codec, ms_reg, WM8994_AIF1_MSTR,
			    ms);

	return 0;
}

static struct {
	int val, rate;
} srs[] = {
	{ 0,   8000 },
	{ 1,  11025 },
	{ 2,  12000 },
	{ 3,  16000 },
	{ 4,  22050 },
	{ 5,  24000 },
	{ 6,  32000 },
	{ 7,  44100 },
	{ 8,  48000 },
	{ 9,  88200 },
	{ 10, 96000 },
};

static int fs_ratios[] = {
	64, 128, 192, 256, 348, 512, 768, 1024, 1408, 1536
};

static int bclk_divs[] = {
	10, 15, 20, 30, 40, 50, 60, 80, 110, 120, 160, 220, 240, 320, 440, 480,
	640, 880, 960, 1280, 1760, 1920
};

static int wm8994_hw_params(struct snd_pcm_substream *substream,
			    struct snd_pcm_hw_params *params,
			    struct snd_soc_dai *dai)
{
	struct snd_soc_codec *codec = dai->codec;
	struct wm8994 *control = codec->control_data;
	struct wm8994_priv *wm8994 = snd_soc_codec_get_drvdata(codec);
	int aif1_reg;
	int aif2_reg;
	int bclk_reg;
	int lrclk_reg;
	int rate_reg;
	int aif1 = 0;
	int aif2 = 0;
	int bclk = 0;
	int lrclk = 0;
	int rate_val = 0;
	int id = dai->id - 1;

	int i, cur_val, best_val, bclk_rate, best;

	switch (dai->id) {
	case 1:
		aif1_reg = WM8994_AIF1_CONTROL_1;
		aif2_reg = WM8994_AIF1_CONTROL_2;
		bclk_reg = WM8994_AIF1_BCLK;
		rate_reg = WM8994_AIF1_RATE;
		if (substream->stream == SNDRV_PCM_STREAM_PLAYBACK ||
		    wm8994->lrclk_shared[0]) {
			lrclk_reg = WM8994_AIF1DAC_LRCLK;
		} else {
			lrclk_reg = WM8994_AIF1ADC_LRCLK;
			dev_dbg(codec->dev, "AIF1 using split LRCLK\n");
		}
		break;
	case 2:
		aif1_reg = WM8994_AIF2_CONTROL_1;
		aif2_reg = WM8994_AIF2_CONTROL_2;
		bclk_reg = WM8994_AIF2_BCLK;
		rate_reg = WM8994_AIF2_RATE;
		if (substream->stream == SNDRV_PCM_STREAM_PLAYBACK ||
		    wm8994->lrclk_shared[1]) {
			lrclk_reg = WM8994_AIF2DAC_LRCLK;
		} else {
			lrclk_reg = WM8994_AIF2ADC_LRCLK;
			dev_dbg(codec->dev, "AIF2 using split LRCLK\n");
		}
		break;
	case 3:
		switch (control->type) {
		case WM8958:
			aif1_reg = WM8958_AIF3_CONTROL_1;
			break;
		default:
			return 0;
		}
	default:
		return -EINVAL;
	}

	bclk_rate = params_rate(params) * 2;
	switch (params_format(params)) {
	case SNDRV_PCM_FORMAT_S16_LE:
		bclk_rate *= 16;
		break;
	case SNDRV_PCM_FORMAT_S20_3LE:
		bclk_rate *= 20;
		aif1 |= 0x20;
		break;
	case SNDRV_PCM_FORMAT_S24_LE:
		bclk_rate *= 24;
		aif1 |= 0x40;
		break;
	case SNDRV_PCM_FORMAT_S32_LE:
		bclk_rate *= 32;
		aif1 |= 0x60;
		break;
	default:
		return -EINVAL;
	}

	/* Try to find an appropriate sample rate; look for an exact match. */
	for (i = 0; i < ARRAY_SIZE(srs); i++)
		if (srs[i].rate == params_rate(params))
			break;
	if (i == ARRAY_SIZE(srs))
		return -EINVAL;
	rate_val |= srs[i].val << WM8994_AIF1_SR_SHIFT;

	dev_dbg(dai->dev, "Sample rate is %dHz\n", srs[i].rate);
	dev_dbg(dai->dev, "AIF%dCLK is %dHz, target BCLK %dHz\n",
		dai->id, wm8994->aifclk[id], bclk_rate);

	if (params_channels(params) == 1 &&
	    (snd_soc_read(codec, aif1_reg) & 0x18) == 0x18)
		aif2 |= WM8994_AIF1_MONO;

	if (wm8994->aifclk[id] == 0) {
		dev_err(dai->dev, "AIF%dCLK not configured\n", dai->id);
		return -EINVAL;
	}

	/* AIFCLK/fs ratio; look for a close match in either direction */
	best = 0;
	best_val = abs((fs_ratios[0] * params_rate(params))
		       - wm8994->aifclk[id]);
	for (i = 1; i < ARRAY_SIZE(fs_ratios); i++) {
		cur_val = abs((fs_ratios[i] * params_rate(params))
			      - wm8994->aifclk[id]);
		if (cur_val >= best_val)
			continue;
		best = i;
		best_val = cur_val;
	}
	dev_dbg(dai->dev, "Selected AIF%dCLK/fs = %d\n",
		dai->id, fs_ratios[best]);
	rate_val |= best;

	/* We may not get quite the right frequency if using
	 * approximate clocks so look for the closest match that is
	 * higher than the target (we need to ensure that there enough
	 * BCLKs to clock out the samples).
	 */
	best = 0;
	for (i = 0; i < ARRAY_SIZE(bclk_divs); i++) {
		cur_val = (wm8994->aifclk[id] * 10 / bclk_divs[i]) - bclk_rate;
		if (cur_val < 0) /* BCLK table is sorted */
			break;
		best = i;
	}
	bclk_rate = wm8994->aifclk[id] * 10 / bclk_divs[best];
	dev_dbg(dai->dev, "Using BCLK_DIV %d for actual BCLK %dHz\n",
		bclk_divs[best], bclk_rate);
	bclk |= best << WM8994_AIF1_BCLK_DIV_SHIFT;

	lrclk = bclk_rate / params_rate(params);
	dev_dbg(dai->dev, "Using LRCLK rate %d for actual LRCLK %dHz\n",
		lrclk, bclk_rate / lrclk);

	snd_soc_update_bits(codec, aif1_reg, WM8994_AIF1_WL_MASK, aif1);
	snd_soc_update_bits(codec, aif2_reg, WM8994_AIF1_MONO, aif2);
	snd_soc_update_bits(codec, bclk_reg, WM8994_AIF1_BCLK_DIV_MASK, bclk);
	snd_soc_update_bits(codec, lrclk_reg, WM8994_AIF1DAC_RATE_MASK,
			    lrclk);
	snd_soc_update_bits(codec, rate_reg, WM8994_AIF1_SR_MASK |
			    WM8994_AIF1CLK_RATE_MASK, rate_val);

	if (substream->stream == SNDRV_PCM_STREAM_PLAYBACK) {
		switch (dai->id) {
		case 1:
			wm8994->dac_rates[0] = params_rate(params);
			wm8994_set_retune_mobile(codec, 0);
			wm8994_set_retune_mobile(codec, 1);
			break;
		case 2:
			wm8994->dac_rates[1] = params_rate(params);
			wm8994_set_retune_mobile(codec, 2);
			break;
		}
	}

	return 0;
}

static int wm8994_aif3_hw_params(struct snd_pcm_substream *substream,
				 struct snd_pcm_hw_params *params,
				 struct snd_soc_dai *dai)
{
	struct snd_soc_codec *codec = dai->codec;
	struct wm8994 *control = codec->control_data;
	int aif1_reg;
	int aif1 = 0;

	switch (dai->id) {
	case 3:
		switch (control->type) {
		case WM8958:
			aif1_reg = WM8958_AIF3_CONTROL_1;
			break;
		default:
			return 0;
		}
	default:
		return 0;
	}

	switch (params_format(params)) {
	case SNDRV_PCM_FORMAT_S16_LE:
		break;
	case SNDRV_PCM_FORMAT_S20_3LE:
		aif1 |= 0x20;
		break;
	case SNDRV_PCM_FORMAT_S24_LE:
		aif1 |= 0x40;
		break;
	case SNDRV_PCM_FORMAT_S32_LE:
		aif1 |= 0x60;
		break;
	default:
		return -EINVAL;
	}

	return snd_soc_update_bits(codec, aif1_reg, WM8994_AIF1_WL_MASK, aif1);
}

static int wm8994_aif_mute(struct snd_soc_dai *codec_dai, int mute)
{
	struct snd_soc_codec *codec = codec_dai->codec;
	int mute_reg;
	int reg;

	switch (codec_dai->id) {
	case 1:
		mute_reg = WM8994_AIF1_DAC1_FILTERS_1;
		break;
	case 2:
		mute_reg = WM8994_AIF2_DAC_FILTERS_1;
		break;
	default:
		return -EINVAL;
	}

	if (mute)
		reg = WM8994_AIF1DAC1_MUTE;
	else
		reg = 0;

	snd_soc_update_bits(codec, mute_reg, WM8994_AIF1DAC1_MUTE, reg);

	return 0;
}

static int wm8994_set_tristate(struct snd_soc_dai *codec_dai, int tristate)
{
	struct snd_soc_codec *codec = codec_dai->codec;
	int reg, val, mask;

	switch (codec_dai->id) {
	case 1:
		reg = WM8994_AIF1_MASTER_SLAVE;
		mask = WM8994_AIF1_TRI;
		break;
	case 2:
		reg = WM8994_AIF2_MASTER_SLAVE;
		mask = WM8994_AIF2_TRI;
		break;
	case 3:
		reg = WM8994_POWER_MANAGEMENT_6;
		mask = WM8994_AIF3_TRI;
		break;
	default:
		return -EINVAL;
	}

	if (tristate)
		val = mask;
	else
		val = 0;

	return snd_soc_update_bits(codec, reg, mask, val);
}

#define WM8994_RATES SNDRV_PCM_RATE_8000_96000

#define WM8994_FORMATS (SNDRV_PCM_FMTBIT_S16_LE | SNDRV_PCM_FMTBIT_S20_3LE |\
			SNDRV_PCM_FMTBIT_S24_LE | SNDRV_PCM_FMTBIT_S32_LE)

static struct snd_soc_dai_ops wm8994_aif1_dai_ops = {
	.set_sysclk	= wm8994_set_dai_sysclk,
	.set_fmt	= wm8994_set_dai_fmt,
	.hw_params	= wm8994_hw_params,
	.digital_mute	= wm8994_aif_mute,
	.set_pll	= wm8994_set_fll,
	.set_tristate	= wm8994_set_tristate,
};

static struct snd_soc_dai_ops wm8994_aif2_dai_ops = {
	.set_sysclk	= wm8994_set_dai_sysclk,
	.set_fmt	= wm8994_set_dai_fmt,
	.hw_params	= wm8994_hw_params,
	.digital_mute   = wm8994_aif_mute,
	.set_pll	= wm8994_set_fll,
	.set_tristate	= wm8994_set_tristate,
};

static struct snd_soc_dai_ops wm8994_aif3_dai_ops = {
	.hw_params	= wm8994_aif3_hw_params,
	.set_tristate	= wm8994_set_tristate,
};

static struct snd_soc_dai_driver wm8994_dai[] = {
	{
		.name = "wm8994-aif1",
		.id = 1,
		.playback = {
			.stream_name = "AIF1 Playback",
			.channels_min = 1,
			.channels_max = 2,
			.rates = WM8994_RATES,
			.formats = WM8994_FORMATS,
		},
		.capture = {
			.stream_name = "AIF1 Capture",
			.channels_min = 1,
			.channels_max = 2,
			.rates = WM8994_RATES,
			.formats = WM8994_FORMATS,
		 },
		.ops = &wm8994_aif1_dai_ops,
	},
	{
		.name = "wm8994-aif2",
		.id = 2,
		.playback = {
			.stream_name = "AIF2 Playback",
			.channels_min = 1,
			.channels_max = 2,
			.rates = WM8994_RATES,
			.formats = WM8994_FORMATS,
		},
		.capture = {
			.stream_name = "AIF2 Capture",
			.channels_min = 1,
			.channels_max = 2,
			.rates = WM8994_RATES,
			.formats = WM8994_FORMATS,
		},
		.ops = &wm8994_aif2_dai_ops,
	},
	{
		.name = "wm8994-aif3",
		.id = 3,
		.playback = {
			.stream_name = "AIF3 Playback",
			.channels_min = 1,
			.channels_max = 2,
			.rates = WM8994_RATES,
			.formats = WM8994_FORMATS,
		},
		.capture = {
			.stream_name = "AIF3 Capture",
			.channels_min = 1,
			.channels_max = 2,
			.rates = WM8994_RATES,
			.formats = WM8994_FORMATS,
		},
		.ops = &wm8994_aif3_dai_ops,
	}
};

#ifdef CONFIG_PM
static int wm8994_suspend(struct snd_soc_codec *codec, pm_message_t state)
{
	struct wm8994_priv *wm8994 = snd_soc_codec_get_drvdata(codec);
	int i, ret;

	for (i = 0; i < ARRAY_SIZE(wm8994->fll); i++) {
		memcpy(&wm8994->fll_suspend[i], &wm8994->fll[i],
		       sizeof(struct fll_config));
		ret = _wm8994_set_fll(codec, i + 1, 0, 0, 0);
		if (ret < 0)
			dev_warn(codec->dev, "Failed to stop FLL%d: %d\n",
				 i + 1, ret);
	}

	wm8994_set_bias_level(codec, SND_SOC_BIAS_OFF);

	return 0;
}

static int wm8994_resume(struct snd_soc_codec *codec)
{
	struct wm8994_priv *wm8994 = snd_soc_codec_get_drvdata(codec);
	int i, ret;
	unsigned int val, mask;

	if (wm8994->revision < 4) {
		/* force a HW read */
		val = wm8994_reg_read(codec->control_data,
				      WM8994_POWER_MANAGEMENT_5);

		/* modify the cache only */
		codec->cache_only = 1;
		mask =  WM8994_DAC1R_ENA | WM8994_DAC1L_ENA |
			WM8994_DAC2R_ENA | WM8994_DAC2L_ENA;
		val &= mask;
		snd_soc_update_bits(codec, WM8994_POWER_MANAGEMENT_5,
				    mask, val);
		codec->cache_only = 0;
	}

	/* Restore the registers */
	ret = snd_soc_cache_sync(codec);
	if (ret != 0)
		dev_err(codec->dev, "Failed to sync cache: %d\n", ret);

	wm8994_set_bias_level(codec, SND_SOC_BIAS_STANDBY);

	for (i = 0; i < ARRAY_SIZE(wm8994->fll); i++) {
		if (!wm8994->fll_suspend[i].out)
			continue;

		ret = _wm8994_set_fll(codec, i + 1,
				     wm8994->fll_suspend[i].src,
				     wm8994->fll_suspend[i].in,
				     wm8994->fll_suspend[i].out);
		if (ret < 0)
			dev_warn(codec->dev, "Failed to restore FLL%d: %d\n",
				 i + 1, ret);
	}

	return 0;
}
#else
#define wm8994_suspend NULL
#define wm8994_resume NULL
#endif

static void wm8994_handle_retune_mobile_pdata(struct wm8994_priv *wm8994)
{
	struct snd_soc_codec *codec = wm8994->codec;
	struct wm8994_pdata *pdata = wm8994->pdata;
	struct snd_kcontrol_new controls[] = {
		SOC_ENUM_EXT("AIF1.1 EQ Mode",
			     wm8994->retune_mobile_enum,
			     wm8994_get_retune_mobile_enum,
			     wm8994_put_retune_mobile_enum),
		SOC_ENUM_EXT("AIF1.2 EQ Mode",
			     wm8994->retune_mobile_enum,
			     wm8994_get_retune_mobile_enum,
			     wm8994_put_retune_mobile_enum),
		SOC_ENUM_EXT("AIF2 EQ Mode",
			     wm8994->retune_mobile_enum,
			     wm8994_get_retune_mobile_enum,
			     wm8994_put_retune_mobile_enum),
	};
	int ret, i, j;
	const char **t;

	/* We need an array of texts for the enum API but the number
	 * of texts is likely to be less than the number of
	 * configurations due to the sample rate dependency of the
	 * configurations. */
	wm8994->num_retune_mobile_texts = 0;
	wm8994->retune_mobile_texts = NULL;
	for (i = 0; i < pdata->num_retune_mobile_cfgs; i++) {
		for (j = 0; j < wm8994->num_retune_mobile_texts; j++) {
			if (strcmp(pdata->retune_mobile_cfgs[i].name,
				   wm8994->retune_mobile_texts[j]) == 0)
				break;
		}

		if (j != wm8994->num_retune_mobile_texts)
			continue;

		/* Expand the array... */
		t = krealloc(wm8994->retune_mobile_texts,
			     sizeof(char *) * 
			     (wm8994->num_retune_mobile_texts + 1),
			     GFP_KERNEL);
		if (t == NULL)
			continue;

		/* ...store the new entry... */
		t[wm8994->num_retune_mobile_texts] = 
			pdata->retune_mobile_cfgs[i].name;

		/* ...and remember the new version. */
		wm8994->num_retune_mobile_texts++;
		wm8994->retune_mobile_texts = t;
	}

	dev_dbg(codec->dev, "Allocated %d unique ReTune Mobile names\n",
		wm8994->num_retune_mobile_texts);

	wm8994->retune_mobile_enum.max = wm8994->num_retune_mobile_texts;
	wm8994->retune_mobile_enum.texts = wm8994->retune_mobile_texts;

	ret = snd_soc_add_controls(wm8994->codec, controls,
				   ARRAY_SIZE(controls));
	if (ret != 0)
		dev_err(wm8994->codec->dev,
			"Failed to add ReTune Mobile controls: %d\n", ret);
}

static void wm8994_handle_pdata(struct wm8994_priv *wm8994)
{
	struct snd_soc_codec *codec = wm8994->codec;
	struct wm8994_pdata *pdata = wm8994->pdata;
	int ret, i;

	if (!pdata)
		return;

	wm_hubs_handle_analogue_pdata(codec, pdata->lineout1_diff,
				      pdata->lineout2_diff,
				      pdata->lineout1fb,
				      pdata->lineout2fb,
				      pdata->jd_scthr,
				      pdata->jd_thr,
				      pdata->micbias1_lvl,
				      pdata->micbias2_lvl);

	dev_dbg(codec->dev, "%d DRC configurations\n", pdata->num_drc_cfgs);

	if (pdata->num_drc_cfgs) {
		struct snd_kcontrol_new controls[] = {
			SOC_ENUM_EXT("AIF1DRC1 Mode", wm8994->drc_enum,
				     wm8994_get_drc_enum, wm8994_put_drc_enum),
			SOC_ENUM_EXT("AIF1DRC2 Mode", wm8994->drc_enum,
				     wm8994_get_drc_enum, wm8994_put_drc_enum),
			SOC_ENUM_EXT("AIF2DRC Mode", wm8994->drc_enum,
				     wm8994_get_drc_enum, wm8994_put_drc_enum),
		};

		/* We need an array of texts for the enum API */
		wm8994->drc_texts = kmalloc(sizeof(char *)
					    * pdata->num_drc_cfgs, GFP_KERNEL);
		if (!wm8994->drc_texts) {
			dev_err(wm8994->codec->dev,
				"Failed to allocate %d DRC config texts\n",
				pdata->num_drc_cfgs);
			return;
		}

		for (i = 0; i < pdata->num_drc_cfgs; i++)
			wm8994->drc_texts[i] = pdata->drc_cfgs[i].name;

		wm8994->drc_enum.max = pdata->num_drc_cfgs;
		wm8994->drc_enum.texts = wm8994->drc_texts;

		ret = snd_soc_add_controls(wm8994->codec, controls,
					   ARRAY_SIZE(controls));
		if (ret != 0)
			dev_err(wm8994->codec->dev,
				"Failed to add DRC mode controls: %d\n", ret);

		for (i = 0; i < WM8994_NUM_DRC; i++)
			wm8994_set_drc(codec, i);
	}

	dev_dbg(codec->dev, "%d ReTune Mobile configurations\n",
		pdata->num_retune_mobile_cfgs);

	if (pdata->num_mbc_cfgs) {
		struct snd_kcontrol_new control[] = {
			SOC_ENUM_EXT("MBC Mode", wm8994->mbc_enum,
				     wm8958_get_mbc_enum, wm8958_put_mbc_enum),
		};

		/* We need an array of texts for the enum API */
		wm8994->mbc_texts = kmalloc(sizeof(char *)
					    * pdata->num_mbc_cfgs, GFP_KERNEL);
		if (!wm8994->mbc_texts) {
			dev_err(wm8994->codec->dev,
				"Failed to allocate %d MBC config texts\n",
				pdata->num_mbc_cfgs);
			return;
		}

		for (i = 0; i < pdata->num_mbc_cfgs; i++)
			wm8994->mbc_texts[i] = pdata->mbc_cfgs[i].name;

		wm8994->mbc_enum.max = pdata->num_mbc_cfgs;
		wm8994->mbc_enum.texts = wm8994->mbc_texts;

		ret = snd_soc_add_controls(wm8994->codec, control, 1);
		if (ret != 0)
			dev_err(wm8994->codec->dev,
				"Failed to add MBC mode controls: %d\n", ret);
	}

	if (pdata->num_retune_mobile_cfgs)
		wm8994_handle_retune_mobile_pdata(wm8994);
	else
		snd_soc_add_controls(wm8994->codec, wm8994_eq_controls,
				     ARRAY_SIZE(wm8994_eq_controls));
}

/**
 * wm8994_mic_detect - Enable microphone detection via the WM8994 IRQ
 *
 * @codec:   WM8994 codec
 * @jack:    jack to report detection events on
 * @micbias: microphone bias to detect on
 * @det:     value to report for presence detection
 * @shrt:    value to report for short detection
 *
 * Enable microphone detection via IRQ on the WM8994.  If GPIOs are
 * being used to bring out signals to the processor then only platform
 * data configuration is needed for WM8994 and processor GPIOs should
 * be configured using snd_soc_jack_add_gpios() instead.
 *
 * Configuration of detection levels is available via the micbias1_lvl
 * and micbias2_lvl platform data members.
 */
int wm8994_mic_detect(struct snd_soc_codec *codec, struct snd_soc_jack *jack,
		      int micbias, int det, int shrt)
{
	struct wm8994_priv *wm8994 = snd_soc_codec_get_drvdata(codec);
	struct wm8994_micdet *micdet;
	struct wm8994 *control = codec->control_data;
	int reg;

	if (control->type != WM8994)
		return -EINVAL;

	switch (micbias) {
	case 1:
		micdet = &wm8994->micdet[0];
		break;
	case 2:
		micdet = &wm8994->micdet[1];
		break;
	default:
		return -EINVAL;
	}	

	dev_dbg(codec->dev, "Configuring microphone detection on %d: %x %x\n",
		micbias, det, shrt);

	/* Store the configuration */
	micdet->jack = jack;
	micdet->det = det;
	micdet->shrt = shrt;

	/* If either of the jacks is set up then enable detection */
	if (wm8994->micdet[0].jack || wm8994->micdet[1].jack)
		reg = WM8994_MICD_ENA;
	else 
		reg = 0;

	snd_soc_update_bits(codec, WM8994_MICBIAS, WM8994_MICD_ENA, reg);

	return 0;
}
EXPORT_SYMBOL_GPL(wm8994_mic_detect);

static irqreturn_t wm8994_mic_irq(int irq, void *data)
{
	struct wm8994_priv *priv = data;
	struct snd_soc_codec *codec = priv->codec;
	int reg;
	int report;

#ifndef CONFIG_SND_SOC_WM8994_MODULE
	trace_snd_soc_jack_irq(dev_name(codec->dev));
#endif

	reg = snd_soc_read(codec, WM8994_INTERRUPT_RAW_STATUS_2);
	if (reg < 0) {
		dev_err(codec->dev, "Failed to read microphone status: %d\n",
			reg);
		return IRQ_HANDLED;
	}

	dev_dbg(codec->dev, "Microphone status: %x\n", reg);

	report = 0;
	if (reg & WM8994_MIC1_DET_STS)
		report |= priv->micdet[0].det;
	if (reg & WM8994_MIC1_SHRT_STS)
		report |= priv->micdet[0].shrt;
	snd_soc_jack_report(priv->micdet[0].jack, report,
			    priv->micdet[0].det | priv->micdet[0].shrt);

	report = 0;
	if (reg & WM8994_MIC2_DET_STS)
		report |= priv->micdet[1].det;
	if (reg & WM8994_MIC2_SHRT_STS)
		report |= priv->micdet[1].shrt;
	snd_soc_jack_report(priv->micdet[1].jack, report,
			    priv->micdet[1].det | priv->micdet[1].shrt);

	return IRQ_HANDLED;
}

/* Default microphone detection handler for WM8958 - the user can
 * override this if they wish.
 */
static void wm8958_default_micdet(u16 status, void *data)
{
	struct snd_soc_codec *codec = data;
	struct wm8994_priv *wm8994 = snd_soc_codec_get_drvdata(codec);
	int report = 0;

	/* If nothing present then clear our statuses */
	if (!(status & WM8958_MICD_STS)) {
		wm8994->jack_is_video = false;
		wm8994->jack_is_mic = false;
		goto done;
	}

	/* Assume anything over 475 ohms is a microphone and remember
	 * that we've seen one (since buttons override it) */
	if (status & 0x600)
		wm8994->jack_is_mic = true;
	if (wm8994->jack_is_mic)
		report |= SND_JACK_MICROPHONE;

	/* Video has an impedence of approximately 75 ohms; assume
	 * this isn't used as a button and remember it since buttons
	 * override it. */
	if (status & 0x40)
		wm8994->jack_is_video = true;
	if (wm8994->jack_is_video)
		report |= SND_JACK_VIDEOOUT;

	/* Everything else is buttons; just assign slots */
	if (status & 0x4)
		report |= SND_JACK_BTN_0;
	if (status & 0x8)
		report |= SND_JACK_BTN_1;
	if (status & 0x10)
		report |= SND_JACK_BTN_2;
	if (status & 0x20)
		report |= SND_JACK_BTN_3;
	if (status & 0x80)
		report |= SND_JACK_BTN_4;
	if (status & 0x100)
		report |= SND_JACK_BTN_5;

done:
<<<<<<< HEAD
	snd_soc_jack_report(wm8994->micdet[0].jack,
			    SND_JACK_BTN_0 | SND_JACK_BTN_1 | SND_JACK_BTN_2 |
			    SND_JACK_BTN_3 | SND_JACK_BTN_4 | SND_JACK_BTN_5 |
			    SND_JACK_MICROPHONE | SND_JACK_VIDEOOUT,
			    report);
=======
	snd_soc_jack_report(wm8994->micdet[0].jack, report,
			    SND_JACK_BTN_0 | SND_JACK_BTN_1 | SND_JACK_BTN_2 |
			    SND_JACK_BTN_3 | SND_JACK_BTN_4 | SND_JACK_BTN_5 |
			    SND_JACK_MICROPHONE | SND_JACK_VIDEOOUT);
>>>>>>> 47ae63e0
}

/**
 * wm8958_mic_detect - Enable microphone detection via the WM8958 IRQ
 *
 * @codec:   WM8958 codec
 * @jack:    jack to report detection events on
 *
 * Enable microphone detection functionality for the WM8958.  By
 * default simple detection which supports the detection of up to 6
 * buttons plus video and microphone functionality is supported.
 *
 * The WM8958 has an advanced jack detection facility which is able to
 * support complex accessory detection, especially when used in
 * conjunction with external circuitry.  In order to provide maximum
 * flexiblity a callback is provided which allows a completely custom
 * detection algorithm.
 */
int wm8958_mic_detect(struct snd_soc_codec *codec, struct snd_soc_jack *jack,
		      wm8958_micdet_cb cb, void *cb_data)
{
	struct wm8994_priv *wm8994 = snd_soc_codec_get_drvdata(codec);
	struct wm8994 *control = codec->control_data;

	if (control->type != WM8958)
		return -EINVAL;

	if (jack) {
		if (!cb) {
			dev_dbg(codec->dev, "Using default micdet callback\n");
			cb = wm8958_default_micdet;
			cb_data = codec;
		}

		wm8994->micdet[0].jack = jack;
		wm8994->jack_cb = cb;
		wm8994->jack_cb_data = cb_data;

		snd_soc_update_bits(codec, WM8958_MIC_DETECT_1,
				    WM8958_MICD_ENA, WM8958_MICD_ENA);
	} else {
		snd_soc_update_bits(codec, WM8958_MIC_DETECT_1,
				    WM8958_MICD_ENA, 0);
	}

	return 0;
}
EXPORT_SYMBOL_GPL(wm8958_mic_detect);

static irqreturn_t wm8958_mic_irq(int irq, void *data)
{
	struct wm8994_priv *wm8994 = data;
	struct snd_soc_codec *codec = wm8994->codec;
	int reg;

	reg = snd_soc_read(codec, WM8958_MIC_DETECT_3);
	if (reg < 0) {
		dev_err(codec->dev, "Failed to read mic detect status: %d\n",
			reg);
		return IRQ_NONE;
	}

	if (!(reg & WM8958_MICD_VALID)) {
		dev_dbg(codec->dev, "Mic detect data not valid\n");
		goto out;
	}

#ifndef CONFIG_SND_SOC_WM8994_MODULE
	trace_snd_soc_jack_irq(dev_name(codec->dev));
#endif

	if (wm8994->jack_cb)
		wm8994->jack_cb(reg, wm8994->jack_cb_data);
	else
		dev_warn(codec->dev, "Accessory detection with no callback\n");

out:
	return IRQ_HANDLED;
}

static int wm8994_codec_probe(struct snd_soc_codec *codec)
{
	struct wm8994 *control;
	struct wm8994_priv *wm8994;
	struct snd_soc_dapm_context *dapm = &codec->dapm;
	int ret, i;

	codec->control_data = dev_get_drvdata(codec->dev->parent);
	control = codec->control_data;

	wm8994 = kzalloc(sizeof(struct wm8994_priv), GFP_KERNEL);
	if (wm8994 == NULL)
		return -ENOMEM;
	snd_soc_codec_set_drvdata(codec, wm8994);

	wm8994->pdata = dev_get_platdata(codec->dev->parent);
	wm8994->codec = codec;

	pm_runtime_enable(codec->dev);
	pm_runtime_resume(codec->dev);

	/* Read our current status back from the chip - we don't want to
	 * reset as this may interfere with the GPIO or LDO operation. */
	for (i = 0; i < WM8994_CACHE_SIZE; i++) {
		if (!wm8994_readable(i) || wm8994_volatile(i))
			continue;

		ret = wm8994_reg_read(codec->control_data, i);
		if (ret <= 0)
			continue;

		ret = snd_soc_cache_write(codec, i, ret);
		if (ret != 0) {
			dev_err(codec->dev,
				"Failed to initialise cache for 0x%x: %d\n",
				i, ret);
			goto err;
		}
	}

	/* Set revision-specific configuration */
	wm8994->revision = snd_soc_read(codec, WM8994_CHIP_REVISION);
	switch (control->type) {
	case WM8994:
		switch (wm8994->revision) {
		case 2:
		case 3:
			wm8994->hubs.dcs_codes = -5;
			wm8994->hubs.hp_startup_mode = 1;
			wm8994->hubs.dcs_readback_mode = 1;
			break;
		default:
			wm8994->hubs.dcs_readback_mode = 1;
			break;
		}

	case WM8958:
		wm8994->hubs.dcs_readback_mode = 1;
		break;

	default:
		break;
	}

	switch (control->type) {
	case WM8994:
		ret = wm8994_request_irq(codec->control_data,
					 WM8994_IRQ_MIC1_DET,
					 wm8994_mic_irq, "Mic 1 detect",
					 wm8994);
		if (ret != 0)
			dev_warn(codec->dev,
				 "Failed to request Mic1 detect IRQ: %d\n",
				 ret);

		ret = wm8994_request_irq(codec->control_data,
					 WM8994_IRQ_MIC1_SHRT,
					 wm8994_mic_irq, "Mic 1 short",
					 wm8994);
		if (ret != 0)
			dev_warn(codec->dev,
				 "Failed to request Mic1 short IRQ: %d\n",
				 ret);

		ret = wm8994_request_irq(codec->control_data,
					 WM8994_IRQ_MIC2_DET,
					 wm8994_mic_irq, "Mic 2 detect",
					 wm8994);
		if (ret != 0)
			dev_warn(codec->dev,
				 "Failed to request Mic2 detect IRQ: %d\n",
				 ret);

		ret = wm8994_request_irq(codec->control_data,
					 WM8994_IRQ_MIC2_SHRT,
					 wm8994_mic_irq, "Mic 2 short",
					 wm8994);
		if (ret != 0)
			dev_warn(codec->dev,
				 "Failed to request Mic2 short IRQ: %d\n",
				 ret);
		break;

	case WM8958:
		ret = wm8994_request_irq(codec->control_data,
					 WM8994_IRQ_MIC1_DET,
					 wm8958_mic_irq, "Mic detect",
					 wm8994);
		if (ret != 0)
			dev_warn(codec->dev,
				 "Failed to request Mic detect IRQ: %d\n",
				 ret);
		break;
	}

	/* Remember if AIFnLRCLK is configured as a GPIO.  This should be
	 * configured on init - if a system wants to do this dynamically
	 * at runtime we can deal with that then.
	 */
	ret = wm8994_reg_read(codec->control_data, WM8994_GPIO_1);
	if (ret < 0) {
		dev_err(codec->dev, "Failed to read GPIO1 state: %d\n", ret);
		goto err_irq;
	}
	if ((ret & WM8994_GPN_FN_MASK) != WM8994_GP_FN_PIN_SPECIFIC) {
		wm8994->lrclk_shared[0] = 1;
		wm8994_dai[0].symmetric_rates = 1;
	} else {
		wm8994->lrclk_shared[0] = 0;
	}

	ret = wm8994_reg_read(codec->control_data, WM8994_GPIO_6);
	if (ret < 0) {
		dev_err(codec->dev, "Failed to read GPIO6 state: %d\n", ret);
		goto err_irq;
	}
	if ((ret & WM8994_GPN_FN_MASK) != WM8994_GP_FN_PIN_SPECIFIC) {
		wm8994->lrclk_shared[1] = 1;
		wm8994_dai[1].symmetric_rates = 1;
	} else {
		wm8994->lrclk_shared[1] = 0;
	}

	wm8994_set_bias_level(codec, SND_SOC_BIAS_STANDBY);

	/* Latch volume updates (right only; we always do left then right). */
	snd_soc_update_bits(codec, WM8994_AIF1_DAC1_RIGHT_VOLUME,
			    WM8994_AIF1DAC1_VU, WM8994_AIF1DAC1_VU);
	snd_soc_update_bits(codec, WM8994_AIF1_DAC2_RIGHT_VOLUME,
			    WM8994_AIF1DAC2_VU, WM8994_AIF1DAC2_VU);
	snd_soc_update_bits(codec, WM8994_AIF2_DAC_RIGHT_VOLUME,
			    WM8994_AIF2DAC_VU, WM8994_AIF2DAC_VU);
	snd_soc_update_bits(codec, WM8994_AIF1_ADC1_RIGHT_VOLUME,
			    WM8994_AIF1ADC1_VU, WM8994_AIF1ADC1_VU);
	snd_soc_update_bits(codec, WM8994_AIF1_ADC2_RIGHT_VOLUME,
			    WM8994_AIF1ADC2_VU, WM8994_AIF1ADC2_VU);
	snd_soc_update_bits(codec, WM8994_AIF2_ADC_RIGHT_VOLUME,
			    WM8994_AIF2ADC_VU, WM8994_AIF1ADC2_VU);
	snd_soc_update_bits(codec, WM8994_DAC1_RIGHT_VOLUME,
			    WM8994_DAC1_VU, WM8994_DAC1_VU);
	snd_soc_update_bits(codec, WM8994_DAC2_RIGHT_VOLUME,
			    WM8994_DAC2_VU, WM8994_DAC2_VU);

	/* Set the low bit of the 3D stereo depth so TLV matches */
	snd_soc_update_bits(codec, WM8994_AIF1_DAC1_FILTERS_2,
			    1 << WM8994_AIF1DAC1_3D_GAIN_SHIFT,
			    1 << WM8994_AIF1DAC1_3D_GAIN_SHIFT);
	snd_soc_update_bits(codec, WM8994_AIF1_DAC2_FILTERS_2,
			    1 << WM8994_AIF1DAC2_3D_GAIN_SHIFT,
			    1 << WM8994_AIF1DAC2_3D_GAIN_SHIFT);
	snd_soc_update_bits(codec, WM8994_AIF2_DAC_FILTERS_2,
			    1 << WM8994_AIF2DAC_3D_GAIN_SHIFT,
			    1 << WM8994_AIF2DAC_3D_GAIN_SHIFT);

	/* Unconditionally enable AIF1 ADC TDM mode; it only affects
	 * behaviour on idle TDM clock cycles. */
	snd_soc_update_bits(codec, WM8994_AIF1_CONTROL_1,
			    WM8994_AIF1ADC_TDM, WM8994_AIF1ADC_TDM);

	wm8994_update_class_w(codec);

	wm8994_handle_pdata(wm8994);

	wm_hubs_add_analogue_controls(codec);
	snd_soc_add_controls(codec, wm8994_snd_controls,
			     ARRAY_SIZE(wm8994_snd_controls));
	snd_soc_dapm_new_controls(dapm, wm8994_dapm_widgets,
				  ARRAY_SIZE(wm8994_dapm_widgets));

	switch (control->type) {
	case WM8994:
		snd_soc_dapm_new_controls(dapm, wm8994_specific_dapm_widgets,
					  ARRAY_SIZE(wm8994_specific_dapm_widgets));
<<<<<<< HEAD
=======
		if (wm8994->revision < 4) {
			snd_soc_dapm_new_controls(dapm, wm8994_lateclk_revd_widgets,
						  ARRAY_SIZE(wm8994_lateclk_revd_widgets));
			snd_soc_dapm_new_controls(dapm, wm8994_dac_revd_widgets,
						  ARRAY_SIZE(wm8994_dac_revd_widgets));
		} else {
			snd_soc_dapm_new_controls(dapm, wm8994_lateclk_widgets,
						  ARRAY_SIZE(wm8994_lateclk_widgets));
			snd_soc_dapm_new_controls(dapm, wm8994_dac_widgets,
						  ARRAY_SIZE(wm8994_dac_widgets));
		}
>>>>>>> 47ae63e0
		break;
	case WM8958:
		snd_soc_add_controls(codec, wm8958_snd_controls,
				     ARRAY_SIZE(wm8958_snd_controls));
		snd_soc_dapm_new_controls(dapm, wm8958_dapm_widgets,
					  ARRAY_SIZE(wm8958_dapm_widgets));
		break;
	}
		

	wm_hubs_add_analogue_routes(codec, 0, 0);
	snd_soc_dapm_add_routes(dapm, intercon, ARRAY_SIZE(intercon));

	switch (control->type) {
	case WM8994:
		snd_soc_dapm_add_routes(dapm, wm8994_intercon,
					ARRAY_SIZE(wm8994_intercon));
<<<<<<< HEAD
=======

		if (wm8994->revision < 4) {
			snd_soc_dapm_add_routes(dapm, wm8994_revd_intercon,
						ARRAY_SIZE(wm8994_revd_intercon));
			snd_soc_dapm_add_routes(dapm, wm8994_lateclk_revd_intercon,
						ARRAY_SIZE(wm8994_lateclk_revd_intercon));
		} else {
			snd_soc_dapm_add_routes(dapm, wm8994_lateclk_intercon,
						ARRAY_SIZE(wm8994_lateclk_intercon));
		}
>>>>>>> 47ae63e0
		break;
	case WM8958:
		snd_soc_dapm_add_routes(dapm, wm8958_intercon,
					ARRAY_SIZE(wm8958_intercon));
		break;
	}

	return 0;

err_irq:
	wm8994_free_irq(codec->control_data, WM8994_IRQ_MIC2_SHRT, wm8994);
	wm8994_free_irq(codec->control_data, WM8994_IRQ_MIC2_DET, wm8994);
	wm8994_free_irq(codec->control_data, WM8994_IRQ_MIC1_SHRT, wm8994);
	wm8994_free_irq(codec->control_data, WM8994_IRQ_MIC1_DET, wm8994);
err:
	kfree(wm8994);
	return ret;
}

static int  wm8994_codec_remove(struct snd_soc_codec *codec)
{
	struct wm8994_priv *wm8994 = snd_soc_codec_get_drvdata(codec);
	struct wm8994 *control = codec->control_data;

	wm8994_set_bias_level(codec, SND_SOC_BIAS_OFF);

	pm_runtime_disable(codec->dev);

	switch (control->type) {
	case WM8994:
		wm8994_free_irq(codec->control_data, WM8994_IRQ_MIC2_SHRT,
				wm8994);
		wm8994_free_irq(codec->control_data, WM8994_IRQ_MIC2_DET,
				wm8994);
		wm8994_free_irq(codec->control_data, WM8994_IRQ_MIC1_SHRT,
				wm8994);
		wm8994_free_irq(codec->control_data, WM8994_IRQ_MIC1_DET,
				wm8994);
		break;

	case WM8958:
		wm8994_free_irq(codec->control_data, WM8994_IRQ_MIC1_DET,
				wm8994);
		break;
	}
	kfree(wm8994->retune_mobile_texts);
	kfree(wm8994->drc_texts);
	kfree(wm8994);

	return 0;
}

static struct snd_soc_codec_driver soc_codec_dev_wm8994 = {
	.probe =	wm8994_codec_probe,
	.remove =	wm8994_codec_remove,
	.suspend =	wm8994_suspend,
	.resume =	wm8994_resume,
	.read =		wm8994_read,
	.write =	wm8994_write,
	.readable_register = wm8994_readable,
	.volatile_register = wm8994_volatile,
	.set_bias_level = wm8994_set_bias_level,

	.reg_cache_size = WM8994_CACHE_SIZE,
	.reg_cache_default = wm8994_reg_defaults,
	.reg_word_size = 2,
	.compress_type = SND_SOC_RBTREE_COMPRESSION,
};

static int __devinit wm8994_probe(struct platform_device *pdev)
{
	return snd_soc_register_codec(&pdev->dev, &soc_codec_dev_wm8994,
			wm8994_dai, ARRAY_SIZE(wm8994_dai));
}

static int __devexit wm8994_remove(struct platform_device *pdev)
{
	snd_soc_unregister_codec(&pdev->dev);
	return 0;
}

static struct platform_driver wm8994_codec_driver = {
	.driver = {
		   .name = "wm8994-codec",
		   .owner = THIS_MODULE,
		   },
	.probe = wm8994_probe,
	.remove = __devexit_p(wm8994_remove),
};

static __init int wm8994_init(void)
{
	return platform_driver_register(&wm8994_codec_driver);
}
module_init(wm8994_init);

static __exit void wm8994_exit(void)
{
	platform_driver_unregister(&wm8994_codec_driver);
}
module_exit(wm8994_exit);


MODULE_DESCRIPTION("ASoC WM8994 driver");
MODULE_AUTHOR("Mark Brown <broonie@opensource.wolfsonmicro.com>");
MODULE_LICENSE("GPL");
MODULE_ALIAS("platform:wm8994-codec");<|MERGE_RESOLUTION|>--- conflicted
+++ resolved
@@ -108,13 +108,10 @@
 	int revision;
 	struct wm8994_pdata *pdata;
 
-<<<<<<< HEAD
-=======
 	unsigned int aif1clk_enable:1;
 	unsigned int aif2clk_enable:1;
 };
 
->>>>>>> 47ae63e0
 static int wm8994_readable(unsigned int reg)
 {
 	switch (reg) {
@@ -1364,8 +1361,6 @@
 
 static const struct snd_kcontrol_new aif2dacr_src_mux =
 	SOC_DAPM_ENUM("AIF2DACR Mux", aif2dacr_src_enum);
-<<<<<<< HEAD
-=======
 
 static const struct snd_soc_dapm_widget wm8994_lateclk_revd_widgets[] = {
 SND_SOC_DAPM_SUPPLY("AIF1CLK", SND_SOC_NOPM, 0, 0, aif1clk_ev,
@@ -1407,7 +1402,6 @@
 SND_SOC_DAPM_DAC("DAC1L", NULL, WM8994_POWER_MANAGEMENT_5, 1, 0),
 SND_SOC_DAPM_DAC("DAC1R", NULL, WM8994_POWER_MANAGEMENT_5, 0, 0),
 };
->>>>>>> 47ae63e0
 
 static const struct snd_soc_dapm_widget wm8994_dapm_widgets[] = {
 SND_SOC_DAPM_INPUT("DMIC1DAT"),
@@ -1432,11 +1426,7 @@
 		      WM8994_POWER_MANAGEMENT_5, 8, 0, wm8958_aif_ev,
 		      SND_SOC_DAPM_POST_PMU | SND_SOC_DAPM_POST_PMD),
 
-<<<<<<< HEAD
-SND_SOC_DAPM_AIF_OUT("AIF1ADC2L", "AIF1 Capture",
-=======
 SND_SOC_DAPM_AIF_OUT("AIF1ADC2L", NULL,
->>>>>>> 47ae63e0
 		     0, WM8994_POWER_MANAGEMENT_4, 11, 0),
 SND_SOC_DAPM_AIF_OUT("AIF1ADC2R", NULL,
 		     0, WM8994_POWER_MANAGEMENT_4, 10, 0),
@@ -1524,7 +1514,6 @@
 static const struct snd_soc_dapm_widget wm8994_specific_dapm_widgets[] = {
 SND_SOC_DAPM_MUX("AIF3ADC Mux", SND_SOC_NOPM, 0, 0, &wm8994_aif3adc_mux),
 };
-<<<<<<< HEAD
 
 static const struct snd_soc_dapm_widget wm8958_dapm_widgets[] = {
 SND_SOC_DAPM_MUX("Mono PCM Out Mux", SND_SOC_NOPM, 0, 0, &mono_pcm_out_mux),
@@ -1533,16 +1522,6 @@
 SND_SOC_DAPM_MUX("AIF3ADC Mux", SND_SOC_NOPM, 0, 0, &wm8958_aif3adc_mux),
 };
 
-=======
-
-static const struct snd_soc_dapm_widget wm8958_dapm_widgets[] = {
-SND_SOC_DAPM_MUX("Mono PCM Out Mux", SND_SOC_NOPM, 0, 0, &mono_pcm_out_mux),
-SND_SOC_DAPM_MUX("AIF2DACL Mux", SND_SOC_NOPM, 0, 0, &aif2dacl_src_mux),
-SND_SOC_DAPM_MUX("AIF2DACR Mux", SND_SOC_NOPM, 0, 0, &aif2dacr_src_mux),
-SND_SOC_DAPM_MUX("AIF3ADC Mux", SND_SOC_NOPM, 0, 0, &wm8958_aif3adc_mux),
-};
-
->>>>>>> 47ae63e0
 static const struct snd_soc_dapm_route intercon[] = {
 	{ "CLK_SYS", NULL, "AIF1CLK", check_clk_sys },
 	{ "CLK_SYS", NULL, "AIF2CLK", check_clk_sys },
@@ -1724,8 +1703,6 @@
 	{ "Right Headphone Mux", "DAC", "DAC1R" },
 };
 
-<<<<<<< HEAD
-=======
 static const struct snd_soc_dapm_route wm8994_lateclk_revd_intercon[] = {
 	{ "DAC1L", NULL, "Late DAC1L Enable PGA" },
 	{ "Late DAC1L Enable PGA", NULL, "DAC1L Mixer" },
@@ -1751,7 +1728,6 @@
 	{ "AIF2ADCDAT", NULL, "AIF1ADCDAT" },
 };
 
->>>>>>> 47ae63e0
 static const struct snd_soc_dapm_route wm8994_intercon[] = {
 	{ "AIF2DACL", NULL, "AIF2DAC Mux" },
 	{ "AIF2DACR", NULL, "AIF2DAC Mux" },
@@ -3024,18 +3000,10 @@
 		report |= SND_JACK_BTN_5;
 
 done:
-<<<<<<< HEAD
-	snd_soc_jack_report(wm8994->micdet[0].jack,
-			    SND_JACK_BTN_0 | SND_JACK_BTN_1 | SND_JACK_BTN_2 |
-			    SND_JACK_BTN_3 | SND_JACK_BTN_4 | SND_JACK_BTN_5 |
-			    SND_JACK_MICROPHONE | SND_JACK_VIDEOOUT,
-			    report);
-=======
 	snd_soc_jack_report(wm8994->micdet[0].jack, report,
 			    SND_JACK_BTN_0 | SND_JACK_BTN_1 | SND_JACK_BTN_2 |
 			    SND_JACK_BTN_3 | SND_JACK_BTN_4 | SND_JACK_BTN_5 |
 			    SND_JACK_MICROPHONE | SND_JACK_VIDEOOUT);
->>>>>>> 47ae63e0
 }
 
 /**
@@ -3309,8 +3277,6 @@
 	case WM8994:
 		snd_soc_dapm_new_controls(dapm, wm8994_specific_dapm_widgets,
 					  ARRAY_SIZE(wm8994_specific_dapm_widgets));
-<<<<<<< HEAD
-=======
 		if (wm8994->revision < 4) {
 			snd_soc_dapm_new_controls(dapm, wm8994_lateclk_revd_widgets,
 						  ARRAY_SIZE(wm8994_lateclk_revd_widgets));
@@ -3322,7 +3288,6 @@
 			snd_soc_dapm_new_controls(dapm, wm8994_dac_widgets,
 						  ARRAY_SIZE(wm8994_dac_widgets));
 		}
->>>>>>> 47ae63e0
 		break;
 	case WM8958:
 		snd_soc_add_controls(codec, wm8958_snd_controls,
@@ -3340,8 +3305,6 @@
 	case WM8994:
 		snd_soc_dapm_add_routes(dapm, wm8994_intercon,
 					ARRAY_SIZE(wm8994_intercon));
-<<<<<<< HEAD
-=======
 
 		if (wm8994->revision < 4) {
 			snd_soc_dapm_add_routes(dapm, wm8994_revd_intercon,
@@ -3352,7 +3315,6 @@
 			snd_soc_dapm_add_routes(dapm, wm8994_lateclk_intercon,
 						ARRAY_SIZE(wm8994_lateclk_intercon));
 		}
->>>>>>> 47ae63e0
 		break;
 	case WM8958:
 		snd_soc_dapm_add_routes(dapm, wm8958_intercon,
