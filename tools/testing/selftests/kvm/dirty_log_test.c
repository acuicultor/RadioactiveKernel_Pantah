--- conflicted
+++ resolved
@@ -33,11 +33,10 @@
 #define TEST_PAGES_PER_LOOP		1024
 
 /* How many host loops to run (one KVM_GET_DIRTY_LOG for each loop) */
-<<<<<<< HEAD
-#define TEST_HOST_LOOP_N		32
+#define TEST_HOST_LOOP_N		32UL
 
 /* Interval for each host loop (ms) */
-#define TEST_HOST_LOOP_INTERVAL		10
+#define TEST_HOST_LOOP_INTERVAL		10UL
 
 /*
  * Guest/Host shared variables. Ensure addr_gva2hva() and/or
@@ -50,11 +49,6 @@
 static uint64_t guest_num_pages;
 static uint64_t random_array[TEST_PAGES_PER_LOOP];
 static uint64_t iteration;
-=======
-#define  TEST_HOST_LOOP_N               32UL
-/* Interval for each host loop (ms) */
-#define  TEST_HOST_LOOP_INTERVAL        10UL
->>>>>>> f73581f8
 
 /*
  * GPA offset of the testing memory slot. Must be bigger than
