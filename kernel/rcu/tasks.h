/* SPDX-License-Identifier: GPL-2.0+ */
/*
 * Task-based RCU implementations.
 *
 * Copyright (C) 2020 Paul E. McKenney
 */

#ifdef CONFIG_TASKS_RCU_GENERIC

////////////////////////////////////////////////////////////////////////
//
// Generic data structures.

struct rcu_tasks;
typedef void (*rcu_tasks_gp_func_t)(struct rcu_tasks *rtp);
typedef void (*pregp_func_t)(void);
typedef void (*pertask_func_t)(struct task_struct *t, struct list_head *hop);
typedef void (*postscan_func_t)(struct list_head *hop);
typedef void (*holdouts_func_t)(struct list_head *hop, bool ndrpt, bool *frptp);
typedef void (*postgp_func_t)(struct rcu_tasks *rtp);

/**
 * Definition for a Tasks-RCU-like mechanism.
 * @cbs_head: Head of callback list.
 * @cbs_tail: Tail pointer for callback list.
 * @cbs_wq: Wait queue allowning new callback to get kthread's attention.
 * @cbs_lock: Lock protecting callback list.
 * @kthread_ptr: This flavor's grace-period/callback-invocation kthread.
 * @gp_func: This flavor's grace-period-wait function.
 * @gp_state: Grace period's most recent state transition (debugging).
 * @gp_sleep: Per-grace-period sleep to prevent CPU-bound looping.
 * @init_fract: Initial backoff sleep interval.
 * @gp_jiffies: Time of last @gp_state transition.
 * @gp_start: Most recent grace-period start in jiffies.
 * @n_gps: Number of grace periods completed since boot.
 * @n_ipis: Number of IPIs sent to encourage grace periods to end.
 * @n_ipis_fails: Number of IPI-send failures.
 * @pregp_func: This flavor's pre-grace-period function (optional).
 * @pertask_func: This flavor's per-task scan function (optional).
 * @postscan_func: This flavor's post-task scan function (optional).
 * @holdout_func: This flavor's holdout-list scan function (optional).
 * @postgp_func: This flavor's post-grace-period function (optional).
 * @call_func: This flavor's call_rcu()-equivalent function.
 * @name: This flavor's textual name.
 * @kname: This flavor's kthread name.
 */
struct rcu_tasks {
	struct rcu_head *cbs_head;
	struct rcu_head **cbs_tail;
	struct wait_queue_head cbs_wq;
	raw_spinlock_t cbs_lock;
	int gp_state;
	int gp_sleep;
	int init_fract;
	unsigned long gp_jiffies;
	unsigned long gp_start;
	unsigned long n_gps;
	unsigned long n_ipis;
	unsigned long n_ipis_fails;
	struct task_struct *kthread_ptr;
	rcu_tasks_gp_func_t gp_func;
	pregp_func_t pregp_func;
	pertask_func_t pertask_func;
	postscan_func_t postscan_func;
	holdouts_func_t holdouts_func;
	postgp_func_t postgp_func;
	call_rcu_func_t call_func;
	char *name;
	char *kname;
};

#define DEFINE_RCU_TASKS(rt_name, gp, call, n)				\
static struct rcu_tasks rt_name =					\
{									\
	.cbs_tail = &rt_name.cbs_head,					\
	.cbs_wq = __WAIT_QUEUE_HEAD_INITIALIZER(rt_name.cbs_wq),	\
	.cbs_lock = __RAW_SPIN_LOCK_UNLOCKED(rt_name.cbs_lock),		\
	.gp_func = gp,							\
	.call_func = call,						\
	.name = n,							\
	.kname = #rt_name,						\
}

/* Track exiting tasks in order to allow them to be waited for. */
DEFINE_STATIC_SRCU(tasks_rcu_exit_srcu);

/* Avoid IPIing CPUs early in the grace period. */
#define RCU_TASK_IPI_DELAY (IS_ENABLED(CONFIG_TASKS_TRACE_RCU_READ_MB) ? HZ / 2 : 0)
static int rcu_task_ipi_delay __read_mostly = RCU_TASK_IPI_DELAY;
module_param(rcu_task_ipi_delay, int, 0644);

/* Control stall timeouts.  Disable with <= 0, otherwise jiffies till stall. */
#define RCU_TASK_STALL_TIMEOUT (HZ * 60 * 10)
static int rcu_task_stall_timeout __read_mostly = RCU_TASK_STALL_TIMEOUT;
module_param(rcu_task_stall_timeout, int, 0644);

/* RCU tasks grace-period state for debugging. */
#define RTGS_INIT		 0
#define RTGS_WAIT_WAIT_CBS	 1
#define RTGS_WAIT_GP		 2
#define RTGS_PRE_WAIT_GP	 3
#define RTGS_SCAN_TASKLIST	 4
#define RTGS_POST_SCAN_TASKLIST	 5
#define RTGS_WAIT_SCAN_HOLDOUTS	 6
#define RTGS_SCAN_HOLDOUTS	 7
#define RTGS_POST_GP		 8
#define RTGS_WAIT_READERS	 9
#define RTGS_INVOKE_CBS		10
#define RTGS_WAIT_CBS		11
#ifndef CONFIG_TINY_RCU
static const char * const rcu_tasks_gp_state_names[] = {
	"RTGS_INIT",
	"RTGS_WAIT_WAIT_CBS",
	"RTGS_WAIT_GP",
	"RTGS_PRE_WAIT_GP",
	"RTGS_SCAN_TASKLIST",
	"RTGS_POST_SCAN_TASKLIST",
	"RTGS_WAIT_SCAN_HOLDOUTS",
	"RTGS_SCAN_HOLDOUTS",
	"RTGS_POST_GP",
	"RTGS_WAIT_READERS",
	"RTGS_INVOKE_CBS",
	"RTGS_WAIT_CBS",
};
#endif /* #ifndef CONFIG_TINY_RCU */

////////////////////////////////////////////////////////////////////////
//
// Generic code.

/* Record grace-period phase and time. */
static void set_tasks_gp_state(struct rcu_tasks *rtp, int newstate)
{
	rtp->gp_state = newstate;
	rtp->gp_jiffies = jiffies;
}

#ifndef CONFIG_TINY_RCU
/* Return state name. */
static const char *tasks_gp_state_getname(struct rcu_tasks *rtp)
{
	int i = data_race(rtp->gp_state); // Let KCSAN detect update races
	int j = READ_ONCE(i); // Prevent the compiler from reading twice

	if (j >= ARRAY_SIZE(rcu_tasks_gp_state_names))
		return "???";
	return rcu_tasks_gp_state_names[j];
}
#endif /* #ifndef CONFIG_TINY_RCU */

// Enqueue a callback for the specified flavor of Tasks RCU.
static void call_rcu_tasks_generic(struct rcu_head *rhp, rcu_callback_t func,
				   struct rcu_tasks *rtp)
{
	unsigned long flags;
	bool needwake;

	rhp->next = NULL;
	rhp->func = func;
	raw_spin_lock_irqsave(&rtp->cbs_lock, flags);
	needwake = !rtp->cbs_head;
	WRITE_ONCE(*rtp->cbs_tail, rhp);
	rtp->cbs_tail = &rhp->next;
	raw_spin_unlock_irqrestore(&rtp->cbs_lock, flags);
	/* We can't create the thread unless interrupts are enabled. */
	if (needwake && READ_ONCE(rtp->kthread_ptr))
		wake_up(&rtp->cbs_wq);
}

// Wait for a grace period for the specified flavor of Tasks RCU.
static void synchronize_rcu_tasks_generic(struct rcu_tasks *rtp)
{
	/* Complain if the scheduler has not started.  */
<<<<<<< HEAD
	if (WARN_ONCE(rcu_scheduler_active == RCU_SCHEDULER_INACTIVE,
			 "synchronize_%s() called too soon", rtp->name))
		return;
=======
	WARN_ONCE(rcu_scheduler_active == RCU_SCHEDULER_INACTIVE,
			 "synchronize_rcu_tasks called too soon");
>>>>>>> e3e0ccfb

	/* Wait for the grace period. */
	wait_rcu_gp(rtp->call_func);
}

/* RCU-tasks kthread that detects grace periods and invokes callbacks. */
static int __noreturn rcu_tasks_kthread(void *arg)
{
	unsigned long flags;
	struct rcu_head *list;
	struct rcu_head *next;
	struct rcu_tasks *rtp = arg;

	/* Run on housekeeping CPUs by default.  Sysadm can move if desired. */
	housekeeping_affine(current, HK_FLAG_RCU);
	WRITE_ONCE(rtp->kthread_ptr, current); // Let GPs start!

	/*
	 * Each pass through the following loop makes one check for
	 * newly arrived callbacks, and, if there are some, waits for
	 * one RCU-tasks grace period and then invokes the callbacks.
	 * This loop is terminated by the system going down.  ;-)
	 */
	for (;;) {
		set_tasks_gp_state(rtp, RTGS_WAIT_CBS);

		/* Pick up any new callbacks. */
		raw_spin_lock_irqsave(&rtp->cbs_lock, flags);
		smp_mb__after_spinlock(); // Order updates vs. GP.
		list = rtp->cbs_head;
		rtp->cbs_head = NULL;
		rtp->cbs_tail = &rtp->cbs_head;
		raw_spin_unlock_irqrestore(&rtp->cbs_lock, flags);

		/* If there were none, wait a bit and start over. */
		if (!list) {
			wait_event_interruptible(rtp->cbs_wq,
						 READ_ONCE(rtp->cbs_head));
			if (!rtp->cbs_head) {
				WARN_ON(signal_pending(current));
				set_tasks_gp_state(rtp, RTGS_WAIT_WAIT_CBS);
				schedule_timeout_idle(HZ/10);
			}
			continue;
		}

		// Wait for one grace period.
		set_tasks_gp_state(rtp, RTGS_WAIT_GP);
		rtp->gp_start = jiffies;
		rtp->gp_func(rtp);
		rtp->n_gps++;

		/* Invoke the callbacks. */
		set_tasks_gp_state(rtp, RTGS_INVOKE_CBS);
		while (list) {
			next = list->next;
			local_bh_disable();
			list->func(list);
			local_bh_enable();
			list = next;
			cond_resched();
		}
		/* Paranoid sleep to keep this from entering a tight loop */
		schedule_timeout_idle(rtp->gp_sleep);
	}
}

/* Spawn RCU-tasks grace-period kthread. */
static void __init rcu_spawn_tasks_kthread_generic(struct rcu_tasks *rtp)
{
	struct task_struct *t;

	t = kthread_run(rcu_tasks_kthread, rtp, "%s_kthread", rtp->kname);
	if (WARN_ONCE(IS_ERR(t), "%s: Could not start %s grace-period kthread, OOM is now expected behavior\n", __func__, rtp->name))
		return;
	smp_mb(); /* Ensure others see full kthread. */
}

#ifndef CONFIG_TINY_RCU

/*
 * Print any non-default Tasks RCU settings.
 */
static void __init rcu_tasks_bootup_oddness(void)
{
#if defined(CONFIG_TASKS_RCU) || defined(CONFIG_TASKS_TRACE_RCU)
	if (rcu_task_stall_timeout != RCU_TASK_STALL_TIMEOUT)
		pr_info("\tTasks-RCU CPU stall warnings timeout set to %d (rcu_task_stall_timeout).\n", rcu_task_stall_timeout);
#endif /* #ifdef CONFIG_TASKS_RCU */
#ifdef CONFIG_TASKS_RCU
	pr_info("\tTrampoline variant of Tasks RCU enabled.\n");
#endif /* #ifdef CONFIG_TASKS_RCU */
#ifdef CONFIG_TASKS_RUDE_RCU
	pr_info("\tRude variant of Tasks RCU enabled.\n");
#endif /* #ifdef CONFIG_TASKS_RUDE_RCU */
#ifdef CONFIG_TASKS_TRACE_RCU
	pr_info("\tTracing variant of Tasks RCU enabled.\n");
#endif /* #ifdef CONFIG_TASKS_TRACE_RCU */
}

#endif /* #ifndef CONFIG_TINY_RCU */

#ifndef CONFIG_TINY_RCU
/* Dump out rcutorture-relevant state common to all RCU-tasks flavors. */
static void show_rcu_tasks_generic_gp_kthread(struct rcu_tasks *rtp, char *s)
{
	pr_info("%s: %s(%d) since %lu g:%lu i:%lu/%lu %c%c %s\n",
		rtp->kname,
		tasks_gp_state_getname(rtp), data_race(rtp->gp_state),
		jiffies - data_race(rtp->gp_jiffies),
		data_race(rtp->n_gps),
		data_race(rtp->n_ipis_fails), data_race(rtp->n_ipis),
		".k"[!!data_race(rtp->kthread_ptr)],
		".C"[!!data_race(rtp->cbs_head)],
		s);
}
#endif /* #ifndef CONFIG_TINY_RCU */

static void exit_tasks_rcu_finish_trace(struct task_struct *t);

#if defined(CONFIG_TASKS_RCU) || defined(CONFIG_TASKS_TRACE_RCU)

////////////////////////////////////////////////////////////////////////
//
// Shared code between task-list-scanning variants of Tasks RCU.

/* Wait for one RCU-tasks grace period. */
static void rcu_tasks_wait_gp(struct rcu_tasks *rtp)
{
	struct task_struct *g, *t;
	unsigned long lastreport;
	LIST_HEAD(holdouts);
	int fract;

	set_tasks_gp_state(rtp, RTGS_PRE_WAIT_GP);
	rtp->pregp_func();

	/*
	 * There were callbacks, so we need to wait for an RCU-tasks
	 * grace period.  Start off by scanning the task list for tasks
	 * that are not already voluntarily blocked.  Mark these tasks
	 * and make a list of them in holdouts.
	 */
	set_tasks_gp_state(rtp, RTGS_SCAN_TASKLIST);
	rcu_read_lock();
	for_each_process_thread(g, t)
		rtp->pertask_func(t, &holdouts);
	rcu_read_unlock();

	set_tasks_gp_state(rtp, RTGS_POST_SCAN_TASKLIST);
	rtp->postscan_func(&holdouts);

	/*
	 * Each pass through the following loop scans the list of holdout
	 * tasks, removing any that are no longer holdouts.  When the list
	 * is empty, we are done.
	 */
	lastreport = jiffies;

	// Start off with initial wait and slowly back off to 1 HZ wait.
	fract = rtp->init_fract;
	if (fract > HZ)
		fract = HZ;

	for (;;) {
		bool firstreport;
		bool needreport;
		int rtst;

		if (list_empty(&holdouts))
			break;

		/* Slowly back off waiting for holdouts */
		set_tasks_gp_state(rtp, RTGS_WAIT_SCAN_HOLDOUTS);
		schedule_timeout_idle(HZ/fract);

		if (fract > 1)
			fract--;

		rtst = READ_ONCE(rcu_task_stall_timeout);
		needreport = rtst > 0 && time_after(jiffies, lastreport + rtst);
		if (needreport)
			lastreport = jiffies;
		firstreport = true;
		WARN_ON(signal_pending(current));
		set_tasks_gp_state(rtp, RTGS_SCAN_HOLDOUTS);
		rtp->holdouts_func(&holdouts, needreport, &firstreport);
	}

	set_tasks_gp_state(rtp, RTGS_POST_GP);
	rtp->postgp_func(rtp);
}

#endif /* #if defined(CONFIG_TASKS_RCU) || defined(CONFIG_TASKS_TRACE_RCU) */

#ifdef CONFIG_TASKS_RCU

////////////////////////////////////////////////////////////////////////
//
// Simple variant of RCU whose quiescent states are voluntary context
// switch, cond_resched_rcu_qs(), user-space execution, and idle.
// As such, grace periods can take one good long time.  There are no
// read-side primitives similar to rcu_read_lock() and rcu_read_unlock()
// because this implementation is intended to get the system into a safe
// state for some of the manipulations involved in tracing and the like.
// Finally, this implementation does not support high call_rcu_tasks()
// rates from multiple CPUs.  If this is required, per-CPU callback lists
// will be needed.

/* Pre-grace-period preparation. */
static void rcu_tasks_pregp_step(void)
{
	/*
	 * Wait for all pre-existing t->on_rq and t->nvcsw transitions
	 * to complete.  Invoking synchronize_rcu() suffices because all
	 * these transitions occur with interrupts disabled.  Without this
	 * synchronize_rcu(), a read-side critical section that started
	 * before the grace period might be incorrectly seen as having
	 * started after the grace period.
	 *
	 * This synchronize_rcu() also dispenses with the need for a
	 * memory barrier on the first store to t->rcu_tasks_holdout,
	 * as it forces the store to happen after the beginning of the
	 * grace period.
	 */
	synchronize_rcu();
}

/* Per-task initial processing. */
static void rcu_tasks_pertask(struct task_struct *t, struct list_head *hop)
{
	if (t != current && READ_ONCE(t->on_rq) && !is_idle_task(t)) {
		get_task_struct(t);
		t->rcu_tasks_nvcsw = READ_ONCE(t->nvcsw);
		WRITE_ONCE(t->rcu_tasks_holdout, true);
		list_add(&t->rcu_tasks_holdout_list, hop);
	}
}

/* Processing between scanning taskslist and draining the holdout list. */
static void rcu_tasks_postscan(struct list_head *hop)
{
	/*
	 * Exiting tasks may escape the tasklist scan. Those are vulnerable
	 * until their final schedule() with TASK_DEAD state. To cope with
	 * this, divide the fragile exit path part in two intersecting
	 * read side critical sections:
	 *
	 * 1) An _SRCU_ read side starting before calling exit_notify(),
	 *    which may remove the task from the tasklist, and ending after
	 *    the final preempt_disable() call in do_exit().
	 *
	 * 2) An _RCU_ read side starting with the final preempt_disable()
	 *    call in do_exit() and ending with the final call to schedule()
	 *    with TASK_DEAD state.
	 *
	 * This handles the part 1). And postgp will handle part 2) with a
	 * call to synchronize_rcu().
	 */
	synchronize_srcu(&tasks_rcu_exit_srcu);
}

/* See if tasks are still holding out, complain if so. */
static void check_holdout_task(struct task_struct *t,
			       bool needreport, bool *firstreport)
{
	int cpu;

	if (!READ_ONCE(t->rcu_tasks_holdout) ||
	    t->rcu_tasks_nvcsw != READ_ONCE(t->nvcsw) ||
	    !READ_ONCE(t->on_rq) ||
	    (IS_ENABLED(CONFIG_NO_HZ_FULL) &&
	     !is_idle_task(t) && t->rcu_tasks_idle_cpu >= 0)) {
		WRITE_ONCE(t->rcu_tasks_holdout, false);
		list_del_init(&t->rcu_tasks_holdout_list);
		put_task_struct(t);
		return;
	}
	rcu_request_urgent_qs_task(t);
	if (!needreport)
		return;
	if (*firstreport) {
		pr_err("INFO: rcu_tasks detected stalls on tasks:\n");
		*firstreport = false;
	}
	cpu = task_cpu(t);
	pr_alert("%p: %c%c nvcsw: %lu/%lu holdout: %d idle_cpu: %d/%d\n",
		 t, ".I"[is_idle_task(t)],
		 "N."[cpu < 0 || !tick_nohz_full_cpu(cpu)],
		 t->rcu_tasks_nvcsw, t->nvcsw, t->rcu_tasks_holdout,
		 t->rcu_tasks_idle_cpu, cpu);
	sched_show_task(t);
}

/* Scan the holdout lists for tasks no longer holding out. */
static void check_all_holdout_tasks(struct list_head *hop,
				    bool needreport, bool *firstreport)
{
	struct task_struct *t, *t1;

	list_for_each_entry_safe(t, t1, hop, rcu_tasks_holdout_list) {
		check_holdout_task(t, needreport, firstreport);
		cond_resched();
	}
}

/* Finish off the Tasks-RCU grace period. */
static void rcu_tasks_postgp(struct rcu_tasks *rtp)
{
	/*
	 * Because ->on_rq and ->nvcsw are not guaranteed to have a full
	 * memory barriers prior to them in the schedule() path, memory
	 * reordering on other CPUs could cause their RCU-tasks read-side
	 * critical sections to extend past the end of the grace period.
	 * However, because these ->nvcsw updates are carried out with
	 * interrupts disabled, we can use synchronize_rcu() to force the
	 * needed ordering on all such CPUs.
	 *
	 * This synchronize_rcu() also confines all ->rcu_tasks_holdout
	 * accesses to be within the grace period, avoiding the need for
	 * memory barriers for ->rcu_tasks_holdout accesses.
	 *
	 * In addition, this synchronize_rcu() waits for exiting tasks
	 * to complete their final preempt_disable() region of execution,
	 * cleaning up after synchronize_srcu(&tasks_rcu_exit_srcu),
	 * enforcing the whole region before tasklist removal until
	 * the final schedule() with TASK_DEAD state to be an RCU TASKS
	 * read side critical section.
	 */
	synchronize_rcu();
}

void call_rcu_tasks(struct rcu_head *rhp, rcu_callback_t func);
DEFINE_RCU_TASKS(rcu_tasks, rcu_tasks_wait_gp, call_rcu_tasks, "RCU Tasks");

/**
 * call_rcu_tasks() - Queue an RCU for invocation task-based grace period
 * @rhp: structure to be used for queueing the RCU updates.
 * @func: actual callback function to be invoked after the grace period
 *
 * The callback function will be invoked some time after a full grace
 * period elapses, in other words after all currently executing RCU
 * read-side critical sections have completed. call_rcu_tasks() assumes
 * that the read-side critical sections end at a voluntary context
 * switch (not a preemption!), cond_resched_rcu_qs(), entry into idle,
 * or transition to usermode execution.  As such, there are no read-side
 * primitives analogous to rcu_read_lock() and rcu_read_unlock() because
 * this primitive is intended to determine that all tasks have passed
 * through a safe state, not so much for data-strcuture synchronization.
 *
 * See the description of call_rcu() for more detailed information on
 * memory ordering guarantees.
 */
void call_rcu_tasks(struct rcu_head *rhp, rcu_callback_t func)
{
	call_rcu_tasks_generic(rhp, func, &rcu_tasks);
}
EXPORT_SYMBOL_GPL(call_rcu_tasks);

/**
 * synchronize_rcu_tasks - wait until an rcu-tasks grace period has elapsed.
 *
 * Control will return to the caller some time after a full rcu-tasks
 * grace period has elapsed, in other words after all currently
 * executing rcu-tasks read-side critical sections have elapsed.  These
 * read-side critical sections are delimited by calls to schedule(),
 * cond_resched_tasks_rcu_qs(), idle execution, userspace execution, calls
 * to synchronize_rcu_tasks(), and (in theory, anyway) cond_resched().
 *
 * This is a very specialized primitive, intended only for a few uses in
 * tracing and other situations requiring manipulation of function
 * preambles and profiling hooks.  The synchronize_rcu_tasks() function
 * is not (yet) intended for heavy use from multiple CPUs.
 *
 * See the description of synchronize_rcu() for more detailed information
 * on memory ordering guarantees.
 */
void synchronize_rcu_tasks(void)
{
	synchronize_rcu_tasks_generic(&rcu_tasks);
}
EXPORT_SYMBOL_GPL(synchronize_rcu_tasks);

/**
 * rcu_barrier_tasks - Wait for in-flight call_rcu_tasks() callbacks.
 *
 * Although the current implementation is guaranteed to wait, it is not
 * obligated to, for example, if there are no pending callbacks.
 */
void rcu_barrier_tasks(void)
{
	/* There is only one callback queue, so this is easy.  ;-) */
	synchronize_rcu_tasks();
}
EXPORT_SYMBOL_GPL(rcu_barrier_tasks);

static int __init rcu_spawn_tasks_kthread(void)
{
	rcu_tasks.gp_sleep = HZ / 10;
	rcu_tasks.init_fract = 10;
	rcu_tasks.pregp_func = rcu_tasks_pregp_step;
	rcu_tasks.pertask_func = rcu_tasks_pertask;
	rcu_tasks.postscan_func = rcu_tasks_postscan;
	rcu_tasks.holdouts_func = check_all_holdout_tasks;
	rcu_tasks.postgp_func = rcu_tasks_postgp;
	rcu_spawn_tasks_kthread_generic(&rcu_tasks);
	return 0;
}

#ifndef CONFIG_TINY_RCU
static void show_rcu_tasks_classic_gp_kthread(void)
{
	show_rcu_tasks_generic_gp_kthread(&rcu_tasks, "");
}
#endif /* #ifndef CONFIG_TINY_RCU */

/*
 * Contribute to protect against tasklist scan blind spot while the
 * task is exiting and may be removed from the tasklist. See
 * corresponding synchronize_srcu() for further details.
 */
void exit_tasks_rcu_start(void) __acquires(&tasks_rcu_exit_srcu)
{
	current->rcu_tasks_idx = __srcu_read_lock(&tasks_rcu_exit_srcu);
}

/*
 * Contribute to protect against tasklist scan blind spot while the
 * task is exiting and may be removed from the tasklist. See
 * corresponding synchronize_srcu() for further details.
 */
void exit_tasks_rcu_stop(void) __releases(&tasks_rcu_exit_srcu)
{
	struct task_struct *t = current;

	__srcu_read_unlock(&tasks_rcu_exit_srcu, t->rcu_tasks_idx);
}

/*
 * Contribute to protect against tasklist scan blind spot while the
 * task is exiting and may be removed from the tasklist. See
 * corresponding synchronize_srcu() for further details.
 */
void exit_tasks_rcu_finish(void)
{
	exit_tasks_rcu_stop();
	exit_tasks_rcu_finish_trace(current);
}

#else /* #ifdef CONFIG_TASKS_RCU */
static inline void show_rcu_tasks_classic_gp_kthread(void) { }
void exit_tasks_rcu_start(void) { }
void exit_tasks_rcu_stop(void) { }
void exit_tasks_rcu_finish(void) { exit_tasks_rcu_finish_trace(current); }
#endif /* #else #ifdef CONFIG_TASKS_RCU */

#ifdef CONFIG_TASKS_RUDE_RCU

////////////////////////////////////////////////////////////////////////
//
// "Rude" variant of Tasks RCU, inspired by Steve Rostedt's trick of
// passing an empty function to schedule_on_each_cpu().  This approach
// provides an asynchronous call_rcu_tasks_rude() API and batching
// of concurrent calls to the synchronous synchronize_rcu_rude() API.
// This sends IPIs far and wide and induces otherwise unnecessary context
// switches on all online CPUs, whether idle or not.

// Empty function to allow workqueues to force a context switch.
static void rcu_tasks_be_rude(struct work_struct *work)
{
}

// Wait for one rude RCU-tasks grace period.
static void rcu_tasks_rude_wait_gp(struct rcu_tasks *rtp)
{
	rtp->n_ipis += cpumask_weight(cpu_online_mask);
	schedule_on_each_cpu(rcu_tasks_be_rude);
}

void call_rcu_tasks_rude(struct rcu_head *rhp, rcu_callback_t func);
DEFINE_RCU_TASKS(rcu_tasks_rude, rcu_tasks_rude_wait_gp, call_rcu_tasks_rude,
		 "RCU Tasks Rude");

/**
 * call_rcu_tasks_rude() - Queue a callback rude task-based grace period
 * @rhp: structure to be used for queueing the RCU updates.
 * @func: actual callback function to be invoked after the grace period
 *
 * The callback function will be invoked some time after a full grace
 * period elapses, in other words after all currently executing RCU
 * read-side critical sections have completed. call_rcu_tasks_rude()
 * assumes that the read-side critical sections end at context switch,
 * cond_resched_rcu_qs(), or transition to usermode execution.  As such,
 * there are no read-side primitives analogous to rcu_read_lock() and
 * rcu_read_unlock() because this primitive is intended to determine
 * that all tasks have passed through a safe state, not so much for
 * data-strcuture synchronization.
 *
 * See the description of call_rcu() for more detailed information on
 * memory ordering guarantees.
 */
void call_rcu_tasks_rude(struct rcu_head *rhp, rcu_callback_t func)
{
	call_rcu_tasks_generic(rhp, func, &rcu_tasks_rude);
}
EXPORT_SYMBOL_GPL(call_rcu_tasks_rude);

/**
 * synchronize_rcu_tasks_rude - wait for a rude rcu-tasks grace period
 *
 * Control will return to the caller some time after a rude rcu-tasks
 * grace period has elapsed, in other words after all currently
 * executing rcu-tasks read-side critical sections have elapsed.  These
 * read-side critical sections are delimited by calls to schedule(),
 * cond_resched_tasks_rcu_qs(), userspace execution, and (in theory,
 * anyway) cond_resched().
 *
 * This is a very specialized primitive, intended only for a few uses in
 * tracing and other situations requiring manipulation of function preambles
 * and profiling hooks.  The synchronize_rcu_tasks_rude() function is not
 * (yet) intended for heavy use from multiple CPUs.
 *
 * See the description of synchronize_rcu() for more detailed information
 * on memory ordering guarantees.
 */
void synchronize_rcu_tasks_rude(void)
{
	synchronize_rcu_tasks_generic(&rcu_tasks_rude);
}
EXPORT_SYMBOL_GPL(synchronize_rcu_tasks_rude);

/**
 * rcu_barrier_tasks_rude - Wait for in-flight call_rcu_tasks_rude() callbacks.
 *
 * Although the current implementation is guaranteed to wait, it is not
 * obligated to, for example, if there are no pending callbacks.
 */
void rcu_barrier_tasks_rude(void)
{
	/* There is only one callback queue, so this is easy.  ;-) */
	synchronize_rcu_tasks_rude();
}
EXPORT_SYMBOL_GPL(rcu_barrier_tasks_rude);

static int __init rcu_spawn_tasks_rude_kthread(void)
{
	rcu_tasks_rude.gp_sleep = HZ / 10;
	rcu_spawn_tasks_kthread_generic(&rcu_tasks_rude);
	return 0;
}

#ifndef CONFIG_TINY_RCU
static void show_rcu_tasks_rude_gp_kthread(void)
{
	show_rcu_tasks_generic_gp_kthread(&rcu_tasks_rude, "");
}
#endif /* #ifndef CONFIG_TINY_RCU */

#else /* #ifdef CONFIG_TASKS_RUDE_RCU */
static void show_rcu_tasks_rude_gp_kthread(void) {}
#endif /* #else #ifdef CONFIG_TASKS_RUDE_RCU */

////////////////////////////////////////////////////////////////////////
//
// Tracing variant of Tasks RCU.  This variant is designed to be used
// to protect tracing hooks, including those of BPF.  This variant
// therefore:
//
// 1.	Has explicit read-side markers to allow finite grace periods
//	in the face of in-kernel loops for PREEMPT=n builds.
//
// 2.	Protects code in the idle loop, exception entry/exit, and
//	CPU-hotplug code paths, similar to the capabilities of SRCU.
//
// 3.	Avoids expensive read-side instruction, having overhead similar
//	to that of Preemptible RCU.
//
// There are of course downsides.  The grace-period code can send IPIs to
// CPUs, even when those CPUs are in the idle loop or in nohz_full userspace.
// It is necessary to scan the full tasklist, much as for Tasks RCU.  There
// is a single callback queue guarded by a single lock, again, much as for
// Tasks RCU.  If needed, these downsides can be at least partially remedied.
//
// Perhaps most important, this variant of RCU does not affect the vanilla
// flavors, rcu_preempt and rcu_sched.  The fact that RCU Tasks Trace
// readers can operate from idle, offline, and exception entry/exit in no
// way allows rcu_preempt and rcu_sched readers to also do so.

// The lockdep state must be outside of #ifdef to be useful.
#ifdef CONFIG_DEBUG_LOCK_ALLOC
static struct lock_class_key rcu_lock_trace_key;
struct lockdep_map rcu_trace_lock_map =
	STATIC_LOCKDEP_MAP_INIT("rcu_read_lock_trace", &rcu_lock_trace_key);
EXPORT_SYMBOL_GPL(rcu_trace_lock_map);
#endif /* #ifdef CONFIG_DEBUG_LOCK_ALLOC */

#ifdef CONFIG_TASKS_TRACE_RCU

static atomic_t trc_n_readers_need_end;		// Number of waited-for readers.
static DECLARE_WAIT_QUEUE_HEAD(trc_wait);	// List of holdout tasks.

// Record outstanding IPIs to each CPU.  No point in sending two...
static DEFINE_PER_CPU(bool, trc_ipi_to_cpu);

// The number of detections of task quiescent state relying on
// heavyweight readers executing explicit memory barriers.
static unsigned long n_heavy_reader_attempts;
static unsigned long n_heavy_reader_updates;
static unsigned long n_heavy_reader_ofl_updates;

void call_rcu_tasks_trace(struct rcu_head *rhp, rcu_callback_t func);
DEFINE_RCU_TASKS(rcu_tasks_trace, rcu_tasks_wait_gp, call_rcu_tasks_trace,
		 "RCU Tasks Trace");

/*
 * This irq_work handler allows rcu_read_unlock_trace() to be invoked
 * while the scheduler locks are held.
 */
static void rcu_read_unlock_iw(struct irq_work *iwp)
{
	wake_up(&trc_wait);
}
static DEFINE_IRQ_WORK(rcu_tasks_trace_iw, rcu_read_unlock_iw);

/* If we are the last reader, wake up the grace-period kthread. */
void rcu_read_unlock_trace_special(struct task_struct *t, int nesting)
{
	int nq = t->trc_reader_special.b.need_qs;

	if (IS_ENABLED(CONFIG_TASKS_TRACE_RCU_READ_MB) &&
	    t->trc_reader_special.b.need_mb)
		smp_mb(); // Pairs with update-side barriers.
	// Update .need_qs before ->trc_reader_nesting for irq/NMI handlers.
	if (nq)
		WRITE_ONCE(t->trc_reader_special.b.need_qs, false);
	WRITE_ONCE(t->trc_reader_nesting, nesting);
	if (nq && atomic_dec_and_test(&trc_n_readers_need_end))
		irq_work_queue(&rcu_tasks_trace_iw);
}
EXPORT_SYMBOL_GPL(rcu_read_unlock_trace_special);

/* Add a task to the holdout list, if it is not already on the list. */
static void trc_add_holdout(struct task_struct *t, struct list_head *bhp)
{
	if (list_empty(&t->trc_holdout_list)) {
		get_task_struct(t);
		list_add(&t->trc_holdout_list, bhp);
	}
}

/* Remove a task from the holdout list, if it is in fact present. */
static void trc_del_holdout(struct task_struct *t)
{
	if (!list_empty(&t->trc_holdout_list)) {
		list_del_init(&t->trc_holdout_list);
		put_task_struct(t);
	}
}

/* IPI handler to check task state. */
static void trc_read_check_handler(void *t_in)
{
	struct task_struct *t = current;
	struct task_struct *texp = t_in;

	// If the task is no longer running on this CPU, leave.
	if (unlikely(texp != t)) {
		if (WARN_ON_ONCE(atomic_dec_and_test(&trc_n_readers_need_end)))
			wake_up(&trc_wait);
		goto reset_ipi; // Already on holdout list, so will check later.
	}

	// If the task is not in a read-side critical section, and
	// if this is the last reader, awaken the grace-period kthread.
	if (likely(!t->trc_reader_nesting)) {
		if (WARN_ON_ONCE(atomic_dec_and_test(&trc_n_readers_need_end)))
			wake_up(&trc_wait);
		// Mark as checked after decrement to avoid false
		// positives on the above WARN_ON_ONCE().
		WRITE_ONCE(t->trc_reader_checked, true);
		goto reset_ipi;
	}
	// If we are racing with an rcu_read_unlock_trace(), try again later.
	if (unlikely(t->trc_reader_nesting < 0)) {
		if (WARN_ON_ONCE(atomic_dec_and_test(&trc_n_readers_need_end)))
			wake_up(&trc_wait);
		goto reset_ipi;
	}
	WRITE_ONCE(t->trc_reader_checked, true);

	// Get here if the task is in a read-side critical section.  Set
	// its state so that it will awaken the grace-period kthread upon
	// exit from that critical section.
	WARN_ON_ONCE(t->trc_reader_special.b.need_qs);
	WRITE_ONCE(t->trc_reader_special.b.need_qs, true);

reset_ipi:
	// Allow future IPIs to be sent on CPU and for task.
	// Also order this IPI handler against any later manipulations of
	// the intended task.
	smp_store_release(&per_cpu(trc_ipi_to_cpu, smp_processor_id()), false); // ^^^
	smp_store_release(&texp->trc_ipi_to_cpu, -1); // ^^^
}

/* Callback function for scheduler to check locked-down task.  */
static bool trc_inspect_reader(struct task_struct *t, void *arg)
{
	int cpu = task_cpu(t);
	bool in_qs = false;
	bool ofl = cpu_is_offline(cpu);

	if (task_curr(t)) {
		WARN_ON_ONCE(ofl && !is_idle_task(t));

		// If no chance of heavyweight readers, do it the hard way.
		if (!ofl && !IS_ENABLED(CONFIG_TASKS_TRACE_RCU_READ_MB))
			return false;

		// If heavyweight readers are enabled on the remote task,
		// we can inspect its state despite its currently running.
		// However, we cannot safely change its state.
		n_heavy_reader_attempts++;
		if (!ofl && // Check for "running" idle tasks on offline CPUs.
		    !rcu_dynticks_zero_in_eqs(cpu, &t->trc_reader_nesting))
			return false; // No quiescent state, do it the hard way.
		n_heavy_reader_updates++;
		if (ofl)
			n_heavy_reader_ofl_updates++;
		in_qs = true;
	} else {
		in_qs = likely(!t->trc_reader_nesting);
	}

	// Mark as checked so that the grace-period kthread will
	// remove it from the holdout list.
	t->trc_reader_checked = true;

	if (in_qs)
		return true;  // Already in quiescent state, done!!!

	// The task is in a read-side critical section, so set up its
	// state so that it will awaken the grace-period kthread upon exit
	// from that critical section.
	atomic_inc(&trc_n_readers_need_end); // One more to wait on.
	WARN_ON_ONCE(t->trc_reader_special.b.need_qs);
	WRITE_ONCE(t->trc_reader_special.b.need_qs, true);
	return true;
}

/* Attempt to extract the state for the specified task. */
static void trc_wait_for_one_reader(struct task_struct *t,
				    struct list_head *bhp)
{
	int cpu;

	// If a previous IPI is still in flight, let it complete.
	if (smp_load_acquire(&t->trc_ipi_to_cpu) != -1) // Order IPI
		return;

	// The current task had better be in a quiescent state.
	if (t == current) {
		t->trc_reader_checked = true;
		WARN_ON_ONCE(t->trc_reader_nesting);
		return;
	}

	// Attempt to nail down the task for inspection.
	get_task_struct(t);
	if (try_invoke_on_locked_down_task(t, trc_inspect_reader, NULL)) {
		put_task_struct(t);
		return;
	}
	put_task_struct(t);

	// If currently running, send an IPI, either way, add to list.
	trc_add_holdout(t, bhp);
	if (task_curr(t) &&
	    time_after(jiffies + 1, rcu_tasks_trace.gp_start + rcu_task_ipi_delay)) {
		// The task is currently running, so try IPIing it.
		cpu = task_cpu(t);

		// If there is already an IPI outstanding, let it happen.
		if (per_cpu(trc_ipi_to_cpu, cpu) || t->trc_ipi_to_cpu >= 0)
			return;

		atomic_inc(&trc_n_readers_need_end);
		per_cpu(trc_ipi_to_cpu, cpu) = true;
		t->trc_ipi_to_cpu = cpu;
		rcu_tasks_trace.n_ipis++;
		if (smp_call_function_single(cpu,
					     trc_read_check_handler, t, 0)) {
			// Just in case there is some other reason for
			// failure than the target CPU being offline.
			rcu_tasks_trace.n_ipis_fails++;
			per_cpu(trc_ipi_to_cpu, cpu) = false;
			t->trc_ipi_to_cpu = cpu;
			if (atomic_dec_and_test(&trc_n_readers_need_end)) {
				WARN_ON_ONCE(1);
				wake_up(&trc_wait);
			}
		}
	}
}

/* Initialize for a new RCU-tasks-trace grace period. */
static void rcu_tasks_trace_pregp_step(void)
{
	int cpu;

	// Allow for fast-acting IPIs.
	atomic_set(&trc_n_readers_need_end, 1);

	// There shouldn't be any old IPIs, but...
	for_each_possible_cpu(cpu)
		WARN_ON_ONCE(per_cpu(trc_ipi_to_cpu, cpu));

	// Disable CPU hotplug across the tasklist scan.
	// This also waits for all readers in CPU-hotplug code paths.
	cpus_read_lock();
}

/* Do first-round processing for the specified task. */
static void rcu_tasks_trace_pertask(struct task_struct *t,
				    struct list_head *hop)
{
	// During early boot when there is only the one boot CPU, there
	// is no idle task for the other CPUs. Just return.
	if (unlikely(t == NULL))
		return;

	WRITE_ONCE(t->trc_reader_special.b.need_qs, false);
	WRITE_ONCE(t->trc_reader_checked, false);
	t->trc_ipi_to_cpu = -1;
	trc_wait_for_one_reader(t, hop);
}

/*
 * Do intermediate processing between task and holdout scans and
 * pick up the idle tasks.
 */
static void rcu_tasks_trace_postscan(struct list_head *hop)
{
	int cpu;

	for_each_possible_cpu(cpu)
		rcu_tasks_trace_pertask(idle_task(cpu), hop);

	// Re-enable CPU hotplug now that the tasklist scan has completed.
	cpus_read_unlock();

	// Wait for late-stage exiting tasks to finish exiting.
	// These might have passed the call to exit_tasks_rcu_finish().
	synchronize_rcu();
	// Any tasks that exit after this point will set ->trc_reader_checked.
}

/* Show the state of a task stalling the current RCU tasks trace GP. */
static void show_stalled_task_trace(struct task_struct *t, bool *firstreport)
{
	int cpu;

	if (*firstreport) {
		pr_err("INFO: rcu_tasks_trace detected stalls on tasks:\n");
		*firstreport = false;
	}
	// FIXME: This should attempt to use try_invoke_on_nonrunning_task().
	cpu = task_cpu(t);
	pr_alert("P%d: %c%c%c nesting: %d%c cpu: %d\n",
		 t->pid,
		 ".I"[READ_ONCE(t->trc_ipi_to_cpu) > 0],
		 ".i"[is_idle_task(t)],
		 ".N"[cpu > 0 && tick_nohz_full_cpu(cpu)],
		 t->trc_reader_nesting,
		 " N"[!!t->trc_reader_special.b.need_qs],
		 cpu);
	sched_show_task(t);
}

/* List stalled IPIs for RCU tasks trace. */
static void show_stalled_ipi_trace(void)
{
	int cpu;

	for_each_possible_cpu(cpu)
		if (per_cpu(trc_ipi_to_cpu, cpu))
			pr_alert("\tIPI outstanding to CPU %d\n", cpu);
}

/* Do one scan of the holdout list. */
static void check_all_holdout_tasks_trace(struct list_head *hop,
					  bool needreport, bool *firstreport)
{
	struct task_struct *g, *t;

	// Disable CPU hotplug across the holdout list scan.
	cpus_read_lock();

	list_for_each_entry_safe(t, g, hop, trc_holdout_list) {
		// If safe and needed, try to check the current task.
		if (READ_ONCE(t->trc_ipi_to_cpu) == -1 &&
		    !READ_ONCE(t->trc_reader_checked))
			trc_wait_for_one_reader(t, hop);

		// If check succeeded, remove this task from the list.
		if (READ_ONCE(t->trc_reader_checked))
			trc_del_holdout(t);
		else if (needreport)
			show_stalled_task_trace(t, firstreport);
	}

	// Re-enable CPU hotplug now that the holdout list scan has completed.
	cpus_read_unlock();

	if (needreport) {
		if (firstreport)
			pr_err("INFO: rcu_tasks_trace detected stalls? (Late IPI?)\n");
		show_stalled_ipi_trace();
	}
}

/* Wait for grace period to complete and provide ordering. */
static void rcu_tasks_trace_postgp(struct rcu_tasks *rtp)
{
	bool firstreport;
	struct task_struct *g, *t;
	LIST_HEAD(holdouts);
	long ret;

	// Remove the safety count.
	smp_mb__before_atomic();  // Order vs. earlier atomics
	atomic_dec(&trc_n_readers_need_end);
	smp_mb__after_atomic();  // Order vs. later atomics

	// Wait for readers.
	set_tasks_gp_state(rtp, RTGS_WAIT_READERS);
	for (;;) {
		ret = wait_event_idle_exclusive_timeout(
				trc_wait,
				atomic_read(&trc_n_readers_need_end) == 0,
				READ_ONCE(rcu_task_stall_timeout));
		if (ret)
			break;  // Count reached zero.
		// Stall warning time, so make a list of the offenders.
		rcu_read_lock();
		for_each_process_thread(g, t)
			if (READ_ONCE(t->trc_reader_special.b.need_qs))
				trc_add_holdout(t, &holdouts);
		rcu_read_unlock();
		firstreport = true;
		list_for_each_entry_safe(t, g, &holdouts, trc_holdout_list) {
			if (READ_ONCE(t->trc_reader_special.b.need_qs))
				show_stalled_task_trace(t, &firstreport);
			trc_del_holdout(t); // Release task_struct reference.
		}
		if (firstreport)
			pr_err("INFO: rcu_tasks_trace detected stalls? (Counter/taskslist mismatch?)\n");
		show_stalled_ipi_trace();
		pr_err("\t%d holdouts\n", atomic_read(&trc_n_readers_need_end));
	}
	smp_mb(); // Caller's code must be ordered after wakeup.
		  // Pairs with pretty much every ordering primitive.
}

/* Report any needed quiescent state for this exiting task. */
static void exit_tasks_rcu_finish_trace(struct task_struct *t)
{
	WRITE_ONCE(t->trc_reader_checked, true);
	WARN_ON_ONCE(t->trc_reader_nesting);
	WRITE_ONCE(t->trc_reader_nesting, 0);
	if (WARN_ON_ONCE(READ_ONCE(t->trc_reader_special.b.need_qs)))
		rcu_read_unlock_trace_special(t, 0);
}

/**
 * call_rcu_tasks_trace() - Queue a callback trace task-based grace period
 * @rhp: structure to be used for queueing the RCU updates.
 * @func: actual callback function to be invoked after the grace period
 *
 * The callback function will be invoked some time after a full grace
 * period elapses, in other words after all currently executing RCU
 * read-side critical sections have completed. call_rcu_tasks_trace()
 * assumes that the read-side critical sections end at context switch,
 * cond_resched_rcu_qs(), or transition to usermode execution.  As such,
 * there are no read-side primitives analogous to rcu_read_lock() and
 * rcu_read_unlock() because this primitive is intended to determine
 * that all tasks have passed through a safe state, not so much for
 * data-strcuture synchronization.
 *
 * See the description of call_rcu() for more detailed information on
 * memory ordering guarantees.
 */
void call_rcu_tasks_trace(struct rcu_head *rhp, rcu_callback_t func)
{
	call_rcu_tasks_generic(rhp, func, &rcu_tasks_trace);
}
EXPORT_SYMBOL_GPL(call_rcu_tasks_trace);

/**
 * synchronize_rcu_tasks_trace - wait for a trace rcu-tasks grace period
 *
 * Control will return to the caller some time after a trace rcu-tasks
 * grace period has elapsed, in other words after all currently executing
 * rcu-tasks read-side critical sections have elapsed.  These read-side
 * critical sections are delimited by calls to rcu_read_lock_trace()
 * and rcu_read_unlock_trace().
 *
 * This is a very specialized primitive, intended only for a few uses in
 * tracing and other situations requiring manipulation of function preambles
 * and profiling hooks.  The synchronize_rcu_tasks_trace() function is not
 * (yet) intended for heavy use from multiple CPUs.
 *
 * See the description of synchronize_rcu() for more detailed information
 * on memory ordering guarantees.
 */
void synchronize_rcu_tasks_trace(void)
{
	RCU_LOCKDEP_WARN(lock_is_held(&rcu_trace_lock_map), "Illegal synchronize_rcu_tasks_trace() in RCU Tasks Trace read-side critical section");
	synchronize_rcu_tasks_generic(&rcu_tasks_trace);
}
EXPORT_SYMBOL_GPL(synchronize_rcu_tasks_trace);

/**
 * rcu_barrier_tasks_trace - Wait for in-flight call_rcu_tasks_trace() callbacks.
 *
 * Although the current implementation is guaranteed to wait, it is not
 * obligated to, for example, if there are no pending callbacks.
 */
void rcu_barrier_tasks_trace(void)
{
	/* There is only one callback queue, so this is easy.  ;-) */
	synchronize_rcu_tasks_trace();
}
EXPORT_SYMBOL_GPL(rcu_barrier_tasks_trace);

static int __init rcu_spawn_tasks_trace_kthread(void)
{
	if (IS_ENABLED(CONFIG_TASKS_TRACE_RCU_READ_MB)) {
		rcu_tasks_trace.gp_sleep = HZ / 10;
		rcu_tasks_trace.init_fract = 10;
	} else {
		rcu_tasks_trace.gp_sleep = HZ / 200;
		if (rcu_tasks_trace.gp_sleep <= 0)
			rcu_tasks_trace.gp_sleep = 1;
		rcu_tasks_trace.init_fract = HZ / 5;
		if (rcu_tasks_trace.init_fract <= 0)
			rcu_tasks_trace.init_fract = 1;
	}
	rcu_tasks_trace.pregp_func = rcu_tasks_trace_pregp_step;
	rcu_tasks_trace.pertask_func = rcu_tasks_trace_pertask;
	rcu_tasks_trace.postscan_func = rcu_tasks_trace_postscan;
	rcu_tasks_trace.holdouts_func = check_all_holdout_tasks_trace;
	rcu_tasks_trace.postgp_func = rcu_tasks_trace_postgp;
	rcu_spawn_tasks_kthread_generic(&rcu_tasks_trace);
	return 0;
}

#ifndef CONFIG_TINY_RCU
static void show_rcu_tasks_trace_gp_kthread(void)
{
	char buf[64];

	sprintf(buf, "N%d h:%lu/%lu/%lu", atomic_read(&trc_n_readers_need_end),
		data_race(n_heavy_reader_ofl_updates),
		data_race(n_heavy_reader_updates),
		data_race(n_heavy_reader_attempts));
	show_rcu_tasks_generic_gp_kthread(&rcu_tasks_trace, buf);
}
#endif /* #ifndef CONFIG_TINY_RCU */

#else /* #ifdef CONFIG_TASKS_TRACE_RCU */
static void exit_tasks_rcu_finish_trace(struct task_struct *t) { }
static inline void show_rcu_tasks_trace_gp_kthread(void) {}
#endif /* #else #ifdef CONFIG_TASKS_TRACE_RCU */

#ifndef CONFIG_TINY_RCU
void show_rcu_tasks_gp_kthreads(void)
{
	show_rcu_tasks_classic_gp_kthread();
	show_rcu_tasks_rude_gp_kthread();
	show_rcu_tasks_trace_gp_kthread();
}
#endif /* #ifndef CONFIG_TINY_RCU */

void __init rcu_init_tasks_generic(void)
{
#ifdef CONFIG_TASKS_RCU
	rcu_spawn_tasks_kthread();
#endif

#ifdef CONFIG_TASKS_RUDE_RCU
	rcu_spawn_tasks_rude_kthread();
#endif

#ifdef CONFIG_TASKS_TRACE_RCU
	rcu_spawn_tasks_trace_kthread();
#endif
}

#else /* #ifdef CONFIG_TASKS_RCU_GENERIC */
static inline void rcu_tasks_bootup_oddness(void) {}
void show_rcu_tasks_gp_kthreads(void) {}
#endif /* #else #ifdef CONFIG_TASKS_RCU_GENERIC */<|MERGE_RESOLUTION|>--- conflicted
+++ resolved
@@ -171,14 +171,8 @@
 static void synchronize_rcu_tasks_generic(struct rcu_tasks *rtp)
 {
 	/* Complain if the scheduler has not started.  */
-<<<<<<< HEAD
-	if (WARN_ONCE(rcu_scheduler_active == RCU_SCHEDULER_INACTIVE,
-			 "synchronize_%s() called too soon", rtp->name))
-		return;
-=======
 	WARN_ONCE(rcu_scheduler_active == RCU_SCHEDULER_INACTIVE,
 			 "synchronize_rcu_tasks called too soon");
->>>>>>> e3e0ccfb
 
 	/* Wait for the grace period. */
 	wait_rcu_gp(rtp->call_func);
