--- conflicted
+++ resolved
@@ -3360,7 +3360,35 @@
 	return !!krcp->head;
 }
 
-<<<<<<< HEAD
+static bool
+need_wait_for_krwp_work(struct kfree_rcu_cpu_work *krwp)
+{
+	int i;
+
+	for (i = 0; i < FREE_N_CHANNELS; i++)
+		if (krwp->bkvhead_free[i])
+			return true;
+
+	return !!krwp->head_free;
+}
+
+/*
+ * Schedule the kfree batch RCU work to run in workqueue context after a GP.
+ *
+ * This function is invoked by kfree_rcu_monitor() when the KFREE_DRAIN_JIFFIES
+ * timeout has been reached.
+ */
+static inline bool queue_kfree_rcu_work(struct kfree_rcu_cpu *krcp)
+{
+	int i;
+
+	for (i = 0; i < FREE_N_CHANNELS; i++)
+		if (krcp->bkvhead[i])
+			return true;
+
+	return !!krcp->head;
+}
+
 static void
 schedule_delayed_monitor_work(struct kfree_rcu_cpu *krcp)
 {
@@ -3374,18 +3402,6 @@
 		return;
 	}
 	queue_delayed_work(system_wq, &krcp->monitor_work, delay);
-=======
-static bool
-need_wait_for_krwp_work(struct kfree_rcu_cpu_work *krwp)
-{
-	int i;
-
-	for (i = 0; i < FREE_N_CHANNELS; i++)
-		if (krwp->bkvhead_free[i])
-			return true;
-
-	return !!krwp->head_free;
->>>>>>> 9c2ce76d
 }
 
 /*
@@ -3404,18 +3420,6 @@
 	for (i = 0; i < KFREE_N_BATCHES; i++) {
 		struct kfree_rcu_cpu_work *krwp = &(krcp->krw_arr[i]);
 
-<<<<<<< HEAD
-		// Try to detach bkvhead or head and attach it over any
-		// available corresponding free channel. It can be that
-		// a previous RCU batch is in progress, it means that
-		// immediately to queue another one is not possible so
-		// in that case the monitor work is rearmed.
-		if ((krcp->bkvhead[0] && !krwp->bkvhead_free[0]) ||
-			(krcp->bkvhead[1] && !krwp->bkvhead_free[1]) ||
-				(krcp->head && !krwp->head_free)) {
-			// Channel 1 corresponds to the SLAB-pointer bulk path.
-			// Channel 2 corresponds to vmalloc-pointer bulk path.
-=======
 		// Try to detach bulk_head or head and attach it, only when
 		// all channels are free.  Any channel is not free means at krwp
 		// there is on-going rcu work to handle krwp's free business.
@@ -3425,7 +3429,6 @@
 		if (need_offload_krc(krcp)) {
 			// Channel 1 corresponds to SLAB ptrs.
 			// Channel 2 corresponds to vmalloc ptrs.
->>>>>>> 9c2ce76d
 			for (j = 0; j < FREE_N_CHANNELS; j++) {
 				if (!krwp->bkvhead_free[j]) {
 					krwp->bkvhead_free[j] = krcp->bkvhead[j];
@@ -3451,33 +3454,12 @@
 		}
 	}
 
-<<<<<<< HEAD
-	// If there is nothing to detach, it means that our job is
-	// successfully done here. In case of having at least one
-	// of the channels that is still busy we should rearm the
-	// work to repeat an attempt. Because previous batches are
-	// still in progress.
-	if (need_offload_krc(krcp))
-		schedule_delayed_monitor_work(krcp);
-=======
 	// Repeat if any "free" corresponding channel is still busy.
 	if (need_offload_krc(krcp))
 		repeat = true;
 
 	return !repeat;
 }
-
-static inline void kfree_rcu_drain_unlock(struct kfree_rcu_cpu *krcp,
-					  unsigned long flags)
-{
-	// Attempt to start a new batch.
-	krcp->monitor_todo = false;
-	if (queue_kfree_rcu_work(krcp)) {
-		// Success! Our job is done here.
-		raw_spin_unlock_irqrestore(&krcp->lock, flags);
-		return;
-	}
->>>>>>> 9c2ce76d
 
 	raw_spin_unlock_irqrestore(&krcp->lock, flags);
 }
