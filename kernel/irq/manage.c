--- conflicted
+++ resolved
@@ -246,13 +246,11 @@
 	if (!chip || !chip->irq_set_affinity)
 		return -EINVAL;
 
-<<<<<<< HEAD
+	raw_spin_lock(&tmp_mask_lock);
+		
 	/* IRQs only run on the first CPU in the affinity mask; reflect that */
 	mask = cpumask_of(cpumask_first(mask));
 
-=======
-	raw_spin_lock(&tmp_mask_lock);
->>>>>>> e3e0ccfb
 	/*
 	 * If this is a managed interrupt and housekeeping is enabled on
 	 * it check whether the requested affinity mask intersects with
