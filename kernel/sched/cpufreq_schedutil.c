// SPDX-License-Identifier: GPL-2.0
/*
 * CPUFreq governor based on scheduler-provided CPU utilization data.
 *
 * Copyright (C) 2016, Intel Corporation
 * Author: Rafael J. Wysocki <rafael.j.wysocki@intel.com>
 */

#define pr_fmt(fmt) KBUILD_MODNAME ": " fmt

#include "sched.h"

#include <linux/sched/cpufreq.h>
#include <trace/events/power.h>

#define IOWAIT_BOOST_MIN	(SCHED_CAPACITY_SCALE / 8)

struct sugov_tunables {
	struct gov_attr_set	attr_set;
	unsigned int		rate_limit_us;
};

struct sugov_policy {
	struct cpufreq_policy	*policy;

	struct sugov_tunables	*tunables;
	struct list_head	tunables_hook;

	raw_spinlock_t		update_lock;	/* For shared policies */
	u64			last_freq_update_time;
	s64			freq_update_delay_ns;
	unsigned int		next_freq;
	unsigned int		cached_raw_freq;

	/* The next fields are only needed if fast switch cannot be used: */
	struct			irq_work irq_work;
	struct			kthread_work work;
	struct			mutex work_lock;
	struct			kthread_worker worker;
	struct task_struct	*thread;
	bool			work_in_progress;

	bool			limits_changed;
	bool			need_freq_update;
};

struct sugov_cpu {
	struct update_util_data	update_util;
	struct sugov_policy	*sg_policy;
	unsigned int		cpu;

	bool			iowait_boost_pending;
	unsigned int		iowait_boost;
	u64			last_update;

	unsigned long		bw_dl;
	unsigned long		max;

	/* The field below is for single-CPU policies only: */
#ifdef CONFIG_NO_HZ_COMMON
	unsigned long		saved_idle_calls;
#endif
};

static DEFINE_PER_CPU(struct sugov_cpu, sugov_cpu);

/************************ Governor internals ***********************/

static bool sugov_should_update_freq(struct sugov_policy *sg_policy, u64 time)
{
	s64 delta_ns;

	/*
	 * Since cpufreq_update_util() is called with rq->lock held for
	 * the @target_cpu, our per-CPU data is fully serialized.
	 *
	 * However, drivers cannot in general deal with cross-CPU
	 * requests, so while get_next_freq() will work, our
	 * sugov_update_commit() call may not for the fast switching platforms.
	 *
	 * Hence stop here for remote requests if they aren't supported
	 * by the hardware, as calculating the frequency is pointless if
	 * we cannot in fact act on it.
	 *
	 * This is needed on the slow switching platforms too to prevent CPUs
	 * going offline from leaving stale IRQ work items behind.
	 */
	if (!cpufreq_this_cpu_can_update(sg_policy->policy))
		return false;

	if (unlikely(sg_policy->limits_changed)) {
		sg_policy->limits_changed = false;
		sg_policy->need_freq_update = true;
		return true;
	}

	delta_ns = time - sg_policy->last_freq_update_time;

	return delta_ns >= sg_policy->freq_update_delay_ns;
}

static bool sugov_update_next_freq(struct sugov_policy *sg_policy, u64 time,
				   unsigned int next_freq)
{
	bool should_update = true;
	if (!sg_policy->need_freq_update) {
		if (sg_policy->next_freq == next_freq)
			return false;
	} else {
		sg_policy->need_freq_update = cpufreq_driver_test_flags(CPUFREQ_NEED_UPDATE_LIMITS);
	}

	if (!should_update)
		return false;

	sg_policy->next_freq = next_freq;
	sg_policy->last_freq_update_time = time;

	return true;
}

static void sugov_fast_switch(struct sugov_policy *sg_policy, u64 time,
			      unsigned int next_freq)
{
	if (sugov_update_next_freq(sg_policy, time, next_freq))
		cpufreq_driver_fast_switch(sg_policy->policy, next_freq);
}

static void sugov_deferred_update(struct sugov_policy *sg_policy, u64 time,
				  unsigned int next_freq)
{
	if (!sugov_update_next_freq(sg_policy, time, next_freq))
		return;

	if (!sg_policy->work_in_progress) {
		sg_policy->work_in_progress = true;
		irq_work_queue(&sg_policy->irq_work);
	}
}

/**
 * get_next_freq - Compute a new frequency for a given cpufreq policy.
 * @sg_policy: schedutil policy object to compute the new frequency for.
 * @util: Current CPU utilization.
 * @max: CPU capacity.
 *
 * If the utilization is frequency-invariant, choose the new frequency to be
 * proportional to it, that is
 *
 * next_freq = C * max_freq * util / max
 *
 * Otherwise, approximate the would-be frequency-invariant utilization by
 * util_raw * (curr_freq / max_freq) which leads to
 *
 * next_freq = C * curr_freq * util_raw / max
 *
 * Take C = 1.25 for the frequency tipping point at (util / max) = 0.8.
 *
 * The lowest driver-supported frequency which is equal or greater than the raw
 * next_freq (as calculated above) is returned, subject to policy min/max and
 * cpufreq driver limitations.
 */
static unsigned int get_next_freq(struct sugov_policy *sg_policy,
				  unsigned long util, unsigned long max)
{
	struct cpufreq_policy *policy = sg_policy->policy;
	unsigned int freq = arch_scale_freq_invariant() ?
				policy->cpuinfo.max_freq : policy->cur;
	unsigned long next_freq = 0;

	if (next_freq)
		freq = next_freq;
	else
		freq = map_util_freq(util, freq, max);

<<<<<<< HEAD
	freq = map_util_freq(util, freq, max);
=======
	trace_sugov_next_freq_tp(policy->cpu, util, max, freq);
>>>>>>> c70595ea

	if (freq == sg_policy->cached_raw_freq && !sg_policy->need_freq_update)
		return sg_policy->next_freq;

	sg_policy->cached_raw_freq = freq;
	return cpufreq_driver_resolve_freq(policy, freq);
}

/*
 * This function computes an effective utilization for the given CPU, to be
 * used for frequency selection given the linear relation: f = u * f_max.
 *
 * The scheduler tracks the following metrics:
 *
 *   cpu_util_{cfs,rt,dl,irq}()
 *   cpu_bw_dl()
 *
 * Where the cfs,rt and dl util numbers are tracked with the same metric and
 * synchronized windows and are thus directly comparable.
 *
 * The cfs,rt,dl utilization are the running times measured with rq->clock_task
 * which excludes things like IRQ and steal-time. These latter are then accrued
 * in the irq utilization.
 *
 * The DL bandwidth number otoh is not a measured metric but a value computed
 * based on the task model parameters and gives the minimal utilization
 * required to meet deadlines.
 */
unsigned long schedutil_cpu_util(int cpu, unsigned long util_cfs,
				 unsigned long max, enum schedutil_type type,
				 struct task_struct *p)
{
	unsigned long dl_util, util, irq;
	struct rq *rq = cpu_rq(cpu);

	if (!uclamp_is_used() &&
	    type == FREQUENCY_UTIL && rt_rq_is_runnable(&rq->rt)) {
		return max;
	}

	/*
	 * Early check to see if IRQ/steal time saturates the CPU, can be
	 * because of inaccuracies in how we track these -- see
	 * update_irq_load_avg().
	 */
	irq = cpu_util_irq(rq);
	if (unlikely(irq >= max))
		return max;

	/*
	 * Because the time spend on RT/DL tasks is visible as 'lost' time to
	 * CFS tasks and we use the same metric to track the effective
	 * utilization (PELT windows are synchronized) we can directly add them
	 * to obtain the CPU's actual utilization.
	 *
	 * CFS and RT utilization can be boosted or capped, depending on
	 * utilization clamp constraints requested by currently RUNNABLE
	 * tasks.
	 * When there are no CFS RUNNABLE tasks, clamps are released and
	 * frequency will be gracefully reduced with the utilization decay.
	 */
	util = util_cfs + cpu_util_rt(rq);
	if (type == FREQUENCY_UTIL)
		util = uclamp_rq_util_with(rq, util, p);

	dl_util = cpu_util_dl(rq);

	/*
	 * For frequency selection we do not make cpu_util_dl() a permanent part
	 * of this sum because we want to use cpu_bw_dl() later on, but we need
	 * to check if the CFS+RT+DL sum is saturated (ie. no idle time) such
	 * that we select f_max when there is no idle time.
	 *
	 * NOTE: numerical errors or stop class might cause us to not quite hit
	 * saturation when we should -- something for later.
	 */
	if (util + dl_util >= max)
		return max;

	/*
	 * OTOH, for energy computation we need the estimated running time, so
	 * include util_dl and ignore dl_bw.
	 */
	if (type == ENERGY_UTIL)
		util += dl_util;

	/*
	 * There is still idle time; further improve the number by using the
	 * irq metric. Because IRQ/steal time is hidden from the task clock we
	 * need to scale the task numbers:
	 *
	 *              max - irq
	 *   U' = irq + --------- * U
	 *                 max
	 */
	util = scale_irq_capacity(util, irq, max);
	util += irq;

	/*
	 * Bandwidth required by DEADLINE must always be granted while, for
	 * FAIR and RT, we use blocked utilization of IDLE CPUs as a mechanism
	 * to gracefully reduce the frequency when no tasks show up for longer
	 * periods of time.
	 *
	 * Ideally we would like to set bw_dl as min/guaranteed freq and util +
	 * bw_dl as requested freq. However, cpufreq is not yet ready for such
	 * an interface. So, we only do the latter for now.
	 */
	if (type == FREQUENCY_UTIL)
		util += cpu_bw_dl(rq);

	return min(max, util);
}

static unsigned long sugov_get_util(struct sugov_cpu *sg_cpu)
{
	struct rq *rq = cpu_rq(sg_cpu->cpu);
	unsigned long util = cpu_util_cfs(rq);
	unsigned long max = arch_scale_cpu_capacity(sg_cpu->cpu);

	sg_cpu->max = max;
	sg_cpu->bw_dl = cpu_bw_dl(rq);

	return schedutil_cpu_util(sg_cpu->cpu, util, max, FREQUENCY_UTIL, NULL);
}

/**
 * sugov_iowait_reset() - Reset the IO boost status of a CPU.
 * @sg_cpu: the sugov data for the CPU to boost
 * @time: the update time from the caller
 * @set_iowait_boost: true if an IO boost has been requested
 *
 * The IO wait boost of a task is disabled after a tick since the last update
 * of a CPU. If a new IO wait boost is requested after more then a tick, then
 * we enable the boost starting from IOWAIT_BOOST_MIN, which improves energy
 * efficiency by ignoring sporadic wakeups from IO.
 */
static bool sugov_iowait_reset(struct sugov_cpu *sg_cpu, u64 time,
			       bool set_iowait_boost)
{
	s64 delta_ns = time - sg_cpu->last_update;

	/* Reset boost only if a tick has elapsed since last request */
	if (delta_ns <= TICK_NSEC)
		return false;

	sg_cpu->iowait_boost = set_iowait_boost ? IOWAIT_BOOST_MIN : 0;
	sg_cpu->iowait_boost_pending = set_iowait_boost;

	return true;
}

/**
 * sugov_iowait_boost() - Updates the IO boost status of a CPU.
 * @sg_cpu: the sugov data for the CPU to boost
 * @time: the update time from the caller
 * @flags: SCHED_CPUFREQ_IOWAIT if the task is waking up after an IO wait
 *
 * Each time a task wakes up after an IO operation, the CPU utilization can be
 * boosted to a certain utilization which doubles at each "frequent and
 * successive" wakeup from IO, ranging from IOWAIT_BOOST_MIN to the utilization
 * of the maximum OPP.
 *
 * To keep doubling, an IO boost has to be requested at least once per tick,
 * otherwise we restart from the utilization of the minimum OPP.
 */
static void sugov_iowait_boost(struct sugov_cpu *sg_cpu, u64 time,
			       unsigned int flags)
{
	bool set_iowait_boost = flags & SCHED_CPUFREQ_IOWAIT;

	/* Reset boost if the CPU appears to have been idle enough */
	if (sg_cpu->iowait_boost &&
	    sugov_iowait_reset(sg_cpu, time, set_iowait_boost))
		return;

	/* Boost only tasks waking up after IO */
	if (!set_iowait_boost)
		return;

	/* Ensure boost doubles only one time at each request */
	if (sg_cpu->iowait_boost_pending)
		return;
	sg_cpu->iowait_boost_pending = true;

	/* Double the boost at each request */
	if (sg_cpu->iowait_boost) {
		sg_cpu->iowait_boost =
			min_t(unsigned int, sg_cpu->iowait_boost << 1, SCHED_CAPACITY_SCALE);
		return;
	}

	/* First wakeup after IO: start with minimum boost */
	sg_cpu->iowait_boost = IOWAIT_BOOST_MIN;
}

/**
 * sugov_iowait_apply() - Apply the IO boost to a CPU.
 * @sg_cpu: the sugov data for the cpu to boost
 * @time: the update time from the caller
 * @util: the utilization to (eventually) boost
 * @max: the maximum value the utilization can be boosted to
 *
 * A CPU running a task which woken up after an IO operation can have its
 * utilization boosted to speed up the completion of those IO operations.
 * The IO boost value is increased each time a task wakes up from IO, in
 * sugov_iowait_apply(), and it's instead decreased by this function,
 * each time an increase has not been requested (!iowait_boost_pending).
 *
 * A CPU which also appears to have been idle for at least one tick has also
 * its IO boost utilization reset.
 *
 * This mechanism is designed to boost high frequently IO waiting tasks, while
 * being more conservative on tasks which does sporadic IO operations.
 */
static unsigned long sugov_iowait_apply(struct sugov_cpu *sg_cpu, u64 time,
					unsigned long util, unsigned long max)
{
	unsigned long boost;

	/* No boost currently required */
	if (!sg_cpu->iowait_boost)
		return util;

	/* Reset boost if the CPU appears to have been idle enough */
	if (sugov_iowait_reset(sg_cpu, time, false))
		return util;

	if (!sg_cpu->iowait_boost_pending) {
		/*
		 * No boost pending; reduce the boost value.
		 */
		sg_cpu->iowait_boost >>= 1;
		if (sg_cpu->iowait_boost < IOWAIT_BOOST_MIN) {
			sg_cpu->iowait_boost = 0;
			return util;
		}
	}

	sg_cpu->iowait_boost_pending = false;

	/*
	 * @util is already in capacity scale; convert iowait_boost
	 * into the same scale so we can compare.
	 */
	boost = (sg_cpu->iowait_boost * max) >> SCHED_CAPACITY_SHIFT;
	return max(boost, util);
}

#ifdef CONFIG_NO_HZ_COMMON
static bool sugov_cpu_is_busy(struct sugov_cpu *sg_cpu)
{
	unsigned long idle_calls = tick_nohz_get_idle_calls_cpu(sg_cpu->cpu);
	bool ret = idle_calls == sg_cpu->saved_idle_calls;

	sg_cpu->saved_idle_calls = idle_calls;
	return ret;
}
#else
static inline bool sugov_cpu_is_busy(struct sugov_cpu *sg_cpu) { return false; }
#endif /* CONFIG_NO_HZ_COMMON */

/*
 * Make sugov_should_update_freq() ignore the rate limit when DL
 * has increased the utilization.
 */
static inline void ignore_dl_rate_limit(struct sugov_cpu *sg_cpu, struct sugov_policy *sg_policy)
{
	if (cpu_bw_dl(cpu_rq(sg_cpu->cpu)) > sg_cpu->bw_dl)
		sg_policy->limits_changed = true;
}

static void sugov_update_single(struct update_util_data *hook, u64 time,
				unsigned int flags)
{
	struct sugov_cpu *sg_cpu = container_of(hook, struct sugov_cpu, update_util);
	struct sugov_policy *sg_policy = sg_cpu->sg_policy;
	unsigned long util, max;
	unsigned int next_f;
	unsigned int cached_freq = sg_policy->cached_raw_freq;

	sugov_iowait_boost(sg_cpu, time, flags);
	sg_cpu->last_update = time;

	ignore_dl_rate_limit(sg_cpu, sg_policy);

	if (!sugov_should_update_freq(sg_policy, time))
		return;

	util = sugov_get_util(sg_cpu);
	max = sg_cpu->max;
	util = sugov_iowait_apply(sg_cpu, time, util, max);
	next_f = get_next_freq(sg_policy, util, max);
	/*
	 * Do not reduce the frequency if the CPU has not been idle
	 * recently, as the reduction is likely to be premature then.
	 */
	if (sugov_cpu_is_busy(sg_cpu) && next_f < sg_policy->next_freq) {
		next_f = sg_policy->next_freq;

		/* Restore cached freq as next_freq has changed */
		sg_policy->cached_raw_freq = cached_freq;
	}

	/*
	 * This code runs under rq->lock for the target CPU, so it won't run
	 * concurrently on two different CPUs for the same target and it is not
	 * necessary to acquire the lock in the fast switch case.
	 */
	if (sg_policy->policy->fast_switch_enabled) {
		sugov_fast_switch(sg_policy, time, next_f);
	} else {
		raw_spin_lock(&sg_policy->update_lock);
		sugov_deferred_update(sg_policy, time, next_f);
		raw_spin_unlock(&sg_policy->update_lock);
	}
}

static unsigned int sugov_next_freq_shared(struct sugov_cpu *sg_cpu, u64 time)
{
	struct sugov_policy *sg_policy = sg_cpu->sg_policy;
	struct cpufreq_policy *policy = sg_policy->policy;
	unsigned long util = 0, max = 1;
	unsigned int j;

	for_each_cpu(j, policy->cpus) {
		struct sugov_cpu *j_sg_cpu = &per_cpu(sugov_cpu, j);
		unsigned long j_util, j_max;

		j_util = sugov_get_util(j_sg_cpu);
		j_max = j_sg_cpu->max;
		j_util = sugov_iowait_apply(j_sg_cpu, time, j_util, j_max);

		if (j_util * max > j_max * util) {
			util = j_util;
			max = j_max;
		}
	}

	return get_next_freq(sg_policy, util, max);
}

static void
sugov_update_shared(struct update_util_data *hook, u64 time, unsigned int flags)
{
	struct sugov_cpu *sg_cpu = container_of(hook, struct sugov_cpu, update_util);
	struct sugov_policy *sg_policy = sg_cpu->sg_policy;
	unsigned int next_f;

	raw_spin_lock(&sg_policy->update_lock);

	sugov_iowait_boost(sg_cpu, time, flags);
	sg_cpu->last_update = time;

	ignore_dl_rate_limit(sg_cpu, sg_policy);

	if (sugov_should_update_freq(sg_policy, time)) {
		next_f = sugov_next_freq_shared(sg_cpu, time);

		if (sg_policy->policy->fast_switch_enabled)
			sugov_fast_switch(sg_policy, time, next_f);
		else
			sugov_deferred_update(sg_policy, time, next_f);
	}

	raw_spin_unlock(&sg_policy->update_lock);
}

static void sugov_work(struct kthread_work *work)
{
	struct sugov_policy *sg_policy = container_of(work, struct sugov_policy, work);
	unsigned int freq;
	unsigned long flags;

	/*
	 * Hold sg_policy->update_lock shortly to handle the case where:
	 * incase sg_policy->next_freq is read here, and then updated by
	 * sugov_deferred_update() just before work_in_progress is set to false
	 * here, we may miss queueing the new update.
	 *
	 * Note: If a work was queued after the update_lock is released,
	 * sugov_work() will just be called again by kthread_work code; and the
	 * request will be proceed before the sugov thread sleeps.
	 */
	raw_spin_lock_irqsave(&sg_policy->update_lock, flags);
	freq = sg_policy->next_freq;
	sg_policy->work_in_progress = false;
	raw_spin_unlock_irqrestore(&sg_policy->update_lock, flags);

	mutex_lock(&sg_policy->work_lock);
	__cpufreq_driver_target(sg_policy->policy, freq, CPUFREQ_RELATION_L);
	mutex_unlock(&sg_policy->work_lock);
}

static void sugov_irq_work(struct irq_work *irq_work)
{
	struct sugov_policy *sg_policy;

	sg_policy = container_of(irq_work, struct sugov_policy, irq_work);

	kthread_queue_work(&sg_policy->worker, &sg_policy->work);
}

/************************** sysfs interface ************************/

static struct sugov_tunables *global_tunables;
static DEFINE_MUTEX(global_tunables_lock);

static inline struct sugov_tunables *to_sugov_tunables(struct gov_attr_set *attr_set)
{
	return container_of(attr_set, struct sugov_tunables, attr_set);
}

static ssize_t rate_limit_us_show(struct gov_attr_set *attr_set, char *buf)
{
	struct sugov_tunables *tunables = to_sugov_tunables(attr_set);

	return sprintf(buf, "%u\n", tunables->rate_limit_us);
}

static ssize_t
rate_limit_us_store(struct gov_attr_set *attr_set, const char *buf, size_t count)
{
	struct sugov_tunables *tunables = to_sugov_tunables(attr_set);
	struct sugov_policy *sg_policy;
	unsigned int rate_limit_us;

	if (kstrtouint(buf, 10, &rate_limit_us))
		return -EINVAL;

	tunables->rate_limit_us = rate_limit_us;

	list_for_each_entry(sg_policy, &attr_set->policy_list, tunables_hook)
		sg_policy->freq_update_delay_ns = rate_limit_us * NSEC_PER_USEC;

	return count;
}

static struct governor_attr rate_limit_us = __ATTR_RW(rate_limit_us);

static struct attribute *sugov_attrs[] = {
	&rate_limit_us.attr,
	NULL
};
ATTRIBUTE_GROUPS(sugov);

static struct kobj_type sugov_tunables_ktype = {
	.default_groups = sugov_groups,
	.sysfs_ops = &governor_sysfs_ops,
};

/********************** cpufreq governor interface *********************/

struct cpufreq_governor schedutil_gov;

static struct sugov_policy *sugov_policy_alloc(struct cpufreq_policy *policy)
{
	struct sugov_policy *sg_policy;

	sg_policy = kzalloc(sizeof(*sg_policy), GFP_KERNEL);
	if (!sg_policy)
		return NULL;

	sg_policy->policy = policy;
	raw_spin_lock_init(&sg_policy->update_lock);
	return sg_policy;
}

static void sugov_policy_free(struct sugov_policy *sg_policy)
{
	kfree(sg_policy);
}

static int sugov_kthread_create(struct sugov_policy *sg_policy)
{
	struct task_struct *thread;
	struct sched_attr attr = {
		.size		= sizeof(struct sched_attr),
		.sched_policy	= SCHED_DEADLINE,
		.sched_flags	= SCHED_FLAG_SUGOV,
		.sched_nice	= 0,
		.sched_priority	= 0,
		/*
		 * Fake (unused) bandwidth; workaround to "fix"
		 * priority inheritance.
		 */
		.sched_runtime	=  1000000,
		.sched_deadline = 10000000,
		.sched_period	= 10000000,
	};
	struct cpufreq_policy *policy = sg_policy->policy;
	int ret;

	/* kthread only required for slow path */
	if (policy->fast_switch_enabled)
		return 0;

	kthread_init_work(&sg_policy->work, sugov_work);
	kthread_init_worker(&sg_policy->worker);
	thread = kthread_create(kthread_worker_fn, &sg_policy->worker,
				"sugov:%d",
				cpumask_first(policy->related_cpus));
	if (IS_ERR(thread)) {
		pr_err("failed to create sugov thread: %ld\n", PTR_ERR(thread));
		return PTR_ERR(thread);
	}

	ret = sched_setattr_nocheck(thread, &attr);
	if (ret) {
		kthread_stop(thread);
		pr_warn("%s: failed to set SCHED_DEADLINE\n", __func__);
		return ret;
	}

	sg_policy->thread = thread;
	kthread_bind_mask(thread, policy->related_cpus);
	init_irq_work(&sg_policy->irq_work, sugov_irq_work);
	mutex_init(&sg_policy->work_lock);

	wake_up_process(thread);

	return 0;
}

static void sugov_kthread_stop(struct sugov_policy *sg_policy)
{
	/* kthread only required for slow path */
	if (sg_policy->policy->fast_switch_enabled)
		return;

	kthread_flush_worker(&sg_policy->worker);
	kthread_stop(sg_policy->thread);
	mutex_destroy(&sg_policy->work_lock);
}

static struct sugov_tunables *sugov_tunables_alloc(struct sugov_policy *sg_policy)
{
	struct sugov_tunables *tunables;

	tunables = kzalloc(sizeof(*tunables), GFP_KERNEL);
	if (tunables) {
		gov_attr_set_init(&tunables->attr_set, &sg_policy->tunables_hook);
		if (!have_governor_per_policy())
			global_tunables = tunables;
	}
	return tunables;
}

static void sugov_tunables_free(struct sugov_tunables *tunables)
{
	if (!have_governor_per_policy())
		global_tunables = NULL;

	kfree(tunables);
}

static int sugov_init(struct cpufreq_policy *policy)
{
	struct sugov_policy *sg_policy;
	struct sugov_tunables *tunables;
	int ret = 0;

	/* State should be equivalent to EXIT */
	if (policy->governor_data)
		return -EBUSY;

	cpufreq_enable_fast_switch(policy);

	sg_policy = sugov_policy_alloc(policy);
	if (!sg_policy) {
		ret = -ENOMEM;
		goto disable_fast_switch;
	}

	ret = sugov_kthread_create(sg_policy);
	if (ret)
		goto free_sg_policy;

	mutex_lock(&global_tunables_lock);

	if (global_tunables) {
		if (WARN_ON(have_governor_per_policy())) {
			ret = -EINVAL;
			goto stop_kthread;
		}
		policy->governor_data = sg_policy;
		sg_policy->tunables = global_tunables;

		gov_attr_set_get(&global_tunables->attr_set, &sg_policy->tunables_hook);
		goto out;
	}

	tunables = sugov_tunables_alloc(sg_policy);
	if (!tunables) {
		ret = -ENOMEM;
		goto stop_kthread;
	}

	tunables->rate_limit_us = cpufreq_policy_transition_delay_us(policy);

	policy->governor_data = sg_policy;
	sg_policy->tunables = tunables;

	ret = kobject_init_and_add(&tunables->attr_set.kobj, &sugov_tunables_ktype,
				   get_governor_parent_kobj(policy), "%s",
				   schedutil_gov.name);
	if (ret)
		goto fail;

out:
	mutex_unlock(&global_tunables_lock);
	return 0;

fail:
	kobject_put(&tunables->attr_set.kobj);
	policy->governor_data = NULL;
	sugov_tunables_free(tunables);

stop_kthread:
	sugov_kthread_stop(sg_policy);
	mutex_unlock(&global_tunables_lock);

free_sg_policy:
	sugov_policy_free(sg_policy);

disable_fast_switch:
	cpufreq_disable_fast_switch(policy);

	pr_err("initialization failed (error %d)\n", ret);
	return ret;
}

static void sugov_exit(struct cpufreq_policy *policy)
{
	struct sugov_policy *sg_policy = policy->governor_data;
	struct sugov_tunables *tunables = sg_policy->tunables;
	unsigned int count;

	mutex_lock(&global_tunables_lock);

	count = gov_attr_set_put(&tunables->attr_set, &sg_policy->tunables_hook);
	policy->governor_data = NULL;
	if (!count)
		sugov_tunables_free(tunables);

	mutex_unlock(&global_tunables_lock);

	sugov_kthread_stop(sg_policy);
	sugov_policy_free(sg_policy);
	cpufreq_disable_fast_switch(policy);
}

static int sugov_start(struct cpufreq_policy *policy)
{
	struct sugov_policy *sg_policy = policy->governor_data;
	unsigned int cpu;

	sg_policy->freq_update_delay_ns	= sg_policy->tunables->rate_limit_us * NSEC_PER_USEC;
	sg_policy->last_freq_update_time	= 0;
	sg_policy->next_freq			= 0;
	sg_policy->work_in_progress		= false;
	sg_policy->limits_changed		= false;
	sg_policy->cached_raw_freq		= 0;

	sg_policy->need_freq_update = cpufreq_driver_test_flags(CPUFREQ_NEED_UPDATE_LIMITS);

	for_each_cpu(cpu, policy->cpus) {
		struct sugov_cpu *sg_cpu = &per_cpu(sugov_cpu, cpu);

		memset(sg_cpu, 0, sizeof(*sg_cpu));
		sg_cpu->cpu			= cpu;
		sg_cpu->sg_policy		= sg_policy;
	}

	for_each_cpu(cpu, policy->cpus) {
		struct sugov_cpu *sg_cpu = &per_cpu(sugov_cpu, cpu);

		cpufreq_add_update_util_hook(cpu, &sg_cpu->update_util,
					     policy_is_shared(policy) ?
							sugov_update_shared :
							sugov_update_single);
	}
	return 0;
}

static void sugov_stop(struct cpufreq_policy *policy)
{
	struct sugov_policy *sg_policy = policy->governor_data;
	unsigned int cpu;

	for_each_cpu(cpu, policy->cpus)
		cpufreq_remove_update_util_hook(cpu);

	synchronize_rcu();

	if (!policy->fast_switch_enabled) {
		irq_work_sync(&sg_policy->irq_work);
		kthread_cancel_work_sync(&sg_policy->work);
	}
}

static void sugov_limits(struct cpufreq_policy *policy)
{
	struct sugov_policy *sg_policy = policy->governor_data;

	if (!policy->fast_switch_enabled) {
		mutex_lock(&sg_policy->work_lock);
		cpufreq_policy_apply_limits(policy);
		mutex_unlock(&sg_policy->work_lock);
	}

	sg_policy->limits_changed = true;
}

struct cpufreq_governor schedutil_gov = {
	.name			= "schedutil",
	.owner			= THIS_MODULE,
	.flags			= CPUFREQ_GOV_DYNAMIC_SWITCHING,
	.init			= sugov_init,
	.exit			= sugov_exit,
	.start			= sugov_start,
	.stop			= sugov_stop,
	.limits			= sugov_limits,
};

#ifdef CONFIG_CPU_FREQ_DEFAULT_GOV_SCHEDUTIL
struct cpufreq_governor *cpufreq_default_governor(void)
{
	return &schedutil_gov;
}
#endif

cpufreq_governor_init(schedutil_gov);<|MERGE_RESOLUTION|>--- conflicted
+++ resolved
@@ -173,11 +173,7 @@
 	else
 		freq = map_util_freq(util, freq, max);
 
-<<<<<<< HEAD
-	freq = map_util_freq(util, freq, max);
-=======
 	trace_sugov_next_freq_tp(policy->cpu, util, max, freq);
->>>>>>> c70595ea
 
 	if (freq == sg_policy->cached_raw_freq && !sg_policy->need_freq_update)
 		return sg_policy->next_freq;
@@ -469,6 +465,9 @@
 
 	util = sugov_get_util(sg_cpu);
 	max = sg_cpu->max;
+
+	trace_sugov_util_update_tp(sg_cpu->cpu, util, max, flags);
+
 	util = sugov_iowait_apply(sg_cpu, time, util, max);
 	next_f = get_next_freq(sg_policy, util, max);
 	/*
@@ -525,6 +524,7 @@
 {
 	struct sugov_cpu *sg_cpu = container_of(hook, struct sugov_cpu, update_util);
 	struct sugov_policy *sg_policy = sg_cpu->sg_policy;
+	unsigned long util = sugov_get_util(sg_cpu);
 	unsigned int next_f;
 
 	raw_spin_lock(&sg_policy->update_lock);
@@ -536,6 +536,8 @@
 
 	if (sugov_should_update_freq(sg_policy, time)) {
 		next_f = sugov_next_freq_shared(sg_cpu, time);
+
+		trace_sugov_util_update_tp(sg_cpu->cpu, util, sg_cpu->max, flags);
 
 		if (sg_policy->policy->fast_switch_enabled)
 			sugov_fast_switch(sg_policy, time, next_f);
