--- conflicted
+++ resolved
@@ -2316,14 +2316,11 @@
 	/* size < 8 bytes spill */
 	for (; i; i--)
 		scrub_spilled_slot(&state->stack[spi].slot_type[i - 1]);
-<<<<<<< HEAD
-=======
 }
 
 static bool is_bpf_st_mem(struct bpf_insn *insn)
 {
 	return BPF_CLASS(insn->code) == BPF_ST && BPF_MODE(insn->code) == BPF_MEM;
->>>>>>> dd679e5c
 }
 
 /* check_stack_{read,write}_fixed_off functions track spill/fill of registers,
@@ -2388,8 +2385,6 @@
 				return err;
 		}
 		save_register_state(state, spi, reg, size);
-<<<<<<< HEAD
-=======
 		/* Break the relation on a narrowing spill. */
 		if (fls64(reg->umax_value) > BITS_PER_BYTE * size)
 			state->stack[spi].spilled_ptr.id = 0;
@@ -2400,7 +2395,6 @@
 		__mark_reg_known(&fake_reg, (u32)insn->imm);
 		fake_reg.type = SCALAR_VALUE;
 		save_register_state(state, spi, &fake_reg, size);
->>>>>>> dd679e5c
 	} else if (reg && is_spillable_regtype(reg->type)) {
 		/* register containing pointer is being spilled into stack */
 		if (size != BPF_REG_SIZE) {
@@ -9569,18 +9563,11 @@
 		state_reg = state->regs;
 		for (i = 0; i < BPF_REG_FP; i++, state_reg++) {
 			if (state_reg->type != SCALAR_VALUE ||
-<<<<<<< HEAD
-			    !state_reg->precise)
-				continue;
-			if (env->log.level & BPF_LOG_LEVEL2)
-				verbose(env, "frame %d: propagating r%d\n", i, fr);
-=======
 			    !state_reg->precise ||
 			    !(state_reg->live & REG_LIVE_READ))
 				continue;
 			if (env->log.level & BPF_LOG_LEVEL2)
 				verbose(env, "frame %d: propagating r%d\n", fr, i);
->>>>>>> dd679e5c
 			err = mark_chain_precision_frame(env, fr, i);
 			if (err < 0)
 				return err;
@@ -9591,20 +9578,12 @@
 				continue;
 			state_reg = &state->stack[i].spilled_ptr;
 			if (state_reg->type != SCALAR_VALUE ||
-<<<<<<< HEAD
-			    !state_reg->precise)
-				continue;
-			if (env->log.level & BPF_LOG_LEVEL2)
-				verbose(env, "frame %d: propagating fp%d\n",
-					(-i - 1) * BPF_REG_SIZE, fr);
-=======
 			    !state_reg->precise ||
 			    !(state_reg->live & REG_LIVE_READ))
 				continue;
 			if (env->log.level & BPF_LOG_LEVEL2)
 				verbose(env, "frame %d: propagating fp%d\n",
 					fr, (-i - 1) * BPF_REG_SIZE);
->>>>>>> dd679e5c
 			err = mark_chain_precision_stack_frame(env, fr, i);
 			if (err < 0)
 				return err;
